from binascii import hexlify
from struct import pack, unpack
import hashlib
import time

<<<<<<< HEAD
import electrum_ltc as electrum
from electrum_ltc.bitcoin import EncodeBase58Check, DecodeBase58Check, bc_address_to_hash_160, hash_160_to_bc_address, TYPE_ADDRESS
from electrum_ltc.i18n import _
from electrum_ltc.plugins import BasePlugin, hook
from electrum_ltc.keystore import Hardware_KeyStore
=======
import electrum
from electrum.bitcoin import EncodeBase58Check, DecodeBase58Check, TYPE_ADDRESS, int_to_hex, var_int
from electrum.i18n import _
from electrum.plugins import BasePlugin, hook
from electrum.keystore import Hardware_KeyStore
>>>>>>> 5be93bdb
from ..hw_wallet import HW_PluginBase
from electrum_ltc.util import format_satoshis_plain, print_error


def setAlternateCoinVersions(self, regular, p2sh):
    apdu = [ self.BTCHIP_CLA, 0x14, 0x00, 0x00, 0x02, regular, p2sh ]
    self.dongle.exchange(bytearray(apdu))

try:
    import hid
    from btchip.btchipComm import HIDDongleHIDAPI, DongleWait
    from btchip.btchip import btchip
    from btchip.btchipUtils import compress_public_key,format_transaction, get_regular_input_script, get_p2sh_input_script
    from btchip.bitcoinTransaction import bitcoinTransaction
    from btchip.btchipPersoWizard import StartBTChipPersoDialog
    from btchip.btchipFirmwareWizard import checkFirmware, updateFirmware
    from btchip.btchipException import BTChipException
    btchip.setAlternateCoinVersions = setAlternateCoinVersions
    BTCHIP = True
    BTCHIP_DEBUG = False
except ImportError:
    BTCHIP = False

class Ledger_Client():
    def __init__(self, hidDevice):
        self.dongleObject = btchip(hidDevice)
        self.preflightDone = False

    def is_pairable(self):
        return True

    def close(self):
        self.dongleObject.dongle.close()

    def timeout(self, cutoff):
        pass

    def is_initialized(self):
        return True

    def label(self):
        return ""

    def i4b(self, x):
        return pack('>I', x)        

    def get_xpub(self, bip32_path):
        self.checkDevice()
        # bip32_path is of the form 44'/0'/1'
        # S-L-O-W - we don't handle the fingerprint directly, so compute
        # it manually from the previous node
        # This only happens once so it's bearable
        #self.get_client() # prompt for the PIN before displaying the dialog if necessary
        #self.handler.show_message("Computing master public key")
        try:
            splitPath = bip32_path.split('/')
            if splitPath[0] == 'm':
                splitPath = splitPath[1:]
                bip32_path = bip32_path[2:]
            fingerprint = 0
            if len(splitPath) > 1:
                prevPath = "/".join(splitPath[0:len(splitPath) - 1])
                nodeData = self.dongleObject.getWalletPublicKey(prevPath)
                publicKey = compress_public_key(nodeData['publicKey'])
                h = hashlib.new('ripemd160')
                h.update(hashlib.sha256(publicKey).digest())
                fingerprint = unpack(">I", h.digest()[0:4])[0]
            nodeData = self.dongleObject.getWalletPublicKey(bip32_path)
            publicKey = compress_public_key(nodeData['publicKey'])
            depth = len(splitPath)
            lastChild = splitPath[len(splitPath) - 1].split('\'')
            if len(lastChild) == 1:
                childnum = int(lastChild[0])
            else:
                childnum = 0x80000000 | int(lastChild[0])
            xpub = "0488B21E".decode('hex') + chr(depth) + self.i4b(fingerprint) + self.i4b(childnum) + str(nodeData['chainCode']) + str(publicKey)
        except Exception, e:
            #self.give_error(e, True)
            return None
        finally:
            #self.handler.clear_dialog()
            pass

        return EncodeBase58Check(xpub)

    def has_detached_pin_support(self, client):
        try:
            client.getVerifyPinRemainingAttempts()
            return True
        except BTChipException, e:
            if e.sw == 0x6d00:
                return False
            raise e

    def is_pin_validated(self, client):
        try:
            # Invalid SET OPERATION MODE to verify the PIN status
            client.dongle.exchange(bytearray([0xe0, 0x26, 0x00, 0x00, 0x01, 0xAB]))
        except BTChipException, e:
            if (e.sw == 0x6982):
                return False
            if (e.sw == 0x6A80):
                return True
            raise e

    def perform_hw1_preflight(self):
        try:
            firmware = self.dongleObject.getFirmwareVersion()['version'].split(".")
            if not checkFirmware(firmware):
                self.dongleObject.close()
                raise Exception("HW1 firmware version too old. Please update at https://www.ledgerwallet.com")
            try:
                self.dongleObject.getOperationMode()
            except BTChipException, e:
                if (e.sw == 0x6985):
                    self.dongleObject.close()
                    dialog = StartBTChipPersoDialog()
                    dialog.exec_()
                    # Acquire the new client on the next run
                else:
                    raise e
            if self.has_detached_pin_support(self.dongleObject) and not self.is_pin_validated(self.dongleObject) and (self.handler <> None):
                remaining_attempts = self.dongleObject.getVerifyPinRemainingAttempts()
                if remaining_attempts <> 1:
                    msg = "Enter your Ledger PIN - remaining attempts : " + str(remaining_attempts)
                else:
                    msg = "Enter your Ledger PIN - WARNING : LAST ATTEMPT. If the PIN is not correct, the dongle will be wiped."
                confirmed, p, pin = self.password_dialog(msg)
                if not confirmed:
                    raise Exception('Aborted by user - please unplug the dongle and plug it again before retrying')
                pin = pin.encode()
                self.dongleObject.verifyPin(pin)
        except BTChipException, e:
            if (e.sw == 0x6faa):
                raise Exception("Dongle is temporarily locked - please unplug it and replug it again")
            if ((e.sw & 0xFFF0) == 0x63c0):
                raise Exception("Invalid PIN - please unplug the dongle and plug it again before retrying")
            raise e

    def checkDevice(self):
        if not self.preflightDone:
            self.perform_hw1_preflight()
            self.preflightDone = True

    def password_dialog(self, msg=None):
        response = self.handler.get_word(msg)
        if response is None:
            return False, None, None
        return True, response, response


class Ledger_KeyStore(Hardware_KeyStore):
    hw_type = 'ledger'
    device = 'Ledger'

    def __init__(self, d):
        Hardware_KeyStore.__init__(self, d)
        # Errors and other user interaction is done through the wallet's
        # handler.  The handler is per-window and preserved across
        # device reconnects
        self.force_watching_only = False
        self.signing = False

    def get_derivation(self):
        return self.derivation        

    def get_client(self):
        return self.plugin.get_client(self)
    
    def give_error(self, message, clear_client = False):
        print_error(message)
        if not self.signing:
            self.handler.show_error(message)
        else:
            self.signing = False
        if clear_client:
            self.client = None
        raise Exception(message)

    def address_id_stripped(self, address):
        # Strip the leading "m/"
        change, index = self.get_address_index(address)
        derivation = self.derivation
        address_path = "%s/%d/%d"%(derivation, change, index)
        return address_path[2:]

    def decrypt_message(self, pubkey, message, password):
        raise RuntimeError(_('Encryption and decryption are currently not supported for %s') % self.device)

    def sign_message(self, sequence, message, password):
        self.signing = True
        # prompt for the PIN before displaying the dialog if necessary
        client = self.get_client()
        address_path = self.get_derivation()[2:] + "/%d/%d"%sequence
        self.handler.show_message("Signing message ...")
        try:
            info = self.get_client().signMessagePrepare(address_path, message)
            pin = ""
            if info['confirmationNeeded']:
                # TODO : handle different confirmation types. For the time being only supports keyboard 2FA
                confirmed, p, pin = self.password_dialog()
                if not confirmed:
                    raise Exception('Aborted by user')
                pin = pin.encode()
                #self.plugin.get_client(self, True, True)
            signature = self.get_client().signMessageSign(pin)
        except BTChipException, e:
            if e.sw == 0x6a80:
                self.give_error("Unfortunately, this message cannot be signed by the Ledger wallet. Only alphanumerical messages shorter than 140 characters are supported. Please remove any extra characters (tab, carriage return) and retry.")
            else:
                self.give_error(e, True)
        except Exception, e:
            self.give_error(e, True)
        finally:
            self.handler.clear_dialog()
        self.signing = False

        # Parse the ASN.1 signature

        rLength = signature[3]
        r = signature[4 : 4 + rLength]
        sLength = signature[4 + rLength + 1]
        s = signature[4 + rLength + 2:]
        if rLength == 33:
            r = r[1:]
        if sLength == 33:
            s = s[1:]
        r = str(r)
        s = str(s)

        # And convert it
        return chr(27 + 4 + (signature[0] & 0x01)) + r + s

    def sign_transaction(self, tx, password):
        if tx.is_complete():
            return
        client = self.get_client()
        self.signing = True
        inputs = []
        inputsPaths = []
        pubKeys = []
        chipInputs = []
        redeemScripts = []
        signatures = []
        preparedTrustedInputs = []
        changePath = ""
        changeAmount = None
        output = None
        outputAmount = None
        p2shTransaction = False
        pin = ""
        self.get_client() # prompt for the PIN before displaying the dialog if necessary
        rawTx = tx.serialize()
        # Fetch inputs of the transaction to sign
        for txinput in tx.inputs():
            if ('is_coinbase' in txinput and txinput['is_coinbase']):
                self.give_error("Coinbase not supported")     # should never happen
            redeemScript = None
            signingPos = -1
            hwAddress = "%s/%d/%d" % (self.get_derivation()[2:], txinput['derivation'][0], txinput['derivation'][1])            
            if len(txinput['pubkeys']) > 1:
                p2shTransaction = True            
            if 'redeemScript' in txinput:
                redeemScript = txinput['redeemScript']
            if p2shTransaction:
                chipPublicKey = compress_public_key(self.get_client().getWalletPublicKey(hwAddress)['publicKey'])
                for currentIndex, key in enumerate(txinput['pubkeys']):
                    if chipPublicKey == key.decode('hex'):
                        signingPos = currentIndex
                        break
                if signingPos == -1:
                    self.give_error("No matching key for multisignature input") # should never happen

<<<<<<< HEAD
        # Recognize outputs - only one output and one change is authorized
        if len(tx.outputs()) > 2: # should never happen
            self.give_error("Transaction with more than 2 outputs not supported")
        for type, address, amount in tx.outputs():
            assert type == TYPE_ADDRESS
            if self.is_change(address):
                changePath = self.address_id(address)
                changeAmount = amount
            else:
                if output <> None: # should never happen
                    self.give_error("Multiple outputs with no change not supported")
                output = address
                if not self.canAlternateCoinVersions:
                    v, h = bc_address_to_hash_160(address)
                    if v == 48:
                        output = hash_160_to_bc_address(h, 0)
                outputAmount = amount

        self.get_client() # prompt for the PIN before displaying the dialog if necessary
        if not self.check_proper_device():
            self.give_error('Wrong device or password')
=======
            inputs.append([ txinput['prev_tx'].raw,
                             txinput['prevout_n'], redeemScript, txinput['prevout_hash'], signingPos ])
            inputsPaths.append(hwAddress)
            pubKeys.append(txinput['pubkeys'])
       
        # Sanity check
        if p2shTransaction:
            for txinput in tx.inputs():
                if len(txinput['pubkeys']) < 2:
                    self.give_error("P2SH / regular input mixed in same transaction not supported") # should never happen
            txOutput = var_int(len(tx.outputs()))
            for output in tx.outputs():
                output_type, addr, amount = output
                txOutput += int_to_hex(amount, 8)                       
                script = tx.pay_script(output_type, addr)
                txOutput += var_int(len(script)/2)
                txOutput += script
            txOutput = txOutput.decode('hex')
>>>>>>> 5be93bdb

        # Recognize outputs - only one output and one change is authorized
        if not p2shTransaction:
            if len(tx.outputs()) > 2: # should never happen
                self.give_error("Transaction with more than 2 outputs not supported")
            for i, (_type, address, amount) in enumerate(tx.outputs()):
                assert _type == TYPE_ADDRESS
                change, index = tx.output_info[i]            
                if change:
                    changePath = "%s/%d/%d" % (self.get_derivation()[2:], change, index)
                    changeAmount = amount
                else:
                    if output <> None: # should never happen
                        self.give_error("Multiple outputs with no change not supported")
                    output = address
                    outputAmount = amount
        
        self.handler.show_message("Signing Transaction ...")
        try:
            # Get trusted inputs from the original transactions
            for utxo in inputs:                
                if not p2shTransaction:
                    txtmp = bitcoinTransaction(bytearray(utxo[0].decode('hex')))             
                    chipInputs.append(self.get_client().getTrustedInput(txtmp, utxo[1]))
                    redeemScripts.append(txtmp.outputs[utxo[1]].script)                    
                else:
                    tmp = utxo[3].decode('hex')[::-1].encode('hex')
                    tmp += int_to_hex(utxo[1], 4)
                    chipInputs.append({ 'value' : tmp.decode('hex') })                                        
                    redeemScripts.append(bytearray(utxo[2].decode('hex')))

            # Sign all inputs
            firstTransaction = True
            inputIndex = 0
            while inputIndex < len(inputs):
                self.get_client().startUntrustedTransaction(firstTransaction, inputIndex,
                chipInputs, redeemScripts[inputIndex])
                if not p2shTransaction:
                    outputData = self.get_client().finalizeInput(output, format_satoshis_plain(outputAmount),
                        format_satoshis_plain(tx.get_fee()), changePath, bytearray(rawTx.decode('hex')))
                else:
                    outputData = self.get_client().finalizeInputFull(txOutput)
                    outputData['outputData'] = txOutput
                if firstTransaction:
                    transactionOutput = outputData['outputData']
                if outputData['confirmationNeeded']:
                    # TODO : handle different confirmation types. For the time being only supports keyboard 2FA
                    self.handler.clear_dialog()
                    if 'keycardData' in outputData:
                        pin2 = ""
                        for keycardIndex in range(len(outputData['keycardData'])):
                            msg = "Do not enter your device PIN here !\r\n\r\n" + \
                                "Your Ledger Wallet wants to talk to you and tell you a unique second factor code.\r\n" + \
                                "For this to work, please match the character between stars of the output address using your security card\r\n\r\n" + \
                                "Output address : "
                            for index in range(len(output)):
                                if index == outputData['keycardData'][keycardIndex]:
                                    msg = msg + "*" + output[index] + "*"
                                else:
                                    msg = msg + output[index]
                            msg = msg + "\r\n"
                            confirmed, p, pin = self.password_dialog(msg)
                            if not confirmed:
                                raise Exception('Aborted by user')
                            try:
                                pin2 = pin2 + chr(int(pin[0], 16))
                            except:
                                raise Exception('Invalid PIN character')
                        pin = pin2
                    else:
                        confirmed, p, pin = self.password_dialog()
                        if not confirmed:
                            raise Exception('Aborted by user')
                        pin = pin.encode()
                        #self.plugin.get_client(self, True, True)
                    self.handler.show_message("Signing ...")
                else:
                    # Sign input with the provided PIN
                    inputSignature = self.get_client().untrustedHashSign(inputsPaths[inputIndex],
                    pin)
                    inputSignature[0] = 0x30 # force for 1.4.9+
                    signatures.append(inputSignature)
                    inputIndex = inputIndex + 1
                firstTransaction = False
        except Exception, e:
            self.give_error(e, True)
        finally:
            self.handler.clear_dialog()

        # Reformat transaction
        inputIndex = 0
        while inputIndex < len(inputs):
            if p2shTransaction:
                signaturesPack = [signatures[inputIndex]] * len(pubKeys[inputIndex])
                inputScript = get_p2sh_input_script(redeemScripts[inputIndex], signaturesPack)
                preparedTrustedInputs.append([ ("\x00" * 4) + chipInputs[inputIndex]['value'], inputScript ])                
            else:
                inputScript = get_regular_input_script(signatures[inputIndex], pubKeys[inputIndex][0].decode('hex'))
                preparedTrustedInputs.append([ chipInputs[inputIndex]['value'], inputScript ])
            inputIndex = inputIndex + 1
        updatedTransaction = format_transaction(transactionOutput, preparedTrustedInputs)
        updatedTransaction = hexlify(updatedTransaction)
        tx.update_signatures(updatedTransaction)
        self.signing = False

<<<<<<< HEAD
    def check_proper_device(self):
        pubKey = DecodeBase58Check(self.xpub)[45:]
        if not self.device_checked:
            self.handler.show_message("Checking device")
            try:
                nodeData = self.get_client().getWalletPublicKey("44'/2'/0'")
            except Exception, e:
                self.give_error(e, True)
            finally:
                self.handler.clear_dialog()
            pubKeyDevice = compress_public_key(nodeData['publicKey'])
            self.device_checked = True
            if pubKey != pubKeyDevice:
                self.proper_device = False
            else:
                self.proper_device = True

        return self.proper_device

=======
>>>>>>> 5be93bdb
    def password_dialog(self, msg=None):
        if not msg:
            msg = _("Do not enter your device PIN here !\r\n\r\n" \
                    "Your Ledger Wallet wants to talk to you and tell you a unique second factor code.\r\n" \
                    "For this to work, please open a text editor " \
                    "(on a different computer / device if you believe this computer is compromised) " \
                    "and put your cursor into it, unplug your Ledger Wallet and plug it back in.\r\n" \
                    "It should show itself to your computer as a keyboard " \
                    "and output the second factor along with a summary of " \
                    "the transaction being signed into the text-editor.\r\n\r\n" \
                    "Check that summary and then enter the second factor code here.\r\n" \
                    "Before clicking OK, re-plug the device once more (unplug it and plug it again if you read the second factor code on the same computer)")
        response = self.handler.get_word(msg)
        if response is None:
            return False, None, None
        return True, response, response


class LedgerPlugin(HW_PluginBase):
    libraries_available = BTCHIP
    keystore_class = Ledger_KeyStore
    client = None
    DEVICE_IDS = [ 
                   (0x2581, 0x1807), # HW.1 legacy btchip
                   (0x2581, 0x2b7c), # HW.1 transitional production
                   (0x2581, 0x3b7c), # HW.1 ledger production
                   (0x2581, 0x4b7c), # HW.1 ledger test
                   (0x2c97, 0x0000), # Blue
                   (0x2c97, 0x0001)  # Nano-S
                 ]

    def __init__(self, parent, config, name):
        HW_PluginBase.__init__(self, parent, config, name)
        if self.libraries_available:
            self.device_manager().register_devices(self.DEVICE_IDS)

    def btchip_is_connected(self, keystore):
        try:
            self.get_client(keystore).getFirmwareVersion()
        except Exception as e:
            return False
        return True

<<<<<<< HEAD
    def get_client(self, force_pair=True, noPin=False):
        aborted = False
        client = self.client
        if not client or client.bad:
            try:
                d = getDongle(BTCHIP_DEBUG)
                client = btchip(d)
                ver = client.getFirmwareVersion()
                firmware = ver['version'].split(".")
                wallet.canAlternateCoinVersions = (ver['specialVersion'] >= 0x20 and
                                                   map(int, firmware) >= [1, 0, 1])
                if not checkFirmware(firmware):
                    d.close()
                    try:
                        updateFirmware()
                    except Exception, e:
                        aborted = True
                        raise e
                    d = getDongle(BTCHIP_DEBUG)
                    client = btchip(d)
                try:
                    client.getOperationMode()
                except BTChipException, e:
                    if (e.sw == 0x6985):
                        d.close()
                        dialog = StartBTChipPersoDialog()
                        dialog.exec_()
                        # Then fetch the reference again  as it was invalidated
                        d = getDongle(BTCHIP_DEBUG)
                        client = btchip(d)
                    else:
                        raise e
                if not noPin:
                    # Immediately prompts for the PIN
                    remaining_attempts = client.getVerifyPinRemainingAttempts()
                    if remaining_attempts <> 1:
                        msg = "Enter your Ledger PIN - remaining attempts : " + str(remaining_attempts)
                    else:
                        msg = "Enter your Ledger PIN - WARNING : LAST ATTEMPT. If the PIN is not correct, the dongle will be wiped."
                    confirmed, p, pin = wallet.password_dialog(msg)
                    if not confirmed:
                        aborted = True
                        raise Exception('Aborted by user - please unplug the dongle and plug it again before retrying')
                    pin = pin.encode()
                    client.verifyPin(pin)
                    if wallet.canAlternateCoinVersions:
                        client.setAlternateCoinVersions(48, 5)
=======
    def get_btchip_device(self, device):
        ledger = False
        if (device.product_key[0] == 0x2581 and device.product_key[1] == 0x3b7c) or (device.product_key[0] == 0x2581 and device.product_key[1] == 0x4b7c) or (device.product_key[0] == 0x2c97):
           ledger = True        
        dev = hid.device()
        dev.open_path(device.path)
        dev.set_nonblocking(True)
        return HIDDongleHIDAPI(dev, ledger, BTCHIP_DEBUG)
>>>>>>> 5be93bdb

    def verify_btchip_pin(self):
        pass
	
    def create_client(self, device, handler):
        self.handler = handler

        client = self.get_btchip_device(device)
        if client <> None:
            client = Ledger_Client(client)
        return client

    def setup_device(self, device_info, wizard):        
        devmgr = self.device_manager()
        device_id = device_info.device.id_
        client = devmgr.client_by_id(device_id)
        #client.handler = wizard
        client.handler = self.create_handler(wizard)
        client.get_xpub('m')

    def get_xpub(self, device_id, derivation, wizard):
        devmgr = self.device_manager()
        client = devmgr.client_by_id(device_id)
        #client.handler = wizard
        client.handler = self.create_handler(wizard)
        client.checkDevice()
        xpub = client.get_xpub(derivation)
        return xpub

    def get_client(self, keystore, force_pair=True):
        # All client interaction should not be in the main GUI thread
        #assert self.main_thread != threading.current_thread()
        devmgr = self.device_manager()
        handler = keystore.handler
        handler = keystore.handler
        with devmgr.hid_lock:
            client = devmgr.client_for_keystore(self, handler, keystore, force_pair)        
        # returns the client for a given keystore. can use xpub
        #if client:
        #    client.used()
        if client <> None:
            client.checkDevice()
            client = client.dongleObject            
        return client<|MERGE_RESOLUTION|>--- conflicted
+++ resolved
@@ -3,19 +3,11 @@
 import hashlib
 import time
 
-<<<<<<< HEAD
 import electrum_ltc as electrum
-from electrum_ltc.bitcoin import EncodeBase58Check, DecodeBase58Check, bc_address_to_hash_160, hash_160_to_bc_address, TYPE_ADDRESS
+from electrum_ltc.bitcoin import EncodeBase58Check, DecodeBase58Check, bc_address_to_hash_160, hash_160_to_bc_address, TYPE_ADDRESS, int_to_hex, var_int
 from electrum_ltc.i18n import _
 from electrum_ltc.plugins import BasePlugin, hook
 from electrum_ltc.keystore import Hardware_KeyStore
-=======
-import electrum
-from electrum.bitcoin import EncodeBase58Check, DecodeBase58Check, TYPE_ADDRESS, int_to_hex, var_int
-from electrum.i18n import _
-from electrum.plugins import BasePlugin, hook
-from electrum.keystore import Hardware_KeyStore
->>>>>>> 5be93bdb
 from ..hw_wallet import HW_PluginBase
 from electrum_ltc.util import format_satoshis_plain, print_error
 
@@ -123,7 +115,10 @@
 
     def perform_hw1_preflight(self):
         try:
-            firmware = self.dongleObject.getFirmwareVersion()['version'].split(".")
+            ver = self.dongleObject.getFirmwareVersion()
+            firmware = ver['version'].split(".")
+            self.canAlternateCoinVersions = (ver['specialVersion'] >= 0x20 and
+                                             map(int, firmware) >= [1, 0, 1])
             if not checkFirmware(firmware):
                 self.dongleObject.close()
                 raise Exception("HW1 firmware version too old. Please update at https://www.ledgerwallet.com")
@@ -148,6 +143,8 @@
                     raise Exception('Aborted by user - please unplug the dongle and plug it again before retrying')
                 pin = pin.encode()
                 self.dongleObject.verifyPin(pin)
+                if self.canAlternateCoinVersions:
+                    self.dongleObject.setAlternateCoinVersions(48, 5)
         except BTChipException, e:
             if (e.sw == 0x6faa):
                 raise Exception("Dongle is temporarily locked - please unplug it and replug it again")
@@ -289,29 +286,6 @@
                 if signingPos == -1:
                     self.give_error("No matching key for multisignature input") # should never happen
 
-<<<<<<< HEAD
-        # Recognize outputs - only one output and one change is authorized
-        if len(tx.outputs()) > 2: # should never happen
-            self.give_error("Transaction with more than 2 outputs not supported")
-        for type, address, amount in tx.outputs():
-            assert type == TYPE_ADDRESS
-            if self.is_change(address):
-                changePath = self.address_id(address)
-                changeAmount = amount
-            else:
-                if output <> None: # should never happen
-                    self.give_error("Multiple outputs with no change not supported")
-                output = address
-                if not self.canAlternateCoinVersions:
-                    v, h = bc_address_to_hash_160(address)
-                    if v == 48:
-                        output = hash_160_to_bc_address(h, 0)
-                outputAmount = amount
-
-        self.get_client() # prompt for the PIN before displaying the dialog if necessary
-        if not self.check_proper_device():
-            self.give_error('Wrong device or password')
-=======
             inputs.append([ txinput['prev_tx'].raw,
                              txinput['prevout_n'], redeemScript, txinput['prevout_hash'], signingPos ])
             inputsPaths.append(hwAddress)
@@ -330,7 +304,6 @@
                 txOutput += var_int(len(script)/2)
                 txOutput += script
             txOutput = txOutput.decode('hex')
->>>>>>> 5be93bdb
 
         # Recognize outputs - only one output and one change is authorized
         if not p2shTransaction:
@@ -346,6 +319,10 @@
                     if output <> None: # should never happen
                         self.give_error("Multiple outputs with no change not supported")
                     output = address
+                    if not self.canAlternateCoinVersions:
+                        v, h = bc_address_to_hash_160(address)
+                        if v == 48:
+                            output = hash_160_to_bc_address(h, 0)
                     outputAmount = amount
         
         self.handler.show_message("Signing Transaction ...")
@@ -436,28 +413,6 @@
         tx.update_signatures(updatedTransaction)
         self.signing = False
 
-<<<<<<< HEAD
-    def check_proper_device(self):
-        pubKey = DecodeBase58Check(self.xpub)[45:]
-        if not self.device_checked:
-            self.handler.show_message("Checking device")
-            try:
-                nodeData = self.get_client().getWalletPublicKey("44'/2'/0'")
-            except Exception, e:
-                self.give_error(e, True)
-            finally:
-                self.handler.clear_dialog()
-            pubKeyDevice = compress_public_key(nodeData['publicKey'])
-            self.device_checked = True
-            if pubKey != pubKeyDevice:
-                self.proper_device = False
-            else:
-                self.proper_device = True
-
-        return self.proper_device
-
-=======
->>>>>>> 5be93bdb
     def password_dialog(self, msg=None):
         if not msg:
             msg = _("Do not enter your device PIN here !\r\n\r\n" \
@@ -501,55 +456,6 @@
             return False
         return True
 
-<<<<<<< HEAD
-    def get_client(self, force_pair=True, noPin=False):
-        aborted = False
-        client = self.client
-        if not client or client.bad:
-            try:
-                d = getDongle(BTCHIP_DEBUG)
-                client = btchip(d)
-                ver = client.getFirmwareVersion()
-                firmware = ver['version'].split(".")
-                wallet.canAlternateCoinVersions = (ver['specialVersion'] >= 0x20 and
-                                                   map(int, firmware) >= [1, 0, 1])
-                if not checkFirmware(firmware):
-                    d.close()
-                    try:
-                        updateFirmware()
-                    except Exception, e:
-                        aborted = True
-                        raise e
-                    d = getDongle(BTCHIP_DEBUG)
-                    client = btchip(d)
-                try:
-                    client.getOperationMode()
-                except BTChipException, e:
-                    if (e.sw == 0x6985):
-                        d.close()
-                        dialog = StartBTChipPersoDialog()
-                        dialog.exec_()
-                        # Then fetch the reference again  as it was invalidated
-                        d = getDongle(BTCHIP_DEBUG)
-                        client = btchip(d)
-                    else:
-                        raise e
-                if not noPin:
-                    # Immediately prompts for the PIN
-                    remaining_attempts = client.getVerifyPinRemainingAttempts()
-                    if remaining_attempts <> 1:
-                        msg = "Enter your Ledger PIN - remaining attempts : " + str(remaining_attempts)
-                    else:
-                        msg = "Enter your Ledger PIN - WARNING : LAST ATTEMPT. If the PIN is not correct, the dongle will be wiped."
-                    confirmed, p, pin = wallet.password_dialog(msg)
-                    if not confirmed:
-                        aborted = True
-                        raise Exception('Aborted by user - please unplug the dongle and plug it again before retrying')
-                    pin = pin.encode()
-                    client.verifyPin(pin)
-                    if wallet.canAlternateCoinVersions:
-                        client.setAlternateCoinVersions(48, 5)
-=======
     def get_btchip_device(self, device):
         ledger = False
         if (device.product_key[0] == 0x2581 and device.product_key[1] == 0x3b7c) or (device.product_key[0] == 0x2581 and device.product_key[1] == 0x4b7c) or (device.product_key[0] == 0x2c97):
@@ -558,7 +464,6 @@
         dev.open_path(device.path)
         dev.set_nonblocking(True)
         return HIDDongleHIDAPI(dev, ledger, BTCHIP_DEBUG)
->>>>>>> 5be93bdb
 
     def verify_btchip_pin(self):
         pass
