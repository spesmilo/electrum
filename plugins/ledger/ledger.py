--- conflicted
+++ resolved
@@ -10,11 +10,7 @@
 from electrum_ltc.keystore import Hardware_KeyStore
 from electrum_ltc.transaction import Transaction
 from ..hw_wallet import HW_PluginBase
-<<<<<<< HEAD
-from electrum_ltc.util import print_error, is_verbose, bfh, bh2u
-=======
-from electrum.util import print_error, is_verbose, bfh, bh2u, versiontuple
->>>>>>> c32435c1
+from electrum_ltc.util import print_error, is_verbose, bfh, bh2u, versiontuple
 
 try:
     import hid
