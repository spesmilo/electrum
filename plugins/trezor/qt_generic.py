--- conflicted
+++ resolved
@@ -1,17 +1,10 @@
 from functools import partial
 import threading
 
-<<<<<<< HEAD
-from PyQt4.Qt import Qt
-from PyQt4.Qt import QGridLayout, QInputDialog, QPushButton
-from PyQt4.Qt import QVBoxLayout, QLabel, SIGNAL
-from electrum_ltc_gui.qt.util import *
-=======
 from PyQt5.Qt import Qt
 from PyQt5.Qt import QGridLayout, QInputDialog, QPushButton
 from PyQt5.Qt import QVBoxLayout, QLabel
-from electrum_gui.qt.util import *
->>>>>>> 2239cb96
+from electrum_ltc_gui.qt.util import *
 from .plugin import TIM_NEW, TIM_RECOVER, TIM_MNEMONIC
 from ..hw_wallet.qt import QtHandlerBase, QtPluginBase
 
