import threading

from binascii import hexlify, unhexlify

<<<<<<< HEAD
from electrum_ltc.util import bfh, bh2u, versiontuple
from electrum_ltc.bitcoin import (b58_address_to_hash160, xpub_from_pubkey,
                                  TYPE_ADDRESS, TYPE_SCRIPT, NetworkConstants)
from electrum_ltc.i18n import _
from electrum_ltc.plugins import BasePlugin, Device
from electrum_ltc.transaction import deserialize
from electrum_ltc.keystore import Hardware_KeyStore, is_xpubkey, parse_xpubkey
=======
from electrum.util import bfh, bh2u, versiontuple
from electrum.bitcoin import (b58_address_to_hash160, xpub_from_pubkey,
                              TYPE_ADDRESS, TYPE_SCRIPT)
from electrum import constants
from electrum.i18n import _
from electrum.plugins import BasePlugin, Device
from electrum.transaction import deserialize
from electrum.keystore import Hardware_KeyStore, is_xpubkey, parse_xpubkey
>>>>>>> c3ff6040

from ..hw_wallet import HW_PluginBase


# TREZOR initialization methods
TIM_NEW, TIM_RECOVER, TIM_MNEMONIC, TIM_PRIVKEY = range(0, 4)

# script "generation"
SCRIPT_GEN_LEGACY, SCRIPT_GEN_P2SH_SEGWIT, SCRIPT_GEN_NATIVE_SEGWIT = range(0, 3)


class TrezorKeyStore(Hardware_KeyStore):
    hw_type = 'trezor'
    device = 'TREZOR'

    def get_derivation(self):
        return self.derivation

    def get_script_gen(self):
        def is_p2sh_segwit():
            return self.derivation.startswith("m/49'/")

        def is_native_segwit():
            return self.derivation.startswith("m/84'/")

        if is_native_segwit():
            return SCRIPT_GEN_NATIVE_SEGWIT
        elif is_p2sh_segwit():
            return SCRIPT_GEN_P2SH_SEGWIT
        else:
            return SCRIPT_GEN_LEGACY

    def get_client(self, force_pair=True):
        return self.plugin.get_client(self, force_pair)

    def decrypt_message(self, sequence, message, password):
        raise RuntimeError(_('Encryption and decryption are not implemented by {}').format(self.device))

    def sign_message(self, sequence, message, password):
        client = self.get_client()
        address_path = self.get_derivation() + "/%d/%d"%sequence
        address_n = client.expand_path(address_path)
        msg_sig = client.sign_message(self.plugin.get_coin_name(), address_n, message)
        return msg_sig.signature

    def sign_transaction(self, tx, password):
        if tx.is_complete():
            return
        # previous transactions used as inputs
        prev_tx = {}
        # path of the xpubs that are involved
        xpub_path = {}
        for txin in tx.inputs():
            pubkeys, x_pubkeys = tx.get_sorted_pubkeys(txin)
            tx_hash = txin['prevout_hash']
            prev_tx[tx_hash] = txin['prev_tx']
            for x_pubkey in x_pubkeys:
                if not is_xpubkey(x_pubkey):
                    continue
                xpub, s = parse_xpubkey(x_pubkey)
                if xpub == self.get_master_public_key():
                    xpub_path[xpub] = self.get_derivation()

        self.plugin.sign_transaction(self, tx, prev_tx, xpub_path)


class TrezorPlugin(HW_PluginBase):
    # Derived classes provide:
    #
    #  class-static variables: client_class, firmware_URL, handler_class,
    #     libraries_available, libraries_URL, minimum_firmware,
    #     wallet_class, ckd_public, types

    firmware_URL = 'https://wallet.trezor.io'
    libraries_URL = 'https://github.com/trezor/python-trezor'
    minimum_firmware = (1, 5, 2)
    keystore_class = TrezorKeyStore
    minimum_library = (0, 9, 0)

    MAX_LABEL_LEN = 32

    def __init__(self, parent, config, name):
        HW_PluginBase.__init__(self, parent, config, name)
        self.main_thread = threading.current_thread()

        try:
            # Minimal test if python-trezor is installed
            import trezorlib
            try:
                library_version = trezorlib.__version__
            except AttributeError:
                # python-trezor only introduced __version__ in 0.9.0
                library_version = 'unknown'
            if library_version == 'unknown' or \
                    versiontuple(library_version) < self.minimum_library:
                self.libraries_available_message = (
                        _("Library version for '{}' is too old.").format(name)
                        + '\nInstalled: {}, Needed: {}'
                        .format(library_version, self.minimum_library))
                self.print_stderr(self.libraries_available_message)
                raise ImportError()
            self.libraries_available = True
        except ImportError:
            self.libraries_available = False
            return

        from . import client
        import trezorlib.ckd_public
        import trezorlib.messages
        self.client_class = client.TrezorClient
        self.ckd_public = trezorlib.ckd_public
        self.types = trezorlib.messages
        self.DEVICE_IDS = ('TREZOR',)

        self.device_manager().register_enumerate_func(self.enumerate)

    def enumerate(self):
        from trezorlib.device import TrezorDevice
        return [Device(d.get_path(), -1, d.get_path(), 'TREZOR', 0) for d in TrezorDevice.enumerate()]

    def create_client(self, device, handler):
        from trezorlib.device import TrezorDevice
        try:
            self.print_error("connecting to device at", device.path)
            transport = TrezorDevice.find_by_path(device.path)
        except BaseException as e:
            self.print_error("cannot connect at", device.path, str(e))
            return None

        if not transport:
            self.print_error("cannot connect at", device.path)
            return

        self.print_error("connected to device at", device.path)
        client = self.client_class(transport, handler, self)

        # Try a ping for device sanity
        try:
            client.ping('t')
        except BaseException as e:
            self.print_error("ping failed", str(e))
            return None

        if not client.atleast_version(*self.minimum_firmware):
            msg = (_('Outdated {} firmware for device labelled {}. Please '
                     'download the updated firmware from {}')
                   .format(self.device, client.label(), self.firmware_URL))
            self.print_error(msg)
            handler.show_error(msg)
            return None

        return client

    def get_client(self, keystore, force_pair=True):
        devmgr = self.device_manager()
        handler = keystore.handler
        with devmgr.hid_lock:
            client = devmgr.client_for_keystore(self, handler, keystore, force_pair)
        # returns the client for a given keystore. can use xpub
        if client:
            client.used()
        return client

    def get_coin_name(self):
<<<<<<< HEAD
        return "Testnet" if NetworkConstants.TESTNET else "Litecoin"
=======
        return "Testnet" if constants.net.TESTNET else "Bitcoin"
>>>>>>> c3ff6040

    def initialize_device(self, device_id, wizard, handler):
        # Initialization method
        msg = _("Choose how you want to initialize your {}.\n\n"
                "The first two methods are secure as no secret information "
                "is entered into your computer.\n\n"
                "For the last two methods you input secrets on your keyboard "
                "and upload them to your {}, and so you should "
                "only do those on a computer you know to be trustworthy "
                "and free of malware."
        ).format(self.device, self.device)
        choices = [
            # Must be short as QT doesn't word-wrap radio button text
            (TIM_NEW, _("Let the device generate a completely new seed randomly")),
            (TIM_RECOVER, _("Recover from a seed you have previously written down")),
            (TIM_MNEMONIC, _("Upload a BIP39 mnemonic to generate the seed")),
            (TIM_PRIVKEY, _("Upload a master private key"))
        ]
        def f(method):
            import threading
            settings = self.request_trezor_init_settings(wizard, method, self.device)
            t = threading.Thread(target = self._initialize_device, args=(settings, method, device_id, wizard, handler))
            t.setDaemon(True)
            t.start()
            wizard.loop.exec_()
        wizard.choice_dialog(title=_('Initialize Device'), message=msg, choices=choices, run_next=f)

    def _initialize_device(self, settings, method, device_id, wizard, handler):
        item, label, pin_protection, passphrase_protection = settings

        if method == TIM_RECOVER:
            # FIXME the PIN prompt will appear over this message
            # which makes this unreadable
            handler.show_error(_(
                "You will be asked to enter 24 words regardless of your "
                "seed's actual length.  If you enter a word incorrectly or "
                "misspell it, you cannot change it or go back - you will need "
                "to start again from the beginning.\n\nSo please enter "
                "the words carefully!"))

        language = 'english'
        devmgr = self.device_manager()
        client = devmgr.client_by_id(device_id)

        if method == TIM_NEW:
            strength = 64 * (item + 2)  # 128, 192 or 256
            u2f_counter = 0
            skip_backup = False
            client.reset_device(True, strength, passphrase_protection,
                                pin_protection, label, language,
                                u2f_counter, skip_backup)
        elif method == TIM_RECOVER:
            word_count = 6 * (item + 2)  # 12, 18 or 24
            client.step = 0
            client.recovery_device(word_count, passphrase_protection,
                                       pin_protection, label, language)
        elif method == TIM_MNEMONIC:
            pin = pin_protection  # It's the pin, not a boolean
            client.load_device_by_mnemonic(str(item), pin,
                                           passphrase_protection,
                                           label, language)
        else:
            pin = pin_protection  # It's the pin, not a boolean
            client.load_device_by_xprv(item, pin, passphrase_protection,
                                       label, language)
        wizard.loop.exit(0)

    def setup_device(self, device_info, wizard, purpose):
        devmgr = self.device_manager()
        device_id = device_info.device.id_
        client = devmgr.client_by_id(device_id)
        # fixme: we should use: client.handler = wizard
        client.handler = self.create_handler(wizard)
        if not device_info.initialized:
            self.initialize_device(device_id, wizard, client.handler)
        client.get_xpub('m', 'standard')
        client.used()

    def get_xpub(self, device_id, derivation, xtype, wizard):
        devmgr = self.device_manager()
        client = devmgr.client_by_id(device_id)
        client.handler = wizard
        xpub = client.get_xpub(derivation, xtype)
        client.used()
        return xpub

    def sign_transaction(self, keystore, tx, prev_tx, xpub_path):
        self.prev_tx = prev_tx
        self.xpub_path = xpub_path
        client = self.get_client(keystore)
        inputs = self.tx_inputs(tx, True, keystore.get_script_gen())
        outputs = self.tx_outputs(keystore.get_derivation(), tx, keystore.get_script_gen())
        signed_tx = client.sign_tx(self.get_coin_name(), inputs, outputs, lock_time=tx.locktime)[1]
        raw = bh2u(signed_tx)
        tx.update_signatures(raw)

    def show_address(self, wallet, keystore, address):
        client = self.get_client(keystore)
        if not client.atleast_version(1, 3):
            keystore.handler.show_error(_("Your device firmware is too old"))
            return
        change, index = wallet.get_address_index(address)
        derivation = keystore.derivation
        address_path = "%s/%d/%d"%(derivation, change, index)
        address_n = client.expand_path(address_path)
        xpubs = wallet.get_master_public_keys()
        if len(xpubs) == 1:
            script_gen = keystore.get_script_gen()
            if script_gen == SCRIPT_GEN_NATIVE_SEGWIT:
                script_type = self.types.InputScriptType.SPENDWITNESS
            elif script_gen == SCRIPT_GEN_P2SH_SEGWIT:
                script_type = self.types.InputScriptType.SPENDP2SHWITNESS
            else:
                script_type = self.types.InputScriptType.SPENDADDRESS
            client.get_address(self.get_coin_name(), address_n, True, script_type=script_type)
        else:
            def f(xpub):
                node = self.ckd_public.deserialize(xpub)
                return self.types.HDNodePathType(node=node, address_n=[change, index])
            pubkeys = wallet.get_public_keys(address)
            # sort xpubs using the order of pubkeys
            sorted_pubkeys, sorted_xpubs = zip(*sorted(zip(pubkeys, xpubs)))
            pubkeys = list(map(f, sorted_xpubs))
            multisig = self.types.MultisigRedeemScriptType(
               pubkeys=pubkeys,
               signatures=[b''] * wallet.n,
               m=wallet.m,
            )
            client.get_address(self.get_coin_name(), address_n, True, multisig=multisig)

    def tx_inputs(self, tx, for_sig=False, script_gen=SCRIPT_GEN_LEGACY):
        inputs = []
        for txin in tx.inputs():
            txinputtype = self.types.TxInputType()
            if txin['type'] == 'coinbase':
                prev_hash = "\0"*32
                prev_index = 0xffffffff  # signed int -1
            else:
                if for_sig:
                    x_pubkeys = txin['x_pubkeys']
                    if len(x_pubkeys) == 1:
                        x_pubkey = x_pubkeys[0]
                        xpub, s = parse_xpubkey(x_pubkey)
                        xpub_n = self.client_class.expand_path(self.xpub_path[xpub])
                        txinputtype._extend_address_n(xpub_n + s)
                        if script_gen == SCRIPT_GEN_NATIVE_SEGWIT:
                            txinputtype.script_type = self.types.InputScriptType.SPENDWITNESS
                        elif script_gen == SCRIPT_GEN_P2SH_SEGWIT:
                            txinputtype.script_type = self.types.InputScriptType.SPENDP2SHWITNESS
                        else:
                            txinputtype.script_type = self.types.InputScriptType.SPENDADDRESS
                    else:
                        def f(x_pubkey):
                            if is_xpubkey(x_pubkey):
                                xpub, s = parse_xpubkey(x_pubkey)
                            else:
                                xpub = xpub_from_pubkey(0, bfh(x_pubkey))
                                s = []
                            node = self.ckd_public.deserialize(xpub)
                            return self.types.HDNodePathType(node=node, address_n=s)
                        pubkeys = list(map(f, x_pubkeys))
                        multisig = self.types.MultisigRedeemScriptType(
                            pubkeys=pubkeys,
                            signatures=list(map(lambda x: bfh(x)[:-1] if x else b'', txin.get('signatures'))),
                            m=txin.get('num_sig'),
                        )
                        if script_gen == SCRIPT_GEN_NATIVE_SEGWIT:
                            script_type = self.types.InputScriptType.SPENDWITNESS
                        elif script_gen == SCRIPT_GEN_P2SH_SEGWIT:
                            script_type = self.types.InputScriptType.SPENDP2SHWITNESS
                        else:
                            script_type = self.types.InputScriptType.SPENDMULTISIG
                        txinputtype = self.types.TxInputType(
                            script_type=script_type,
                            multisig=multisig
                        )
                        # find which key is mine
                        for x_pubkey in x_pubkeys:
                            if is_xpubkey(x_pubkey):
                                xpub, s = parse_xpubkey(x_pubkey)
                                if xpub in self.xpub_path:
                                    xpub_n = self.client_class.expand_path(self.xpub_path[xpub])
                                    txinputtype._extend_address_n(xpub_n + s)
                                    break

                prev_hash = unhexlify(txin['prevout_hash'])
                prev_index = txin['prevout_n']

            if 'value' in txin:
                txinputtype.amount = txin['value']
            txinputtype.prev_hash = prev_hash
            txinputtype.prev_index = prev_index

            if 'scriptSig' in txin:
                script_sig = bfh(txin['scriptSig'])
                txinputtype.script_sig = script_sig

            txinputtype.sequence = txin.get('sequence', 0xffffffff - 1)

            inputs.append(txinputtype)

        return inputs

    def tx_outputs(self, derivation, tx, script_gen=SCRIPT_GEN_LEGACY):
        outputs = []
        has_change = False

        for _type, address, amount in tx.outputs():
            info = tx.output_info.get(address)
            if info is not None and not has_change:
                has_change = True # no more than one change address
                index, xpubs, m = info
                if len(xpubs) == 1:
                    if script_gen == SCRIPT_GEN_NATIVE_SEGWIT:
                        script_type = self.types.OutputScriptType.PAYTOWITNESS
                    elif script_gen == SCRIPT_GEN_P2SH_SEGWIT:
                        script_type = self.types.OutputScriptType.PAYTOP2SHWITNESS
                    else:
                        script_type = self.types.OutputScriptType.PAYTOADDRESS
                    address_n = self.client_class.expand_path(derivation + "/%d/%d"%index)
                    txoutputtype = self.types.TxOutputType(
                        amount = amount,
                        script_type = script_type,
                        address_n = address_n,
                    )
                else:
                    if script_gen == SCRIPT_GEN_NATIVE_SEGWIT:
                        script_type = self.types.OutputScriptType.PAYTOWITNESS
                    elif script_gen == SCRIPT_GEN_P2SH_SEGWIT:
                        script_type = self.types.OutputScriptType.PAYTOP2SHWITNESS
                    else:
                        script_type = self.types.OutputScriptType.PAYTOMULTISIG
                    address_n = self.client_class.expand_path("/%d/%d"%index)
                    nodes = map(self.ckd_public.deserialize, xpubs)
                    pubkeys = [ self.types.HDNodePathType(node=node, address_n=address_n) for node in nodes]
                    multisig = self.types.MultisigRedeemScriptType(
                        pubkeys = pubkeys,
                        signatures = [b''] * len(pubkeys),
                        m = m)
                    txoutputtype = self.types.TxOutputType(
                        multisig = multisig,
                        amount = amount,
                        address_n = self.client_class.expand_path(derivation + "/%d/%d"%index),
                        script_type = script_type)
            else:
                txoutputtype = self.types.TxOutputType()
                txoutputtype.amount = amount
                if _type == TYPE_SCRIPT:
                    txoutputtype.script_type = self.types.OutputScriptType.PAYTOOPRETURN
                    txoutputtype.op_return_data = address[2:]
                elif _type == TYPE_ADDRESS:
                    txoutputtype.script_type = self.types.OutputScriptType.PAYTOADDRESS
                    txoutputtype.address = address

            outputs.append(txoutputtype)

        return outputs

    def electrum_tx_to_txtype(self, tx):
        t = self.types.TransactionType()
        if tx is None:
            # probably for segwit input and we don't need this prev txn
            return t
        d = deserialize(tx.raw)
        t.version = d['version']
        t.lock_time = d['lockTime']
        inputs = self.tx_inputs(tx)
        t._extend_inputs(inputs)
        for vout in d['outputs']:
            o = t._add_bin_outputs()
            o.amount = vout['value']
            o.script_pubkey = bfh(vout['scriptPubKey'])
        return t

    # This function is called from the trezor libraries (via tx_api)
    def get_tx(self, tx_hash):
        tx = self.prev_tx[tx_hash]
        return self.electrum_tx_to_txtype(tx)<|MERGE_RESOLUTION|>--- conflicted
+++ resolved
@@ -2,24 +2,14 @@
 
 from binascii import hexlify, unhexlify
 
-<<<<<<< HEAD
 from electrum_ltc.util import bfh, bh2u, versiontuple
 from electrum_ltc.bitcoin import (b58_address_to_hash160, xpub_from_pubkey,
-                                  TYPE_ADDRESS, TYPE_SCRIPT, NetworkConstants)
+                                  TYPE_ADDRESS, TYPE_SCRIPT)
+from electrum_ltc import constants
 from electrum_ltc.i18n import _
 from electrum_ltc.plugins import BasePlugin, Device
 from electrum_ltc.transaction import deserialize
 from electrum_ltc.keystore import Hardware_KeyStore, is_xpubkey, parse_xpubkey
-=======
-from electrum.util import bfh, bh2u, versiontuple
-from electrum.bitcoin import (b58_address_to_hash160, xpub_from_pubkey,
-                              TYPE_ADDRESS, TYPE_SCRIPT)
-from electrum import constants
-from electrum.i18n import _
-from electrum.plugins import BasePlugin, Device
-from electrum.transaction import deserialize
-from electrum.keystore import Hardware_KeyStore, is_xpubkey, parse_xpubkey
->>>>>>> c3ff6040
 
 from ..hw_wallet import HW_PluginBase
 
@@ -184,11 +174,7 @@
         return client
 
     def get_coin_name(self):
-<<<<<<< HEAD
-        return "Testnet" if NetworkConstants.TESTNET else "Litecoin"
-=======
-        return "Testnet" if constants.net.TESTNET else "Bitcoin"
->>>>>>> c3ff6040
+        return "Testnet" if constants.net.TESTNET else "Litecoin"
 
     def initialize_device(self, device_id, wizard, handler):
         # Initialization method
