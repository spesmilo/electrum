--- conflicted
+++ resolved
@@ -2,26 +2,15 @@
 import traceback
 import sys
 
-<<<<<<< HEAD
-from electrum_grs.util import bfh, bh2u, versiontuple
-from electrum_grs.bitcoin import (b58_address_to_hash160, xpub_from_pubkey,
-                              TYPE_ADDRESS, TYPE_SCRIPT)
+from electrum_grs.util import bfh, bh2u, versiontuple, UserCancelled
+from electrum_grs.bitcoin import (b58_address_to_hash160, xpub_from_pubkey, deserialize_xpub,
+                              TYPE_ADDRESS, TYPE_SCRIPT, is_address)
 from electrum_grs import constants
 from electrum_grs.i18n import _
 from electrum_grs.plugins import BasePlugin, Device
-from electrum_grs.transaction import deserialize
-from electrum_grs.keystore import Hardware_KeyStore, is_xpubkey, parse_xpubkey
-=======
-from electrum.util import bfh, bh2u, versiontuple, UserCancelled
-from electrum.bitcoin import (b58_address_to_hash160, xpub_from_pubkey, deserialize_xpub,
-                              TYPE_ADDRESS, TYPE_SCRIPT, is_address)
-from electrum import constants
-from electrum.i18n import _
-from electrum.plugins import BasePlugin, Device
-from electrum.transaction import deserialize, Transaction
-from electrum.keystore import Hardware_KeyStore, is_xpubkey, parse_xpubkey, xtype_from_derivation
-from electrum.base_wizard import ScriptTypeNotSupported
->>>>>>> 26fcb1d3
+from electrum_grs.transaction import deserialize, Transaction
+from electrum_grs.keystore import Hardware_KeyStore, is_xpubkey, parse_xpubkey, xtype_from_derivation
+from electrum_grs.base_wizard import ScriptTypeNotSupported
 
 from ..hw_wallet import HW_PluginBase
 from ..hw_wallet.plugin import is_any_tx_output_on_change_branch
