--- conflicted
+++ resolved
@@ -105,39 +105,8 @@
                 path.append(abs(int(x)) | prime)
             return path
 
-<<<<<<< HEAD
-        def check_proper_device(self, wallet):
-            try:
-                self.ping('t')
-            except BaseException as e:
-                self.plugin.give_error(
-                    __("%s device not detected.  Continuing in watching-only "
-                       "mode.") % self.device + "\n\n" + str(e))
-            if not self.is_proper_device(wallet):
-                self.plugin.give_error(_('Wrong device or password'))
-
-        def is_proper_device(self, wallet):
-            if not self.checked_device:
-                addresses = wallet.addresses(False)
-                if not addresses:   # Wallet being created?
-                    return True
-
-                address = addresses[0]
-                address_id = wallet.address_id(address)
-                path = self.expand_path(address_id)
-                self.checked_device = True
-                try:
-                    device_address = self.get_address('Litecoin', path)
-                    self.proper_device = (device_address == address)
-                except:
-                    self.proper_device = False
-                wallet.proper_device = self.proper_device
-
-            return self.proper_device
-=======
         def address_from_derivation(self, derivation):
-            return self.get_address('Bitcoin', self.expand_path(derivation))
->>>>>>> 4fe01cb8
+            return self.get_address('Litecoin', self.expand_path(derivation))
 
         def change_label(self, label):
             self.msg_code_override = 'label'
