<<<<<<< HEAD
from labels import LabelsPlugin
from electrum_ltc.plugins import hook
=======
from .labels import LabelsPlugin
from electrum.plugins import hook
>>>>>>> fbe27fce

class Plugin(LabelsPlugin):

    @hook
    def load_wallet(self, wallet, window):
        self.window = window
        self.start_wallet(wallet)

    def on_pulled(self, wallet):
        self.print_error('on pulled')
        self.window._trigger_update_history()
<|MERGE_RESOLUTION|>--- conflicted
+++ resolved
@@ -1,10 +1,5 @@
-<<<<<<< HEAD
-from labels import LabelsPlugin
+from .labels import LabelsPlugin
 from electrum_ltc.plugins import hook
-=======
-from .labels import LabelsPlugin
-from electrum.plugins import hook
->>>>>>> fbe27fce
 
 class Plugin(LabelsPlugin):
 
