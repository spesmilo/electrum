#!/usr/bin/env python
#
# Electrum - lightweight Bitcoin client
# Copyright (C) 2014 Thomas Voegtlin
#
# Permission is hereby granted, free of charge, to any person
# obtaining a copy of this software and associated documentation files
# (the "Software"), to deal in the Software without restriction,
# including without limitation the rights to use, copy, modify, merge,
# publish, distribute, sublicense, and/or sell copies of the Software,
# and to permit persons to whom the Software is furnished to do so,
# subject to the following conditions:
#
# The above copyright notice and this permission notice shall be
# included in all copies or substantial portions of the Software.
#
# THE SOFTWARE IS PROVIDED "AS IS", WITHOUT WARRANTY OF ANY KIND,
# EXPRESS OR IMPLIED, INCLUDING BUT NOT LIMITED TO THE WARRANTIES OF
# MERCHANTABILITY, FITNESS FOR A PARTICULAR PURPOSE AND
# NONINFRINGEMENT. IN NO EVENT SHALL THE AUTHORS OR COPYRIGHT HOLDERS
# BE LIABLE FOR ANY CLAIM, DAMAGES OR OTHER LIABILITY, WHETHER IN AN
# ACTION OF CONTRACT, TORT OR OTHERWISE, ARISING FROM, OUT OF OR IN
# CONNECTION WITH THE SOFTWARE OR THE USE OR OTHER DEALINGS IN THE
# SOFTWARE.

import socket
import threading
import time
import xmlrpclib

from PyQt4.QtGui import *
from PyQt4.QtCore import *

from electrum_ltc import bitcoin, util
from electrum_ltc import transaction
from electrum_ltc.plugins import BasePlugin, hook
from electrum_ltc.i18n import _

from electrum_ltc_gui.qt.transaction_dialog import show_transaction

import sys
import traceback


PORT = 12344
HOST = 'ecdsa.net'
server = xmlrpclib.ServerProxy('http://%s:%d'%(HOST,PORT), allow_none=True)


class Listener(util.DaemonThread):

    def __init__(self, parent):
        util.DaemonThread.__init__(self)
        self.daemon = True
        self.parent = parent
        self.received = set()
        self.keyhashes = []

    def set_keyhashes(self, keyhashes):
        self.keyhashes = keyhashes

    def clear(self, keyhash):
        server.delete(keyhash)
        self.received.remove(keyhash)

    def run(self):
        while self.running:
            if not self.keyhashes:
                time.sleep(2)
                continue
            for keyhash in self.keyhashes:
                if keyhash in self.received:
                    continue
                try:
                    message = server.get(keyhash)
                except Exception as e:
                    self.print_error("cannot contact cosigner pool")
                    time.sleep(30)
                    continue
                if message:
                    self.received.add(keyhash)
                    self.print_error("received message for", keyhash)
                    self.parent.obj.emit(SIGNAL("cosigner:receive"), keyhash,
                                         message)
            # poll every 30 seconds
            time.sleep(30)


class Plugin(BasePlugin):

    def __init__(self, parent, config, name):
        BasePlugin.__init__(self, parent, config, name)
        self.listener = None
        self.obj = QObject()
        self.obj.connect(self.obj, SIGNAL('cosigner:receive'), self.on_receive)
        self.keys = []
        self.cosigner_list = []

    @hook
    def init_qt(self, gui):
        for window in gui.windows:
            self.on_new_window(window)

    @hook
    def on_new_window(self, window):
        self.update(window)

    @hook
    def on_close_window(self, window):
        self.update(window)

    def is_available(self):
        return True

    def update(self, window):
        wallet = window.wallet
        if wallet.wallet_type not in ['2of2', '2of3']:
            return
        if self.listener is None:
            self.print_error("starting listener")
            self.listener = Listener(self)
            self.listener.start()
        elif self.listener:
            self.print_error("shutting down listener")
            self.listener.stop()
            self.listener = None
        self.keys = []
        self.cosigner_list = []
        for key, keystore in wallet.keystores.items():
            xpub = keystore.get_master_public_key()
            K = bitcoin.deserialize_xkey(xpub)[-1].encode('hex')
            _hash = bitcoin.Hash(K).encode('hex')
            if wallet.master_private_keys.get(key):
                self.keys.append((key, _hash, window))
            else:
                self.cosigner_list.append((window, xpub, K, _hash))
        if self.listener:
            self.listener.set_keyhashes([t[1] for t in self.keys])

    @hook
    def transaction_dialog(self, d):
        d.cosigner_send_button = b = QPushButton(_("Send to cosigner"))
        b.clicked.connect(lambda: self.do_send(d.tx))
        d.buttons.insert(0, b)
        self.transaction_dialog_update(d)

    @hook
    def transaction_dialog_update(self, d):
        if d.tx.is_complete() or d.wallet.can_sign(d.tx):
            d.cosigner_send_button.hide()
            return
        for window, xpub, K, _hash in self.cosigner_list:
            if window.wallet == d.wallet and self.cosigner_can_sign(d.tx, xpub):
                d.cosigner_send_button.show()
                break
        else:
            d.cosigner_send_button.hide()

    def cosigner_can_sign(self, tx, cosigner_xpub):
<<<<<<< HEAD
        from electrum_ltc.transaction import x_to_xpub
=======
        from electrum.keystore import is_xpubkey, parse_xpubkey
>>>>>>> 6e6ba37e
        xpub_set = set([])
        for txin in tx.inputs():
            for x_pubkey in txin['x_pubkeys']:
                if is_xpubkey(x_pubkey):
                    xpub, s = parse_xpubkey(x_pubkey)
                    xpub_set.add(xpub)
        return cosigner_xpub in xpub_set

    def do_send(self, tx):
        for window, xpub, K, _hash in self.cosigner_list:
            if not self.cosigner_can_sign(tx, xpub):
                continue
            message = bitcoin.encrypt_message(tx.raw, K)
            try:
                server.put(_hash, message)
            except Exception as e:
                traceback.print_exc(file=sys.stdout)
                window.show_message("Failed to send transaction to cosigning pool.")
                return
            window.show_message("Your transaction was sent to the cosigning pool.\nOpen your cosigner wallet to retrieve it.")

    def on_receive(self, keyhash, message):
        self.print_error("signal arrived for", keyhash)
        for key, _hash, window in self.keys:
            if _hash == keyhash:
                break
        else:
            self.print_error("keyhash not found")
            return

        wallet = window.wallet
        if wallet.use_encryption:
            password = window.password_dialog('An encrypted transaction was retrieved from cosigning pool.\nPlease enter your password to decrypt it.')
            if not password:
                return
        else:
            password = None
            if not window.question(_("An encrypted transaction was retrieved from cosigning pool.\nDo you want to open it now?")):
                return

        xprv = wallet.get_master_private_key(key, password)
        if not xprv:
            return
        try:
            k = bitcoin.deserialize_xkey(xprv)[-1].encode('hex')
            EC = bitcoin.EC_KEY(k.decode('hex'))
            message = EC.decrypt_message(message)
        except Exception as e:
            traceback.print_exc(file=sys.stdout)
            window.show_message(str(e))
            return

        self.listener.clear(keyhash)
        tx = transaction.Transaction(message)
        show_transaction(tx, window, prompt_if_unsaved=True)<|MERGE_RESOLUTION|>--- conflicted
+++ resolved
@@ -157,11 +157,7 @@
             d.cosigner_send_button.hide()
 
     def cosigner_can_sign(self, tx, cosigner_xpub):
-<<<<<<< HEAD
-        from electrum_ltc.transaction import x_to_xpub
-=======
-        from electrum.keystore import is_xpubkey, parse_xpubkey
->>>>>>> 6e6ba37e
+        from electrum_ltc.keystore import is_xpubkey, parse_xpubkey
         xpub_set = set([])
         for txin in tx.inputs():
             for x_pubkey in txin['x_pubkeys']:
