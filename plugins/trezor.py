--- conflicted
+++ resolved
@@ -9,34 +9,21 @@
 from PyQt4.Qt import QMessageBox, QDialog, QVBoxLayout, QLabel, QThread, SIGNAL, QGridLayout, QInputDialog, QPushButton
 import PyQt4.QtCore as QtCore
 
-<<<<<<< HEAD
 import electrum_grs
+from electrum_grs import bitcoin
+
 from electrum_grs.account import BIP32_Account
-from electrum_grs.bitcoin import EncodeBase58Check, public_key_to_bc_address, bc_address_to_hash_160
+from electrum_grs.bitcoin import EncodeBase58Check, public_key_to_bc_address, bc_address_to_hash_160, xpub_from_pubkey
 from electrum_grs.i18n import _
-from electrum_grs.plugins import BasePlugin, hook
-from electrum_grs.transaction import deserialize
+from electrum_grs.plugins import BasePlugin, hook, always_hook, run_hook
+from electrum_grs.transaction import Transaction, deserialize, is_extended_pubkey, x_to_xpub
 from electrum_grs.wallet import BIP32_HD_Wallet
-from electrum_grs.util import print_error
+from electrum_grs.util import print_error, print_msg
+from electrum_grs.wallet import pw_decode, bip32_private_derivation, bip32_root
 
 from electrum_grs_gui.qt.util import *
-=======
-import electrum
-from electrum import bitcoin
-
-from electrum.account import BIP32_Account
-from electrum.bitcoin import EncodeBase58Check, public_key_to_bc_address, bc_address_to_hash_160, xpub_from_pubkey
-from electrum.i18n import _
-from electrum.plugins import BasePlugin, hook, always_hook, run_hook
-from electrum.transaction import Transaction, deserialize, is_extended_pubkey, x_to_xpub
-from electrum.wallet import BIP32_HD_Wallet
-from electrum.util import print_error, print_msg
-from electrum.wallet import pw_decode, bip32_private_derivation, bip32_root
-
-from electrum_gui.qt.util import *
-from electrum_gui.qt.main_window import StatusBarButton, ElectrumWindow
-from electrum_gui.qt.installwizard import InstallWizard
->>>>>>> e23f3a5e
+from electrum_grs_gui.qt.main_window import StatusBarButton, ElectrumWindow
+from electrum_grs_gui.qt.installwizard import InstallWizard
 
 try:
     from trezorlib.client import types
@@ -59,40 +46,18 @@
     raise Exception(message)
 
 
-<<<<<<< HEAD
-def trezor_passphrase_dialog(msg):
-    from electrum_grs_gui.qt.password_dialog import make_password_dialog, run_password_dialog
-    d = QDialog()
-    d.setModal(1)
-    d.setLayout(make_password_dialog(d, None, msg, False))
-    confirmed, p, passphrase = run_password_dialog(d, None, None)
-    if not confirmed:
-        return None
-    if passphrase is None:
-        passphrase = '' # Even blank string is valid Trezor passphrase
-    passphrase = unicodedata.normalize('NFKD', unicode(passphrase))
-    return passphrase
-
-
-=======
->>>>>>> e23f3a5e
 class Plugin(BasePlugin):
 
     def __init__(self, config, name):
         BasePlugin.__init__(self, config, name)
         self._is_available = self._init()
         self.wallet = None
-<<<<<<< HEAD
-        if self._is_available:
-            electrum_grs.wallet.wallet_types.append(('hardware', 'trezor', _("Trezor wallet"), TrezorWallet))
-=======
         self.handler = None
         self.client = None
         self.transport = None
 
     def constructor(self, s):
         return TrezorWallet(s)
->>>>>>> e23f3a5e
 
     def _init(self):
         return TREZOR
@@ -387,10 +352,6 @@
 
 
 
-<<<<<<< HEAD
-from electrum_grs.wallet import pw_decode, bip32_private_derivation, bip32_root
-=======
->>>>>>> e23f3a5e
 
 class TrezorWallet(BIP32_HD_Wallet):
     wallet_type = 'trezor'
