<<<<<<< HEAD
from digitalbitbox import DigitalBitboxPlugin
from electrum_grs.util import print_msg

class DigitalBitboxCmdLineHandler:
    def stop(self):
        pass

    def show_message(self, msg):
        print_msg(msg)

    def get_passphrase(self, msg, confirm):
        import getpass
        print_msg(msg)
        return getpass.getpass('')
=======
from electrum.util import print_msg
from .digitalbitbox import DigitalBitboxPlugin
from ..hw_wallet import CmdLineHandler
>>>>>>> 2774126d

class Plugin(DigitalBitboxPlugin):
    handler = CmdLineHandler()
    @hook
    def init_keystore(self, keystore):
        if not isinstance(keystore, self.keystore_class):
            return
        keystore.handler = self.handler<|MERGE_RESOLUTION|>--- conflicted
+++ resolved
@@ -1,23 +1,6 @@
-<<<<<<< HEAD
-from digitalbitbox import DigitalBitboxPlugin
 from electrum_grs.util import print_msg
-
-class DigitalBitboxCmdLineHandler:
-    def stop(self):
-        pass
-
-    def show_message(self, msg):
-        print_msg(msg)
-
-    def get_passphrase(self, msg, confirm):
-        import getpass
-        print_msg(msg)
-        return getpass.getpass('')
-=======
-from electrum.util import print_msg
 from .digitalbitbox import DigitalBitboxPlugin
 from ..hw_wallet import CmdLineHandler
->>>>>>> 2774126d
 
 class Plugin(DigitalBitboxPlugin):
     handler = CmdLineHandler()
