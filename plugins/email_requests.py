#!/usr/bin/env python
#
# Electrum - Lightweight Bitcoin Client
# Copyright (C) 2015 Thomas Voegtlin
#
# This program is free software: you can redistribute it and/or modify
# it under the terms of the GNU General Public License as published by
# the Free Software Foundation, either version 3 of the License, or
# (at your option) any later version.
#
# This program is distributed in the hope that it will be useful,
# but WITHOUT ANY WARRANTY; without even the implied warranty of
# MERCHANTABILITY or FITNESS FOR A PARTICULAR PURPOSE. See the
# GNU General Public License for more details.
#
# You should have received a copy of the GNU General Public License
# along with this program. If not, see <http://www.gnu.org/licenses/>.

from __future__ import absolute_import

import socket
import time
import threading
import base64
from decimal import Decimal
from Queue import Queue

import smtplib
import imaplib
import email
from email.MIMEMultipart import MIMEMultipart
from email.MIMEBase import MIMEBase
from email import Encoders

from PyQt4.QtGui import *
from PyQt4.QtCore import *
import PyQt4.QtCore as QtCore
import PyQt4.QtGui as QtGui

from electrum_grs.paymentrequest import PR_UNPAID, PR_PAID, PR_EXPIRED
from electrum_grs.plugins import BasePlugin, hook
from electrum_grs import util
from electrum_grs.paymentrequest import PaymentRequest
from electrum_grs.i18n import _
from electrum_gui.qt.util import text_dialog, EnterButton



class Processor(threading.Thread):
    polling_interval = 5*60

    def __init__(self, imap_server, username, password, callback):
        threading.Thread.__init__(self)
        self.daemon = True
        self.username = username
        self.password = password
        self.imap_server = imap_server
        self.on_receive = callback

    def poll(self):
        try:
            self.M.select()
        except:
            return
        typ, data = self.M.search(None, 'ALL')
        for num in data[0].split():
            typ, msg_data = self.M.fetch(num, '(RFC822)')
            msg = email.message_from_string(msg_data[0][1])
            p = msg.get_payload()
            if not msg.is_multipart():
                p = [p]
                continue
            for item in p:
                if item.get_content_type() == "application/bitcoin-paymentrequest":
                    pr_str = item.get_payload()
                    pr_str = base64.b64decode(pr_str)
                    self.on_receive(pr_str)

    def run(self):
        self.M = imaplib.IMAP4_SSL(self.imap_server)
        self.M.login(self.username, self.password)
        while True:
            self.poll()
            time.sleep(self.polling_interval)
        self.M.close()
        self.M.logout()

    def send(self, recipient, message, payment_request):
        msg = MIMEMultipart()
        msg['Subject'] = message
        msg['To'] = recipient
        msg['From'] = self.username
        part = MIMEBase('application', "bitcoin-paymentrequest")
        part.set_payload(payment_request)
        Encoders.encode_base64(part)
        part.add_header('Content-Disposition', 'attachment; filename="payreq.btc"')
        msg.attach(part)
        s = smtplib.SMTP_SSL(self.imap_server, timeout=2)
        s.login(self.username, self.password)
        s.sendmail(self.username, [recipient], msg.as_string())
        s.quit()


class Plugin(BasePlugin):

    def fullname(self):
        return 'Email'

    def description(self):
        return _("Send and receive payment requests via email")

    def is_available(self):
        return True

    def __init__(self, parent, config, name):
        BasePlugin.__init__(self, parent, config, name)
        self.imap_server = self.config.get('email_server', '')
        self.username = self.config.get('email_username', '')
        self.password = self.config.get('email_password', '')
        if self.imap_server and self.username and self.password:
            self.processor = Processor(self.imap_server, self.username, self.password, self.on_receive)
            self.processor.start()
        self.obj = QObject()
        self.obj.connect(self.obj, SIGNAL('email:new_invoice'), self.new_invoice)

    def on_receive(self, pr_str):
        self.print_error('received payment request')
        self.pr = PaymentRequest(pr_str)
        self.obj.emit(SIGNAL('email:new_invoice'))

    def new_invoice(self):
        if self.parent.windows:
            window = self.parent.windows[0]
            window.invoices.add(self.pr)
            window.update_invoices_list()

    @hook
    def receive_list_menu(self, menu, addr):
        window = menu.parentWidget()
        menu.addAction(_("Send via e-mail"), lambda: self.send(window, addr))

<<<<<<< HEAD
    def send(self, addr):
        from electrum_grs import paymentrequest
        r = self.wallet.receive_requests.get(addr)
=======
    def send(self, window, addr):
        from electrum import paymentrequest
        r = window.wallet.receive_requests.get(addr)
>>>>>>> 47ae32a9
        message = r.get('memo', '')
        if r.get('signature'):
            pr = paymentrequest.serialize_request(r)
        else:
            pr = paymentrequest.make_request(self.config, r)
        if not pr:
            return
        recipient, ok = QtGui.QInputDialog.getText(window, 'Send request', 'Email invoice to:')
        if not ok:
            return
        recipient = str(recipient)
        payload = pr.SerializeToString()
        self.print_error('sending mail to', recipient)
        try:
            self.processor.send(recipient, message, payload)
        except BaseException as e:
            window.show_message(str(e))
            return

        window.show_message(_('Request sent.'))


    def requires_settings(self):
        return True

    def settings_widget(self, window):
        self.settings_window = window
        return EnterButton(_('Settings'), self.settings_dialog)

    def settings_dialog(self, x):
        from electrum_gui.qt.util import Buttons, CloseButton, OkButton

        d = QDialog(self.settings_window)
        d.setWindowTitle("Email settings")
        d.setMinimumSize(500, 200)

        vbox = QVBoxLayout(d)
        vbox.addWidget(QLabel(_('Server hosting your email acount')))
        grid = QGridLayout()
        vbox.addLayout(grid)
        grid.addWidget(QLabel('Server (IMAP)'), 0, 0)
        server_e = QLineEdit()
        server_e.setText(self.imap_server)
        grid.addWidget(server_e, 0, 1)

        grid.addWidget(QLabel('Username'), 1, 0)
        username_e = QLineEdit()
        username_e.setText(self.username)
        grid.addWidget(username_e, 1, 1)

        grid.addWidget(QLabel('Password'), 2, 0)
        password_e = QLineEdit()
        password_e.setText(self.password)
        grid.addWidget(password_e, 2, 1)

        vbox.addStretch()
        vbox.addLayout(Buttons(CloseButton(d), OkButton(d)))

        if not d.exec_():
            return

        server = str(server_e.text())
        self.config.set_key('email_server', server)

        username = str(username_e.text())
        self.config.set_key('email_username', username)

        password = str(password_e.text())
        self.config.set_key('email_password', password)<|MERGE_RESOLUTION|>--- conflicted
+++ resolved
@@ -139,15 +139,9 @@
         window = menu.parentWidget()
         menu.addAction(_("Send via e-mail"), lambda: self.send(window, addr))
 
-<<<<<<< HEAD
-    def send(self, addr):
+    def send(self, window, addr):
         from electrum_grs import paymentrequest
-        r = self.wallet.receive_requests.get(addr)
-=======
-    def send(self, window, addr):
-        from electrum import paymentrequest
         r = window.wallet.receive_requests.get(addr)
->>>>>>> 47ae32a9
         message = r.get('memo', '')
         if r.get('signature'):
             pr = paymentrequest.serialize_request(r)
