#!/usr/bin/env python
#
# Electrum - Lightweight Bitcoin Client
# Copyright (C) 2015 Thomas Voegtlin
#
# Permission is hereby granted, free of charge, to any person
# obtaining a copy of this software and associated documentation files
# (the "Software"), to deal in the Software without restriction,
# including without limitation the rights to use, copy, modify, merge,
# publish, distribute, sublicense, and/or sell copies of the Software,
# and to permit persons to whom the Software is furnished to do so,
# subject to the following conditions:
#
# The above copyright notice and this permission notice shall be
# included in all copies or substantial portions of the Software.
#
# THE SOFTWARE IS PROVIDED "AS IS", WITHOUT WARRANTY OF ANY KIND,
# EXPRESS OR IMPLIED, INCLUDING BUT NOT LIMITED TO THE WARRANTIES OF
# MERCHANTABILITY, FITNESS FOR A PARTICULAR PURPOSE AND
# NONINFRINGEMENT. IN NO EVENT SHALL THE AUTHORS OR COPYRIGHT HOLDERS
# BE LIABLE FOR ANY CLAIM, DAMAGES OR OTHER LIABILITY, WHETHER IN AN
# ACTION OF CONTRACT, TORT OR OTHERWISE, ARISING FROM, OUT OF OR IN
# CONNECTION WITH THE SOFTWARE OR THE USE OR OTHER DEALINGS IN THE
# SOFTWARE.

import time
import threading
import base64
from functools import partial
import traceback
import sys

import smtplib
import imaplib
import email
from email.mime.multipart import MIMEMultipart
from email.mime.base import MIMEBase
from email.encoders import encode_base64

from PyQt5.QtGui import *
from PyQt5.QtCore import *
from PyQt5.QtWidgets import (QVBoxLayout, QLabel, QGridLayout, QLineEdit,
                             QInputDialog)

<<<<<<< HEAD
from electrum_grs.plugins import BasePlugin, hook
from electrum_grs.paymentrequest import PaymentRequest
from electrum_grs.i18n import _
from electrum_grs_gui.qt.util import EnterButton, Buttons, CloseButton
from electrum_grs_gui.qt.util import OkButton, WindowModalDialog
=======
from electrum.plugins import BasePlugin, hook
from electrum.paymentrequest import PaymentRequest
from electrum.i18n import _
from electrum_gui.qt.util import (EnterButton, Buttons, CloseButton, OkButton,
                                  WindowModalDialog, get_parent_main_window)
>>>>>>> f6ab12ac


class Processor(threading.Thread):
    polling_interval = 5*60

    def __init__(self, imap_server, username, password, callback):
        threading.Thread.__init__(self)
        self.daemon = True
        self.username = username
        self.password = password
        self.imap_server = imap_server
        self.on_receive = callback

    def poll(self):
        try:
            self.M.select()
        except:
            return
        typ, data = self.M.search(None, 'ALL')
        for num in str(data[0], 'utf8').split():
            typ, msg_data = self.M.fetch(num, '(RFC822)')
            msg = email.message_from_string(str(msg_data[0][1], 'utf8'))
            p = msg.get_payload()
            if not msg.is_multipart():
                p = [p]
                continue
            for item in p:
                if item.get_content_type() == "application/bitcoin-paymentrequest":
                    pr_str = item.get_payload()
                    pr_str = base64.b64decode(pr_str)
                    self.on_receive(pr_str)

    def run(self):
        self.M = imaplib.IMAP4_SSL(self.imap_server)
        self.M.login(self.username, self.password)
        while True:
            self.poll()
            time.sleep(self.polling_interval)
        self.M.close()
        self.M.logout()

    def send(self, recipient, message, payment_request):
        msg = MIMEMultipart()
        msg['Subject'] = message
        msg['To'] = recipient
        msg['From'] = self.username
        part = MIMEBase('application', "bitcoin-paymentrequest")
        part.set_payload(payment_request)
        encode_base64(part)
        part.add_header('Content-Disposition', 'attachment; filename="payreq.btc"')
        msg.attach(part)
        s = smtplib.SMTP_SSL(self.imap_server, timeout=2)
        s.login(self.username, self.password)
        s.sendmail(self.username, [recipient], msg.as_string())
        s.quit()


class QEmailSignalObject(QObject):
    email_new_invoice_signal = pyqtSignal()


class Plugin(BasePlugin):

    def fullname(self):
        return 'Email'

    def description(self):
        return _("Send and receive payment requests via email")

    def is_available(self):
        return True

    def __init__(self, parent, config, name):
        BasePlugin.__init__(self, parent, config, name)
        self.imap_server = self.config.get('email_server', '')
        self.username = self.config.get('email_username', '')
        self.password = self.config.get('email_password', '')
        if self.imap_server and self.username and self.password:
            self.processor = Processor(self.imap_server, self.username, self.password, self.on_receive)
            self.processor.start()
        self.obj = QEmailSignalObject()
        self.obj.email_new_invoice_signal.connect(self.new_invoice)
        self.wallets = set()

    def on_receive(self, pr_str):
        self.print_error('received payment request')
        self.pr = PaymentRequest(pr_str)
        self.obj.email_new_invoice_signal.emit()

    @hook
    def load_wallet(self, wallet, main_window):
        self.wallets |= {wallet}

    @hook
    def close_wallet(self, wallet):
        self.wallets -= {wallet}

    def new_invoice(self):
        for wallet in self.wallets:
            wallet.invoices.add(self.pr)
        #main_window.invoice_list.update()

    @hook
    def receive_list_menu(self, menu, addr):
        window = get_parent_main_window(menu)
        menu.addAction(_("Send via e-mail"), lambda: self.send(window, addr))

    def send(self, window, addr):
        from electrum_grs import paymentrequest
        r = window.wallet.receive_requests.get(addr)
        message = r.get('memo', '')
        if r.get('signature'):
            pr = paymentrequest.serialize_request(r)
        else:
            pr = paymentrequest.make_request(self.config, r)
        if not pr:
            return
        recipient, ok = QInputDialog.getText(window, 'Send request', 'Email invoice to:')
        if not ok:
            return
        recipient = str(recipient)
        payload = pr.SerializeToString()
        self.print_error('sending mail to', recipient)
        try:
            # FIXME this runs in the GUI thread and blocks it...
            self.processor.send(recipient, message, payload)
        except BaseException as e:
            traceback.print_exc(file=sys.stderr)
            window.show_message(str(e))
        else:
            window.show_message(_('Request sent.'))

    def requires_settings(self):
        return True

    def settings_widget(self, window):
        return EnterButton(_('Settings'), partial(self.settings_dialog, window))

    def settings_dialog(self, window):
        d = WindowModalDialog(window, _("Email settings"))
        d.setMinimumSize(500, 200)

        vbox = QVBoxLayout(d)
        vbox.addWidget(QLabel(_('Server hosting your email acount')))
        grid = QGridLayout()
        vbox.addLayout(grid)
        grid.addWidget(QLabel('Server (IMAP)'), 0, 0)
        server_e = QLineEdit()
        server_e.setText(self.imap_server)
        grid.addWidget(server_e, 0, 1)

        grid.addWidget(QLabel('Username'), 1, 0)
        username_e = QLineEdit()
        username_e.setText(self.username)
        grid.addWidget(username_e, 1, 1)

        grid.addWidget(QLabel('Password'), 2, 0)
        password_e = QLineEdit()
        password_e.setText(self.password)
        grid.addWidget(password_e, 2, 1)

        vbox.addStretch()
        vbox.addLayout(Buttons(CloseButton(d), OkButton(d)))

        if not d.exec_():
            return

        server = str(server_e.text())
        self.config.set_key('email_server', server)
        self.imap_server = server

        username = str(username_e.text())
        self.config.set_key('email_username', username)
        self.username = username

        password = str(password_e.text())
        self.config.set_key('email_password', password)
        self.password = password<|MERGE_RESOLUTION|>--- conflicted
+++ resolved
@@ -42,19 +42,11 @@
 from PyQt5.QtWidgets import (QVBoxLayout, QLabel, QGridLayout, QLineEdit,
                              QInputDialog)
 
-<<<<<<< HEAD
 from electrum_grs.plugins import BasePlugin, hook
 from electrum_grs.paymentrequest import PaymentRequest
 from electrum_grs.i18n import _
-from electrum_grs_gui.qt.util import EnterButton, Buttons, CloseButton
-from electrum_grs_gui.qt.util import OkButton, WindowModalDialog
-=======
-from electrum.plugins import BasePlugin, hook
-from electrum.paymentrequest import PaymentRequest
-from electrum.i18n import _
-from electrum_gui.qt.util import (EnterButton, Buttons, CloseButton, OkButton,
+from electrum_grs_gui.qt.util import (EnterButton, Buttons, CloseButton, OkButton,
                                   WindowModalDialog, get_parent_main_window)
->>>>>>> f6ab12ac
 
 
 class Processor(threading.Thread):
