import threading

from binascii import hexlify, unhexlify

<<<<<<< HEAD
from electrum_grs.util import bfh, bh2u
from electrum_grs.bitcoin import (b58_address_to_hash160, xpub_from_pubkey,
                              TYPE_ADDRESS, TYPE_SCRIPT, NetworkConstants,
                              is_segwit_address)
from electrum_grs.i18n import _
from electrum_grs.plugins import BasePlugin
from electrum_grs.transaction import deserialize
from electrum_grs.keystore import Hardware_KeyStore, is_xpubkey, parse_xpubkey
=======
from electrum.util import bfh, bh2u
from electrum.bitcoin import (b58_address_to_hash160, xpub_from_pubkey,
                              TYPE_ADDRESS, TYPE_SCRIPT,
                              is_segwit_address)
from electrum import constants
from electrum.i18n import _
from electrum.plugins import BasePlugin
from electrum.transaction import deserialize
from electrum.keystore import Hardware_KeyStore, is_xpubkey, parse_xpubkey
from electrum.base_wizard import ScriptTypeNotSupported
>>>>>>> f6ab12ac

from ..hw_wallet import HW_PluginBase


# TREZOR initialization methods
TIM_NEW, TIM_RECOVER, TIM_MNEMONIC, TIM_PRIVKEY = range(0, 4)

class KeepKeyCompatibleKeyStore(Hardware_KeyStore):

    def get_derivation(self):
        return self.derivation

    def is_segwit(self):
        return self.derivation.startswith("m/49'/")

    def get_client(self, force_pair=True):
        return self.plugin.get_client(self, force_pair)

    def decrypt_message(self, sequence, message, password):
        raise RuntimeError(_('Encryption and decryption are not implemented by {}').format(self.device))

    def sign_message(self, sequence, message, password):
        client = self.get_client()
        address_path = self.get_derivation() + "/%d/%d"%sequence
        address_n = client.expand_path(address_path)
        msg_sig = client.sign_message(self.plugin.get_coin_name(), address_n, message)
        return msg_sig.signature

    def sign_transaction(self, tx, password):
        if tx.is_complete():
            return
        # previous transactions used as inputs
        prev_tx = {}
        # path of the xpubs that are involved
        xpub_path = {}
        for txin in tx.inputs():
            pubkeys, x_pubkeys = tx.get_sorted_pubkeys(txin)
            tx_hash = txin['prevout_hash']
            prev_tx[tx_hash] = txin['prev_tx']
            for x_pubkey in x_pubkeys:
                if not is_xpubkey(x_pubkey):
                    continue
                xpub, s = parse_xpubkey(x_pubkey)
                if xpub == self.get_master_public_key():
                    xpub_path[xpub] = self.get_derivation()

        self.plugin.sign_transaction(self, tx, prev_tx, xpub_path)


class KeepKeyCompatiblePlugin(HW_PluginBase):
    # Derived classes provide:
    #
    #  class-static variables: client_class, firmware_URL, handler_class,
    #     libraries_available, libraries_URL, minimum_firmware,
    #     wallet_class, ckd_public, types, HidTransport

    MAX_LABEL_LEN = 32

    def __init__(self, parent, config, name):
        HW_PluginBase.__init__(self, parent, config, name)
        self.main_thread = threading.current_thread()
        # FIXME: move to base class when Ledger is fixed
        if self.libraries_available:
            self.device_manager().register_devices(self.DEVICE_IDS)

    def _try_hid(self, device):
        self.print_error("Trying to connect over USB...")
        if device.interface_number == 1:
            pair = [None, device.path]
        else:
            pair = [device.path, None]

        try:
            return self.hid_transport(pair)
        except BaseException as e:
            # see fdb810ba622dc7dbe1259cbafb5b28e19d2ab114
            # raise
            self.print_error("cannot connect at", device.path, str(e))
            return None

    def _try_bridge(self, device):
        self.print_error("Trying to connect over Trezor Bridge...")
        try:
            return self.bridge_transport({'path': hexlify(device.path)})
        except BaseException as e:
            self.print_error("cannot connect to bridge", str(e))
            return None

    def create_client(self, device, handler):
        # disable bridge because it seems to never returns if keepkey is plugged
        #transport = self._try_bridge(device) or self._try_hid(device)
        transport = self._try_hid(device)
        if not transport:
            self.print_error("cannot connect to device")
            return

        self.print_error("connected to device at", device.path)

        client = self.client_class(transport, handler, self)

        # Try a ping for device sanity
        try:
            client.ping('t')
        except BaseException as e:
            self.print_error("ping failed", str(e))
            return None

        if not client.atleast_version(*self.minimum_firmware):
            msg = (_('Outdated {} firmware for device labelled {}. Please '
                     'download the updated firmware from {}')
                   .format(self.device, client.label(), self.firmware_URL))
            self.print_error(msg)
            handler.show_error(msg)
            return None

        return client

    def get_client(self, keystore, force_pair=True):
        devmgr = self.device_manager()
        handler = keystore.handler
        with devmgr.hid_lock:
            client = devmgr.client_for_keystore(self, handler, keystore, force_pair)
        # returns the client for a given keystore. can use xpub
        if client:
            client.used()
        return client

    def get_coin_name(self):
<<<<<<< HEAD
        return "Testnet" if NetworkConstants.TESTNET else "Groestlcoin"
=======
        return "Testnet" if constants.net.TESTNET else "Bitcoin"
>>>>>>> f6ab12ac

    def initialize_device(self, device_id, wizard, handler):
        # Initialization method
        msg = _("Choose how you want to initialize your {}.\n\n"
                "The first two methods are secure as no secret information "
                "is entered into your computer.\n\n"
                "For the last two methods you input secrets on your keyboard "
                "and upload them to your {}, and so you should "
                "only do those on a computer you know to be trustworthy "
                "and free of malware."
        ).format(self.device, self.device)
        choices = [
            # Must be short as QT doesn't word-wrap radio button text
            (TIM_NEW, _("Let the device generate a completely new seed randomly")),
            (TIM_RECOVER, _("Recover from a seed you have previously written down")),
            (TIM_MNEMONIC, _("Upload a BIP39 mnemonic to generate the seed")),
            (TIM_PRIVKEY, _("Upload a master private key"))
        ]
        def f(method):
            import threading
            settings = self.request_trezor_init_settings(wizard, method, self.device)
            t = threading.Thread(target = self._initialize_device, args=(settings, method, device_id, wizard, handler))
            t.setDaemon(True)
            t.start()
            wizard.loop.exec_()
        wizard.choice_dialog(title=_('Initialize Device'), message=msg, choices=choices, run_next=f)

    def _initialize_device(self, settings, method, device_id, wizard, handler):
        item, label, pin_protection, passphrase_protection = settings

        language = 'english'
        devmgr = self.device_manager()
        client = devmgr.client_by_id(device_id)

        if method == TIM_NEW:
            strength = 64 * (item + 2)  # 128, 192 or 256
            client.reset_device(True, strength, passphrase_protection,
                                pin_protection, label, language)
        elif method == TIM_RECOVER:
            word_count = 6 * (item + 2)  # 12, 18 or 24
            client.step = 0
            client.recovery_device(word_count, passphrase_protection,
                                       pin_protection, label, language)
        elif method == TIM_MNEMONIC:
            pin = pin_protection  # It's the pin, not a boolean
            client.load_device_by_mnemonic(str(item), pin,
                                           passphrase_protection,
                                           label, language)
        else:
            pin = pin_protection  # It's the pin, not a boolean
            client.load_device_by_xprv(item, pin, passphrase_protection,
                                       label, language)
        wizard.loop.exit(0)

    def setup_device(self, device_info, wizard, purpose):
        devmgr = self.device_manager()
        device_id = device_info.device.id_
        client = devmgr.client_by_id(device_id)
        # fixme: we should use: client.handler = wizard
        client.handler = self.create_handler(wizard)
        if not device_info.initialized:
            self.initialize_device(device_id, wizard, client.handler)
        client.get_xpub('m', 'standard')
        client.used()

    def get_xpub(self, device_id, derivation, xtype, wizard):
        if xtype not in ('standard',):
            raise ScriptTypeNotSupported(_('This type of script is not supported with KeepKey.'))
        devmgr = self.device_manager()
        client = devmgr.client_by_id(device_id)
        client.handler = wizard
        xpub = client.get_xpub(derivation, xtype)
        client.used()
        return xpub

    def sign_transaction(self, keystore, tx, prev_tx, xpub_path):
        self.prev_tx = prev_tx
        self.xpub_path = xpub_path
        client = self.get_client(keystore)
        inputs = self.tx_inputs(tx, True, keystore.is_segwit())
        outputs = self.tx_outputs(keystore.get_derivation(), tx, keystore.is_segwit())
        signed_tx = client.sign_tx(self.get_coin_name(), inputs, outputs, lock_time=tx.locktime)[1]
        raw = bh2u(signed_tx)
        tx.update_signatures(raw)

    def show_address(self, wallet, address):
        client = self.get_client(wallet.keystore)
        if not client.atleast_version(1, 3):
            wallet.keystore.handler.show_error(_("Your device firmware is too old"))
            return
        change, index = wallet.get_address_index(address)
        derivation = wallet.keystore.derivation
        address_path = "%s/%d/%d"%(derivation, change, index)
        address_n = client.expand_path(address_path)
        segwit = wallet.keystore.is_segwit()
        script_type = self.types.SPENDP2SHWITNESS if segwit else self.types.SPENDADDRESS
        client.get_address(self.get_coin_name(), address_n, True, script_type=script_type)

    def tx_inputs(self, tx, for_sig=False, segwit=False):
        inputs = []
        for txin in tx.inputs():
            txinputtype = self.types.TxInputType()
            if txin['type'] == 'coinbase':
                prev_hash = "\0"*32
                prev_index = 0xffffffff  # signed int -1
            else:
                if for_sig:
                    x_pubkeys = txin['x_pubkeys']
                    if len(x_pubkeys) == 1:
                        x_pubkey = x_pubkeys[0]
                        xpub, s = parse_xpubkey(x_pubkey)
                        xpub_n = self.client_class.expand_path(self.xpub_path[xpub])
                        txinputtype.address_n.extend(xpub_n + s)
                        txinputtype.script_type = self.types.SPENDP2SHWITNESS if segwit else self.types.SPENDADDRESS
                    else:
                        def f(x_pubkey):
                            if is_xpubkey(x_pubkey):
                                xpub, s = parse_xpubkey(x_pubkey)
                            else:
                                xpub = xpub_from_pubkey(0, bfh(x_pubkey))
                                s = []
                            node = self.ckd_public.deserialize(xpub)
                            return self.types.HDNodePathType(node=node, address_n=s)
                        pubkeys = map(f, x_pubkeys)
                        multisig = self.types.MultisigRedeemScriptType(
                            pubkeys=pubkeys,
                            signatures=map(lambda x: bfh(x)[:-1] if x else b'', txin.get('signatures')),
                            m=txin.get('num_sig'),
                        )
                        script_type = self.types.SPENDP2SHWITNESS if segwit else self.types.SPENDMULTISIG
                        txinputtype = self.types.TxInputType(
                            script_type=script_type,
                            multisig=multisig
                        )
                        # find which key is mine
                        for x_pubkey in x_pubkeys:
                            if is_xpubkey(x_pubkey):
                                xpub, s = parse_xpubkey(x_pubkey)
                                if xpub in self.xpub_path:
                                    xpub_n = self.client_class.expand_path(self.xpub_path[xpub])
                                    txinputtype.address_n.extend(xpub_n + s)
                                    break

                prev_hash = unhexlify(txin['prevout_hash'])
                prev_index = txin['prevout_n']

            if 'value' in txin:
                txinputtype.amount = txin['value']
            txinputtype.prev_hash = prev_hash
            txinputtype.prev_index = prev_index

            if 'scriptSig' in txin:
                script_sig = bfh(txin['scriptSig'])
                txinputtype.script_sig = script_sig

            txinputtype.sequence = txin.get('sequence', 0xffffffff - 1)

            inputs.append(txinputtype)

        return inputs

    def tx_outputs(self, derivation, tx, segwit=False):
        outputs = []
        has_change = False

        for _type, address, amount in tx.outputs():
            info = tx.output_info.get(address)
            if info is not None and not has_change:
                has_change = True # no more than one change address
                addrtype, hash_160 = b58_address_to_hash160(address)
                index, xpubs, m = info
                if len(xpubs) == 1:
                    script_type = self.types.PAYTOP2SHWITNESS if segwit else self.types.PAYTOADDRESS
                    address_n = self.client_class.expand_path(derivation + "/%d/%d"%index)
                    txoutputtype = self.types.TxOutputType(
                        amount = amount,
                        script_type = script_type,
                        address_n = address_n,
                    )
                else:
                    script_type = self.types.PAYTOP2SHWITNESS if segwit else self.types.PAYTOMULTISIG
                    address_n = self.client_class.expand_path("/%d/%d"%index)
                    nodes = map(self.ckd_public.deserialize, xpubs)
                    pubkeys = [ self.types.HDNodePathType(node=node, address_n=address_n) for node in nodes]
                    multisig = self.types.MultisigRedeemScriptType(
                        pubkeys = pubkeys,
                        signatures = [b''] * len(pubkeys),
                        m = m)
                    txoutputtype = self.types.TxOutputType(
                        multisig = multisig,
                        amount = amount,
                        address_n = self.client_class.expand_path(derivation + "/%d/%d"%index),
                        script_type = script_type)
            else:
                txoutputtype = self.types.TxOutputType()
                txoutputtype.amount = amount
                if _type == TYPE_SCRIPT:
                    txoutputtype.script_type = self.types.PAYTOOPRETURN
                    txoutputtype.op_return_data = address[2:]
                elif _type == TYPE_ADDRESS:
                    if is_segwit_address(address):
                        txoutputtype.script_type = self.types.PAYTOWITNESS
                    else:
                        addrtype, hash_160 = b58_address_to_hash160(address)
                        if addrtype == constants.net.ADDRTYPE_P2PKH:
                            txoutputtype.script_type = self.types.PAYTOADDRESS
                        elif addrtype == constants.net.ADDRTYPE_P2SH:
                            txoutputtype.script_type = self.types.PAYTOSCRIPTHASH
                        else:
                            raise BaseException('addrtype: ' + str(addrtype))
                    txoutputtype.address = address

            outputs.append(txoutputtype)

        return outputs

    def electrum_tx_to_txtype(self, tx):
        t = self.types.TransactionType()
        d = deserialize(tx.raw)
        t.version = d['version']
        t.lock_time = d['lockTime']
        inputs = self.tx_inputs(tx)
        t.inputs.extend(inputs)
        for vout in d['outputs']:
            o = t.bin_outputs.add()
            o.amount = vout['value']
            o.script_pubkey = bfh(vout['scriptPubKey'])
        return t

    # This function is called from the trezor libraries (via tx_api)
    def get_tx(self, tx_hash):
        tx = self.prev_tx[tx_hash]
        return self.electrum_tx_to_txtype(tx)<|MERGE_RESOLUTION|>--- conflicted
+++ resolved
@@ -2,27 +2,16 @@
 
 from binascii import hexlify, unhexlify
 
-<<<<<<< HEAD
 from electrum_grs.util import bfh, bh2u
 from electrum_grs.bitcoin import (b58_address_to_hash160, xpub_from_pubkey,
-                              TYPE_ADDRESS, TYPE_SCRIPT, NetworkConstants,
+                              TYPE_ADDRESS, TYPE_SCRIPT,
                               is_segwit_address)
+from electrum_grs import constants
 from electrum_grs.i18n import _
 from electrum_grs.plugins import BasePlugin
 from electrum_grs.transaction import deserialize
 from electrum_grs.keystore import Hardware_KeyStore, is_xpubkey, parse_xpubkey
-=======
-from electrum.util import bfh, bh2u
-from electrum.bitcoin import (b58_address_to_hash160, xpub_from_pubkey,
-                              TYPE_ADDRESS, TYPE_SCRIPT,
-                              is_segwit_address)
-from electrum import constants
-from electrum.i18n import _
-from electrum.plugins import BasePlugin
-from electrum.transaction import deserialize
-from electrum.keystore import Hardware_KeyStore, is_xpubkey, parse_xpubkey
-from electrum.base_wizard import ScriptTypeNotSupported
->>>>>>> f6ab12ac
+from electrum_grs.base_wizard import ScriptTypeNotSupported
 
 from ..hw_wallet import HW_PluginBase
 
@@ -151,11 +140,7 @@
         return client
 
     def get_coin_name(self):
-<<<<<<< HEAD
-        return "Testnet" if NetworkConstants.TESTNET else "Groestlcoin"
-=======
-        return "Testnet" if constants.net.TESTNET else "Bitcoin"
->>>>>>> f6ab12ac
+        return "Testnet" if constants.net.TESTNET else "Groestlcoin"
 
     def initialize_device(self, device_id, wizard, handler):
         # Initialization method
