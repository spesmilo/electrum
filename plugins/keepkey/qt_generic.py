--- conflicted
+++ resolved
@@ -481,13 +481,8 @@
         settings_glayout.addWidget(pin_button, 2, 1)
         pin_msg = QLabel(_("PIN protection is strongly recommended.  "
                            "A PIN is your only protection against someone "
-<<<<<<< HEAD
                            "stealing your litecoins if they obtain physical "
-                           "access to your %s.") % plugin.device)
-=======
-                           "stealing your bitcoins if they obtain physical "
                            "access to your {}.").format(plugin.device))
->>>>>>> 42ed4bc3
         pin_msg.setWordWrap(True)
         pin_msg.setStyleSheet("color: red")
         settings_glayout.addWidget(pin_msg, 3, 1, 1, -1)
@@ -546,11 +541,7 @@
         clear_pin_button.clicked.connect(clear_pin)
         clear_pin_warning = QLabel(
             _("If you disable your PIN, anyone with physical access to your "
-<<<<<<< HEAD
-              "%s device can spend your litecoins.") % plugin.device)
-=======
-              "{} device can spend your bitcoins.").format(plugin.device))
->>>>>>> 42ed4bc3
+              "{} device can spend your litecoins.").format(plugin.device))
         clear_pin_warning.setWordWrap(True)
         clear_pin_warning.setStyleSheet("color: red")
         advanced_glayout.addWidget(clear_pin_button, 0, 2)
