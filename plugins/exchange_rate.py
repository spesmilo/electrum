--- conflicted
+++ resolved
@@ -366,12 +366,7 @@
         if rate is None:
             text = _("  (No FX rate available)")
         else:
-<<<<<<< HEAD
-            text =  "  (%s %s)    1 LTC~%s %s" % (self.value_str(btc_balance, rate), self.ccy,
-                                                  self.value_str(COIN, rate), self.ccy)
-=======
-            text =  "1 BTC~%s %s" % (self.value_str(COIN, rate), self.ccy)
->>>>>>> 58bd655f
+            text =  "1 LTC~%s %s" % (self.value_str(COIN, rate), self.ccy)
         result['text'] = text
 
     def get_historical_rates(self):
