from PyQt4.QtGui import *
from PyQt4.QtCore import *

import datetime
import decimal
import httplib
import json
import threading
import time
import re
from decimal import Decimal
from electrum_ltc.plugins import BasePlugin, hook
from electrum_ltc.i18n import _
from electrum_ltc_gui.qt.util import *
from electrum_ltc_gui.qt.amountedit import AmountEdit


EXCHANGES = ["Bit2C",
             "BitcoinVenezuela",
<<<<<<< HEAD
             "Bitfinex",
             "BTC-e",
=======
             "BTCParalelo",
             "Bitcurex",
             "Bitmarket",
             "BitPay",
             "Blockchain",
>>>>>>> 2ce34249
             "BTCChina",
             "Crypto-Trade",
             "ExMoney",
             "GoCoin",
             "Kraken",
             "OKCoin",
             "Vault of Satoshi"]

EXCH_SUPPORT_HIST = [("BitcoinVenezuela", "ARS"),
                     ("BitcoinVenezuela", "EUR"),
                     ("BitcoinVenezuela", "USD"),
                     ("BitcoinVenezuela", "VEF"),
                     ("Kraken", "EUR"),
                     ("Kraken", "USD")]

class Exchanger(threading.Thread):

    def __init__(self, parent):
        threading.Thread.__init__(self)
        self.daemon = True
        self.parent = parent
        self.quote_currencies = None
        self.lock = threading.Lock()
        self.query_rates = threading.Event()
        self.use_exchange = self.parent.config.get('use_exchange', "BTC-e")
        self.parent.exchanges = EXCHANGES
        self.parent.win.emit(SIGNAL("refresh_exchanges_combo()"))
        self.parent.win.emit(SIGNAL("refresh_currencies_combo()"))
        self.is_running = False

    def get_json(self, site, get_string):
        try:
            connection = httplib.HTTPSConnection(site)
            connection.request("GET", get_string, headers={"User-Agent":"Electrum"})
        except Exception:
            raise
        resp = connection.getresponse()
        if resp.reason == httplib.responses[httplib.NOT_FOUND]:
            raise
        try:
            json_resp = json.loads(resp.read())
        except Exception:
            raise
        return json_resp
        
    def get_json_insecure(self, site, get_string):
        """ get_json_insecure shouldn't be used in production releases
        It doesn't use SSL, and so prices could be manipulated by a middle man
        This should be used ONLY when developing plugins when you don't have a
        SSL certificate that validates against HTTPSConnection
        """
        try:
            connection = httplib.HTTPConnection(site)
            connection.request("GET", get_string, headers={"User-Agent":"Electrum"})
        except Exception:
            raise
        resp = connection.getresponse()
        if resp.reason == httplib.responses[httplib.NOT_FOUND]:
            raise
        try:
            json_resp = json.loads(resp.read())
        except Exception:
            raise
        return json_resp


    def exchange(self, btc_amount, quote_currency):
        with self.lock:
            if self.quote_currencies is None:
                return None
            quote_currencies = self.quote_currencies.copy()
        if quote_currency not in quote_currencies:
            return None
        return btc_amount * decimal.Decimal(str(quote_currencies[quote_currency]))

    def stop(self):
        self.is_running = False

    def update_rate(self):
        self.use_exchange = self.parent.config.get('use_exchange', "BTC-e")
        update_rates = {
            "Bit2C": self.update_b2c,
            "BitcoinVenezuela": self.update_bv,
<<<<<<< HEAD
            "Bitfinex": self.update_bf,
            "BTC-e": self.update_be,
=======
            "BTCParalelo": self.update_bpl,
            "Bitcurex": self.update_bx,
            "Bitmarket": self.update_bm,
            "BitPay": self.update_bp,
            "Blockchain": self.update_bc,
>>>>>>> 2ce34249
            "BTCChina": self.update_CNY,
            "Crypto-Trade": self.update_ct,
            "ExMoney": self.update_em,
            "GoCoin": self.update_gc,
            "Kraken": self.update_kk,
            "OKCoin": self.update_ok,
            "Vault of Satoshi": self.update_vs,
        }
        try:
            update_rates[self.use_exchange]()
        except KeyError:
            return

    def run(self):
        self.is_running = True
        while self.is_running:
            self.query_rates.clear()
            self.update_rate()
            self.query_rates.wait(150)


<<<<<<< HEAD
    def update_b2c(self):
        quote_currencies = {"NIS": 0.0}
        for cur in quote_currencies:
            try:
                quote_currencies[cur] = self.get_json('www.bit2c.co.il', "/Exchanges/LTC" + cur + "/Ticker.json")["ll"]
=======
    def update_cd(self):
        try:
            resp_currencies = self.get_json('api.coindesk.com', "/v1/bpi/supported-currencies.json")
        except SSLError:
            print("SSL Error when accesing coindesk")
            return
        except Exception:
            return

        quote_currencies = {}
        for cur in resp_currencies:
            quote_currencies[str(cur["currency"])] = 0.0

        current_cur = self.parent.config.get("currency", "EUR")
        if current_cur in quote_currencies:
            try:
                resp_rate = self.get_json('api.coindesk.com', "/v1/bpi/currentprice/" + str(current_cur) + ".json")
                quote_currencies[str(current_cur)] = decimal.Decimal(str(resp_rate["bpi"][str(current_cur)]["rate_float"]))
            except Exception:
                return
        with self.lock:
            self.quote_currencies = quote_currencies
        self.parent.set_currencies(quote_currencies)

    def update_ib(self):
        available_currencies = ["USD", "EUR", "SGD"]
        quote_currencies = {}
        for cur in available_currencies:
            quote_currencies[cur] = 0.0
        current_cur = self.parent.config.get("currency", "EUR")
        if current_cur in available_currencies:
            try:
                resp_rate = self.get_json('api.itbit.com', "/v1/markets/XBT" + str(current_cur) + "/ticker")
                quote_currencies[str(current_cur)] = decimal.Decimal(str(resp_rate["lastPrice"]))
            except SSLError:
                print("SSL Error when accesing itbit")
                return
>>>>>>> 2ce34249
            except Exception:
                pass
        with self.lock:
            self.quote_currencies = quote_currencies
        self.parent.set_currencies(quote_currencies)

<<<<<<< HEAD
    def update_bv(self):
        try:
            jsonresp = self.get_json('api.bitcoinvenezuela.com', "/")
=======
    def update_wd(self):
        try:
            winkresp = self.get_json('winkdex.com', "/api/v0/price")
        except SSLError:
            print("SSL Error when accesing winkdex")
            return
        except Exception:
            return
        quote_currencies = {"USD": 0.0}
        usdprice = decimal.Decimal(str(winkresp["price"]))/decimal.Decimal("100.0")
        try:
            quote_currencies["USD"] = usdprice
            with self.lock:
                self.quote_currencies = quote_currencies
        except KeyError:
            pass
        self.parent.set_currencies(quote_currencies)

    def update_cv(self):
        try:
            jsonresp = self.get_json('www.cavirtex.com', "/api/CAD/ticker.json")
        except SSLError:
            print("SSL Error when accesing cavirtex")
            return
>>>>>>> 2ce34249
        except Exception:
            return
        quote_currencies = {}
        try:
            for r in jsonresp["LTC"]:
                quote_currencies[r] = Decimal(jsonresp["LTC"][r])
            with self.lock:
                self.quote_currencies = quote_currencies
        except KeyError:
            pass
        self.parent.set_currencies(quote_currencies)

<<<<<<< HEAD
    def update_bf(self):
        quote_currencies = {"USD": 0.0}
        for cur in quote_currencies:
            try:
                quote_currencies[cur] = self.get_json('api.bitfinex.com', "/v1/pubticker/ltc" + cur.lower())["last_price"]
            except Exception:
                pass
        with self.lock:
            self.quote_currencies = quote_currencies
        self.parent.set_currencies(quote_currencies)

    def update_be(self):
        quote_currencies = {"CNH": 0.0, "EUR": 0.0, "GBP": 0.0, "RUR": 0.0, "USD": 0.0}
        for cur in quote_currencies:
            try:
                quote_currencies[cur] = self.get_json('btc-e.com', "/api/2/ltc_" + cur.lower() + "/ticker")["ticker"]["last"]
            except Exception:
                pass
        with self.lock:
            self.quote_currencies = quote_currencies
=======
    def update_bm(self):
        try:
            jsonresp = self.get_json('www.bitmarket.pl', "/json/BTCPLN/ticker.json")
        except SSLError:
            print("SSL Error when accesing bitmarket")
            return
        except Exception:
            return
        quote_currencies = {"PLN": 0.0}
        pln_price = jsonresp["last"]
        try:
            quote_currencies["PLN"] = decimal.Decimal(str(pln_price))
            with self.lock:
                self.quote_currencies = quote_currencies
        except KeyError:
            pass
        self.parent.set_currencies(quote_currencies)

    def update_bx(self):
        try:
            jsonresp = self.get_json('pln.bitcurex.com', "/data/ticker.json")
        except SSLError:
            print("SSL Error when accesing bitcurex")
            return
        except Exception:
            return
        quote_currencies = {"PLN": 0.0}
        pln_price = jsonresp["last"]
        try:
            quote_currencies["PLN"] = decimal.Decimal(str(pln_price))
            with self.lock:
                self.quote_currencies = quote_currencies
        except KeyError:
            pass
>>>>>>> 2ce34249
        self.parent.set_currencies(quote_currencies)

    def update_CNY(self):
        try:
<<<<<<< HEAD
            jsonresp = self.get_json('data.btcchina.com', "/data/ticker?market=ltccny")
=======
            jsonresp = self.get_json('data.btcchina.com', "/data/ticker")
        except SSLError:
            print("SSL Error when accesing btcchina")
            return
>>>>>>> 2ce34249
        except Exception:
            return
        quote_currencies = {"CNY": 0.0}
        cnyprice = jsonresp["ticker"]["last"]
        try:
            quote_currencies["CNY"] = decimal.Decimal(str(cnyprice))
            with self.lock:
                self.quote_currencies = quote_currencies
        except KeyError:
            pass
        self.parent.set_currencies(quote_currencies)

<<<<<<< HEAD
    def update_ct(self):
        quote_currencies = {"EUR": 0.0, "USD": 0.0}
        for cur in quote_currencies:
            try:
                quote_currencies[cur] = self.get_json('www.crypto-trade.com', "/api/1/ticker/ltc_" + cur.lower())["data"]["last"]
            except Exception:
                pass
        with self.lock:
            self.quote_currencies = quote_currencies
=======
    def update_bp(self):
        try:
            jsonresp = self.get_json('bitpay.com', "/api/rates")
        except SSLError:
            print("SSL Error when accesing bitpay")
            return
        except Exception:
            return
        quote_currencies = {}
        try:
            for r in jsonresp:
                quote_currencies[str(r["code"])] = decimal.Decimal(r["rate"])
            with self.lock:
                self.quote_currencies = quote_currencies
        except KeyError:
            pass
>>>>>>> 2ce34249
        self.parent.set_currencies(quote_currencies)

    def update_em(self):
        try:
<<<<<<< HEAD
            jsonresp = self.get_json('api.exmoney.com', "/api_v2/pairs")
=======
            jsonresp = self.get_json('coinbase.com', "/api/v1/currencies/exchange_rates")
        except SSLError:
            print("SSL Error when accesing coinbase")
            return
>>>>>>> 2ce34249
        except Exception:
            return
        quote_currencies = {}
        try:
            for r in jsonresp["data"]:
                if r["name"].startswith("LTC_"):
                    quote_currencies[r["name"][-3:]] = Decimal(r["last"])
            with self.lock:
                self.quote_currencies = quote_currencies
        except KeyError:
            pass
        self.parent.set_currencies(quote_currencies)

    def update_gc(self):
        try:
<<<<<<< HEAD
            jsonresp = self.get_json('x.g0cn.com', "/prices")
=======
            jsonresp = self.get_json('blockchain.info', "/ticker")
        except SSLError:
            print("SSL Error when accesing blockchain")
            return
>>>>>>> 2ce34249
        except Exception:
            return
        quote_currencies = {}
        try:
            for r in jsonresp["prices"]["LTC"]:
                quote_currencies[r] = Decimal(jsonresp["prices"]["LTC"][r])
            with self.lock:
                self.quote_currencies = quote_currencies
        except KeyError:
            pass
        self.parent.set_currencies(quote_currencies)

    def update_kk(self):
        try:
<<<<<<< HEAD
            resp_currencies = self.get_json('api.kraken.com', "/0/public/AssetPairs")["result"]
            pairs = ','.join([k for k in resp_currencies if k.startswith("XLTCZ")])
            resp_rate = self.get_json('api.kraken.com', "/0/public/Ticker?pair=" + pairs)["result"]
=======
            jsonresp = self.get_json('localbitcoins.com', "/bitcoinaverage/ticker-all-currencies/")
        except SSLError:
            print("SSL Error when accesing localbitcoins")
            return
>>>>>>> 2ce34249
        except Exception:
            return
        quote_currencies = {}
        for cur in resp_rate:
            quote_currencies[cur[5:]] = resp_rate[cur]["c"][0]
        with self.lock:
            self.quote_currencies = quote_currencies
        self.parent.set_currencies(quote_currencies)

    def update_ok(self):
        try:
<<<<<<< HEAD
            jsonresp = self.get_json('www.okcoin.cn', "/api/ticker.do?symbol=ltc_cny")
        except Exception:
            return
        quote_currencies = {"CNY": 0.0}
        cnyprice = jsonresp["ticker"]["last"]
        try:
            quote_currencies["CNY"] = decimal.Decimal(str(cnyprice))
=======
            jsonresp = self.get_json_insecure('api.bitcoinvenezuela.com', "/")
            print("**WARNING**: update_bv is using an insecure connection, shouldn't be used on production")
        except SSLError:
            print("SSL Error when accesing bitcoinvenezuela")
            return
        except Exception:
            return
        
        quote_currencies = {}
        try:
            for r in jsonresp["BTC"]:
                quote_currencies[r] = Decimal(jsonresp["BTC"][r])
            
>>>>>>> 2ce34249
            with self.lock:
                self.quote_currencies = quote_currencies
        except KeyError:
            print ("KeyError")
        self.parent.set_currencies(quote_currencies)

<<<<<<< HEAD
    def update_vs(self):
        quote_currencies = {"CAD": 0.0, "USD": 0.0}
        for cur in quote_currencies:
            try:
                quote_currencies[cur] = self.get_json('api.vaultofsatoshi.com', "/public/ticker?order_currency=LTC&payment_currency=" + cur)["data"]["closing_price"]["value"]
            except Exception:
                pass
        with self.lock:
            self.quote_currencies = quote_currencies
=======
        
    def update_bpl(self):
        try:
            jsonresp = self.get_json_insecure('btcparalelo.com', "/api/price")
            print("**WARNING**: update_bpl is using an insecure connection, shouldn't be used on production")
        except SSLError:
            print("SSL Error when accesing btcparalelo")
            return
        except Exception:
            return
        
        
        quote_currencies = {}
        try:
            quote_currencies = {"VEF": Decimal(jsonresp["price"])}
            with self.lock:
                self.quote_currencies = quote_currencies
        except KeyError:
            print ("KeyError")
        self.parent.set_currencies(quote_currencies)
        
    def update_ba(self):
        try:
            jsonresp = self.get_json('api.bitcoinaverage.com', "/ticker/global/all")
        except SSLError:
            print("SSL Error when accesing bitcoinaverage")
            return
        except Exception:
            return
        quote_currencies = {}
        try:
            for r in jsonresp:
                if not r == "timestamp":
                    quote_currencies[r] = self._lookup_rate_ba(jsonresp, r)
            with self.lock:
                self.quote_currencies = quote_currencies
        except KeyError:
            pass
>>>>>>> 2ce34249
        self.parent.set_currencies(quote_currencies)




class Plugin(BasePlugin):

    def fullname(self):
        return "Exchange rates"

    def description(self):
        return """exchange rates, retrieved from BTC-e and other market exchanges"""


    def __init__(self,a,b):
        BasePlugin.__init__(self,a,b)
        self.currencies = [self.fiat_unit()]
        self.exchanges = [self.config.get('use_exchange', "BTC-e")]
        self.exchanger = None

    @hook
    def init_qt(self, gui):
        self.gui = gui
        self.win = self.gui.main_window
        self.win.connect(self.win, SIGNAL("refresh_currencies()"), self.win.update_status)
        self.btc_rate = Decimal("0.0")
        self.resp_hist = {}
        self.tx_list = {}
        if self.exchanger is None:
            # Do price discovery
            self.exchanger = Exchanger(self)
            self.exchanger.start()
            self.gui.exchanger = self.exchanger #
            self.add_fiat_edit()
            self.win.update_status()

    def close(self):
        self.exchanger.stop()
        self.exchanger = None
        self.win.tabs.removeTab(1)
        self.win.tabs.insertTab(1, self.win.create_send_tab(), _('Send'))
        self.win.update_status()

    def set_currencies(self, currency_options):
        self.currencies = sorted(currency_options)
        self.win.emit(SIGNAL("refresh_currencies()"))
        self.win.emit(SIGNAL("refresh_currencies_combo()"))

    @hook
    def get_fiat_balance_text(self, btc_balance, r):
        # return balance as: 1.23 USD
        r[0] = self.create_fiat_balance_text(Decimal(btc_balance) / 100000000)

    def get_fiat_price_text(self, r):
        # return BTC price as: 123.45 USD
        r[0] = self.create_fiat_balance_text(1)
        quote = r[0]
        if quote:
            r[0] = "%s"%quote

    @hook
    def get_fiat_status_text(self, btc_balance, r2):
        # return status as:   (1.23 USD)    1 BTC~123.45 USD
        text = ""
        r = {}
        self.get_fiat_price_text(r)
        quote = r.get(0)
        if quote:
            price_text = "1 LTC~%s"%quote
            fiat_currency = quote[-3:]
            btc_price = self.btc_rate
            fiat_balance = Decimal(btc_price) * (Decimal(btc_balance)/100000000)
            balance_text = "(%.2f %s)" % (fiat_balance,fiat_currency)
            text = "  " + balance_text + "     " + price_text + " "
        r2[0] = text

    def create_fiat_balance_text(self, btc_balance):
        quote_currency = self.fiat_unit()
        self.exchanger.use_exchange = self.config.get("use_exchange", "BTC-e")
        cur_rate = self.exchanger.exchange(Decimal("1.0"), quote_currency)
        if cur_rate is None:
            quote_text = ""
        else:
            quote_balance = btc_balance * Decimal(cur_rate)
            self.btc_rate = cur_rate
            quote_text = "%.2f %s" % (quote_balance, quote_currency)
        return quote_text

    @hook
    def load_wallet(self, wallet):
        self.wallet = wallet
        tx_list = {}
        for item in self.wallet.get_tx_history(self.wallet.storage.get("current_account", None)):
            tx_hash, conf, is_mine, value, fee, balance, timestamp = item
            tx_list[tx_hash] = {'value': value, 'timestamp': timestamp, 'balance': balance}

        self.tx_list = tx_list
        self.cur_exchange = self.config.get('use_exchange', "BTC-e")
        threading.Thread(target=self.request_history_rates, args=()).start()


    def requires_settings(self):
        return True


    def request_history_rates(self):
        if self.config.get('history_rates') != "checked":
            return
        if not self.tx_list:
            return

        try:
            mintimestr = datetime.datetime.fromtimestamp(int(min(self.tx_list.items(), key=lambda x: x[1]['timestamp'])[1]['timestamp'])).strftime('%Y-%m-%d')
        except Exception:
            return
        maxtimestr = datetime.datetime.now().strftime('%Y-%m-%d')

        if self.cur_exchange == "CoinDesk":
            try:
                self.resp_hist = self.exchanger.get_json('api.coindesk.com', "/v1/bpi/historical/close.json?start=" + mintimestr + "&end=" + maxtimestr)
            except Exception:
                return
        elif self.cur_exchange == "Winkdex":
            try:
                self.resp_hist = self.exchanger.get_json('winkdex.com', "/api/v0/series?start_time=1342915200")['series'][0]['results']
            except Exception:
                return
        elif self.cur_exchange == "BitcoinVenezuela":
            cur_currency = self.fiat_unit()
            if cur_currency in ("ARS", "EUR", "USD", "VEF"):
                try:
                    self.resp_hist = self.exchanger.get_json('api.bitcoinvenezuela.com', "/historical/index.php?coin=LTC")[cur_currency + '_LTC']
                except Exception:
                    return
            else:
                return
        elif self.cur_exchange == "Kraken":
            cur_currency = self.fiat_unit()
            if cur_currency in ("EUR", "USD"):
                try:
                    self.resp_hist = self.exchanger.get_json('api.kraken.com', "https://api.kraken.com/0/public/OHLC?pair=LTC"+cur_currency+"&interval=1440")['result']['XLTCZ'+cur_currency]
                    self.resp_hist = dict([(t[0], t[4]) for t in self.resp_hist])
                except Exception:
                    return
            else:
                return

        self.win.need_update.set()

    @hook
    def history_tab_update(self):
        if self.config.get('history_rates') != "checked":
            return
        if not self.resp_hist:
            return

        self.win.is_edit = True
        self.win.history_list.setColumnCount(6)
        self.win.history_list.setHeaderLabels( [ '', _('Date'), _('Description') , _('Amount'), _('Balance'), _('Fiat Amount')] )
        root = self.win.history_list.invisibleRootItem()
        childcount = root.childCount()
        for i in range(childcount):
            item = root.child(i)
            try:
                tx_info = self.tx_list[str(item.data(0, Qt.UserRole).toPyObject())]
            except Exception:
                newtx = self.wallet.get_tx_history()
                v = newtx[[x[0] for x in newtx].index(str(item.data(0, Qt.UserRole).toPyObject()))][3]
                tx_info = {'timestamp':int(time.time()), 'value': v }
                pass
            tx_time = int(tx_info['timestamp'])
            if self.cur_exchange == "CoinDesk":
                tx_time_str = datetime.datetime.fromtimestamp(tx_time).strftime('%Y-%m-%d')
                try:
                    tx_fiat_val = "%.2f %s" % (Decimal(str(tx_info['value'])) / 100000000 * Decimal(self.resp_hist['bpi'][tx_time_str]), "USD")
                except KeyError:
                    tx_fiat_val = "%.2f %s" % (self.btc_rate * Decimal(str(tx_info['value']))/100000000 , "USD")
            elif self.cur_exchange == "Winkdex":
                tx_time_str = datetime.datetime.fromtimestamp(tx_time).strftime('%Y-%m-%d') + "T16:00:00-04:00"
                try:
                    tx_rate = self.resp_hist[[x['timestamp'] for x in self.resp_hist].index(tx_time_str)]['price']
                    tx_fiat_val = "%.2f %s" % (Decimal(tx_info['value']) / 100000000 * Decimal(tx_rate)/Decimal("100.0"), "USD")
                except ValueError:
                    tx_fiat_val = "%.2f %s" % (self.btc_rate * Decimal(tx_info['value'])/100000000 , "USD")
                except KeyError:
                    tx_fiat_val = _("No data")
            elif self.cur_exchange == "BitcoinVenezuela":
                tx_time_str = datetime.datetime.fromtimestamp(tx_time).strftime('%Y-%m-%d')
                try:
                    num = self.resp_hist[tx_time_str].replace(',','')
                    tx_fiat_val = "%.2f %s" % (Decimal(str(tx_info['value'])) / 100000000 * Decimal(num), self.fiat_unit())
                except KeyError:
                    tx_fiat_val = _("No data")
            elif self.cur_exchange == "Kraken":
                tx_day_time = int(tx_time / 86400) * 86400
                try:
                    num = self.resp_hist[tx_day_time]
                    tx_fiat_val = "%.2f %s" % (Decimal(str(tx_info['value'])) / 100000000 * Decimal(num), self.fiat_unit())
                except KeyError:
                    tx_fiat_val = _("No data")
            tx_fiat_val = " "*(12-len(tx_fiat_val)) + tx_fiat_val
            item.setText(5, tx_fiat_val)
            item.setFont(5, QFont(MONOSPACE_FONT))
            if Decimal(str(tx_info['value'])) < 0:
                item.setForeground(5, QBrush(QColor("#BC1E1E")))

        for i, width in enumerate(self.win.column_widths['history']):
            self.win.history_list.setColumnWidth(i, width)
        self.win.history_list.setColumnWidth(4, 140)
        self.win.history_list.setColumnWidth(5, 120)
        self.win.is_edit = False


    def settings_widget(self, window):
        return EnterButton(_('Settings'), self.settings_dialog)

    def settings_dialog(self):
        d = QDialog()
        d.setWindowTitle("Settings")
        layout = QGridLayout(d)
        layout.addWidget(QLabel(_('Exchange rate API: ')), 0, 0)
        layout.addWidget(QLabel(_('Currency: ')), 1, 0)
        layout.addWidget(QLabel(_('History Rates: ')), 2, 0)
        combo = QComboBox()
        combo_ex = QComboBox()
        hist_checkbox = QCheckBox()
        hist_checkbox.setEnabled(False)
        hist_checkbox.setChecked(self.config.get('history_rates', 'unchecked') != 'unchecked')
        ok_button = QPushButton(_("OK"))

        def on_change(x):
            try:
                cur_request = str(self.currencies[x])
            except Exception:
                return
            if cur_request != self.fiat_unit():
                self.config.set_key('currency', cur_request, True)
                cur_exchange = self.config.get('use_exchange', "BTC-e")
                if (cur_exchange, cur_request) in EXCH_SUPPORT_HIST:
                    hist_checkbox.setEnabled(True)
                else:
                    disable_check()
                self.win.update_status()
                try:
                    self.fiat_button
                except:
                    pass
                else:
                    self.fiat_button.setText(cur_request)

        def disable_check():
            hist_checkbox.setChecked(False)
            hist_checkbox.setEnabled(False)

        def on_change_ex(x):
            cur_request = str(self.exchanges[x])
            if cur_request != self.config.get('use_exchange', "BTC-e"):
                self.config.set_key('use_exchange', cur_request, True)
                self.currencies = []
                combo.clear()
                self.exchanger.query_rates.set()
                cur_currency = self.fiat_unit()
                if (cur_request, cur_currency) in EXCH_SUPPORT_HIST:
                    hist_checkbox.setEnabled(True)
                else:
                    disable_check()
                set_currencies(combo)
                self.win.update_status()

        def on_change_hist(checked):
            if checked:
                self.config.set_key('history_rates', 'checked')
                self.request_history_rates()
            else:
                self.config.set_key('history_rates', 'unchecked')
                self.win.history_list.setHeaderLabels( [ '', _('Date'), _('Description') , _('Amount'), _('Balance')] )
                self.win.history_list.setColumnCount(5)
                for i,width in enumerate(self.win.column_widths['history']):
                    self.win.history_list.setColumnWidth(i, width)

        def set_hist_check(hist_checkbox):
            cur_exchange = self.config.get('use_exchange', "BTC-e")
            hist_checkbox.setEnabled(cur_exchange in ["BitcoinVenezuela", "Kraken"])

        def set_currencies(combo):
            try:
                combo.blockSignals(True)
                current_currency = self.fiat_unit()
                combo.clear()
            except Exception:
                return
            combo.addItems(self.currencies)
            try:
                index = self.currencies.index(current_currency)
            except Exception:
                index = 0
                if len(self.currencies):
                    on_change(0)
            combo.blockSignals(False)
            combo.setCurrentIndex(index)

        def set_exchanges(combo_ex):
            try:
                combo_ex.clear()
            except Exception:
                return
            combo_ex.addItems(self.exchanges)
            try:
                index = self.exchanges.index(self.config.get('use_exchange', "BTC-e"))
            except Exception:
                index = 0
            combo_ex.setCurrentIndex(index)

        def ok_clicked():
            if self.config.get('use_exchange', "BTC-e") in ["CoinDesk", "itBit"]:
                self.exchanger.query_rates.set()
            d.accept();

        set_exchanges(combo_ex)
        set_currencies(combo)
        set_hist_check(hist_checkbox)
        combo.currentIndexChanged.connect(on_change)
        combo_ex.currentIndexChanged.connect(on_change_ex)
        hist_checkbox.stateChanged.connect(on_change_hist)
        combo.connect(self.win, SIGNAL('refresh_currencies_combo()'), lambda: set_currencies(combo))
        combo_ex.connect(d, SIGNAL('refresh_exchanges_combo()'), lambda: set_exchanges(combo_ex))
        ok_button.clicked.connect(lambda: ok_clicked())
        layout.addWidget(combo,1,1)
        layout.addWidget(combo_ex,0,1)
        layout.addWidget(hist_checkbox,2,1)
        layout.addWidget(ok_button,3,1)

        if d.exec_():
            return True
        else:
            return False

    def fiat_unit(self):
        return self.config.get("currency", "EUR")

    def add_fiat_edit(self):
        self.fiat_e = AmountEdit(self.fiat_unit)
        self.btc_e = self.win.amount_e
        grid = self.btc_e.parent()
        def fiat_changed():
            try:
                fiat_amount = Decimal(str(self.fiat_e.text()))
            except:
                self.btc_e.setText("")
                return
            exchange_rate = self.exchanger.exchange(Decimal("1.0"), self.fiat_unit())
            if exchange_rate is not None:
                btc_amount = fiat_amount/exchange_rate
                self.btc_e.setAmount(int(btc_amount*Decimal(100000000)))
                self.btc_e.textEdited.emit("")
        self.fiat_e.textEdited.connect(fiat_changed)
        def btc_changed():
            btc_amount = self.btc_e.get_amount()
            if btc_amount is None:
                self.fiat_e.setText("")
                return
            fiat_amount = self.exchanger.exchange(Decimal(btc_amount)/Decimal(100000000), self.fiat_unit())
            if fiat_amount is not None:
                pos = self.fiat_e.cursorPosition()
                self.fiat_e.setText("%.2f"%fiat_amount)
                self.fiat_e.setCursorPosition(pos)
        self.btc_e.textEdited.connect(btc_changed)
        self.btc_e.frozen.connect(lambda: self.fiat_e.setFrozen(self.btc_e.isReadOnly()))
        self.win.send_grid.addWidget(self.fiat_e, 4, 3, Qt.AlignHCenter)<|MERGE_RESOLUTION|>--- conflicted
+++ resolved
@@ -17,16 +17,8 @@
 
 EXCHANGES = ["Bit2C",
              "BitcoinVenezuela",
-<<<<<<< HEAD
              "Bitfinex",
              "BTC-e",
-=======
-             "BTCParalelo",
-             "Bitcurex",
-             "Bitmarket",
-             "BitPay",
-             "Blockchain",
->>>>>>> 2ce34249
              "BTCChina",
              "Crypto-Trade",
              "ExMoney",
@@ -110,16 +102,8 @@
         update_rates = {
             "Bit2C": self.update_b2c,
             "BitcoinVenezuela": self.update_bv,
-<<<<<<< HEAD
             "Bitfinex": self.update_bf,
             "BTC-e": self.update_be,
-=======
-            "BTCParalelo": self.update_bpl,
-            "Bitcurex": self.update_bx,
-            "Bitmarket": self.update_bm,
-            "BitPay": self.update_bp,
-            "Blockchain": self.update_bc,
->>>>>>> 2ce34249
             "BTCChina": self.update_CNY,
             "Crypto-Trade": self.update_ct,
             "ExMoney": self.update_em,
@@ -141,87 +125,26 @@
             self.query_rates.wait(150)
 
 
-<<<<<<< HEAD
     def update_b2c(self):
         quote_currencies = {"NIS": 0.0}
         for cur in quote_currencies:
             try:
                 quote_currencies[cur] = self.get_json('www.bit2c.co.il', "/Exchanges/LTC" + cur + "/Ticker.json")["ll"]
-=======
-    def update_cd(self):
-        try:
-            resp_currencies = self.get_json('api.coindesk.com', "/v1/bpi/supported-currencies.json")
-        except SSLError:
-            print("SSL Error when accesing coindesk")
-            return
-        except Exception:
-            return
-
-        quote_currencies = {}
-        for cur in resp_currencies:
-            quote_currencies[str(cur["currency"])] = 0.0
-
-        current_cur = self.parent.config.get("currency", "EUR")
-        if current_cur in quote_currencies:
-            try:
-                resp_rate = self.get_json('api.coindesk.com', "/v1/bpi/currentprice/" + str(current_cur) + ".json")
-                quote_currencies[str(current_cur)] = decimal.Decimal(str(resp_rate["bpi"][str(current_cur)]["rate_float"]))
+            except SSLError:
+                print("SSL Error when accesing Bit2C")
+                return
             except Exception:
                 return
         with self.lock:
             self.quote_currencies = quote_currencies
         self.parent.set_currencies(quote_currencies)
 
-    def update_ib(self):
-        available_currencies = ["USD", "EUR", "SGD"]
-        quote_currencies = {}
-        for cur in available_currencies:
-            quote_currencies[cur] = 0.0
-        current_cur = self.parent.config.get("currency", "EUR")
-        if current_cur in available_currencies:
-            try:
-                resp_rate = self.get_json('api.itbit.com', "/v1/markets/XBT" + str(current_cur) + "/ticker")
-                quote_currencies[str(current_cur)] = decimal.Decimal(str(resp_rate["lastPrice"]))
-            except SSLError:
-                print("SSL Error when accesing itbit")
-                return
->>>>>>> 2ce34249
-            except Exception:
-                pass
-        with self.lock:
-            self.quote_currencies = quote_currencies
-        self.parent.set_currencies(quote_currencies)
-
-<<<<<<< HEAD
     def update_bv(self):
         try:
             jsonresp = self.get_json('api.bitcoinvenezuela.com', "/")
-=======
-    def update_wd(self):
-        try:
-            winkresp = self.get_json('winkdex.com', "/api/v0/price")
         except SSLError:
-            print("SSL Error when accesing winkdex")
-            return
-        except Exception:
-            return
-        quote_currencies = {"USD": 0.0}
-        usdprice = decimal.Decimal(str(winkresp["price"]))/decimal.Decimal("100.0")
-        try:
-            quote_currencies["USD"] = usdprice
-            with self.lock:
-                self.quote_currencies = quote_currencies
-        except KeyError:
-            pass
-        self.parent.set_currencies(quote_currencies)
-
-    def update_cv(self):
-        try:
-            jsonresp = self.get_json('www.cavirtex.com', "/api/CAD/ticker.json")
-        except SSLError:
-            print("SSL Error when accesing cavirtex")
-            return
->>>>>>> 2ce34249
+            print("SSL Error when accesing BitcoinVenezuela")
+            return
         except Exception:
             return
         quote_currencies = {}
@@ -234,14 +157,16 @@
             pass
         self.parent.set_currencies(quote_currencies)
 
-<<<<<<< HEAD
     def update_bf(self):
         quote_currencies = {"USD": 0.0}
         for cur in quote_currencies:
             try:
                 quote_currencies[cur] = self.get_json('api.bitfinex.com', "/v1/pubticker/ltc" + cur.lower())["last_price"]
-            except Exception:
-                pass
+            except SSLError:
+                print("SSL Error when accesing Bitfinex")
+                return
+            except Exception:
+                return
         with self.lock:
             self.quote_currencies = quote_currencies
         self.parent.set_currencies(quote_currencies)
@@ -251,58 +176,21 @@
         for cur in quote_currencies:
             try:
                 quote_currencies[cur] = self.get_json('btc-e.com', "/api/2/ltc_" + cur.lower() + "/ticker")["ticker"]["last"]
-            except Exception:
-                pass
+            except SSLError:
+                print("SSL Error when accesing BTC-e")
+                return
+            except Exception:
+                return
         with self.lock:
             self.quote_currencies = quote_currencies
-=======
-    def update_bm(self):
-        try:
-            jsonresp = self.get_json('www.bitmarket.pl', "/json/BTCPLN/ticker.json")
+        self.parent.set_currencies(quote_currencies)
+
+    def update_CNY(self):
+        try:
+            jsonresp = self.get_json('data.btcchina.com', "/data/ticker?market=ltccny")
         except SSLError:
-            print("SSL Error when accesing bitmarket")
-            return
-        except Exception:
-            return
-        quote_currencies = {"PLN": 0.0}
-        pln_price = jsonresp["last"]
-        try:
-            quote_currencies["PLN"] = decimal.Decimal(str(pln_price))
-            with self.lock:
-                self.quote_currencies = quote_currencies
-        except KeyError:
-            pass
-        self.parent.set_currencies(quote_currencies)
-
-    def update_bx(self):
-        try:
-            jsonresp = self.get_json('pln.bitcurex.com', "/data/ticker.json")
-        except SSLError:
-            print("SSL Error when accesing bitcurex")
-            return
-        except Exception:
-            return
-        quote_currencies = {"PLN": 0.0}
-        pln_price = jsonresp["last"]
-        try:
-            quote_currencies["PLN"] = decimal.Decimal(str(pln_price))
-            with self.lock:
-                self.quote_currencies = quote_currencies
-        except KeyError:
-            pass
->>>>>>> 2ce34249
-        self.parent.set_currencies(quote_currencies)
-
-    def update_CNY(self):
-        try:
-<<<<<<< HEAD
-            jsonresp = self.get_json('data.btcchina.com', "/data/ticker?market=ltccny")
-=======
-            jsonresp = self.get_json('data.btcchina.com', "/data/ticker")
-        except SSLError:
-            print("SSL Error when accesing btcchina")
-            return
->>>>>>> 2ce34249
+            print("SSL Error when accesing BTCChina")
+            return
         except Exception:
             return
         quote_currencies = {"CNY": 0.0}
@@ -315,46 +203,26 @@
             pass
         self.parent.set_currencies(quote_currencies)
 
-<<<<<<< HEAD
     def update_ct(self):
         quote_currencies = {"EUR": 0.0, "USD": 0.0}
         for cur in quote_currencies:
             try:
                 quote_currencies[cur] = self.get_json('www.crypto-trade.com', "/api/1/ticker/ltc_" + cur.lower())["data"]["last"]
-            except Exception:
-                pass
+            except SSLError:
+                print("SSL Error when accesing Crypto-Trade")
+                return
+            except Exception:
+                return
         with self.lock:
             self.quote_currencies = quote_currencies
-=======
-    def update_bp(self):
-        try:
-            jsonresp = self.get_json('bitpay.com', "/api/rates")
+        self.parent.set_currencies(quote_currencies)
+
+    def update_em(self):
+        try:
+            jsonresp = self.get_json('api.exmoney.com', "/api_v2/pairs")
         except SSLError:
-            print("SSL Error when accesing bitpay")
-            return
-        except Exception:
-            return
-        quote_currencies = {}
-        try:
-            for r in jsonresp:
-                quote_currencies[str(r["code"])] = decimal.Decimal(r["rate"])
-            with self.lock:
-                self.quote_currencies = quote_currencies
-        except KeyError:
-            pass
->>>>>>> 2ce34249
-        self.parent.set_currencies(quote_currencies)
-
-    def update_em(self):
-        try:
-<<<<<<< HEAD
-            jsonresp = self.get_json('api.exmoney.com', "/api_v2/pairs")
-=======
-            jsonresp = self.get_json('coinbase.com', "/api/v1/currencies/exchange_rates")
-        except SSLError:
-            print("SSL Error when accesing coinbase")
-            return
->>>>>>> 2ce34249
+            print("SSL Error when accesing ExMoney")
+            return
         except Exception:
             return
         quote_currencies = {}
@@ -370,14 +238,10 @@
 
     def update_gc(self):
         try:
-<<<<<<< HEAD
             jsonresp = self.get_json('x.g0cn.com', "/prices")
-=======
-            jsonresp = self.get_json('blockchain.info', "/ticker")
         except SSLError:
-            print("SSL Error when accesing blockchain")
-            return
->>>>>>> 2ce34249
+            print("SSL Error when accesing GoCoin")
+            return
         except Exception:
             return
         quote_currencies = {}
@@ -392,16 +256,12 @@
 
     def update_kk(self):
         try:
-<<<<<<< HEAD
             resp_currencies = self.get_json('api.kraken.com', "/0/public/AssetPairs")["result"]
             pairs = ','.join([k for k in resp_currencies if k.startswith("XLTCZ")])
             resp_rate = self.get_json('api.kraken.com', "/0/public/Ticker?pair=" + pairs)["result"]
-=======
-            jsonresp = self.get_json('localbitcoins.com', "/bitcoinaverage/ticker-all-currencies/")
         except SSLError:
-            print("SSL Error when accesing localbitcoins")
-            return
->>>>>>> 2ce34249
+            print("SSL Error when accesing Kraken")
+            return
         except Exception:
             return
         quote_currencies = {}
@@ -413,85 +273,34 @@
 
     def update_ok(self):
         try:
-<<<<<<< HEAD
             jsonresp = self.get_json('www.okcoin.cn', "/api/ticker.do?symbol=ltc_cny")
+        except SSLError:
+            print("SSL Error when accesing OKCoin")
+            return
         except Exception:
             return
         quote_currencies = {"CNY": 0.0}
         cnyprice = jsonresp["ticker"]["last"]
         try:
             quote_currencies["CNY"] = decimal.Decimal(str(cnyprice))
-=======
-            jsonresp = self.get_json_insecure('api.bitcoinvenezuela.com', "/")
-            print("**WARNING**: update_bv is using an insecure connection, shouldn't be used on production")
-        except SSLError:
-            print("SSL Error when accesing bitcoinvenezuela")
-            return
-        except Exception:
-            return
-        
-        quote_currencies = {}
-        try:
-            for r in jsonresp["BTC"]:
-                quote_currencies[r] = Decimal(jsonresp["BTC"][r])
-            
->>>>>>> 2ce34249
             with self.lock:
                 self.quote_currencies = quote_currencies
         except KeyError:
             print ("KeyError")
         self.parent.set_currencies(quote_currencies)
 
-<<<<<<< HEAD
     def update_vs(self):
         quote_currencies = {"CAD": 0.0, "USD": 0.0}
         for cur in quote_currencies:
             try:
                 quote_currencies[cur] = self.get_json('api.vaultofsatoshi.com', "/public/ticker?order_currency=LTC&payment_currency=" + cur)["data"]["closing_price"]["value"]
-            except Exception:
-                pass
+            except SSLError:
+                print("SSL Error when accesing Vault of Satoshi")
+                return
+            except Exception:
+                return
         with self.lock:
             self.quote_currencies = quote_currencies
-=======
-        
-    def update_bpl(self):
-        try:
-            jsonresp = self.get_json_insecure('btcparalelo.com', "/api/price")
-            print("**WARNING**: update_bpl is using an insecure connection, shouldn't be used on production")
-        except SSLError:
-            print("SSL Error when accesing btcparalelo")
-            return
-        except Exception:
-            return
-        
-        
-        quote_currencies = {}
-        try:
-            quote_currencies = {"VEF": Decimal(jsonresp["price"])}
-            with self.lock:
-                self.quote_currencies = quote_currencies
-        except KeyError:
-            print ("KeyError")
-        self.parent.set_currencies(quote_currencies)
-        
-    def update_ba(self):
-        try:
-            jsonresp = self.get_json('api.bitcoinaverage.com', "/ticker/global/all")
-        except SSLError:
-            print("SSL Error when accesing bitcoinaverage")
-            return
-        except Exception:
-            return
-        quote_currencies = {}
-        try:
-            for r in jsonresp:
-                if not r == "timestamp":
-                    quote_currencies[r] = self._lookup_rate_ba(jsonresp, r)
-            with self.lock:
-                self.quote_currencies = quote_currencies
-        except KeyError:
-            pass
->>>>>>> 2ce34249
         self.parent.set_currencies(quote_currencies)
 
 
