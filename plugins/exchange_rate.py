--- conflicted
+++ resolved
@@ -361,13 +361,8 @@
         if rate is None:
             text = _("  (No FX rate available)")
         else:
-<<<<<<< HEAD
-            text =  "  (%s)    1 LTC~%s" % (self.value_str(btc_balance, rate),
-                                            self.value_str(COIN, rate))
-=======
-            text =  "  (%s %s)    1 BTC~%s %s" % (self.value_str(btc_balance, rate), self.ccy,
+            text =  "  (%s %s)    1 LTC~%s %s" % (self.value_str(btc_balance, rate), self.ccy,
                                                   self.value_str(COIN, rate), self.ccy)
->>>>>>> 37caf97e
         result['text'] = text
 
     def get_historical_rates(self):
