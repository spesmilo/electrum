# -*- coding: utf-8 -*-
#
# Electrum - lightweight Bitcoin client
# Copyright (C) 2018 The Electrum developers
#
# Permission is hereby granted, free of charge, to any person
# obtaining a copy of this software and associated documentation files
# (the "Software"), to deal in the Software without restriction,
# including without limitation the rights to use, copy, modify, merge,
# publish, distribute, sublicense, and/or sell copies of the Software,
# and to permit persons to whom the Software is furnished to do so,
# subject to the following conditions:
#
# The above copyright notice and this permission notice shall be
# included in all copies or substantial portions of the Software.
#
# THE SOFTWARE IS PROVIDED "AS IS", WITHOUT WARRANTY OF ANY KIND,
# EXPRESS OR IMPLIED, INCLUDING BUT NOT LIMITED TO THE WARRANTIES OF
# MERCHANTABILITY, FITNESS FOR A PARTICULAR PURPOSE AND
# NONINFRINGEMENT. IN NO EVENT SHALL THE AUTHORS OR COPYRIGHT HOLDERS
# BE LIABLE FOR ANY CLAIM, DAMAGES OR OTHER LIABILITY, WHETHER IN AN
# ACTION OF CONTRACT, TORT OR OTHERWISE, ARISING FROM, OUT OF OR IN
# CONNECTION WITH THE SOFTWARE OR THE USE OR OTHER DEALINGS IN THE
# SOFTWARE.

import os
import json
from electrum import bitcoin
from .bitcoin import *


def read_json(filename, default):
    path = os.path.join(os.path.dirname(__file__), filename)
    try:
        with open(path, 'r') as f:
            r = json.loads(f.read())
    except:
        r = default
    return r

class OceanMainnet:

    TESTNET = False
    BASIC_HEADER_SIZE = 172
    MIN_HEADER_SIZE = 176
    WIF_PREFIX = 0x80
    ADDRTYPE_P2PKH = 0
    ADDRTYPE_P2SH = 5
    SEGWIT_HRP = "bc"
    GENESIS = "786331c97fac638be2e962b8b388d5a0506c7e98091da265b5334fad059600fe"
#    GENESIS = "c8a0dc6295a81c86d103ea677a1e6e7e5b9a11a7ee702a8543f9b6a51694d51c"
#    GENESIS = "9c279ca34ead7ca687cd84cae9c02f274ac1faacdb4ff2fa3179f21d73872d22"
<<<<<<< HEAD
    GENESIS = "10f8615e5cd17909a859b5b0aafc3fcf1db31b5cd31243e57d4dd9afa5754539"
=======
>>>>>>> d0ed76d1
    DEFAULT_PORTS = {'t': '50001', 's': '50002'}
    DEFAULT_SERVERS = read_json('servers.json', {})
    MAPPING_URL = 'https://s3.eu-west-2.amazonaws.com/cb-mapping/map.json'
    CHECKPOINTS = []    # no handling for checkpoins

    XPRV_HEADERS = {
        'standard':    0x0488ade4,  # xprv
        'p2wpkh-p2sh': 0x049d7878,  # yprv
        'p2wsh-p2sh':  0x0295b005,  # Yprv
        'p2wpkh':      0x04b2430c,  # zprv
        'p2wsh':       0x02aa7a99,  # Zprv

    }
    XPUB_HEADERS = {
        'standard':    0x0488b21e,  # xpub
        'p2wpkh-p2sh': 0x049d7cb2,  # ypub
        'p2wsh-p2sh':  0x0295b43f,  # Ypub
        'p2wpkh':      0x04b24746,  # zpub
        'p2wsh':       0x02aa7ed3,  # Zpub

    }
    BIP44_COIN_TYPE = 0

    CONTROLER1 = "045cb05851130ee7aa09ca43dae988d36ab6b8dbb06dd3948295b919084056d4ce2f2438add60811f7cb7898e17890dcfa4246309f17a7b2b14446d5e3d25b5bc9"
    CONTROLER2 = "04925c07cdc8b04b6f4ab84e6e120648d91517911d2a28decf9ad37cae333413a58975c89eeec3fac0b576b23927df84bc6093d2e8c997effd928cd7defa627db7"
    CONTROLER3 = "04de3441f8a7ecb17417cc764143bda6f19ee5dc85de94534af5a411cd6ef12b59054419dbbc46c139787fce75f1be9901a8e0aadcfd2462c3fafba995d342483e"
    #Address the whitelist tokens are initially paid to (defined in the genesis block)
    WHITELISTCOINSDESTINATION = "76a914f9203678f55c1fd3d99831836ff01fbe1071ccd788ac"
    #"76a9144ff9b5c6885f87fb5519cc45c1474f301a73224a88ac"
    #Derive using e.g. ocean-cli decodescript
    WHITELISTCOINSADDRESS = "2dx91EU6mn4yqAJhrqhi4fbywMeW3LbLRzD"
    #"18HsXKCZxZ4Cc6W1oHK4noAvf1k5HaEme2"

# Current Testnet purposes
class OceanTestnet(OceanMainnet):
    TESTNET = True
    DEFAULT_SERVERS = read_json('servers_testnet.json', {})
    CHECKPOINTS = []
    ADDRTYPE_P2PKH = 235
    ADDRTYPE_P2SH = 75               
    GENESIS = "10f8615e5cd17909a859b5b0aafc3fcf1db31b5cd31243e57d4dd9afa5754539"

    XPRV_HEADERS = {
        'standard':    0x04358394,  # xprv
        'p2wpkh-p2sh': 0x049d7878,  # yprv
        'p2wsh-p2sh':  0x0295b005,  # Yprv
        'p2wpkh':      0x04b2430c,  # zprv
        'p2wsh':       0x02aa7a99,  # Zprv

    }

    XPUB_HEADERS = {
        'standard':    0x043587cf,  # xpub
        'p2wpkh-p2sh': 0x049d7cb2,  # ypub
        'p2wsh-p2sh':  0x0295b43f,  # Ypub
        'p2wpkh':      0x04b24746,  # zpub
        'p2wsh':       0x02aa7ed3,  # Zpub
    }

class OceanRegtest(OceanMainnet):

    TESTNET = True
    WIF_PREFIX = 0xef

    # From Ocean but never used
    #ADDRTYPE_P2PKH = 235
    #ADDRTYPE_P2SH = 75

    # Prefixes that were used for test_wallet_vertical.py case generation
    ADDRTYPE_P2PKH = 111
    ADDRTYPE_P2SH = 196

    SEGWIT_HRP = "tb"
    GENESIS = ""
    DEFAULT_PORTS = {'t': '51001', 's': '51002'}
    DEFAULT_SERVERS = read_json('servers_regtest.json', {})
    CHECKPOINTS = []

    XPRV_HEADERS = {
        'standard':    0x04358394,  # tprv
        'p2wpkh-p2sh': 0x044a4e28,  # uprv
        'p2wsh-p2sh':  0x024285b5,  # Uprv
        'p2wpkh':      0x045f18bc,  # vprv
        'p2wsh':       0x02575048,  # Vprv
    }
    XPUB_HEADERS = {
        'standard':    0x043587cf,  # tpub
        'p2wpkh-p2sh': 0x044a5262,  # upub
        'p2wsh-p2sh':  0x024289ef,  # Upub
        'p2wpkh':      0x045f1cf6,  # vpub
        'p2wsh':       0x02575483,  # Vpub
    }

    BIP44_COIN_TYPE = 1

# don't import net directly, import the module instead (so that net is singleton)
net = OceanMainnet

def set_simnet():
    return

def set_mainnet():
    global net
    net = OceanMainnet

def set_testnet():
    global net
    net = OceanTestnet

def set_regtest():
    global net
    net = OceanRegtest<|MERGE_RESOLUTION|>--- conflicted
+++ resolved
@@ -50,10 +50,7 @@
     GENESIS = "786331c97fac638be2e962b8b388d5a0506c7e98091da265b5334fad059600fe"
 #    GENESIS = "c8a0dc6295a81c86d103ea677a1e6e7e5b9a11a7ee702a8543f9b6a51694d51c"
 #    GENESIS = "9c279ca34ead7ca687cd84cae9c02f274ac1faacdb4ff2fa3179f21d73872d22"
-<<<<<<< HEAD
     GENESIS = "10f8615e5cd17909a859b5b0aafc3fcf1db31b5cd31243e57d4dd9afa5754539"
-=======
->>>>>>> d0ed76d1
     DEFAULT_PORTS = {'t': '50001', 's': '50002'}
     DEFAULT_SERVERS = read_json('servers.json', {})
     MAPPING_URL = 'https://s3.eu-west-2.amazonaws.com/cb-mapping/map.json'
