# -*- coding: utf-8 -*-
#
# Electrum - lightweight Bitcoin client
# Copyright (C) 2018 The Electrum developers
#
# Permission is hereby granted, free of charge, to any person
# obtaining a copy of this software and associated documentation files
# (the "Software"), to deal in the Software without restriction,
# including without limitation the rights to use, copy, modify, merge,
# publish, distribute, sublicense, and/or sell copies of the Software,
# and to permit persons to whom the Software is furnished to do so,
# subject to the following conditions:
#
# The above copyright notice and this permission notice shall be
# included in all copies or substantial portions of the Software.
#
# THE SOFTWARE IS PROVIDED "AS IS", WITHOUT WARRANTY OF ANY KIND,
# EXPRESS OR IMPLIED, INCLUDING BUT NOT LIMITED TO THE WARRANTIES OF
# MERCHANTABILITY, FITNESS FOR A PARTICULAR PURPOSE AND
# NONINFRINGEMENT. IN NO EVENT SHALL THE AUTHORS OR COPYRIGHT HOLDERS
# BE LIABLE FOR ANY CLAIM, DAMAGES OR OTHER LIABILITY, WHETHER IN AN
# ACTION OF CONTRACT, TORT OR OTHERWISE, ARISING FROM, OUT OF OR IN
# CONNECTION WITH THE SOFTWARE OR THE USE OR OTHER DEALINGS IN THE
# SOFTWARE.

import os
import json

from .util import inv_dict
from . import bitcoin


def read_json(filename, default):
    path = os.path.join(os.path.dirname(__file__), filename)
    try:
        with open(path, 'r') as f:
            r = json.loads(f.read())
    except:
        r = default
    return r


GIT_REPO_URL = "https://github.com/spesmilo/electrum"
GIT_REPO_ISSUES_URL = "https://github.com/spesmilo/electrum/issues"


class AbstractNet:

    BLOCK_HEIGHT_FIRST_LIGHTNING_CHANNELS = 0

    @classmethod
    def max_checkpoint(cls) -> int:
        return max(0, len(cls.CHECKPOINTS) * 2016 - 1)

    @classmethod
    def rev_genesis_bytes(cls) -> bytes:
        return bytes.fromhex(bitcoin.rev_hex(cls.GENESIS))


class BitcoinMainnet(AbstractNet):

    TESTNET = False
    WIF_PREFIX = 0x80
    ADDRTYPE_P2PKH = 0
    ADDRTYPE_P2SH = 5
    SEGWIT_HRP = "bc"
    GENESIS = "000000000019d6689c085ae165831e934ff763ae46a2a6c172b3f1b60a8ce26f"
    DEFAULT_PORTS = {'t': '50001', 's': '50002'}
    DEFAULT_SERVERS = read_json('servers.json', {})
    CHECKPOINTS = read_json('checkpoints.json', [])
    BLOCK_HEIGHT_FIRST_LIGHTNING_CHANNELS = 497000

    XPRV_HEADERS = {
        'standard':    0x0488ade4,  # xprv
        'p2wpkh-p2sh': 0x049d7878,  # yprv
        'p2wsh-p2sh':  0x0295b005,  # Yprv
        'p2wpkh':      0x04b2430c,  # zprv
        'p2wsh':       0x02aa7a99,  # Zprv
    }
    XPRV_HEADERS_INV = inv_dict(XPRV_HEADERS)
    XPUB_HEADERS = {
        'standard':    0x0488b21e,  # xpub
        'p2wpkh-p2sh': 0x049d7cb2,  # ypub
        'p2wsh-p2sh':  0x0295b43f,  # Ypub
        'p2wpkh':      0x04b24746,  # zpub
        'p2wsh':       0x02aa7ed3,  # Zpub
    }
    XPUB_HEADERS_INV = inv_dict(XPUB_HEADERS)
    BIP44_COIN_TYPE = 0
    LN_REALM_BYTE = 0
    LN_DNS_SEEDS = [
        'nodes.lightning.directory.',
        'lseed.bitcoinstats.com.',
    ]
<<<<<<< HEAD

    AUXPOW_CHAIN_ID = 0x0001
    AUXPOW_START_HEIGHT = 19200
=======
>>>>>>> 942e03e3


class BitcoinTestnet(AbstractNet):

    TESTNET = True
    WIF_PREFIX = 0xef
    ADDRTYPE_P2PKH = 111
    ADDRTYPE_P2SH = 196
    SEGWIT_HRP = "tb"
    GENESIS = "000000000933ea01ad0ee984209779baaec3ced90fa3f408719526f8d77f4943"
    DEFAULT_PORTS = {'t': '51001', 's': '51002'}
    DEFAULT_SERVERS = read_json('servers_testnet.json', {})
    CHECKPOINTS = read_json('checkpoints_testnet.json', [])

    XPRV_HEADERS = {
        'standard':    0x04358394,  # tprv
        'p2wpkh-p2sh': 0x044a4e28,  # uprv
        'p2wsh-p2sh':  0x024285b5,  # Uprv
        'p2wpkh':      0x045f18bc,  # vprv
        'p2wsh':       0x02575048,  # Vprv
    }
    XPRV_HEADERS_INV = inv_dict(XPRV_HEADERS)
    XPUB_HEADERS = {
        'standard':    0x043587cf,  # tpub
        'p2wpkh-p2sh': 0x044a5262,  # upub
        'p2wsh-p2sh':  0x024289ef,  # Upub
        'p2wpkh':      0x045f1cf6,  # vpub
        'p2wsh':       0x02575483,  # Vpub
    }
    XPUB_HEADERS_INV = inv_dict(XPUB_HEADERS)
    BIP44_COIN_TYPE = 1
    LN_REALM_BYTE = 1
<<<<<<< HEAD
    LN_DNS_SEEDS = [
        'test.nodes.lightning.directory.',
        'lseed.bitcoinstats.com.',
    ]

    AUXPOW_CHAIN_ID = 0x0001
    AUXPOW_START_HEIGHT = 0
=======
    LN_DNS_SEEDS = [  # TODO investigate this again
        #'test.nodes.lightning.directory.',  # times out.
        #'lseed.bitcoinstats.com.',  # ignores REALM byte and returns mainnet peers...
    ]
>>>>>>> 942e03e3


class BitcoinRegtest(BitcoinTestnet):

    SEGWIT_HRP = "bcrt"
    GENESIS = "0f9188f13cb7b2c71f2a335e3a4fc328bf5beb436012afca590b1a11466e2206"
    DEFAULT_SERVERS = read_json('servers_regtest.json', {})
    CHECKPOINTS = []
    LN_DNS_SEEDS = []


class BitcoinSimnet(BitcoinTestnet):

    WIF_PREFIX = 0x64
    ADDRTYPE_P2PKH = 0x3f
    ADDRTYPE_P2SH = 0x7b
    SEGWIT_HRP = "sb"
    GENESIS = "683e86bd5c6d110d91b94b97137ba6bfe02dbbdb8e3dff722a669b5d69d77af6"
    DEFAULT_SERVERS = read_json('servers_regtest.json', {})
    CHECKPOINTS = []
    LN_DNS_SEEDS = []


# don't import net directly, import the module instead (so that net is singleton)
net = BitcoinMainnet

def set_simnet():
    global net
    net = BitcoinSimnet

def set_mainnet():
    global net
    net = BitcoinMainnet

def set_testnet():
    global net
    net = BitcoinTestnet


def set_regtest():
    global net
    net = BitcoinRegtest<|MERGE_RESOLUTION|>--- conflicted
+++ resolved
@@ -92,12 +92,9 @@
         'nodes.lightning.directory.',
         'lseed.bitcoinstats.com.',
     ]
-<<<<<<< HEAD
 
     AUXPOW_CHAIN_ID = 0x0001
     AUXPOW_START_HEIGHT = 19200
-=======
->>>>>>> 942e03e3
 
 
 class BitcoinTestnet(AbstractNet):
@@ -130,20 +127,12 @@
     XPUB_HEADERS_INV = inv_dict(XPUB_HEADERS)
     BIP44_COIN_TYPE = 1
     LN_REALM_BYTE = 1
-<<<<<<< HEAD
-    LN_DNS_SEEDS = [
-        'test.nodes.lightning.directory.',
-        'lseed.bitcoinstats.com.',
-    ]
-
     AUXPOW_CHAIN_ID = 0x0001
     AUXPOW_START_HEIGHT = 0
-=======
     LN_DNS_SEEDS = [  # TODO investigate this again
         #'test.nodes.lightning.directory.',  # times out.
         #'lseed.bitcoinstats.com.',  # ignores REALM byte and returns mainnet peers...
     ]
->>>>>>> 942e03e3
 
 
 class BitcoinRegtest(BitcoinTestnet):
