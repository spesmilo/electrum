--- conflicted
+++ resolved
@@ -47,11 +47,7 @@
     ADDRTYPE_P2PKH = 0
     ADDRTYPE_P2SH = 5
     SEGWIT_HRP = "bc"
-<<<<<<< HEAD
     GENESIS = "618eb3df3fea8e8ff76bf0c32f34b3bd5a8250a9a99026e89bebc10bad815970"
-=======
-    GENESIS = "bfe729824e42eea210dcce52e33720b3a9962baf1730d4ddf19f804875be804a"
->>>>>>> 89bf9c33
 #    GENESIS = "c8a0dc6295a81c86d103ea677a1e6e7e5b9a11a7ee702a8543f9b6a51694d51c"
 #    GENESIS = "9c279ca34ead7ca687cd84cae9c02f274ac1faacdb4ff2fa3179f21d73872d22"
     DEFAULT_PORTS = {'t': '50001', 's': '50002'}
