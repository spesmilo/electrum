--- conflicted
+++ resolved
@@ -49,11 +49,7 @@
                           tx_from_any, PartialTxInput, TxOutpoint)
 from .paymentrequest import PR_PAID, PR_UNPAID, PR_UNKNOWN, PR_EXPIRED
 from .synchronizer import Notifier
-<<<<<<< HEAD
-from .wallet import Abstract_Wallet, create_new_wallet, restore_wallet_from_text
-=======
 from .wallet import Abstract_Wallet, create_new_wallet, restore_wallet_from_text, Deterministic_Wallet
->>>>>>> 942e03e3
 from .address_synchronizer import TX_HEIGHT_LOCAL
 from .mnemonic import Mnemonic
 from .lnutil import SENT, RECEIVED
@@ -118,12 +114,8 @@
             daemon = cmd_runner.daemon
             if daemon:
                 if (cmd.requires_wallet or 'wallet_path' in cmd.options) and kwargs.get('wallet_path') is None:
-<<<<<<< HEAD
-                    kwargs['wallet_path'] = daemon.config.get_wallet_path()
-=======
                     # using JSON-RPC, sometimes the "wallet" kwarg needs to be used to specify a wallet
                     kwargs['wallet_path'] = kwargs.pop('wallet', None) or daemon.config.get_wallet_path()
->>>>>>> 942e03e3
                 if cmd.requires_wallet:
                     wallet_path = kwargs.pop('wallet_path')
                     wallet = daemon.get_wallet(wallet_path)
@@ -269,23 +261,14 @@
         if wallet.storage.is_encrypted_with_hw_device() and new_password:
             raise Exception("Can't change the password of a wallet encrypted with a hw device.")
         b = wallet.storage.is_encrypted()
-<<<<<<< HEAD
-        wallet.update_password(password, new_password, b)
-        wallet.storage.write()
-=======
         wallet.update_password(password, new_password, encrypt_storage=b)
         wallet.save_db()
->>>>>>> 942e03e3
         return {'password':wallet.has_password()}
 
     @command('w')
     async def get(self, key, wallet: Abstract_Wallet = None):
         """Return item from wallet storage"""
-<<<<<<< HEAD
-        return wallet.storage.get(key)
-=======
         return wallet.db.get(key)
->>>>>>> 942e03e3
 
     @command('')
     async def getconfig(self, key):
@@ -663,8 +646,7 @@
             from .exchange_rate import FxThread
             fx = FxThread(self.config, None)
             kwargs['fx'] = fx
-<<<<<<< HEAD
-        return json_encode(wallet.get_detailed_history(**kwargs))
+        return json_normalize(wallet.get_detailed_history(**kwargs))
 
     @command('w')
     async def init_lightning(self, wallet: Abstract_Wallet = None):
@@ -673,17 +655,6 @@
         return "Lightning keys have been created."
 
     @command('w')
-=======
-        return json_normalize(wallet.get_detailed_history(**kwargs))
-
-    @command('w')
-    async def init_lightning(self, wallet: Abstract_Wallet = None):
-        """Enable lightning payments"""
-        wallet.init_lightning()
-        return "Lightning keys have been created."
-
-    @command('w')
->>>>>>> 942e03e3
     async def remove_lightning(self, wallet: Abstract_Wallet = None):
         """Disable lightning payments"""
         wallet.remove_lightning()
@@ -692,11 +663,7 @@
     async def lightning_history(self, show_fiat=False, wallet: Abstract_Wallet = None):
         """ lightning history """
         lightning_history = wallet.lnworker.get_history() if wallet.lnworker else []
-<<<<<<< HEAD
-        return json_encode(lightning_history)
-=======
         return json_normalize(lightning_history)
->>>>>>> 942e03e3
 
     @command('w')
     async def setlabel(self, key, label, wallet: Abstract_Wallet = None):
@@ -828,8 +795,6 @@
         return wallet.create_new_address(False)
 
     @command('w')
-<<<<<<< HEAD
-=======
     async def changegaplimit(self, new_limit, iknowwhatimdoing=False, wallet: Abstract_Wallet = None):
         """Change the gap limit of the wallet."""
         if not iknowwhatimdoing:
@@ -854,7 +819,6 @@
         return wallet.min_acceptable_gap()
 
     @command('w')
->>>>>>> 942e03e3
     async def getunusedaddress(self, wallet: Abstract_Wallet = None):
         """Returns the first unused address of the wallet, or None if all addresses are used.
         An address is considered as used if it has received a transaction, or if it is used in a payment request."""
@@ -890,11 +854,7 @@
         tx = Transaction(tx)
         if not wallet.add_transaction(tx):
             return False
-<<<<<<< HEAD
-        wallet.storage.write()
-=======
         wallet.save_db()
->>>>>>> 942e03e3
         return tx.txid()
 
     @command('wp')
@@ -970,11 +930,7 @@
         to_delete |= wallet.get_depending_transactions(txid)
         for tx_hash in to_delete:
             wallet.remove_transaction(tx_hash)
-<<<<<<< HEAD
-        wallet.storage.write()
-=======
         wallet.save_db()
->>>>>>> 942e03e3
 
     @command('wn')
     async def get_tx_status(self, txid, wallet: Abstract_Wallet = None):
@@ -1015,9 +971,6 @@
 
     @command('wn')
     async def lnpay(self, invoice, attempts=1, timeout=10, wallet: Abstract_Wallet = None):
-<<<<<<< HEAD
-        return await wallet.lnworker._pay(invoice, attempts=attempts)
-=======
         lnworker = wallet.lnworker
         lnaddr = lnworker._check_invoice(invoice, None)
         payment_hash = lnaddr.paymenthash
@@ -1027,7 +980,6 @@
             'success': success,
             'preimage': lnworker.get_preimage(payment_hash).hex() if success else None,
         }
->>>>>>> 942e03e3
 
     @command('w')
     async def nodeid(self, wallet: Abstract_Wallet = None):
@@ -1036,9 +988,6 @@
 
     @command('w')
     async def list_channels(self, wallet: Abstract_Wallet = None):
-<<<<<<< HEAD
-        return list(wallet.lnworker.list_channels())
-=======
         # we output the funding_outpoint instead of the channel_id because lnd uses channel_point (funding outpoint) to identify channels
         from .lnutil import LOCAL, REMOTE, format_short_channel_id
         encoder = util.MyEncoder()
@@ -1056,7 +1005,6 @@
                 'remote_balance': chan.balance(REMOTE)//1000,
             } for channel_id, chan in l
         ]
->>>>>>> 942e03e3
 
     @command('wn')
     async def dumpgraph(self, wallet: Abstract_Wallet = None):
@@ -1068,14 +1016,11 @@
         self.network.config.fee_estimates = ast.literal_eval(fees)
         self.network.notify('fee')
 
-<<<<<<< HEAD
-=======
     @command('wn')
     async def enable_htlc_settle(self, b: bool, wallet: Abstract_Wallet = None):
         e = wallet.lnworker.enable_htlc_settle
         e.set() if b else e.clear()
 
->>>>>>> 942e03e3
     @command('n')
     async def clear_ln_blacklist(self):
         self.network.path_finder.blacklist.clear()
@@ -1084,13 +1029,6 @@
     async def list_invoices(self, wallet: Abstract_Wallet = None):
         return wallet.get_invoices()
 
-<<<<<<< HEAD
-    @command('w')
-    async def lightning_history(self, wallet: Abstract_Wallet = None):
-        return wallet.lnworker.get_history()
-
-=======
->>>>>>> 942e03e3
     @command('wn')
     async def close_channel(self, channel_point, force=False, wallet: Abstract_Wallet = None):
         txid, index = channel_point.split(':')
@@ -1099,30 +1037,22 @@
         return await coro
 
     @command('wn')
-<<<<<<< HEAD
-    async def get_channel_ctx(self, channel_point, wallet: Abstract_Wallet = None):
-        """ return the current commitment transaction of a channel """
-=======
     async def get_channel_ctx(self, channel_point, iknowwhatimdoing=False, wallet: Abstract_Wallet = None):
         """ return the current commitment transaction of a channel """
         if not iknowwhatimdoing:
             raise Exception("WARNING: this command is potentially unsafe.\n"
                             "To proceed, try again, with the --iknowwhatimdoing option.")
->>>>>>> 942e03e3
         txid, index = channel_point.split(':')
         chan_id, _ = channel_id_from_funding_tx(txid, int(index))
         chan = wallet.lnworker.channels[chan_id]
         tx = chan.force_close_tx()
         return tx.serialize()
-<<<<<<< HEAD
-=======
 
     @command('wn')
     async def get_watchtower_ctn(self, channel_point, wallet: Abstract_Wallet = None):
         """ return the local watchtower's ctn of channel. used in regtests """
         return await self.network.local_watchtower.sweepstore.get_ctn(channel_point, None)
 
->>>>>>> 942e03e3
 
 def eval_bool(x: str) -> bool:
     if x == 'false': return False
@@ -1308,10 +1238,7 @@
 
 def add_wallet_option(parser):
     parser.add_argument("-w", "--wallet", dest="wallet_path", help="wallet path")
-<<<<<<< HEAD
-=======
     parser.add_argument("--forgetconfig", action="store_true", dest="forget_config", default=False, help="Forget config on exit")
->>>>>>> 942e03e3
 
 def get_parser():
     # create main parser
