--- conflicted
+++ resolved
@@ -26,11 +26,7 @@
 import asyncio
 import itertools
 from collections import defaultdict
-<<<<<<< HEAD
-from typing import TYPE_CHECKING, Dict, Optional, Set, Tuple, NamedTuple, Sequence
-=======
 from typing import TYPE_CHECKING, Dict, Optional, Set, Tuple, NamedTuple, Sequence, List
->>>>>>> 942e03e3
 
 from . import bitcoin
 from .bitcoin import COINBASE_MATURITY
@@ -44,11 +40,7 @@
 
 if TYPE_CHECKING:
     from .network import Network
-<<<<<<< HEAD
-    from .json_db import JsonDB
-=======
     from .wallet_db import WalletDB
->>>>>>> 942e03e3
 
 
 TX_HEIGHT_FUTURE = -3
@@ -78,11 +70,7 @@
     inherited by wallet
     """
 
-<<<<<<< HEAD
-    def __init__(self, db: 'JsonDB'):
-=======
     def __init__(self, db: 'WalletDB'):
->>>>>>> 942e03e3
         self.db = db
         self.network = None  # type: Network
         Logger.__init__(self)
@@ -116,12 +104,8 @@
         self.load_unverified_transactions()
         self.remove_local_transactions_we_dont_have()
 
-<<<<<<< HEAD
-    def is_mine(self, address) -> bool:
-=======
     def is_mine(self, address: Optional[str]) -> bool:
         if not address: return False
->>>>>>> 942e03e3
         return self.db.is_addr_in_history(address)
 
     def get_addresses(self):
@@ -211,11 +195,7 @@
         conflicting_txns = set()
         with self.transaction_lock:
             for txin in tx.inputs():
-<<<<<<< HEAD
-                if txin.is_coinbase():
-=======
                 if txin.is_coinbase_input():
->>>>>>> 942e03e3
                     continue
                 prevout_hash = txin.prevout.txid.hex()
                 prevout_n = txin.prevout.out_idx
@@ -234,18 +214,11 @@
                     conflicting_txns -= {tx_hash}
             return conflicting_txns
 
-<<<<<<< HEAD
-    def add_transaction(self, tx: Transaction, allow_unrelated=False) -> bool:
-        """Returns whether the tx was successfully added to the wallet history."""
-        assert tx, tx
-        assert tx.is_complete()
-=======
     def add_transaction(self, tx: Transaction, *, allow_unrelated=False) -> bool:
         """Returns whether the tx was successfully added to the wallet history."""
         assert tx, tx
         # note: tx.is_complete() is not necessarily True; tx might be partial
         # but it *needs* to have a txid:
->>>>>>> 942e03e3
         tx_hash = tx.txid()
         if tx_hash is None:
             raise Exception("cannot add tx without txid to wallet history")
@@ -256,11 +229,7 @@
             # BUT we track is_mine inputs in a txn, and during subsequent calls
             # of add_transaction tx, we might learn of more-and-more inputs of
             # being is_mine, as we roll the gap_limit forward
-<<<<<<< HEAD
-            is_coinbase = tx.inputs()[0].is_coinbase()
-=======
             is_coinbase = tx.inputs()[0].is_coinbase_input()
->>>>>>> 942e03e3
             tx_height = self.get_tx_height(tx_hash).height
             if not allow_unrelated:
                 # note that during sync, if the transactions are not properly sorted,
@@ -311,11 +280,7 @@
                                 self._get_addr_balance_cache.pop(addr, None)  # invalidate cache
                             return
             for txi in tx.inputs():
-<<<<<<< HEAD
-                if txi.is_coinbase():
-=======
                 if txi.is_coinbase_input():
->>>>>>> 942e03e3
                     continue
                 prevout_hash = txi.prevout.txid.hex()
                 prevout_n = txi.prevout.out_idx
@@ -350,11 +315,7 @@
             if tx is not None:
                 # if we have the tx, this branch is faster
                 for txin in tx.inputs():
-<<<<<<< HEAD
-                    if txin.is_coinbase():
-=======
                     if txin.is_coinbase_input():
->>>>>>> 942e03e3
                         continue
                     prevout_hash = txin.prevout.txid.hex()
                     prevout_n = txin.prevout.out_idx
@@ -366,11 +327,7 @@
                     if spending_txid == tx_hash:
                         self.db.remove_spent_outpoint(prevout_hash, prevout_n)
 
-<<<<<<< HEAD
-        with self.transaction_lock:
-=======
         with self.lock, self.transaction_lock:
->>>>>>> 942e03e3
             self.logger.info(f"removing tx from history {tx_hash}")
             tx = self.db.remove_transaction(tx_hash)
             remove_from_spent_outpoints()
@@ -380,8 +337,6 @@
             self.db.remove_txi(tx_hash)
             self.db.remove_txo(tx_hash)
             self.db.remove_tx_fee(tx_hash)
-<<<<<<< HEAD
-=======
             self.db.remove_verified_tx(tx_hash)
             self.unverified_tx.pop(tx_hash, None)
             if tx:
@@ -389,7 +344,6 @@
                     scripthash = bitcoin.script_to_scripthash(txo.scriptpubkey.hex())
                     prevout = TxOutpoint(bfh(tx_hash), idx)
                     self.db.remove_prevout_by_scripthash(scripthash, prevout=prevout, value=txo.value)
->>>>>>> 942e03e3
 
     def get_depending_transactions(self, tx_hash: str) -> Set[str]:
         """Returns all (grand-)children of tx_hash in this wallet."""
@@ -630,13 +584,6 @@
             return cached_local_height
         return self.network.get_local_height() if self.network else self.db.get('stored_height', 0)
 
-<<<<<<< HEAD
-    def add_future_tx(self, tx: Transaction, num_blocks: int) -> None:
-        assert num_blocks > 0, num_blocks
-        with self.lock:
-            self.add_transaction(tx)
-            self.future_tx[tx.txid()] = num_blocks
-=======
     def add_future_tx(self, tx: Transaction, num_blocks: int) -> bool:
         assert num_blocks > 0, num_blocks
         with self.lock:
@@ -644,7 +591,6 @@
             if tx_was_added:
                 self.future_tx[tx.txid()] = num_blocks
             return tx_was_added
->>>>>>> 942e03e3
 
     def get_tx_height(self, tx_hash: str) -> TxMinedInfo:
         if tx_hash is None:  # ugly backwards compat...
@@ -817,12 +763,8 @@
         for prevout_str, v in coins.items():
             tx_height, value, is_cb = v
             prevout = TxOutpoint.from_str(prevout_str)
-<<<<<<< HEAD
-            utxo = PartialTxInput(prevout=prevout)
-=======
             utxo = PartialTxInput(prevout=prevout,
                                   is_coinbase_output=is_cb)
->>>>>>> 942e03e3
             utxo._trusted_address = address
             utxo._trusted_value_sats = value
             utxo.block_height = tx_height
@@ -889,11 +831,7 @@
                     continue
                 if nonlocal_only and utxo.block_height == TX_HEIGHT_LOCAL:
                     continue
-<<<<<<< HEAD
-                if (mature_only and utxo.prevout.is_coinbase()
-=======
                 if (mature_only and utxo.is_coinbase_output()
->>>>>>> 942e03e3
                         and utxo.block_height + COINBASE_MATURITY > mempool_height):
                     continue
                 coins.append(utxo)
