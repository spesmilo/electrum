# Electrum - lightweight Bitcoin client
# Copyright (C) 2018 The Electrum Developers
#
# Permission is hereby granted, free of charge, to any person
# obtaining a copy of this software and associated documentation files
# (the "Software"), to deal in the Software without restriction,
# including without limitation the rights to use, copy, modify, merge,
# publish, distribute, sublicense, and/or sell copies of the Software,
# and to permit persons to whom the Software is furnished to do so,
# subject to the following conditions:
#
# The above copyright notice and this permission notice shall be
# included in all copies or substantial portions of the Software.
#
# THE SOFTWARE IS PROVIDED "AS IS", WITHOUT WARRANTY OF ANY KIND,
# EXPRESS OR IMPLIED, INCLUDING BUT NOT LIMITED TO THE WARRANTIES OF
# MERCHANTABILITY, FITNESS FOR A PARTICULAR PURPOSE AND
# NONINFRINGEMENT. IN NO EVENT SHALL THE AUTHORS OR COPYRIGHT HOLDERS
# BE LIABLE FOR ANY CLAIM, DAMAGES OR OTHER LIABILITY, WHETHER IN AN
# ACTION OF CONTRACT, TORT OR OTHERWISE, ARISING FROM, OUT OF OR IN
# CONNECTION WITH THE SOFTWARE OR THE USE OR OTHER DEALINGS IN THE
# SOFTWARE.

import asyncio
import threading
import asyncio
import itertools
from collections import defaultdict
from typing import TYPE_CHECKING, Dict, Optional, Set, Tuple, NamedTuple, Sequence, List

from aiorpcx import TaskGroup

from . import bitcoin, util
from .bitcoin import COINBASE_MATURITY
from .util import profiler, bfh, TxMinedInfo, UnrelatedTransactionException
from .transaction import Transaction, TxOutput, TxInput, PartialTxInput, TxOutpoint, PartialTransaction
from .synchronizer import Synchronizer
from .verifier import SPV
from .blockchain import hash_header
from .i18n import _
from .logging import Logger

if TYPE_CHECKING:
    from .network import Network
    from .wallet_db import WalletDB


TX_HEIGHT_FUTURE = -3
TX_HEIGHT_LOCAL = -2
TX_HEIGHT_UNCONF_PARENT = -1
TX_HEIGHT_UNCONFIRMED = 0


class HistoryItem(NamedTuple):
    txid: str
    tx_mined_status: TxMinedInfo
    delta: int
    fee: Optional[int]
    balance: int


class TxWalletDelta(NamedTuple):
    is_relevant: bool  # "related to wallet?"
    is_any_input_ismine: bool
    is_all_input_ismine: bool
    delta: int
    fee: Optional[int]


class AddressSynchronizer(Logger):
    """
    inherited by wallet
    """

    network: Optional['Network']
    synchronizer: Optional['Synchronizer']
    verifier: Optional['SPV']

    def __init__(self, db: 'WalletDB'):
        self.db = db
<<<<<<< HEAD
        self.dao = {}
        self.votes = {}
        self.consensus = []
        self.network = None  # type: Network
=======
        self.network = None
>>>>>>> 7ffb2c3c
        Logger.__init__(self)
        # verifier (SPV) and synchronizer are started in start_network
        self.synchronizer = None
        self.verifier = None
        # locks: if you need to take multiple ones, acquire them in the order they are defined here!
        self.lock = threading.RLock()
        self.transaction_lock = threading.RLock()
        self.future_tx = {}  # type: Dict[str, int]  # txid -> wanted height
        # Transactions pending verification.  txid -> tx_height. Access with self.lock.
        self.unverified_tx = defaultdict(int)
        # true when synchronized
        self.up_to_date = False
        self.dao_up_to_date = False
        self.consensus_up_to_date = False
        self.votes_up_to_date = False
        # thread local storage for caching stuff
        self.threadlocal_cache = threading.local()

        self._get_addr_balance_cache = {}

        self.load_and_cleanup()

    def with_lock(func):
        def func_wrapper(self: 'AddressSynchronizer', *args, **kwargs):
            with self.lock:
                return func(self, *args, **kwargs)
        return func_wrapper

    def with_transaction_lock(func):
        def func_wrapper(self: 'AddressSynchronizer', *args, **kwargs):
            with self.transaction_lock:
                return func(self, *args, **kwargs)
        return func_wrapper

    def load_and_cleanup(self):
        self.load_local_history()
        self.check_history()
        self.load_unverified_transactions()
        self.remove_local_transactions_we_dont_have()

    def is_mine(self, address: Optional[str]) -> bool:
        if not address: return False
        return self.db.is_addr_in_history(address)

    def get_addresses(self):
        return sorted(self.db.get_history())

    def get_address_history(self, addr: str) -> Sequence[Tuple[str, int]]:
        """Returns the history for the address, in the format that would be returned by a server.

        Note: The difference between db.get_addr_history and this method is that
        db.get_addr_history stores the response from a server, so it only includes txns
        a server sees, i.e. that does not contain local and future txns.
        """
        h = []
        # we need self.transaction_lock but get_tx_height will take self.lock
        # so we need to take that too here, to enforce order of locks
        with self.lock, self.transaction_lock:
            related_txns = self._history_local.get(addr, set())
            for tx_hash in related_txns:
                tx_height = self.get_tx_height(tx_hash).height
                h.append((tx_hash, tx_height))
        return h

    def get_address_history_len(self, addr: str) -> int:
        """Return number of transactions where address is involved."""
        return len(self._history_local.get(addr, ()))

    def get_txin_address(self, txin: TxInput) -> Optional[str]:
        if isinstance(txin, PartialTxInput):
            if txin.address:
                return txin.address
        prevout_hash = txin.prevout.txid.hex()
        prevout_n = txin.prevout.out_idx
        for addr in self.db.get_txo_addresses(prevout_hash):
            d = self.db.get_txo_addr(prevout_hash, addr)
            if prevout_n in d:
                return addr
        tx = self.db.get_transaction(prevout_hash)
        if tx:
            return tx.outputs()[prevout_n].address
        return None

    def get_txin_value(self, txin: TxInput, *, address: str = None) -> Optional[int]:
        if txin.value_sats() is not None:
            return txin.value_sats()
        prevout_hash = txin.prevout.txid.hex()
        prevout_n = txin.prevout.out_idx
        if address is None:
            address = self.get_txin_address(txin)
        if address:
            d = self.db.get_txo_addr(prevout_hash, address)
            try:
                v, cb = d[prevout_n]
                return v
            except KeyError:
                pass
        tx = self.db.get_transaction(prevout_hash)
        if tx:
            return tx.outputs()[prevout_n].value
        return None

    def get_txout_address(self, txo: TxOutput) -> Optional[str]:
        return txo.address

    def load_unverified_transactions(self):
        # review transactions that are in the history
        for addr in self.db.get_history():
            hist = self.db.get_addr_history(addr)
            for tx_hash, tx_height in hist:
                # add it in case it was previously unconfirmed
                self.add_unverified_tx(tx_hash, tx_height)

    def start_network(self, network: Optional['Network']) -> None:
        self.network = network
        if self.network is not None:
            self.synchronizer = Synchronizer(self)
            self.verifier = SPV(self.network, self)
            util.register_callback(self.on_blockchain_updated, ['blockchain_updated'])

    def on_blockchain_updated(self, event, *args):
        self._get_addr_balance_cache = {}  # invalidate cache

    async def stop(self):
        if self.network:
            try:
                async with TaskGroup() as group:
                    if self.synchronizer:
                        await group.spawn(self.synchronizer.stop())
                    if self.verifier:
                        await group.spawn(self.verifier.stop())
            finally:  # even if we get cancelled
                self.synchronizer = None
                self.verifier = None
                util.unregister_callback(self.on_blockchain_updated)
                self.db.put('stored_height', self.get_local_height())

    def add_address(self, address):
        if not self.db.get_addr_history(address):
            self.db.history[address] = []
            self.set_up_to_date(False)
        if self.synchronizer:
            self.synchronizer.add(address)

    def get_conflicting_transactions(self, tx_hash, tx: Transaction, include_self=False):
        """Returns a set of transaction hashes from the wallet history that are
        directly conflicting with tx, i.e. they have common outpoints being
        spent with tx.

        include_self specifies whether the tx itself should be reported as a
        conflict (if already in wallet history)
        """
        conflicting_txns = set()
        with self.transaction_lock:
            for txin in tx.inputs():
                if txin.is_coinbase_input():
                    continue
                prevout_hash = txin.prevout.txid.hex()
                prevout_n = txin.prevout.out_idx
                spending_tx_hash = self.db.get_spent_outpoint(prevout_hash, prevout_n)
                if spending_tx_hash is None:
                    continue
                # this outpoint has already been spent, by spending_tx
                # annoying assert that has revealed several bugs over time:
                assert self.db.get_transaction(spending_tx_hash), "spending tx not in wallet db"
                conflicting_txns |= {spending_tx_hash}
            if tx_hash in conflicting_txns:
                # this tx is already in history, so it conflicts with itself
                if len(conflicting_txns) > 1:
                    raise Exception('Found conflicting transactions already in wallet history.')
                if not include_self:
                    conflicting_txns -= {tx_hash}
            return conflicting_txns

    def add_transaction(self, tx: Transaction, *, allow_unrelated=False) -> bool:
        """
        Returns whether the tx was successfully added to the wallet history.
        Note that a transaction may need to be added several times, if our
        list of addresses has increased. This will return True even if the
        transaction was already in self.db.
        """
        assert tx, tx
        # note: tx.is_complete() is not necessarily True; tx might be partial
        # but it *needs* to have a txid:
        tx_hash = tx.txid()
        if tx_hash is None:
            raise Exception("cannot add tx without txid to wallet history")
        # we need self.transaction_lock but get_tx_height will take self.lock
        # so we need to take that too here, to enforce order of locks
        with self.lock, self.transaction_lock:
            # NOTE: returning if tx in self.transactions might seem like a good idea
            # BUT we track is_mine inputs in a txn, and during subsequent calls
            # of add_transaction tx, we might learn of more-and-more inputs of
            # being is_mine, as we roll the gap_limit forward
            is_coinbase = tx.inputs()[0].is_coinbase_input()
            tx_height = self.get_tx_height(tx_hash).height
            if not allow_unrelated:
                # note that during sync, if the transactions are not properly sorted,
                # it could happen that we think tx is unrelated but actually one of the inputs is is_mine.
                # this is the main motivation for allow_unrelated
                is_mine = any([self.is_mine(self.get_txin_address(txin)) for txin in tx.inputs()])
                is_for_me = any([self.is_mine(self.get_txout_address(txo)) for txo in tx.outputs()])
                if not is_mine and not is_for_me:
                    raise UnrelatedTransactionException()
            # Find all conflicting transactions.
            # In case of a conflict,
            #     1. confirmed > mempool > local
            #     2. this new txn has priority over existing ones
            # When this method exits, there must NOT be any conflict, so
            # either keep this txn and remove all conflicting (along with dependencies)
            #     or drop this txn
            conflicting_txns = self.get_conflicting_transactions(tx_hash, tx)
            if conflicting_txns:
                existing_mempool_txn = any(
                    self.get_tx_height(tx_hash2).height in (TX_HEIGHT_UNCONFIRMED, TX_HEIGHT_UNCONF_PARENT)
                    for tx_hash2 in conflicting_txns)
                existing_confirmed_txn = any(
                    self.get_tx_height(tx_hash2).height > 0
                    for tx_hash2 in conflicting_txns)
                if existing_confirmed_txn and tx_height <= 0:
                    # this is a non-confirmed tx that conflicts with confirmed txns; drop.
                    return False
                if existing_mempool_txn and tx_height == TX_HEIGHT_LOCAL:
                    # this is a local tx that conflicts with non-local txns; drop.
                    return False
                # keep this txn and remove all conflicting
                for tx_hash2 in conflicting_txns:
                    self.remove_transaction(tx_hash2)
            # add inputs
            def add_value_from_prev_output():
                # note: this takes linear time in num is_mine outputs of prev_tx
                addr = self.get_txin_address(txi)
                if addr and self.is_mine(addr):
                    outputs = self.db.get_txo_addr(prevout_hash, addr)
                    try:
                        v, is_cb = outputs[prevout_n]
                    except KeyError:
                        pass
                    else:
                        self.db.add_txi_addr(tx_hash, addr, ser, v)
                        self._get_addr_balance_cache.pop(addr, None)  # invalidate cache
            for txi in tx.inputs():
                if txi.is_coinbase_input():
                    continue
                prevout_hash = txi.prevout.txid.hex()
                prevout_n = txi.prevout.out_idx
                ser = txi.prevout.to_str()
                self.db.set_spent_outpoint(prevout_hash, prevout_n, tx_hash)
                add_value_from_prev_output()
            # add outputs
            for n, txo in enumerate(tx.outputs()):
                v = txo.value
                ser = tx_hash + ':%d'%n
                scripthash = bitcoin.script_to_scripthash(txo.scriptpubkey.hex())
                self.db.add_prevout_by_scripthash(scripthash, prevout=TxOutpoint.from_str(ser), value=v)
                addr = self.get_txout_address(txo)
                if addr and self.is_mine(addr):
                    self.db.add_txo_addr(tx_hash, addr, n, v, is_coinbase)
                    self._get_addr_balance_cache.pop(addr, None)  # invalidate cache
                    # give v to txi that spends me
                    next_tx = self.db.get_spent_outpoint(tx_hash, n)
                    if next_tx is not None:
                        self.db.add_txi_addr(next_tx, addr, ser, v)
                        self._add_tx_to_local_history(next_tx)
            # add to local history
            self._add_tx_to_local_history(tx_hash)
            # save
            self.db.add_transaction(tx_hash, tx)
            self.db.add_num_inputs_to_tx(tx_hash, len(tx.inputs()))
            return True

    def remove_transaction(self, tx_hash: str) -> None:
        """Removes a transaction AND all its dependents/children
        from the wallet history.
        """
        with self.lock, self.transaction_lock:
            to_remove = {tx_hash}
            to_remove |= self.get_depending_transactions(tx_hash)
            for txid in to_remove:
                self._remove_transaction(txid)

    def _remove_transaction(self, tx_hash: str) -> None:
        """Removes a single transaction from the wallet history, and attempts
         to undo all effects of the tx (spending inputs, creating outputs, etc).
        """
        def remove_from_spent_outpoints():
            # undo spends in spent_outpoints
            if tx is not None:
                # if we have the tx, this branch is faster
                for txin in tx.inputs():
                    if txin.is_coinbase_input():
                        continue
                    prevout_hash = txin.prevout.txid.hex()
                    prevout_n = txin.prevout.out_idx
                    self.db.remove_spent_outpoint(prevout_hash, prevout_n)
            else:
                # expensive but always works
                for prevout_hash, prevout_n in self.db.list_spent_outpoints():
                    spending_txid = self.db.get_spent_outpoint(prevout_hash, prevout_n)
                    if spending_txid == tx_hash:
                        self.db.remove_spent_outpoint(prevout_hash, prevout_n)

        with self.lock, self.transaction_lock:
            self.logger.info(f"removing tx from history {tx_hash}")
            tx = self.db.remove_transaction(tx_hash)
            remove_from_spent_outpoints()
            self._remove_tx_from_local_history(tx_hash)
            for addr in itertools.chain(self.db.get_txi_addresses(tx_hash), self.db.get_txo_addresses(tx_hash)):
                self._get_addr_balance_cache.pop(addr, None)  # invalidate cache
            self.db.remove_txi(tx_hash)
            self.db.remove_txo(tx_hash)
            self.db.remove_tx_fee(tx_hash)
            self.db.remove_verified_tx(tx_hash)
            self.unverified_tx.pop(tx_hash, None)
            if tx:
                for idx, txo in enumerate(tx.outputs()):
                    scripthash = bitcoin.script_to_scripthash(txo.scriptpubkey.hex())
                    prevout = TxOutpoint(bfh(tx_hash), idx)
                    self.db.remove_prevout_by_scripthash(scripthash, prevout=prevout, value=txo.value)

    def get_depending_transactions(self, tx_hash: str) -> Set[str]:
        """Returns all (grand-)children of tx_hash in this wallet."""
        with self.transaction_lock:
            children = set()
            for n in self.db.get_spent_outpoints(tx_hash):
                other_hash = self.db.get_spent_outpoint(tx_hash, n)
                children.add(other_hash)
                children |= self.get_depending_transactions(other_hash)
            return children

    def receive_tx_callback(self, tx_hash: str, tx: Transaction, tx_height: int) -> None:
        self.add_unverified_tx(tx_hash, tx_height)
        self.add_transaction(tx, allow_unrelated=True)

    def receive_history_callback(self, addr: str, hist, tx_fees: Dict[str, int]):
        with self.lock:
            old_hist = self.get_address_history(addr)
            for tx_hash, height in old_hist:
                if (tx_hash, height) not in hist:
                    # make tx local
                    self.unverified_tx.pop(tx_hash, None)
                    self.db.remove_verified_tx(tx_hash)
                    if self.verifier:
                        self.verifier.remove_spv_proof_for_tx(tx_hash)
            self.db.set_addr_history(addr, hist)

        for tx_hash, tx_height in hist:
            # add it in case it was previously unconfirmed
            self.add_unverified_tx(tx_hash, tx_height)
            # if addr is new, we have to recompute txi and txo
            tx = self.db.get_transaction(tx_hash)
            if tx is None:
                continue
            self.add_transaction(tx, allow_unrelated=True)

        # Store fees
        for tx_hash, fee_sat in tx_fees.items():
            self.db.add_tx_fee_from_server(tx_hash, fee_sat)

    @profiler
    def load_local_history(self):
        self._history_local = {}  # type: Dict[str, Set[str]]  # address -> set(txid)
        self._address_history_changed_events = defaultdict(asyncio.Event)  # address -> Event
        for txid in itertools.chain(self.db.list_txi(), self.db.list_txo()):
            self._add_tx_to_local_history(txid)

    @profiler
    def check_history(self):
        hist_addrs_mine = list(filter(lambda k: self.is_mine(k), self.db.get_history()))
        hist_addrs_not_mine = list(filter(lambda k: not self.is_mine(k), self.db.get_history()))
        for addr in hist_addrs_not_mine:
            self.db.remove_addr_history(addr)
        for addr in hist_addrs_mine:
            hist = self.db.get_addr_history(addr)
            for tx_hash, tx_height in hist:
                if self.db.get_txi_addresses(tx_hash) or self.db.get_txo_addresses(tx_hash):
                    continue
                tx = self.db.get_transaction(tx_hash)
                if tx is not None:
                    self.add_transaction(tx, allow_unrelated=True)

    def remove_local_transactions_we_dont_have(self):
        for txid in itertools.chain(self.db.list_txi(), self.db.list_txo()):
            tx_height = self.get_tx_height(txid).height
            if tx_height == TX_HEIGHT_LOCAL and not self.db.get_transaction(txid):
                self.remove_transaction(txid)

    def clear_history(self):
        with self.lock:
            with self.transaction_lock:
                self.db.clear_history()
                self._history_local.clear()
                self._get_addr_balance_cache = {}  # invalidate cache

    def get_txpos(self, tx_hash):
        """Returns (height, txpos) tuple, even if the tx is unverified."""
        with self.lock:
            verified_tx_mined_info = self.db.get_verified_tx(tx_hash)
            if verified_tx_mined_info:
                return verified_tx_mined_info.height, verified_tx_mined_info.txpos
            elif tx_hash in self.unverified_tx:
                height = self.unverified_tx[tx_hash]
                return (height, -1) if height > 0 else ((1e9 - height), -1)
            else:
                return (1e9+1, -1)

    def with_local_height_cached(func):
        # get local height only once, as it's relatively expensive.
        # take care that nested calls work as expected
        def f(self, *args, **kwargs):
            orig_val = getattr(self.threadlocal_cache, 'local_height', None)
            self.threadlocal_cache.local_height = orig_val or self.get_local_height()
            try:
                return func(self, *args, **kwargs)
            finally:
                self.threadlocal_cache.local_height = orig_val
        return f

    @with_lock
    @with_transaction_lock
    @with_local_height_cached
    def get_history(self, *, domain=None) -> Sequence[HistoryItem]:
        # get domain
        if domain is None:
            domain = self.get_addresses()
        domain = set(domain)
        # 1. Get the history of each address in the domain, maintain the
        #    delta of a tx as the sum of its deltas on domain addresses
        tx_deltas = defaultdict(int)  # type: Dict[str, int]
        for addr in domain:
            h = self.get_address_history(addr)
            for tx_hash, height in h:
                tx_deltas[tx_hash] += self.get_tx_delta(tx_hash, addr)
        # 2. create sorted history
        history = []
        for tx_hash in tx_deltas:
            delta = tx_deltas[tx_hash]
            tx_mined_status = self.get_tx_height(tx_hash)
            fee = self.get_tx_fee(tx_hash)
            history.append((tx_hash, tx_mined_status, delta, fee))
        history.sort(key = lambda x: self.get_txpos(x[0]), reverse=True)
        # 3. add balance
        c, u, x = self.get_balance(domain)
        balance = c + u + x
        h2 = []
        for tx_hash, tx_mined_status, delta, fee in history:
            h2.append(HistoryItem(txid=tx_hash,
                                  tx_mined_status=tx_mined_status,
                                  delta=delta,
                                  fee=fee,
                                  balance=balance))
            balance -= delta
        h2.reverse()

        if balance != 0:
            raise Exception("wallet.get_history() failed balance sanity-check")

        return h2

    def _add_tx_to_local_history(self, txid):
        with self.transaction_lock:
            for addr in itertools.chain(self.db.get_txi_addresses(txid), self.db.get_txo_addresses(txid)):
                cur_hist = self._history_local.get(addr, set())
                cur_hist.add(txid)
                self._history_local[addr] = cur_hist
                self._mark_address_history_changed(addr)

    def _remove_tx_from_local_history(self, txid):
        with self.transaction_lock:
            for addr in itertools.chain(self.db.get_txi_addresses(txid), self.db.get_txo_addresses(txid)):
                cur_hist = self._history_local.get(addr, set())
                try:
                    cur_hist.remove(txid)
                except KeyError:
                    pass
                else:
                    self._history_local[addr] = cur_hist

    def _mark_address_history_changed(self, addr: str) -> None:
        # history for this address changed, wake up coroutines:
        self._address_history_changed_events[addr].set()
        # clear event immediately so that coroutines can wait() for the next change:
        self._address_history_changed_events[addr].clear()

    async def wait_for_address_history_to_change(self, addr: str) -> None:
        """Wait until the server tells us about a new transaction related to addr.

        Unconfirmed and confirmed transactions are not distinguished, and so e.g. SPV
        is not taken into account.
        """
        assert self.is_mine(addr), "address needs to be is_mine to be watched"
        await self._address_history_changed_events[addr].wait()

    def add_unverified_tx(self, tx_hash, tx_height):
        if self.db.is_in_verified_tx(tx_hash):
            if tx_height in (TX_HEIGHT_UNCONFIRMED, TX_HEIGHT_UNCONF_PARENT):
                with self.lock:
                    self.db.remove_verified_tx(tx_hash)
                if self.verifier:
                    self.verifier.remove_spv_proof_for_tx(tx_hash)
        else:
            with self.lock:
                # tx will be verified only if height > 0
                self.unverified_tx[tx_hash] = tx_height

    def remove_unverified_tx(self, tx_hash, tx_height):
        with self.lock:
            new_height = self.unverified_tx.get(tx_hash)
            if new_height == tx_height:
                self.unverified_tx.pop(tx_hash, None)

    def add_verified_tx(self, tx_hash: str, info: TxMinedInfo):
        # Remove from the unverified map and add to the verified map
        with self.lock:
            self.unverified_tx.pop(tx_hash, None)
            self.db.add_verified_tx(tx_hash, info)
        tx_mined_status = self.get_tx_height(tx_hash)
        util.trigger_callback('verified', self, tx_hash, tx_mined_status)

    def get_unverified_txs(self):
        '''Returns a map from tx hash to transaction height'''
        with self.lock:
            return dict(self.unverified_tx)  # copy

    def undo_verifications(self, blockchain, above_height):
        '''Used by the verifier when a reorg has happened'''
        txs = set()
        with self.lock:
            for tx_hash in self.db.list_verified_tx():
                info = self.db.get_verified_tx(tx_hash)
                tx_height = info.height
                if tx_height > above_height:
                    header = blockchain.read_header(tx_height)
                    if not header or hash_header(header) != info.header_hash:
                        self.db.remove_verified_tx(tx_hash)
                        # NOTE: we should add these txns to self.unverified_tx,
                        # but with what height?
                        # If on the new fork after the reorg, the txn is at the
                        # same height, we will not get a status update for the
                        # address. If the txn is not mined or at a diff height,
                        # we should get a status update. Unless we put tx into
                        # unverified_tx, it will turn into local. So we put it
                        # into unverified_tx with the old height, and if we get
                        # a status update, that will overwrite it.
                        self.unverified_tx[tx_hash] = tx_height
                        txs.add(tx_hash)
        return txs

    def get_local_height(self) -> int:
        """ return last known height if we are offline """
        cached_local_height = getattr(self.threadlocal_cache, 'local_height', None)
        if cached_local_height is not None:
            return cached_local_height
        return self.network.get_local_height() if self.network else self.db.get('stored_height', 0)

    def add_future_tx(self, tx: Transaction, wanted_height: int) -> bool:
        with self.lock:
            tx_was_added = self.add_transaction(tx)
            if tx_was_added:
                self.future_tx[tx.txid()] = wanted_height
            return tx_was_added

    def get_tx_height(self, tx_hash: str) -> TxMinedInfo:
        if tx_hash is None:  # ugly backwards compat...
            return TxMinedInfo(height=TX_HEIGHT_LOCAL, conf=0)
        with self.lock:
            verified_tx_mined_info = self.db.get_verified_tx(tx_hash)
            if verified_tx_mined_info:
                conf = max(self.get_local_height() - verified_tx_mined_info.height + 1, 0)
                return verified_tx_mined_info._replace(conf=conf)
            elif tx_hash in self.unverified_tx:
                height = self.unverified_tx[tx_hash]
                return TxMinedInfo(height=height, conf=0)
            elif tx_hash in self.future_tx:
                num_blocks_remainining = self.future_tx[tx_hash] - self.get_local_height()
                if num_blocks_remainining > 0:
                    return TxMinedInfo(height=TX_HEIGHT_FUTURE, conf=-num_blocks_remainining)
                else:
                    return TxMinedInfo(height=TX_HEIGHT_LOCAL, conf=0)
            else:
                # local transaction
                return TxMinedInfo(height=TX_HEIGHT_LOCAL, conf=0)

    def set_dao_up_to_date(self, up_to_date):
        self.dao_up_to_date = up_to_date

    def is_dao_up_to_date(self):
        return self.dao_up_to_date

    def set_votes_up_to_date(self, up_to_date):
        self.votes_up_to_date = up_to_date

    def is_votes_up_to_date(self):
        return self.votes_up_to_date

    def set_consensus_up_to_date(self, up_to_date):
        self.consensus_up_to_date = up_to_date

    def is_consensus_up_to_date(self):
        return self.consensus_up_to_date

    def set_up_to_date(self, up_to_date):
        with self.lock:
            status_changed = self.up_to_date != up_to_date
            self.up_to_date = up_to_date
        if self.network:
            self.network.notify('status')
        if status_changed:
            self.logger.info(f'set_up_to_date: {up_to_date}')

    def is_up_to_date(self):
        with self.lock: return self.up_to_date

    def get_history_sync_state_details(self) -> Tuple[int, int]:
        if self.synchronizer:
            return self.synchronizer.num_requests_sent_and_answered()
        else:
            return 0, 0

    @with_transaction_lock
    def get_tx_delta(self, tx_hash: str, address: str) -> int:
        """effect of tx on address"""
        delta = 0
        # subtract the value of coins sent from address
        d = self.db.get_txi_addr(tx_hash, address)
        for n, v in d:
            delta -= v
        # add the value of the coins received at address
        d = self.db.get_txo_addr(tx_hash, address)
        for n, (v, cb) in d.items():
            delta += v
        return delta

    def get_wallet_delta(self, tx: Transaction) -> TxWalletDelta:
        """effect of tx on wallet"""
        is_relevant = False  # "related to wallet?"
        num_input_ismine = 0
        v_in = v_in_mine = v_out = v_out_mine = 0
        with self.lock, self.transaction_lock:
            for txin in tx.inputs():
                addr = self.get_txin_address(txin)
                value = self.get_txin_value(txin, address=addr)
                if self.is_mine(addr):
                    num_input_ismine += 1
                    is_relevant = True
                    assert value is not None
                    v_in_mine += value
                if value is None:
                    v_in = None
                elif v_in is not None:
                    v_in += value
            for txout in tx.outputs():
                v_out += txout.value
                if self.is_mine(txout.address):
                    v_out_mine += txout.value
                    is_relevant = True
        delta = v_out_mine - v_in_mine
        if v_in is not None:
            fee = v_in - v_out
        else:
            fee = None
        if fee is None and isinstance(tx, PartialTransaction):
            fee = tx.get_fee()
        return TxWalletDelta(
            is_relevant=is_relevant,
            is_any_input_ismine=num_input_ismine > 0,
            is_all_input_ismine=num_input_ismine == len(tx.inputs()),
            delta=delta,
            fee=fee,
        )

    def get_tx_fee(self, txid: str) -> Optional[int]:
        """ Returns tx_fee or None. Use server fee only if tx is unconfirmed and not mine"""
        # check if stored fee is available
        fee = self.db.get_tx_fee(txid, trust_server=False)
        if fee is not None:
            return fee
        # delete server-sent fee for confirmed txns
        confirmed = self.get_tx_height(txid).conf > 0
        if confirmed:
            self.db.add_tx_fee_from_server(txid, None)
        # if all inputs are ismine, try to calc fee now;
        # otherwise, return stored value
        num_all_inputs = self.db.get_num_all_inputs_of_tx(txid)
        if num_all_inputs is not None:
            # check if tx is mine
            num_ismine_inputs = self.db.get_num_ismine_inputs_of_tx(txid)
            assert num_ismine_inputs <= num_all_inputs, (num_ismine_inputs, num_all_inputs)
            # trust server if tx is unconfirmed and not mine
            if num_ismine_inputs < num_all_inputs:
                return None if confirmed else self.db.get_tx_fee(txid, trust_server=True)
        # lookup tx and deserialize it.
        # note that deserializing is expensive, hence above hacks
        tx = self.db.get_transaction(txid)
        if not tx:
            return None
        fee = self.get_wallet_delta(tx).fee
        # save result
        self.db.add_tx_fee_we_calculated(txid, fee)
        self.db.add_num_inputs_to_tx(txid, len(tx.inputs()))
        return fee

    def get_addr_io(self, address):
        with self.lock, self.transaction_lock:
            h = self.get_address_history(address)
            received = {}
            sent = {}
            for tx_hash, height in h:
                d = self.db.get_txo_addr(tx_hash, address)
                for n, (v, is_cb) in d.items():
                    received[tx_hash + ':%d'%n] = (height, v, is_cb)
            for tx_hash, height in h:
                l = self.db.get_txi_addr(tx_hash, address)
                for txi, v in l:
                    sent[txi] = height
        return received, sent


    def get_addr_outputs(self, address: str) -> Dict[TxOutpoint, PartialTxInput]:
        coins, spent = self.get_addr_io(address)
        out = {}
        for prevout_str, v in coins.items():
            tx_height, value, is_cb = v
            prevout = TxOutpoint.from_str(prevout_str)
            utxo = PartialTxInput(prevout=prevout, is_coinbase_output=is_cb)
            utxo._trusted_address = address
            utxo._trusted_value_sats = value
            utxo.block_height = tx_height
            utxo.spent_height = spent.get(prevout_str, None)
            out[prevout] = utxo
        return out

    def get_addr_utxo(self, address: str) -> Dict[TxOutpoint, PartialTxInput]:
        out = self.get_addr_outputs(address)
        for k, v in list(out.items()):
            if v.spent_height is not None:
                out.pop(k)
        return out

    # return the total amount ever received by an address
    def get_addr_received(self, address):
        received, sent = self.get_addr_io(address)
        return sum([v for height, v, is_cb in received.values()])

    @with_local_height_cached
    def get_addr_balance(self, address, *, excluded_coins: Set[str] = None) -> Tuple[int, int, int]:
        """Return the balance of a bitcoin address:
        confirmed and matured, unconfirmed, unmatured
        """
        if not excluded_coins:  # cache is only used if there are no excluded_coins
            cached_value = self._get_addr_balance_cache.get(address)
            if cached_value:
                return cached_value
        if excluded_coins is None:
            excluded_coins = set()
        assert isinstance(excluded_coins, set), f"excluded_coins should be set, not {type(excluded_coins)}"
        received, sent = self.get_addr_io(address)
        c = u = x = 0
        mempool_height = self.get_local_height() + 1  # height of next block
        for txo, (tx_height, v, is_cb) in received.items():
            if txo in excluded_coins:
                continue
            if is_cb and tx_height + COINBASE_MATURITY > mempool_height:
                x += v
            elif tx_height > 0:
                c += v
            else:
                u += v
            if txo in sent:
                if sent[txo] > 0:
                    c -= v
                else:
                    u -= v
        result = c, u, x
        # cache result.
        if not excluded_coins:
            # Cache needs to be invalidated if a transaction is added to/
            # removed from history; or on new blocks (maturity...)
            self._get_addr_balance_cache[address] = result
        return result

    @with_local_height_cached
    def get_utxos(
            self,
            domain=None,
            *,
            excluded_addresses=None,
            mature_only: bool = False,
            confirmed_funding_only: bool = False,
            confirmed_spending_only: bool = False,
            nonlocal_only: bool = False,
            block_height: int = None,
    ) -> Sequence[PartialTxInput]:
        if block_height is not None:
            # caller wants the UTXOs we had at a given height; check other parameters
            assert confirmed_funding_only
            assert confirmed_spending_only
            assert nonlocal_only
        else:
            block_height = self.get_local_height()
        coins = []
        if domain is None:
            domain = self.get_addresses()
        domain = set(domain)
        if excluded_addresses:
            domain = set(domain) - set(excluded_addresses)
        mempool_height = block_height + 1  # height of next block
        for addr in domain:
            txos = self.get_addr_outputs(addr)
            for txo in txos.values():
                if txo.spent_height is not None:
                    if not confirmed_spending_only:
                        continue
                    if confirmed_spending_only and 0 < txo.spent_height <= block_height:
                        continue
                if confirmed_funding_only and not (0 < txo.block_height <= block_height):
                    continue
                if nonlocal_only and txo.block_height in (TX_HEIGHT_LOCAL, TX_HEIGHT_FUTURE):
                    continue
                if (mature_only and txo.is_coinbase_output()
                        and txo.block_height + COINBASE_MATURITY > mempool_height):
                    continue
                coins.append(txo)
                continue
        return coins

    def get_balance(self, domain=None, *, excluded_addresses: Set[str] = None,
                    excluded_coins: Set[str] = None) -> Tuple[int, int, int]:
        if domain is None:
            domain = self.get_addresses()
        if excluded_addresses is None:
            excluded_addresses = set()
        assert isinstance(excluded_addresses, set), f"excluded_addresses should be set, not {type(excluded_addresses)}"
        domain = set(domain) - excluded_addresses
        cc = uu = xx = 0
        for addr in domain:
            c, u, x = self.get_addr_balance(addr, excluded_coins=excluded_coins)
            cc += c
            uu += u
            xx += x
        return cc, uu, xx

    def is_used(self, address: str) -> bool:
        return self.get_address_history_len(address) != 0

    def is_empty(self, address: str) -> bool:
        c, u, x = self.get_addr_balance(address)
        return c+u+x == 0

    def synchronize(self):
        pass<|MERGE_RESOLUTION|>--- conflicted
+++ resolved
@@ -78,14 +78,10 @@
 
     def __init__(self, db: 'WalletDB'):
         self.db = db
-<<<<<<< HEAD
         self.dao = {}
         self.votes = {}
         self.consensus = []
         self.network = None  # type: Network
-=======
-        self.network = None
->>>>>>> 7ffb2c3c
         Logger.__init__(self)
         # verifier (SPV) and synchronizer are started in start_network
         self.synchronizer = None
