#!/usr/bin/env python3
#
# Copyright (C) 2018 The Electrum developers
# Distributed under the MIT software license, see the accompanying
# file LICENCE or http://www.opensource.org/licenses/mit-license.php

import zlib
from collections import OrderedDict, defaultdict
import asyncio
import os
import time
from typing import Tuple, Dict, TYPE_CHECKING, Optional, Union, Set
from datetime import datetime
import functools

import aiorpcx
from aiorpcx import TaskGroup

from .crypto import sha256, sha256d
from . import bitcoin, util
from . import ecc
from .ecc import sig_string_from_r_and_s, der_sig_from_sig_string
from . import constants
from .util import (bh2u, bfh, log_exceptions, ignore_exceptions, chunks, SilentTaskGroup,
                   UnrelatedTransactionException)
from . import transaction
from .bitcoin import make_op_return
from .transaction import PartialTxOutput, match_script_against_template
from .logging import Logger
from .lnonion import (new_onion_packet, OnionFailureCode, calc_hops_data_for_payment,
                      process_onion_packet, OnionPacket, construct_onion_error, OnionRoutingFailure,
                      ProcessedOnionPacket, UnsupportedOnionPacketVersion, InvalidOnionMac, InvalidOnionPubkey,
                      OnionFailureCodeMetaFlag)
from .lnchannel import Channel, RevokeAndAck, RemoteCtnTooFarInFuture, ChannelState, PeerState
from . import lnutil
from .lnutil import (Outpoint, LocalConfig, RECEIVED, UpdateAddHtlc,
                     RemoteConfig, OnlyPubkeyKeypair, ChannelConstraints, RevocationStore,
                     funding_output_script, get_per_commitment_secret_from_seed,
                     secret_to_pubkey, PaymentFailure, LnFeatures,
                     LOCAL, REMOTE, HTLCOwner,
                     ln_compare_features, privkey_to_pubkey, MIN_FINAL_CLTV_EXPIRY_ACCEPTED,
                     LightningPeerConnectionClosed, HandshakeFailed,
                     RemoteMisbehaving, ShortChannelID,
                     IncompatibleLightningFeatures, derive_payment_secret_from_payment_preimage,
                     LN_MAX_FUNDING_SAT, calc_fees_for_commitment_tx,
                     UpfrontShutdownScriptViolation)
from .lnutil import FeeUpdate, channel_id_from_funding_tx
from .lntransport import LNTransport, LNTransportBase
from .lnmsg import encode_msg, decode_msg, UnknownOptionalMsgType
from .interface import GracefulDisconnect
from .lnrouter import fee_for_edge_msat
from .lnutil import ln_dummy_address
from .json_db import StoredDict
from .invoices import PR_PAID

if TYPE_CHECKING:
    from .lnworker import LNGossip, LNWallet
    from .lnrouter import LNPaymentRoute
    from .transaction import PartialTransaction


LN_P2P_NETWORK_TIMEOUT = 20


class Peer(Logger):
    LOGGING_SHORTCUT = 'P'

    ORDERED_MESSAGES = (
        'accept_channel', 'funding_signed', 'funding_created', 'accept_channel', 'channel_reestablish', 'closing_signed')
    SPAMMY_MESSAGES = (
        'ping', 'pong', 'channel_announcement', 'node_announcement', 'channel_update',)

    def __init__(
            self,
            lnworker: Union['LNGossip', 'LNWallet'],
            pubkey: bytes,
            transport: LNTransportBase,
            *, is_channel_backup= False):

        self.is_channel_backup = is_channel_backup
        self._sent_init = False  # type: bool
        self._received_init = False  # type: bool
        self.initialized = asyncio.Future()
        self.got_disconnected = asyncio.Event()
        self.querying = asyncio.Event()
        self.transport = transport
        self.pubkey = pubkey  # remote pubkey
        self.lnworker = lnworker
        self.privkey = self.transport.privkey  # local privkey
        self.features = self.lnworker.features  # type: LnFeatures
        self.their_features = LnFeatures(0)  # type: LnFeatures
        self.node_ids = [self.pubkey, privkey_to_pubkey(self.privkey)]
        assert self.node_ids[0] != self.node_ids[1]
        self.network = lnworker.network
        self.ping_time = 0
        self.reply_channel_range = asyncio.Queue()
        # gossip uses a single queue to preserve message order
        self.gossip_queue = asyncio.Queue()
        self.ordered_message_queues = defaultdict(asyncio.Queue) # for messsage that are ordered
        self.temp_id_to_id = {}   # to forward error messages
        self.funding_created_sent = set() # for channels in PREOPENING
        self.funding_signed_sent = set()  # for channels in PREOPENING
        self.shutdown_received = {} # chan_id -> asyncio.Future()
        self.announcement_signatures = defaultdict(asyncio.Queue)
        self.orphan_channel_updates = OrderedDict()  # type: OrderedDict[ShortChannelID, dict]
        Logger.__init__(self)
        self.taskgroup = SilentTaskGroup()
        # HTLCs offered by REMOTE, that we started removing but are still active:
        self.received_htlcs_pending_removal = set()  # type: Set[Tuple[Channel, int]]
        self.received_htlc_removed_event = asyncio.Event()
        self._htlc_switch_iterstart_event = asyncio.Event()
        self._htlc_switch_iterdone_event = asyncio.Event()

    def send_message(self, message_name: str, **kwargs):
        assert type(message_name) is str
        if message_name not in self.SPAMMY_MESSAGES:
            self.logger.debug(f"Sending {message_name.upper()}")
        if message_name.upper() != "INIT" and not self.is_initialized():
            raise Exception("tried to send message before we are initialized")
        raw_msg = encode_msg(message_name, **kwargs)
        self._store_raw_msg_if_local_update(raw_msg, message_name=message_name, channel_id=kwargs.get("channel_id"))
        self.transport.send_bytes(raw_msg)

    def _store_raw_msg_if_local_update(self, raw_msg: bytes, *, message_name: str, channel_id: Optional[bytes]):
        is_commitment_signed = message_name == "commitment_signed"
        if not (message_name.startswith("update_") or is_commitment_signed):
            return
        assert channel_id
        chan = self.get_channel_by_id(channel_id)
        if not chan:
            raise Exception(f"channel {channel_id.hex()} not found for peer {self.pubkey.hex()}")
        chan.hm.store_local_update_raw_msg(raw_msg, is_commitment_signed=is_commitment_signed)
        if is_commitment_signed:
            # saving now, to ensure replaying updates works (in case of channel reestablishment)
            self.lnworker.save_channel(chan)

    def maybe_set_initialized(self):
        if self.initialized.done():
            return
        if self._sent_init and self._received_init:
            self.initialized.set_result(True)

    def is_initialized(self) -> bool:
        return (self.initialized.done()
                and not self.initialized.cancelled()
                and self.initialized.exception() is None
                and self.initialized.result() is True)

    async def initialize(self):
        if isinstance(self.transport, LNTransport):
            await self.transport.handshake()
        features = self.features.for_init_message()
        b = int.bit_length(features)
        flen = b // 8 + int(bool(b % 8))
        self.send_message(
            "init", gflen=0, flen=flen,
            features=features,
            init_tlvs={
                'networks':
                {'chains': constants.net.rev_genesis_bytes()}
            })
        self._sent_init = True
        self.maybe_set_initialized()

    @property
    def channels(self) -> Dict[bytes, Channel]:
        return self.lnworker.channels_for_peer(self.pubkey)

    def get_channel_by_id(self, channel_id: bytes) -> Optional[Channel]:
        # note: this is faster than self.channels.get(channel_id)
        chan = self.lnworker.get_channel_by_id(channel_id)
        if not chan:
            return None
        if chan.node_id != self.pubkey:
            return None
        return chan

    def diagnostic_name(self):
        return self.lnworker.__class__.__name__ + ', ' + self.transport.name()

    def ping_if_required(self):
        if time.time() - self.ping_time > 120:
            self.send_message('ping', num_pong_bytes=4, byteslen=4)
            self.ping_time = time.time()

    def process_message(self, message):
        try:
            message_type, payload = decode_msg(message)
        except UnknownOptionalMsgType as e:
            self.logger.info(f"received unknown message from peer. ignoring: {e!r}")
            return
        if message_type not in self.SPAMMY_MESSAGES:
            self.logger.debug(f"Received {message_type.upper()}")
        # only process INIT if we are a backup
        if self.is_channel_backup is True and message_type != 'init':
            return
        if message_type in self.ORDERED_MESSAGES:
            chan_id = payload.get('channel_id') or payload["temporary_channel_id"]
            self.ordered_message_queues[chan_id].put_nowait((message_type, payload))
        else:
            if message_type != 'error' and 'channel_id' in payload:
                chan = self.get_channel_by_id(payload['channel_id'])
                if chan is None:
                    raise Exception('Got unknown '+ message_type)
                args = (chan, payload)
            else:
                args = (payload,)
            try:
                f = getattr(self, 'on_' + message_type)
            except AttributeError:
                #self.logger.info("Received '%s'" % message_type.upper(), payload)
                return
            # raw message is needed to check signature
            if message_type in ['node_announcement', 'channel_announcement', 'channel_update']:
                payload['raw'] = message
            execution_result = f(*args)
            if asyncio.iscoroutinefunction(f):
                asyncio.ensure_future(self.taskgroup.spawn(execution_result))

    def on_error(self, payload):
        self.logger.info(f"remote peer sent error [DO NOT TRUST THIS MESSAGE]: {payload['data'].decode('ascii')}")
        chan_id = payload.get("channel_id")
        if chan_id in self.temp_id_to_id:
            chan_id = self.temp_id_to_id[chan_id]
        self.ordered_message_queues[chan_id].put_nowait((None, {'error':payload['data']}))

    def on_ping(self, payload):
        l = payload['num_pong_bytes']
        self.send_message('pong', byteslen=l)

    def on_pong(self, payload):
        pass

    async def wait_for_message(self, expected_name, channel_id):
        q = self.ordered_message_queues[channel_id]
        name, payload = await asyncio.wait_for(q.get(), LN_P2P_NETWORK_TIMEOUT)
        if payload.get('error'):
            raise Exception('Remote peer reported error [DO NOT TRUST THIS MESSAGE]: ' + repr(payload.get('error')))
        if name != expected_name:
            raise Exception(f"Received unexpected '{name}'")
        return payload

    def on_init(self, payload):
        if self._received_init:
            self.logger.info("ALREADY INITIALIZED BUT RECEIVED INIT")
            return
        self.their_features = LnFeatures(int.from_bytes(payload['features'], byteorder="big"))
        their_globalfeatures = int.from_bytes(payload['globalfeatures'], byteorder="big")
        self.their_features |= their_globalfeatures
        # check transitive dependencies for received features
        if not self.their_features.validate_transitive_dependencies():
            raise GracefulDisconnect("remote did not set all dependencies for the features they sent")
        # check if features are compatible, and set self.features to what we negotiated
        try:
            self.features = ln_compare_features(self.features, self.their_features)
        except IncompatibleLightningFeatures as e:
            self.initialized.set_exception(e)
            raise GracefulDisconnect(f"{str(e)}")
        # check that they are on the same chain as us, if provided
        their_networks = payload["init_tlvs"].get("networks")
        if their_networks:
            their_chains = list(chunks(their_networks["chains"], 32))
            if constants.net.rev_genesis_bytes() not in their_chains:
                raise GracefulDisconnect(f"no common chain found with remote. (they sent: {their_chains})")
        # all checks passed
        self.lnworker.on_peer_successfully_established(self)
        self._received_init = True
        self.maybe_set_initialized()

    def on_node_announcement(self, payload):
        if self.lnworker.channel_db:
            self.gossip_queue.put_nowait(('node_announcement', payload))

    def on_channel_announcement(self, payload):
        if self.lnworker.channel_db:
            self.gossip_queue.put_nowait(('channel_announcement', payload))

    def on_channel_update(self, payload):
        self.maybe_save_remote_update(payload)
        if self.lnworker.channel_db:
            self.gossip_queue.put_nowait(('channel_update', payload))

    def maybe_save_remote_update(self, payload):
        if not self.channels:
            return
        for chan in self.channels.values():
            if chan.short_channel_id == payload['short_channel_id']:
                chan.set_remote_update(payload)
                self.logger.info("saved remote_update")
                break
        else:
            # Save (some bounded number of) orphan channel updates for later
            # as it might be for our own direct channel with this peer
            # (and we might not yet know the short channel id for that)
            # Background: this code is here to deal with a bug in LND,
            # see https://github.com/lightningnetwork/lnd/issues/3651
            # and https://github.com/lightningnetwork/lightning-rfc/pull/657
            # This code assumes gossip_queries is set. BOLT7: "if the
            # gossip_queries feature is negotiated, [a node] MUST NOT
            # send gossip it did not generate itself"
            short_channel_id = ShortChannelID(payload['short_channel_id'])
            self.logger.info(f'received orphan channel update {short_channel_id}')
            self.orphan_channel_updates[short_channel_id] = payload
            while len(self.orphan_channel_updates) > 25:
                self.orphan_channel_updates.popitem(last=False)

    def on_announcement_signatures(self, chan: Channel, payload):
        if chan.config[LOCAL].was_announced:
            h, local_node_sig, local_bitcoin_sig = self.send_announcement_signatures(chan)
        else:
            self.announcement_signatures[chan.channel_id].put_nowait(payload)

    def handle_disconnect(func):
        @functools.wraps(func)
        async def wrapper_func(self, *args, **kwargs):
            try:
                return await func(self, *args, **kwargs)
            except GracefulDisconnect as e:
                self.logger.log(e.log_level, f"Disconnecting: {repr(e)}")
            except (LightningPeerConnectionClosed, IncompatibleLightningFeatures,
                    aiorpcx.socks.SOCKSError) as e:
                self.logger.info(f"Disconnecting: {repr(e)}")
            finally:
                self.close_and_cleanup()
        return wrapper_func

    @ignore_exceptions  # do not kill outer taskgroup
    @log_exceptions
    @handle_disconnect
    async def main_loop(self):
        async with self.taskgroup as group:
            await group.spawn(self._message_loop())
            await group.spawn(self.htlc_switch())
            await group.spawn(self.query_gossip())
            await group.spawn(self.process_gossip())

    async def process_gossip(self):
        while True:
            await asyncio.sleep(5)
            if not self.network.lngossip:
                continue
            chan_anns = []
            chan_upds = []
            node_anns = []
            while True:
                name, payload = await self.gossip_queue.get()
                if name == 'channel_announcement':
                    chan_anns.append(payload)
                elif name == 'channel_update':
                    chan_upds.append(payload)
                elif name == 'node_announcement':
                    node_anns.append(payload)
                else:
                    raise Exception('unknown message')
                if self.gossip_queue.empty():
                    break
            if self.network.lngossip:
                await self.network.lngossip.process_gossip(chan_anns, node_anns, chan_upds)

    async def query_gossip(self):
        try:
            await asyncio.wait_for(self.initialized, LN_P2P_NETWORK_TIMEOUT)
        except Exception as e:
            raise GracefulDisconnect(f"Failed to initialize: {e!r}") from e
        if self.lnworker == self.lnworker.network.lngossip:
            try:
                ids, complete = await asyncio.wait_for(self.get_channel_range(), LN_P2P_NETWORK_TIMEOUT)
            except asyncio.TimeoutError as e:
                raise GracefulDisconnect("query_channel_range timed out") from e
            self.logger.info('Received {} channel ids. (complete: {})'.format(len(ids), complete))
            await self.lnworker.add_new_ids(ids)
            while True:
                todo = self.lnworker.get_ids_to_query()
                if not todo:
                    await asyncio.sleep(1)
                    continue
                await self.get_short_channel_ids(todo)

    async def get_channel_range(self):
        first_block = constants.net.BLOCK_HEIGHT_FIRST_LIGHTNING_CHANNELS
        num_blocks = self.lnworker.network.get_local_height() - first_block
        self.query_channel_range(first_block, num_blocks)
        intervals = []
        ids = set()
        # note: implementations behave differently...
        # "sane implementation that follows BOLT-07" example:
        #   query_channel_range. <<< first_block 497000, num_blocks 79038
        #   on_reply_channel_range. >>> first_block 497000, num_blocks 39516, num_ids 4648, complete True
        #   on_reply_channel_range. >>> first_block 536516, num_blocks 19758, num_ids 5734, complete True
        #   on_reply_channel_range. >>> first_block 556274, num_blocks 9879, num_ids 13712, complete True
        #   on_reply_channel_range. >>> first_block 566153, num_blocks 9885, num_ids 18114, complete True
        # lnd example:
        #   query_channel_range. <<< first_block 497000, num_blocks 79038
        #   on_reply_channel_range. >>> first_block 497000, num_blocks 79038, num_ids 8000, complete False
        #   on_reply_channel_range. >>> first_block 497000, num_blocks 79038, num_ids 8000, complete False
        #   on_reply_channel_range. >>> first_block 497000, num_blocks 79038, num_ids 8000, complete False
        #   on_reply_channel_range. >>> first_block 497000, num_blocks 79038, num_ids 8000, complete False
        #   on_reply_channel_range. >>> first_block 497000, num_blocks 79038, num_ids 5344, complete True
        while True:
            index, num, complete, _ids = await self.reply_channel_range.get()
            ids.update(_ids)
            intervals.append((index, index+num))
            intervals.sort()
            while len(intervals) > 1:
                a,b = intervals[0]
                c,d = intervals[1]
                if not (a <= c and a <= b and c <= d):
                    raise Exception(f"insane reply_channel_range intervals {(a,b,c,d)}")
                if b >= c:
                    intervals = [(a,d)] + intervals[2:]
                else:
                    break
            if len(intervals) == 1 and complete:
                a, b = intervals[0]
                if a <= first_block and b >= first_block + num_blocks:
                    break
        return ids, complete

    def request_gossip(self, timestamp=0):
        if timestamp == 0:
            self.logger.info('requesting whole channel graph')
        else:
            self.logger.info(f'requesting channel graph since {datetime.fromtimestamp(timestamp).ctime()}')
        self.send_message(
            'gossip_timestamp_filter',
            chain_hash=constants.net.rev_genesis_bytes(),
            first_timestamp=timestamp,
            timestamp_range=b'\xff'*4)

    def query_channel_range(self, first_block, num_blocks):
        self.logger.info(f'query channel range {first_block} {num_blocks}')
        self.send_message(
            'query_channel_range',
            chain_hash=constants.net.rev_genesis_bytes(),
            first_blocknum=first_block,
            number_of_blocks=num_blocks)

    def decode_short_ids(self, encoded):
        if encoded[0] == 0:
            decoded = encoded[1:]
        elif encoded[0] == 1:
            decoded = zlib.decompress(encoded[1:])
        else:
            raise Exception(f'decode_short_ids: unexpected first byte: {encoded[0]}')
        ids = [decoded[i:i+8] for i in range(0, len(decoded), 8)]
        return ids

    def on_reply_channel_range(self, payload):
        first = payload['first_blocknum']
        num = payload['number_of_blocks']
        complete = bool(int.from_bytes(payload['complete'], 'big'))
        encoded = payload['encoded_short_ids']
        ids = self.decode_short_ids(encoded)
        #self.logger.info(f"on_reply_channel_range. >>> first_block {first}, num_blocks {num}, num_ids {len(ids)}, complete {repr(payload['complete'])}")
        self.reply_channel_range.put_nowait((first, num, complete, ids))

    async def get_short_channel_ids(self, ids):
        self.logger.info(f'Querying {len(ids)} short_channel_ids')
        assert not self.querying.is_set()
        self.query_short_channel_ids(ids)
        await self.querying.wait()
        self.querying.clear()

    def query_short_channel_ids(self, ids, compressed=True):
        ids = sorted(ids)
        s = b''.join(ids)
        encoded = zlib.compress(s) if compressed else s
        prefix = b'\x01' if compressed else b'\x00'
        self.send_message(
            'query_short_channel_ids',
            chain_hash=constants.net.rev_genesis_bytes(),
            len=1+len(encoded),
            encoded_short_ids=prefix+encoded)

    async def _message_loop(self):
        try:
            await asyncio.wait_for(self.initialize(), LN_P2P_NETWORK_TIMEOUT)
        except (OSError, asyncio.TimeoutError, HandshakeFailed) as e:
            raise GracefulDisconnect(f'initialize failed: {repr(e)}') from e
        async for msg in self.transport.read_messages():
            self.process_message(msg)
            await asyncio.sleep(.01)

    def on_reply_short_channel_ids_end(self, payload):
        self.querying.set()

    def close_and_cleanup(self):
        # note: This method might get called multiple times!
        #       E.g. if you call close_and_cleanup() to cause a disconnection from the peer,
        #       it will get called a second time in handle_disconnect().
        try:
            if self.transport:
                self.transport.close()
        except:
            pass
        self.lnworker.peer_closed(self)
        self.got_disconnected.set()

    def is_static_remotekey(self):
        return self.features.supports(LnFeatures.OPTION_STATIC_REMOTEKEY_OPT)

    def is_upfront_shutdown_script(self):
        return self.features.supports(LnFeatures.OPTION_UPFRONT_SHUTDOWN_SCRIPT_OPT)

    def upfront_shutdown_script_from_payload(self, payload, msg_identifier: str) -> Optional[bytes]:
        if msg_identifier not in ['accept', 'open']:
            raise ValueError("msg_identifier must be either 'accept' or 'open'")

        uss_tlv = payload[msg_identifier + '_channel_tlvs'].get(
            'upfront_shutdown_script')

        if uss_tlv and self.is_upfront_shutdown_script():
            upfront_shutdown_script = uss_tlv['shutdown_scriptpubkey']
        else:
            upfront_shutdown_script = b''
        self.logger.info(f"upfront shutdown script received: {upfront_shutdown_script}")
        return upfront_shutdown_script

    def make_local_config(self, funding_sat: int, push_msat: int, initiator: HTLCOwner) -> LocalConfig:
        channel_seed = os.urandom(32)
        initial_msat = funding_sat * 1000 - push_msat if initiator == LOCAL else push_msat

        static_remotekey = None
        # sending empty bytes as the upfront_shutdown_script will give us the
        # flexibility to decide an address at closing time
        upfront_shutdown_script = b''

        if self.is_static_remotekey():
            wallet = self.lnworker.wallet
            assert wallet.txin_type == 'p2wpkh'
            addr = wallet.get_new_sweep_address_for_channel()
            static_remotekey = bfh(wallet.get_public_key(addr))
        else:
            static_remotekey = None
        dust_limit_sat = bitcoin.DUST_LIMIT_DEFAULT_SAT_LEGACY
        reserve_sat = max(funding_sat // 100, dust_limit_sat)
        # for comparison of defaults, see
        # https://github.com/ACINQ/eclair/blob/afa378fbb73c265da44856b4ad0f2128a88ae6c6/eclair-core/src/main/resources/reference.conf#L66
        # https://github.com/ElementsProject/lightning/blob/0056dd75572a8857cff36fcbdb1a2295a1ac9253/lightningd/options.c#L657
        # https://github.com/lightningnetwork/lnd/blob/56b61078c5b2be007d318673a5f3b40c6346883a/config.go#L81
        local_config = LocalConfig.from_seed(
            channel_seed=channel_seed,
            static_remotekey=static_remotekey,
            upfront_shutdown_script=upfront_shutdown_script,
            to_self_delay=self.network.config.get('lightning_to_self_delay', 7 * 144),
            dust_limit_sat=dust_limit_sat,
            max_htlc_value_in_flight_msat=funding_sat * 1000,
            max_accepted_htlcs=30,
            initial_msat=initial_msat,
            reserve_sat=reserve_sat,
            funding_locked_received=False,
            was_announced=False,
            current_commitment_signature=None,
            current_htlc_signatures=b'',
            htlc_minimum_msat=1,
        )
        local_config.validate_params(funding_sat=funding_sat)
        return local_config

    def temporarily_reserve_funding_tx_change_address(func):
        # During the channel open flow, if we initiated, we might have used a change address
        # of ours in the funding tx. The funding tx is not part of the wallet history
        # at that point yet, but we should already consider this change address as 'used'.
        @functools.wraps(func)
        async def wrapper(self: 'Peer', *args, **kwargs):
            funding_tx = kwargs['funding_tx']  # type: PartialTransaction
            wallet = self.lnworker.wallet
            change_addresses = [txout.address for txout in funding_tx.outputs()
                                if wallet.is_change(txout.address)]
            for addr in change_addresses:
                wallet.set_reserved_state_of_address(addr, reserved=True)
            try:
                return await func(self, *args, **kwargs)
            finally:
                for addr in change_addresses:
                    self.lnworker.wallet.set_reserved_state_of_address(addr, reserved=False)
        return wrapper

    @log_exceptions
<<<<<<< HEAD
    async def channel_establishment_flow(self, password: Optional[str], funding_tx: 'PartialTransaction', funding_sat: int,
                                         push_msat: int, temp_channel_id: bytes) -> Channel:
        await asyncio.wait_for(self.initialized.wait(), LN_P2P_NETWORK_TIMEOUT)
=======
    @temporarily_reserve_funding_tx_change_address
    async def channel_establishment_flow(
            self, *,
            funding_tx: 'PartialTransaction',
            funding_sat: int,
            push_msat: int,
            temp_channel_id: bytes
    ) -> Tuple[Channel, 'PartialTransaction']:
        """Implements the channel opening flow.

        -> open_channel message
        <- accept_channel message
        -> funding_created message
        <- funding_signed message

        Channel configurations are initialized in this method.
        """
        # will raise if init fails
        await asyncio.wait_for(self.initialized, LN_P2P_NETWORK_TIMEOUT)
        # trampoline is not yet in features
        if not self.lnworker.channel_db and not self.lnworker.is_trampoline_peer(self.pubkey):
            raise Exception('Not a trampoline node: ' + str(self.their_features))

        if funding_sat > LN_MAX_FUNDING_SAT:
            raise Exception(
                f"MUST set funding_satoshis to less than 2^24 satoshi. "
                f"{funding_sat} sat > {LN_MAX_FUNDING_SAT}")
        if push_msat > 1000 * funding_sat:
            raise Exception(
                f"MUST set push_msat to equal or less than 1000 * funding_satoshis: "
                f"{push_msat} msat > {1000 * funding_sat} msat")
        if funding_sat < lnutil.MIN_FUNDING_SAT:
            raise Exception(f"funding_sat too low: {funding_sat} < {lnutil.MIN_FUNDING_SAT}")

>>>>>>> 7ffb2c3c
        feerate = self.lnworker.current_feerate_per_kw()
        local_config = self.make_local_config(funding_sat, push_msat, LOCAL)

        # for the first commitment transaction
        per_commitment_secret_first = get_per_commitment_secret_from_seed(
            local_config.per_commitment_secret_seed,
            RevocationStore.START_INDEX
        )
        per_commitment_point_first = secret_to_pubkey(
            int.from_bytes(per_commitment_secret_first, 'big'))
        self.send_message(
            "open_channel",
            temporary_channel_id=temp_channel_id,
            chain_hash=constants.net.rev_genesis_bytes(),
            funding_satoshis=funding_sat,
            push_msat=push_msat,
            dust_limit_satoshis=local_config.dust_limit_sat,
            feerate_per_kw=feerate,
            max_accepted_htlcs=local_config.max_accepted_htlcs,
            funding_pubkey=local_config.multisig_key.pubkey,
            revocation_basepoint=local_config.revocation_basepoint.pubkey,
            htlc_basepoint=local_config.htlc_basepoint.pubkey,
            payment_basepoint=local_config.payment_basepoint.pubkey,
            delayed_payment_basepoint=local_config.delayed_basepoint.pubkey,
            first_per_commitment_point=per_commitment_point_first,
            to_self_delay=local_config.to_self_delay,
            max_htlc_value_in_flight_msat=local_config.max_htlc_value_in_flight_msat,
            channel_flags=0x00,  # not willing to announce channel
            channel_reserve_satoshis=local_config.reserve_sat,
            htlc_minimum_msat=local_config.htlc_minimum_msat,
            open_channel_tlvs={
                'upfront_shutdown_script':
                    {'shutdown_scriptpubkey': local_config.upfront_shutdown_script}
            }
        )

        # <- accept_channel
        payload = await self.wait_for_message('accept_channel', temp_channel_id)
        remote_per_commitment_point = payload['first_per_commitment_point']
        funding_txn_minimum_depth = payload['minimum_depth']
        if funding_txn_minimum_depth <= 0:
            raise Exception(f"minimum depth too low, {funding_txn_minimum_depth}")
        if funding_txn_minimum_depth > 30:
            raise Exception(f"minimum depth too high, {funding_txn_minimum_depth}")

        upfront_shutdown_script = self.upfront_shutdown_script_from_payload(
            payload, 'accept')

        remote_config = RemoteConfig(
            payment_basepoint=OnlyPubkeyKeypair(payload['payment_basepoint']),
            multisig_key=OnlyPubkeyKeypair(payload["funding_pubkey"]),
            htlc_basepoint=OnlyPubkeyKeypair(payload['htlc_basepoint']),
            delayed_basepoint=OnlyPubkeyKeypair(payload['delayed_payment_basepoint']),
            revocation_basepoint=OnlyPubkeyKeypair(payload['revocation_basepoint']),
            to_self_delay=payload['to_self_delay'],
            dust_limit_sat=payload['dust_limit_satoshis'],
            max_htlc_value_in_flight_msat=payload['max_htlc_value_in_flight_msat'],
            max_accepted_htlcs=payload["max_accepted_htlcs"],
            initial_msat=push_msat,
            reserve_sat=payload["channel_reserve_satoshis"],
            htlc_minimum_msat=payload['htlc_minimum_msat'],
            next_per_commitment_point=remote_per_commitment_point,
            current_per_commitment_point=None,
            upfront_shutdown_script=upfront_shutdown_script
        )
        remote_config.validate_params(funding_sat=funding_sat)
        # if channel_reserve_satoshis is less than dust_limit_satoshis within the open_channel message:
        #     MUST reject the channel.
        if remote_config.reserve_sat < local_config.dust_limit_sat:
            raise Exception("violated constraint: remote_config.reserve_sat < local_config.dust_limit_sat")
        # if channel_reserve_satoshis from the open_channel message is less than dust_limit_satoshis:
        #     MUST reject the channel.
        if local_config.reserve_sat < remote_config.dust_limit_sat:
            raise Exception("violated constraint: local_config.reserve_sat < remote_config.dust_limit_sat")

        # -> funding created
        # replace dummy output in funding tx
        redeem_script = funding_output_script(local_config, remote_config)
        funding_address = bitcoin.redeem_script_to_address('p2wsh', redeem_script)
        funding_output = PartialTxOutput.from_address_and_value(funding_address, funding_sat)
        dummy_output = PartialTxOutput.from_address_and_value(ln_dummy_address(), funding_sat)
        if dummy_output not in funding_tx.outputs(): raise Exception("LN dummy output (err 1)")
        funding_tx._outputs.remove(dummy_output)
        if dummy_output in funding_tx.outputs(): raise Exception("LN dummy output (err 2)")
        funding_tx.add_outputs([funding_output])
        # find and encrypt op_return data associated to funding_address
        has_onchain_backup = self.lnworker and self.lnworker.has_recoverable_channels()
        if has_onchain_backup:
            backup_data = self.lnworker.cb_data(self.pubkey)
            dummy_scriptpubkey = make_op_return(backup_data)
            for o in funding_tx.outputs():
                if o.scriptpubkey == dummy_scriptpubkey:
                    encrypted_data = self.lnworker.encrypt_cb_data(backup_data, funding_address)
                    assert len(encrypted_data) == len(backup_data)
                    o.scriptpubkey = make_op_return(encrypted_data)
                    break
            else:
                raise Exception('op_return output not found in funding tx')
        # must not be malleable
        funding_tx.set_rbf(False)
        if not funding_tx.is_segwit():
            raise Exception('Funding transaction is not segwit')
        funding_txid = funding_tx.txid()
        assert funding_txid
        funding_index = funding_tx.outputs().index(funding_output)
        # build remote commitment transaction
        channel_id, funding_txid_bytes = channel_id_from_funding_tx(funding_txid, funding_index)
        outpoint = Outpoint(funding_txid, funding_index)
        constraints = ChannelConstraints(
            capacity=funding_sat,
            is_initiator=True,
            funding_txn_minimum_depth=funding_txn_minimum_depth
        )
        storage = self.create_channel_storage(
            channel_id, outpoint, local_config, remote_config, constraints)
        chan = Channel(
            storage,
            sweep_address=self.lnworker.sweep_address,
            lnworker=self.lnworker,
            initial_feerate=feerate
        )
        chan.storage['funding_inputs'] = [txin.prevout.to_json() for txin in funding_tx.inputs()]
        chan.storage['has_onchain_backup'] = has_onchain_backup
        if isinstance(self.transport, LNTransport):
            chan.add_or_update_peer_addr(self.transport.peer_addr)
        sig_64, _ = chan.sign_next_commitment()
        self.temp_id_to_id[temp_channel_id] = channel_id

        self.send_message("funding_created",
            temporary_channel_id=temp_channel_id,
            funding_txid=funding_txid_bytes,
            funding_output_index=funding_index,
            signature=sig_64)
        self.funding_created_sent.add(channel_id)

        # <- funding signed
        payload = await self.wait_for_message('funding_signed', channel_id)
        self.logger.info('received funding_signed')
        remote_sig = payload['signature']
        chan.receive_new_commitment(remote_sig, [])
        chan.open_with_first_pcp(remote_per_commitment_point, remote_sig)
        chan.set_state(ChannelState.OPENING)
        self.lnworker.add_new_channel(chan)
        return chan, funding_tx

    def create_channel_storage(self, channel_id, outpoint, local_config, remote_config, constraints):
        chan_dict = {
            "node_id": self.pubkey.hex(),
            "channel_id": channel_id.hex(),
            "short_channel_id": None,
            "funding_outpoint": outpoint,
            "remote_config": remote_config,
            "local_config": local_config,
            "constraints": constraints,
            "remote_update": None,
            "state": ChannelState.PREOPENING.name,
            'onion_keys': {},
            'data_loss_protect_remote_pcp': {},
            "log": {},
            "revocation_store": {},
            "static_remotekey_enabled": self.is_static_remotekey(), # stored because it cannot be "downgraded", per BOLT2
        }
        return StoredDict(chan_dict, self.lnworker.db if self.lnworker else None, [])

    async def on_open_channel(self, payload):
        """Implements the channel acceptance flow.

        <- open_channel message
        -> accept_channel message
        <- funding_created message
        -> funding_signed message

        Channel configurations are initialized in this method.
        """
        if self.lnworker.has_recoverable_channels():
            # FIXME: we might want to keep the connection open
            raise Exception('not accepting channels')
        # <- open_channel
        if payload['chain_hash'] != constants.net.rev_genesis_bytes():
            raise Exception('wrong chain_hash')
        funding_sat = payload['funding_satoshis']
        push_msat = payload['push_msat']
        feerate = payload['feerate_per_kw']  # note: we are not validating this
        temp_chan_id = payload['temporary_channel_id']
        local_config = self.make_local_config(funding_sat, push_msat, REMOTE)
        if funding_sat > LN_MAX_FUNDING_SAT:
            raise Exception(
                f"MUST set funding_satoshis to less than 2^24 satoshi. "
                f"{funding_sat} sat > {LN_MAX_FUNDING_SAT}")
        if push_msat > 1000 * funding_sat:
            raise Exception(
                f"MUST set push_msat to equal or less than 1000 * funding_satoshis: "
                f"{push_msat} msat > {1000 * funding_sat} msat")
        if funding_sat < lnutil.MIN_FUNDING_SAT:
            raise Exception(f"funding_sat too low: {funding_sat} < {lnutil.MIN_FUNDING_SAT}")

        upfront_shutdown_script = self.upfront_shutdown_script_from_payload(
            payload, 'open')

        remote_config = RemoteConfig(
            payment_basepoint=OnlyPubkeyKeypair(payload['payment_basepoint']),
            multisig_key=OnlyPubkeyKeypair(payload['funding_pubkey']),
            htlc_basepoint=OnlyPubkeyKeypair(payload['htlc_basepoint']),
            delayed_basepoint=OnlyPubkeyKeypair(payload['delayed_payment_basepoint']),
            revocation_basepoint=OnlyPubkeyKeypair(payload['revocation_basepoint']),
            to_self_delay=payload['to_self_delay'],
            dust_limit_sat=payload['dust_limit_satoshis'],
            max_htlc_value_in_flight_msat=payload['max_htlc_value_in_flight_msat'],
            max_accepted_htlcs=payload['max_accepted_htlcs'],
            initial_msat=funding_sat * 1000 - push_msat,
            reserve_sat=payload['channel_reserve_satoshis'],
            htlc_minimum_msat=payload['htlc_minimum_msat'],
            next_per_commitment_point=payload['first_per_commitment_point'],
            current_per_commitment_point=None,
            upfront_shutdown_script=upfront_shutdown_script,
        )

        remote_config.validate_params(funding_sat=funding_sat)
        # The receiving node MUST fail the channel if:
        #     the funder's amount for the initial commitment transaction is not
        #     sufficient for full fee payment.
        if remote_config.initial_msat < calc_fees_for_commitment_tx(
                num_htlcs=0,
                feerate=feerate,
                is_local_initiator=False)[REMOTE]:
            raise Exception(
                "the funder's amount for the initial commitment transaction "
                "is not sufficient for full fee payment")
        # The receiving node MUST fail the channel if:
        #     both to_local and to_remote amounts for the initial commitment transaction are
        #     less than or equal to channel_reserve_satoshis (see BOLT 3).
        if (local_config.initial_msat <= 1000 * payload['channel_reserve_satoshis']
                and remote_config.initial_msat <= 1000 * payload['channel_reserve_satoshis']):
            raise Exception(
                "both to_local and to_remote amounts for the initial commitment "
                "transaction are less than or equal to channel_reserve_satoshis")
        # note: we ignore payload['channel_flags'],  which e.g. contains 'announce_channel'.
        #       Notably if the remote sets 'announce_channel' to True, we will ignore that too,
        #       but we will not play along with actually announcing the channel (so we keep it private).

        # -> accept channel
        # for the first commitment transaction
        per_commitment_secret_first = get_per_commitment_secret_from_seed(
            local_config.per_commitment_secret_seed,
            RevocationStore.START_INDEX
        )
        per_commitment_point_first = secret_to_pubkey(
            int.from_bytes(per_commitment_secret_first, 'big'))
        min_depth = 3
        self.send_message(
            'accept_channel',
            temporary_channel_id=temp_chan_id,
            dust_limit_satoshis=local_config.dust_limit_sat,
            max_htlc_value_in_flight_msat=local_config.max_htlc_value_in_flight_msat,
            channel_reserve_satoshis=local_config.reserve_sat,
            htlc_minimum_msat=local_config.htlc_minimum_msat,
            minimum_depth=min_depth,
            to_self_delay=local_config.to_self_delay,
            max_accepted_htlcs=local_config.max_accepted_htlcs,
            funding_pubkey=local_config.multisig_key.pubkey,
            revocation_basepoint=local_config.revocation_basepoint.pubkey,
            payment_basepoint=local_config.payment_basepoint.pubkey,
            delayed_payment_basepoint=local_config.delayed_basepoint.pubkey,
            htlc_basepoint=local_config.htlc_basepoint.pubkey,
            first_per_commitment_point=per_commitment_point_first,
            accept_channel_tlvs={
                'upfront_shutdown_script':
                    {'shutdown_scriptpubkey': local_config.upfront_shutdown_script}
            }
        )

        # <- funding created
        funding_created = await self.wait_for_message('funding_created', temp_chan_id)

        # -> funding signed
        funding_idx = funding_created['funding_output_index']
        funding_txid = bh2u(funding_created['funding_txid'][::-1])
        channel_id, funding_txid_bytes = channel_id_from_funding_tx(funding_txid, funding_idx)
        constraints = ChannelConstraints(
            capacity=funding_sat,
            is_initiator=False,
            funding_txn_minimum_depth=min_depth
        )
        outpoint = Outpoint(funding_txid, funding_idx)
        chan_dict = self.create_channel_storage(
            channel_id, outpoint, local_config, remote_config, constraints)
        chan = Channel(
            chan_dict,
            sweep_address=self.lnworker.sweep_address,
            lnworker=self.lnworker,
            initial_feerate=feerate
        )
        chan.storage['init_timestamp'] = int(time.time())
        if isinstance(self.transport, LNTransport):
            chan.add_or_update_peer_addr(self.transport.peer_addr)
        remote_sig = funding_created['signature']
        chan.receive_new_commitment(remote_sig, [])
        sig_64, _ = chan.sign_next_commitment()
        self.send_message('funding_signed',
            channel_id=channel_id,
            signature=sig_64,
        )
        self.funding_signed_sent.add(chan.channel_id)
        chan.open_with_first_pcp(payload['first_per_commitment_point'], remote_sig)
        chan.set_state(ChannelState.OPENING)
        self.lnworker.add_new_channel(chan)

    async def trigger_force_close(self, channel_id: bytes):
        await self.initialized
        latest_point = secret_to_pubkey(42) # we need a valid point (BOLT2)
        self.send_message(
            "channel_reestablish",
            channel_id=channel_id,
            next_commitment_number=0,
            next_revocation_number=0,
            your_last_per_commitment_secret=0,
            my_current_per_commitment_point=latest_point)

    async def reestablish_channel(self, chan: Channel):
        await self.initialized
        chan_id = chan.channel_id
        if chan.should_request_force_close:
            await self.trigger_force_close(chan_id)
            chan.should_request_force_close = False
            return
        assert ChannelState.PREOPENING < chan.get_state() < ChannelState.FORCE_CLOSING
        if chan.peer_state != PeerState.DISCONNECTED:
            self.logger.info(f'reestablish_channel was called but channel {chan.get_id_for_log()} '
                             f'already in peer_state {chan.peer_state!r}')
            return
        chan.peer_state = PeerState.REESTABLISHING
        util.trigger_callback('channel', self.lnworker.wallet, chan)
        # BOLT-02: "A node [...] upon disconnection [...] MUST reverse any uncommitted updates sent by the other side"
        chan.hm.discard_unsigned_remote_updates()
        # ctns
        oldest_unrevoked_local_ctn = chan.get_oldest_unrevoked_ctn(LOCAL)
        latest_local_ctn = chan.get_latest_ctn(LOCAL)
        next_local_ctn = chan.get_next_ctn(LOCAL)
        oldest_unrevoked_remote_ctn = chan.get_oldest_unrevoked_ctn(REMOTE)
        latest_remote_ctn = chan.get_latest_ctn(REMOTE)
        next_remote_ctn = chan.get_next_ctn(REMOTE)
        assert self.features.supports(LnFeatures.OPTION_DATA_LOSS_PROTECT_OPT)
        # send message
        if chan.is_static_remotekey_enabled():
            latest_secret, latest_point = chan.get_secret_and_point(LOCAL, 0)
        else:
            latest_secret, latest_point = chan.get_secret_and_point(LOCAL, latest_local_ctn)
        if oldest_unrevoked_remote_ctn == 0:
            last_rev_secret = 0
        else:
            last_rev_index = oldest_unrevoked_remote_ctn - 1
            last_rev_secret = chan.revocation_store.retrieve_secret(RevocationStore.START_INDEX - last_rev_index)
        self.send_message(
            "channel_reestablish",
            channel_id=chan_id,
            next_commitment_number=next_local_ctn,
            next_revocation_number=oldest_unrevoked_remote_ctn,
            your_last_per_commitment_secret=last_rev_secret,
            my_current_per_commitment_point=latest_point)
        self.logger.info(f'channel_reestablish ({chan.get_id_for_log()}): sent channel_reestablish with '
                         f'(next_local_ctn={next_local_ctn}, '
                         f'oldest_unrevoked_remote_ctn={oldest_unrevoked_remote_ctn})')
        while True:
            try:
                msg = await self.wait_for_message('channel_reestablish', chan_id)
                break
            except asyncio.TimeoutError:
                self.logger.info('waiting to receive channel_reestablish...')
                continue
            except Exception as e:
                # do not kill connection, because we might have other channels with that peer
                self.logger.info(f'channel_reestablish failed, {e}')
                return
        their_next_local_ctn = msg["next_commitment_number"]
        their_oldest_unrevoked_remote_ctn = msg["next_revocation_number"]
        their_local_pcp = msg.get("my_current_per_commitment_point")
        their_claim_of_our_last_per_commitment_secret = msg.get("your_last_per_commitment_secret")
        self.logger.info(f'channel_reestablish ({chan.get_id_for_log()}): received channel_reestablish with '
                         f'(their_next_local_ctn={their_next_local_ctn}, '
                         f'their_oldest_unrevoked_remote_ctn={their_oldest_unrevoked_remote_ctn})')
        # sanity checks of received values
        if their_next_local_ctn < 0:
            raise RemoteMisbehaving(f"channel reestablish: their_next_local_ctn < 0")
        if their_oldest_unrevoked_remote_ctn < 0:
            raise RemoteMisbehaving(f"channel reestablish: their_oldest_unrevoked_remote_ctn < 0")
        # Replay un-acked local updates (including commitment_signed) byte-for-byte.
        # If we have sent them a commitment signature that they "lost" (due to disconnect),
        # we need to make sure we replay the same local updates, as otherwise they could
        # end up with two (or more) signed valid commitment transactions at the same ctn.
        # Multiple valid ctxs at the same ctn is a major headache for pre-signing spending txns,
        # e.g. for watchtowers, hence we must ensure these ctxs coincide.
        # We replay the local updates even if they were not yet committed.
        unacked = chan.hm.get_unacked_local_updates()
        n_replayed_msgs = 0
        for ctn, messages in unacked.items():
            if ctn < their_next_local_ctn:
                # They claim to have received these messages and the corresponding
                # commitment_signed, hence we must not replay them.
                continue
            for raw_upd_msg in messages:
                self.transport.send_bytes(raw_upd_msg)
                n_replayed_msgs += 1
        self.logger.info(f'channel_reestablish ({chan.get_id_for_log()}): replayed {n_replayed_msgs} unacked messages')

        we_are_ahead = False
        they_are_ahead = False
        # compare remote ctns
        if next_remote_ctn != their_next_local_ctn:
            if their_next_local_ctn == latest_remote_ctn and chan.hm.is_revack_pending(REMOTE):
                # We replayed the local updates (see above), which should have contained a commitment_signed
                # (due to is_revack_pending being true), and this should have remedied this situation.
                pass
            else:
                self.logger.warning(f"channel_reestablish ({chan.get_id_for_log()}): "
                                    f"expected remote ctn {next_remote_ctn}, got {their_next_local_ctn}")
                if their_next_local_ctn < next_remote_ctn:
                    we_are_ahead = True
                else:
                    they_are_ahead = True
        # compare local ctns
        if oldest_unrevoked_local_ctn != their_oldest_unrevoked_remote_ctn:
            if oldest_unrevoked_local_ctn - 1 == their_oldest_unrevoked_remote_ctn:
                # A node:
                #    if next_revocation_number is equal to the commitment number of the last revoke_and_ack
                #    the receiving node sent, AND the receiving node hasn't already received a closing_signed:
                #        MUST re-send the revoke_and_ack.
                last_secret, last_point = chan.get_secret_and_point(LOCAL, oldest_unrevoked_local_ctn - 1)
                next_secret, next_point = chan.get_secret_and_point(LOCAL, oldest_unrevoked_local_ctn + 1)
                self.send_message(
                    "revoke_and_ack",
                    channel_id=chan.channel_id,
                    per_commitment_secret=last_secret,
                    next_per_commitment_point=next_point)
            else:
                self.logger.warning(f"channel_reestablish ({chan.get_id_for_log()}): "
                                    f"expected local ctn {oldest_unrevoked_local_ctn}, got {their_oldest_unrevoked_remote_ctn}")
                if their_oldest_unrevoked_remote_ctn < oldest_unrevoked_local_ctn:
                    we_are_ahead = True
                else:
                    they_are_ahead = True
        # option_data_loss_protect
        def are_datalossprotect_fields_valid() -> bool:
            if their_local_pcp is None or their_claim_of_our_last_per_commitment_secret is None:
                return False
            if their_oldest_unrevoked_remote_ctn > 0:
                our_pcs, __ = chan.get_secret_and_point(LOCAL, their_oldest_unrevoked_remote_ctn - 1)
            else:
                assert their_oldest_unrevoked_remote_ctn == 0
                our_pcs = bytes(32)
            if our_pcs != their_claim_of_our_last_per_commitment_secret:
                self.logger.error(f"channel_reestablish ({chan.get_id_for_log()}): "
                                  f"(DLP) local PCS mismatch: {bh2u(our_pcs)} != {bh2u(their_claim_of_our_last_per_commitment_secret)}")
                return False
            if chan.is_static_remotekey_enabled():
                return True
            try:
                __, our_remote_pcp = chan.get_secret_and_point(REMOTE, their_next_local_ctn - 1)
            except RemoteCtnTooFarInFuture:
                pass
            else:
                if our_remote_pcp != their_local_pcp:
                    self.logger.error(f"channel_reestablish ({chan.get_id_for_log()}): "
                                      f"(DLP) remote PCP mismatch: {bh2u(our_remote_pcp)} != {bh2u(their_local_pcp)}")
                    return False
            return True

        if not are_datalossprotect_fields_valid():
            raise RemoteMisbehaving("channel_reestablish: data loss protect fields invalid")

        if they_are_ahead:
            self.logger.warning(f"channel_reestablish ({chan.get_id_for_log()}): "
                                f"remote is ahead of us! They should force-close. Remote PCP: {bh2u(their_local_pcp)}")
            # data_loss_protect_remote_pcp is used in lnsweep
            chan.set_data_loss_protect_remote_pcp(their_next_local_ctn - 1, their_local_pcp)
            self.lnworker.save_channel(chan)
            chan.peer_state = PeerState.BAD
            return
        elif we_are_ahead:
            self.logger.warning(f"channel_reestablish ({chan.get_id_for_log()}): we are ahead of remote! trying to force-close.")
            await self.lnworker.try_force_closing(chan_id)
            return

        chan.peer_state = PeerState.GOOD
        if chan.is_funded() and their_next_local_ctn == next_local_ctn == 1:
            self.send_funding_locked(chan)
        # checks done
        if chan.is_funded() and chan.config[LOCAL].funding_locked_received:
            self.mark_open(chan)
        util.trigger_callback('channel', self.lnworker.wallet, chan)
        # if we have sent a previous shutdown, it must be retransmitted (Bolt2)
        if chan.get_state() == ChannelState.SHUTDOWN:
            await self.send_shutdown(chan)

    def send_funding_locked(self, chan: Channel):
        channel_id = chan.channel_id
        per_commitment_secret_index = RevocationStore.START_INDEX - 1
        per_commitment_point_second = secret_to_pubkey(int.from_bytes(
            get_per_commitment_secret_from_seed(chan.config[LOCAL].per_commitment_secret_seed, per_commitment_secret_index), 'big'))
        # note: if funding_locked was not yet received, we might send it multiple times
        self.send_message("funding_locked", channel_id=channel_id, next_per_commitment_point=per_commitment_point_second)
        if chan.is_funded() and chan.config[LOCAL].funding_locked_received:
            self.mark_open(chan)

    def on_funding_locked(self, chan: Channel, payload):
        self.logger.info(f"on_funding_locked. channel: {bh2u(chan.channel_id)}")
        if not chan.config[LOCAL].funding_locked_received:
            their_next_point = payload["next_per_commitment_point"]
            chan.config[REMOTE].next_per_commitment_point = their_next_point
            chan.config[LOCAL].funding_locked_received = True
            self.lnworker.save_channel(chan)
        if chan.is_funded():
            self.mark_open(chan)

    def on_network_update(self, chan: Channel, funding_tx_depth: int):
        """
        Only called when the channel is OPEN.

        Runs on the Network thread.
        """
        if not chan.config[LOCAL].was_announced and funding_tx_depth >= 6:
            # don't announce our channels
            # FIXME should this be a field in chan.local_state maybe?
            return
            chan.config[LOCAL].was_announced = True
            self.lnworker.save_channel(chan)
            coro = self.handle_announcements(chan)
            asyncio.run_coroutine_threadsafe(coro, self.network.asyncio_loop)

    @log_exceptions
    async def handle_announcements(self, chan: Channel):
        h, local_node_sig, local_bitcoin_sig = self.send_announcement_signatures(chan)
        announcement_signatures_msg = await self.announcement_signatures[chan.channel_id].get()
        remote_node_sig = announcement_signatures_msg["node_signature"]
        remote_bitcoin_sig = announcement_signatures_msg["bitcoin_signature"]
        if not ecc.verify_signature(chan.config[REMOTE].multisig_key.pubkey, remote_bitcoin_sig, h):
            raise Exception("bitcoin_sig invalid in announcement_signatures")
        if not ecc.verify_signature(self.pubkey, remote_node_sig, h):
            raise Exception("node_sig invalid in announcement_signatures")

        node_sigs = [remote_node_sig, local_node_sig]
        bitcoin_sigs = [remote_bitcoin_sig, local_bitcoin_sig]
        bitcoin_keys = [chan.config[REMOTE].multisig_key.pubkey, chan.config[LOCAL].multisig_key.pubkey]

        if self.node_ids[0] > self.node_ids[1]:
            node_sigs.reverse()
            bitcoin_sigs.reverse()
            node_ids = list(reversed(self.node_ids))
            bitcoin_keys.reverse()
        else:
            node_ids = self.node_ids

        self.send_message("channel_announcement",
            node_signatures_1=node_sigs[0],
            node_signatures_2=node_sigs[1],
            bitcoin_signature_1=bitcoin_sigs[0],
            bitcoin_signature_2=bitcoin_sigs[1],
            len=0,
            #features not set (defaults to zeros)
            chain_hash=constants.net.rev_genesis_bytes(),
            short_channel_id=chan.short_channel_id,
            node_id_1=node_ids[0],
            node_id_2=node_ids[1],
            bitcoin_key_1=bitcoin_keys[0],
            bitcoin_key_2=bitcoin_keys[1]
        )

    def mark_open(self, chan: Channel):
        assert chan.is_funded()
        # only allow state transition from "FUNDED" to "OPEN"
        old_state = chan.get_state()
        if old_state == ChannelState.OPEN:
            return
        if old_state != ChannelState.FUNDED:
            self.logger.info(f"cannot mark open ({chan.get_id_for_log()}), current state: {repr(old_state)}")
            return
        assert chan.config[LOCAL].funding_locked_received
        chan.set_state(ChannelState.OPEN)
        util.trigger_callback('channel', self.lnworker.wallet, chan)
        # peer may have sent us a channel update for the incoming direction previously
        pending_channel_update = self.orphan_channel_updates.get(chan.short_channel_id)
        if pending_channel_update:
            chan.set_remote_update(pending_channel_update)
        self.logger.info(f"CHANNEL OPENING COMPLETED ({chan.get_id_for_log()})")
        forwarding_enabled = self.network.config.get('lightning_forward_payments', False)
        if forwarding_enabled:
            # send channel_update of outgoing edge to peer,
            # so that channel can be used to to receive payments
            self.logger.info(f"sending channel update for outgoing edge ({chan.get_id_for_log()})")
            chan_upd = chan.get_outgoing_gossip_channel_update()
            self.transport.send_bytes(chan_upd)

    def send_announcement_signatures(self, chan: Channel):
        chan_ann = chan.construct_channel_announcement_without_sigs()
        preimage = chan_ann[256+2:]
        msg_hash = sha256d(preimage)
        bitcoin_signature = ecc.ECPrivkey(chan.config[LOCAL].multisig_key.privkey).sign(msg_hash, sig_string_from_r_and_s)
        node_signature = ecc.ECPrivkey(self.privkey).sign(msg_hash, sig_string_from_r_and_s)
        self.send_message("announcement_signatures",
            channel_id=chan.channel_id,
            short_channel_id=chan.short_channel_id,
            node_signature=node_signature,
            bitcoin_signature=bitcoin_signature
        )
        return msg_hash, node_signature, bitcoin_signature

    def on_update_fail_htlc(self, chan: Channel, payload):
        htlc_id = payload["id"]
        reason = payload["reason"]
        self.logger.info(f"on_update_fail_htlc. chan {chan.short_channel_id}. htlc_id {htlc_id}")
        chan.receive_fail_htlc(htlc_id, error_bytes=reason)  # TODO handle exc and maybe fail channel (e.g. bad htlc_id)
        self.maybe_send_commitment(chan)

    def maybe_send_commitment(self, chan: Channel):
        # REMOTE should revoke first before we can sign a new ctx
        if chan.hm.is_revack_pending(REMOTE):
            return
        # if there are no changes, we will not (and must not) send a new commitment
        if not chan.has_pending_changes(REMOTE):
            return
        self.logger.info(f'send_commitment. chan {chan.short_channel_id}. ctn: {chan.get_next_ctn(REMOTE)}.')
        sig_64, htlc_sigs = chan.sign_next_commitment()
        self.send_message("commitment_signed", channel_id=chan.channel_id, signature=sig_64, num_htlcs=len(htlc_sigs), htlc_signature=b"".join(htlc_sigs))

    def pay(self, *,
            route: 'LNPaymentRoute',
            chan: Channel,
            amount_msat: int,
            total_msat: int,
            payment_hash: bytes,
            min_final_cltv_expiry: int,
            payment_secret: bytes = None,
            trampoline_onion=None) -> UpdateAddHtlc:

        assert amount_msat > 0, "amount_msat is not greater zero"
        assert len(route) > 0
        if not chan.can_send_update_add_htlc():
            raise PaymentFailure("Channel cannot send update_add_htlc")
        # add features learned during "init" for direct neighbour:
        route[0].node_features |= self.features
        local_height = self.network.get_local_height()
        final_cltv = local_height + min_final_cltv_expiry
        hops_data, amount_msat, cltv = calc_hops_data_for_payment(
            route,
            amount_msat,
            final_cltv,
            total_msat=total_msat,
            payment_secret=payment_secret)
        num_hops = len(hops_data)
        self.logger.info(f"lnpeer.pay len(route)={len(route)}")
        for i in range(len(route)):
            self.logger.info(f"  {i}: edge={route[i].short_channel_id} hop_data={hops_data[i]!r}")
        assert final_cltv <= cltv, (final_cltv, cltv)
        session_key = os.urandom(32) # session_key
        # if we are forwarding a trampoline payment, add trampoline onion
        if trampoline_onion:
            self.logger.info(f'adding trampoline onion to final payload')
            trampoline_payload = hops_data[num_hops-2].payload
            trampoline_payload["trampoline_onion_packet"] = {
                "version": trampoline_onion.version,
                "public_key": trampoline_onion.public_key,
                "hops_data": trampoline_onion.hops_data,
                "hmac": trampoline_onion.hmac
            }
        # create onion packet
        payment_path_pubkeys = [x.node_id for x in route]
        onion = new_onion_packet(payment_path_pubkeys, session_key, hops_data, associated_data=payment_hash) # must use another sessionkey
        self.logger.info(f"starting payment. len(route)={len(hops_data)}.")
        # create htlc
        if cltv > local_height + lnutil.NBLOCK_CLTV_EXPIRY_TOO_FAR_INTO_FUTURE:
            raise PaymentFailure(f"htlc expiry too far into future. (in {cltv-local_height} blocks)")
        htlc = UpdateAddHtlc(amount_msat=amount_msat, payment_hash=payment_hash, cltv_expiry=cltv, timestamp=int(time.time()))
        htlc = chan.add_htlc(htlc)
        chan.set_onion_key(htlc.htlc_id, session_key) # should it be the outer onion secret?
        self.logger.info(f"starting payment. htlc: {htlc}")
        self.send_message(
            "update_add_htlc",
            channel_id=chan.channel_id,
            id=htlc.htlc_id,
            cltv_expiry=htlc.cltv_expiry,
            amount_msat=htlc.amount_msat,
            payment_hash=htlc.payment_hash,
            onion_routing_packet=onion.to_bytes())
        self.maybe_send_commitment(chan)
        return htlc

    def send_revoke_and_ack(self, chan: Channel):
        self.logger.info(f'send_revoke_and_ack. chan {chan.short_channel_id}. ctn: {chan.get_oldest_unrevoked_ctn(LOCAL)}')
        rev = chan.revoke_current_commitment()
        self.lnworker.save_channel(chan)
        self.send_message("revoke_and_ack",
            channel_id=chan.channel_id,
            per_commitment_secret=rev.per_commitment_secret,
            next_per_commitment_point=rev.next_per_commitment_point)
        self.maybe_send_commitment(chan)

    def on_commitment_signed(self, chan: Channel, payload):
        if chan.peer_state == PeerState.BAD:
            return
        self.logger.info(f'on_commitment_signed. chan {chan.short_channel_id}. ctn: {chan.get_next_ctn(LOCAL)}.')
        # make sure there were changes to the ctx, otherwise the remote peer is misbehaving
        if not chan.has_pending_changes(LOCAL):
            # TODO if feerate changed A->B->A; so there were updates but the value is identical,
            #      then it might be legal to send a commitment_signature
            #      see https://github.com/lightningnetwork/lightning-rfc/pull/618
            raise RemoteMisbehaving('received commitment_signed without pending changes')
        # REMOTE should wait until we have revoked
        if chan.hm.is_revack_pending(LOCAL):
            raise RemoteMisbehaving('received commitment_signed before we revoked previous ctx')
        data = payload["htlc_signature"]
        htlc_sigs = list(chunks(data, 64))
        chan.receive_new_commitment(payload["signature"], htlc_sigs)
        self.send_revoke_and_ack(chan)

    def on_update_fulfill_htlc(self, chan: Channel, payload):
        preimage = payload["payment_preimage"]
        payment_hash = sha256(preimage)
        htlc_id = payload["id"]
        self.logger.info(f"on_update_fulfill_htlc. chan {chan.short_channel_id}. htlc_id {htlc_id}")
        chan.receive_htlc_settle(preimage, htlc_id)  # TODO handle exc and maybe fail channel (e.g. bad htlc_id)
        self.lnworker.save_preimage(payment_hash, preimage)
        self.maybe_send_commitment(chan)

    def on_update_fail_malformed_htlc(self, chan: Channel, payload):
        htlc_id = payload["id"]
        failure_code = payload["failure_code"]
        self.logger.info(f"on_update_fail_malformed_htlc. chan {chan.get_id_for_log()}. "
                         f"htlc_id {htlc_id}. failure_code={failure_code}")
        if failure_code & OnionFailureCodeMetaFlag.BADONION == 0:
            asyncio.ensure_future(self.lnworker.try_force_closing(chan.channel_id))
            raise RemoteMisbehaving(f"received update_fail_malformed_htlc with unexpected failure code: {failure_code}")
        reason = OnionRoutingFailure(code=failure_code, data=payload["sha256_of_onion"])
        chan.receive_fail_htlc(htlc_id, error_bytes=None, reason=reason)
        self.maybe_send_commitment(chan)

    def on_update_add_htlc(self, chan: Channel, payload):
        payment_hash = payload["payment_hash"]
        htlc_id = payload["id"]
        cltv_expiry = payload["cltv_expiry"]
        amount_msat_htlc = payload["amount_msat"]
        onion_packet = payload["onion_routing_packet"]
        htlc = UpdateAddHtlc(
            amount_msat=amount_msat_htlc,
            payment_hash=payment_hash,
            cltv_expiry=cltv_expiry,
            timestamp=int(time.time()),
            htlc_id=htlc_id)
        self.logger.info(f"on_update_add_htlc. chan {chan.short_channel_id}. htlc={str(htlc)}")
        if chan.get_state() != ChannelState.OPEN:
            raise RemoteMisbehaving(f"received update_add_htlc while chan.get_state() != OPEN. state was {chan.get_state()!r}")
        if cltv_expiry > bitcoin.NLOCKTIME_BLOCKHEIGHT_MAX:
            asyncio.ensure_future(self.lnworker.try_force_closing(chan.channel_id))
            raise RemoteMisbehaving(f"received update_add_htlc with cltv_expiry > BLOCKHEIGHT_MAX. value was {cltv_expiry}")
        # add htlc
        chan.receive_htlc(htlc, onion_packet)
        util.trigger_callback('htlc_added', chan, htlc, RECEIVED)

    def maybe_forward_htlc(
            self, *,
            htlc: UpdateAddHtlc,
            processed_onion: ProcessedOnionPacket) -> Tuple[bytes, int]:

        # Forward HTLC
        # FIXME: there are critical safety checks MISSING here
        #        - for example; atm we forward first and then persist "forwarding_info",
        #          so if we segfault in-between and restart, we might forward an HTLC twice...
        #          (same for trampoline forwarding)
        forwarding_enabled = self.network.config.get('lightning_forward_payments', False)
        if not forwarding_enabled:
            self.logger.info(f"forwarding is disabled. failing htlc.")
            raise OnionRoutingFailure(code=OnionFailureCode.PERMANENT_CHANNEL_FAILURE, data=b'')
        chain = self.network.blockchain()
        if chain.is_tip_stale():
            raise OnionRoutingFailure(code=OnionFailureCode.TEMPORARY_NODE_FAILURE, data=b'')
        try:
            next_chan_scid = processed_onion.hop_data.payload["short_channel_id"]["short_channel_id"]
        except:
            raise OnionRoutingFailure(code=OnionFailureCode.INVALID_ONION_PAYLOAD, data=b'\x00\x00\x00')
        next_chan = self.lnworker.get_channel_by_short_id(next_chan_scid)
        local_height = chain.height()
        if next_chan is None:
            self.logger.info(f"cannot forward htlc. cannot find next_chan {next_chan_scid}")
            raise OnionRoutingFailure(code=OnionFailureCode.UNKNOWN_NEXT_PEER, data=b'')
        outgoing_chan_upd = next_chan.get_outgoing_gossip_channel_update()[2:]
        outgoing_chan_upd_len = len(outgoing_chan_upd).to_bytes(2, byteorder="big")
        outgoing_chan_upd_message = outgoing_chan_upd_len + outgoing_chan_upd
        if not next_chan.can_send_update_add_htlc():
            self.logger.info(f"cannot forward htlc. next_chan {next_chan_scid} cannot send ctx updates. "
                             f"chan state {next_chan.get_state()!r}, peer state: {next_chan.peer_state!r}")
            raise OnionRoutingFailure(code=OnionFailureCode.TEMPORARY_CHANNEL_FAILURE, data=outgoing_chan_upd_message)
        try:
            next_amount_msat_htlc = processed_onion.hop_data.payload["amt_to_forward"]["amt_to_forward"]
        except:
            raise OnionRoutingFailure(code=OnionFailureCode.INVALID_ONION_PAYLOAD, data=b'\x00\x00\x00')
        if not next_chan.can_pay(next_amount_msat_htlc):
            self.logger.info(f"cannot forward htlc due to transient errors (likely due to insufficient funds)")
            raise OnionRoutingFailure(code=OnionFailureCode.TEMPORARY_CHANNEL_FAILURE, data=outgoing_chan_upd_message)
        try:
            next_cltv_expiry = processed_onion.hop_data.payload["outgoing_cltv_value"]["outgoing_cltv_value"]
        except:
            raise OnionRoutingFailure(code=OnionFailureCode.INVALID_ONION_PAYLOAD, data=b'\x00\x00\x00')
        if htlc.cltv_expiry - next_cltv_expiry < next_chan.forwarding_cltv_expiry_delta:
            data = htlc.cltv_expiry.to_bytes(4, byteorder="big") + outgoing_chan_upd_message
            raise OnionRoutingFailure(code=OnionFailureCode.INCORRECT_CLTV_EXPIRY, data=data)
        if htlc.cltv_expiry - lnutil.MIN_FINAL_CLTV_EXPIRY_ACCEPTED <= local_height \
                or next_cltv_expiry <= local_height:
            raise OnionRoutingFailure(code=OnionFailureCode.EXPIRY_TOO_SOON, data=outgoing_chan_upd_message)
        if max(htlc.cltv_expiry, next_cltv_expiry) > local_height + lnutil.NBLOCK_CLTV_EXPIRY_TOO_FAR_INTO_FUTURE:
            raise OnionRoutingFailure(code=OnionFailureCode.EXPIRY_TOO_FAR, data=b'')
        forwarding_fees = fee_for_edge_msat(
            forwarded_amount_msat=next_amount_msat_htlc,
            fee_base_msat=next_chan.forwarding_fee_base_msat,
            fee_proportional_millionths=next_chan.forwarding_fee_proportional_millionths)
        if htlc.amount_msat - next_amount_msat_htlc < forwarding_fees:
            data = next_amount_msat_htlc.to_bytes(8, byteorder="big") + outgoing_chan_upd_message
            raise OnionRoutingFailure(code=OnionFailureCode.FEE_INSUFFICIENT, data=data)
        self.logger.info(f'forwarding htlc to {next_chan.node_id}')
        next_htlc = UpdateAddHtlc(
            amount_msat=next_amount_msat_htlc,
            payment_hash=htlc.payment_hash,
            cltv_expiry=next_cltv_expiry,
            timestamp=int(time.time()))
        next_htlc = next_chan.add_htlc(next_htlc)
        next_peer = self.lnworker.peers[next_chan.node_id]
        try:
            next_peer.send_message(
                "update_add_htlc",
                channel_id=next_chan.channel_id,
                id=next_htlc.htlc_id,
                cltv_expiry=next_cltv_expiry,
                amount_msat=next_amount_msat_htlc,
                payment_hash=next_htlc.payment_hash,
                onion_routing_packet=processed_onion.next_packet.to_bytes()
            )
        except BaseException as e:
            self.logger.info(f"failed to forward htlc: error sending message. {e}")
            raise OnionRoutingFailure(code=OnionFailureCode.TEMPORARY_CHANNEL_FAILURE, data=outgoing_chan_upd_message)
        return next_chan_scid, next_htlc.htlc_id

    def maybe_forward_trampoline(
            self, *,
            chan: Channel,
            htlc: UpdateAddHtlc,
            trampoline_onion: ProcessedOnionPacket):

        payload = trampoline_onion.hop_data.payload
        payment_hash = htlc.payment_hash
        payment_secret = os.urandom(32)
        try:
            outgoing_node_id = payload["outgoing_node_id"]["outgoing_node_id"]
            amt_to_forward = payload["amt_to_forward"]["amt_to_forward"]
            cltv_from_onion = payload["outgoing_cltv_value"]["outgoing_cltv_value"]
            if "invoice_features" in payload:
                self.logger.info('forward_trampoline: legacy')
                next_trampoline_onion = None
                invoice_features = payload["invoice_features"]["invoice_features"]
                invoice_routing_info = payload["invoice_routing_info"]["invoice_routing_info"]
            else:
                self.logger.info('forward_trampoline: end-to-end')
                invoice_features = LnFeatures.BASIC_MPP_OPT
                next_trampoline_onion = trampoline_onion.next_packet
        except Exception as e:
            self.logger.exception('')
            raise OnionRoutingFailure(code=OnionFailureCode.INVALID_ONION_PAYLOAD, data=b'\x00\x00\x00')

        # these are the fee/cltv paid by the sender
        # pay_to_node will raise if they are not sufficient
        trampoline_cltv_delta = htlc.cltv_expiry - cltv_from_onion
        trampoline_fee = htlc.amount_msat - amt_to_forward

        @log_exceptions
        async def forward_trampoline_payment():
            try:
                await self.lnworker.pay_to_node(
                    node_pubkey=outgoing_node_id,
                    payment_hash=payment_hash,
                    payment_secret=payment_secret,
                    amount_to_pay=amt_to_forward,
                    min_cltv_expiry=cltv_from_onion,
                    r_tags=[],
                    invoice_features=invoice_features,
                    fwd_trampoline_onion=next_trampoline_onion,
                    fwd_trampoline_fee=trampoline_fee,
                    fwd_trampoline_cltv_delta=trampoline_cltv_delta,
                    attempts=1)
            except OnionRoutingFailure as e:
                # FIXME: cannot use payment_hash as key
                self.lnworker.trampoline_forwarding_failures[payment_hash] = e
            except PaymentFailure as e:
                # FIXME: adapt the error code
                error_reason = OnionRoutingFailure(code=OnionFailureCode.UNKNOWN_NEXT_PEER, data=b'')
                self.lnworker.trampoline_forwarding_failures[payment_hash] = error_reason

        asyncio.ensure_future(forward_trampoline_payment())

    def maybe_fulfill_htlc(
            self, *,
            chan: Channel,
            htlc: UpdateAddHtlc,
            processed_onion: ProcessedOnionPacket,
            is_trampoline: bool = False) -> Tuple[Optional[bytes], Optional[OnionPacket]]:

        """As a final recipient of an HTLC, decide if we should fulfill it.
        Return (preimage, trampoline_onion_packet) with at most a single element not None
        """
        def log_fail_reason(reason: str):
            self.logger.info(f"maybe_fulfill_htlc. will FAIL HTLC: chan {chan.short_channel_id}. "
                             f"{reason}. htlc={str(htlc)}. onion_payload={processed_onion.hop_data.payload}")

        try:
            amt_to_forward = processed_onion.hop_data.payload["amt_to_forward"]["amt_to_forward"]
        except:
            log_fail_reason(f"'amt_to_forward' missing from onion")
            raise OnionRoutingFailure(code=OnionFailureCode.INVALID_ONION_PAYLOAD, data=b'\x00\x00\x00')

        # Check that our blockchain tip is sufficiently recent so that we have an approx idea of the height.
        # We should not release the preimage for an HTLC that its sender could already time out as
        # then they might try to force-close and it becomes a race.
        chain = self.network.blockchain()
        if chain.is_tip_stale():
            log_fail_reason(f"our chain tip is stale")
            raise OnionRoutingFailure(code=OnionFailureCode.TEMPORARY_NODE_FAILURE, data=b'')
        local_height = chain.height()
        exc_incorrect_or_unknown_pd = OnionRoutingFailure(
            code=OnionFailureCode.INCORRECT_OR_UNKNOWN_PAYMENT_DETAILS,
            data=amt_to_forward.to_bytes(8, byteorder="big") + local_height.to_bytes(4, byteorder="big"))
        if local_height + MIN_FINAL_CLTV_EXPIRY_ACCEPTED > htlc.cltv_expiry:
            log_fail_reason(f"htlc.cltv_expiry is unreasonably close")
            raise exc_incorrect_or_unknown_pd
        try:
            cltv_from_onion = processed_onion.hop_data.payload["outgoing_cltv_value"]["outgoing_cltv_value"]
        except:
            log_fail_reason(f"'outgoing_cltv_value' missing from onion")
            raise OnionRoutingFailure(code=OnionFailureCode.INVALID_ONION_PAYLOAD, data=b'\x00\x00\x00')

        if not is_trampoline:
            if cltv_from_onion != htlc.cltv_expiry:
                log_fail_reason(f"cltv_from_onion != htlc.cltv_expiry")
                raise OnionRoutingFailure(
                    code=OnionFailureCode.FINAL_INCORRECT_CLTV_EXPIRY,
                    data=htlc.cltv_expiry.to_bytes(4, byteorder="big"))
        try:
            total_msat = processed_onion.hop_data.payload["payment_data"]["total_msat"]
        except:
            total_msat = amt_to_forward # fall back to "amt_to_forward"

        if not is_trampoline and amt_to_forward != htlc.amount_msat:
            log_fail_reason(f"amt_to_forward != htlc.amount_msat")
            raise OnionRoutingFailure(
                code=OnionFailureCode.FINAL_INCORRECT_HTLC_AMOUNT,
                data=htlc.amount_msat.to_bytes(8, byteorder="big"))

        try:
            payment_secret_from_onion = processed_onion.hop_data.payload["payment_data"]["payment_secret"]
        except:
            if total_msat > amt_to_forward:
                # payment_secret is required for MPP
                log_fail_reason(f"'payment_secret' missing from onion")
                raise exc_incorrect_or_unknown_pd
            # TODO fail here if invoice has set PAYMENT_SECRET_REQ
            payment_secret_from_onion = None

        if total_msat > amt_to_forward:
            mpp_status = self.lnworker.check_received_mpp_htlc(payment_secret_from_onion, chan.short_channel_id, htlc, total_msat)
            if mpp_status is None:
                return None, None
            if mpp_status is False:
                log_fail_reason(f"MPP_TIMEOUT")
                raise OnionRoutingFailure(code=OnionFailureCode.MPP_TIMEOUT, data=b'')
            assert mpp_status is True

        # if there is a trampoline_onion, maybe_fulfill_htlc will be called again
        if processed_onion.trampoline_onion_packet:
            # TODO: we should check that all trampoline_onions are the same
            return None, processed_onion.trampoline_onion_packet

        # TODO don't accept payments twice for same invoice
        # TODO check invoice expiry
        info = self.lnworker.get_payment_info(htlc.payment_hash)
        if info is None:
            log_fail_reason(f"no payment_info found for RHASH {htlc.payment_hash.hex()}")
            raise exc_incorrect_or_unknown_pd
        preimage = self.lnworker.get_preimage(htlc.payment_hash)
        if payment_secret_from_onion:
            if payment_secret_from_onion != derive_payment_secret_from_payment_preimage(preimage):
                log_fail_reason(f'incorrect payment secret {payment_secret_from_onion.hex()} != {derive_payment_secret_from_payment_preimage(preimage).hex()}')
                raise exc_incorrect_or_unknown_pd
        invoice_msat = info.amount_msat
        if not (invoice_msat is None or invoice_msat <= total_msat <= 2 * invoice_msat):
            log_fail_reason(f"total_msat={total_msat} too different from invoice_msat={invoice_msat}")
            raise exc_incorrect_or_unknown_pd
        self.logger.info(f"maybe_fulfill_htlc. will FULFILL HTLC: chan {chan.short_channel_id}. htlc={str(htlc)}")
        self.lnworker.set_request_status(htlc.payment_hash, PR_PAID)
        return preimage, None

    def fulfill_htlc(self, chan: Channel, htlc_id: int, preimage: bytes):
        self.logger.info(f"_fulfill_htlc. chan {chan.short_channel_id}. htlc_id {htlc_id}")
        assert chan.can_send_ctx_updates(), f"cannot send updates: {chan.short_channel_id}"
        assert chan.hm.is_htlc_irrevocably_added_yet(htlc_proposer=REMOTE, htlc_id=htlc_id)
        self.received_htlcs_pending_removal.add((chan, htlc_id))
        chan.settle_htlc(preimage, htlc_id)
        self.send_message(
            "update_fulfill_htlc",
            channel_id=chan.channel_id,
            id=htlc_id,
            payment_preimage=preimage)

    def fail_htlc(self, *, chan: Channel, htlc_id: int, error_bytes: bytes):
        self.logger.info(f"fail_htlc. chan {chan.short_channel_id}. htlc_id {htlc_id}.")
        assert chan.can_send_ctx_updates(), f"cannot send updates: {chan.short_channel_id}"
        self.received_htlcs_pending_removal.add((chan, htlc_id))
        chan.fail_htlc(htlc_id)
        self.send_message(
            "update_fail_htlc",
            channel_id=chan.channel_id,
            id=htlc_id,
            len=len(error_bytes),
            reason=error_bytes)

    def fail_malformed_htlc(self, *, chan: Channel, htlc_id: int, reason: OnionRoutingFailure):
        self.logger.info(f"fail_malformed_htlc. chan {chan.short_channel_id}. htlc_id {htlc_id}.")
        assert chan.can_send_ctx_updates(), f"cannot send updates: {chan.short_channel_id}"
        if not (reason.code & OnionFailureCodeMetaFlag.BADONION and len(reason.data) == 32):
            raise Exception(f"unexpected reason when sending 'update_fail_malformed_htlc': {reason!r}")
        self.received_htlcs_pending_removal.add((chan, htlc_id))
        chan.fail_htlc(htlc_id)
        self.send_message(
            "update_fail_malformed_htlc",
            channel_id=chan.channel_id,
            id=htlc_id,
            sha256_of_onion=reason.data,
            failure_code=reason.code)

    def on_revoke_and_ack(self, chan: Channel, payload):
        if chan.peer_state == PeerState.BAD:
            return
        self.logger.info(f'on_revoke_and_ack. chan {chan.short_channel_id}. ctn: {chan.get_oldest_unrevoked_ctn(REMOTE)}')
        rev = RevokeAndAck(payload["per_commitment_secret"], payload["next_per_commitment_point"])
        chan.receive_revocation(rev)
        self.lnworker.save_channel(chan)
        self.maybe_send_commitment(chan)

    def on_update_fee(self, chan: Channel, payload):
        feerate = payload["feerate_per_kw"]
        chan.update_fee(feerate, False)

    async def maybe_update_fee(self, chan: Channel):
        """
        called when our fee estimates change
        """
        if not chan.can_send_ctx_updates():
            return
        feerate_per_kw = self.lnworker.current_feerate_per_kw()
        if not chan.constraints.is_initiator:
            if constants.net is not constants.BitcoinRegtest:
                chan_feerate = chan.get_latest_feerate(LOCAL)
                ratio = chan_feerate / feerate_per_kw
                if ratio < 0.5:
                    # Note that we trust the Electrum server about fee rates
                    # Thus, automated force-closing might not be a good idea
                    # Maybe we should display something in the GUI instead
                    self.logger.warning(
                        f"({chan.get_id_for_log()}) feerate is {chan_feerate} sat/kw, "
                        f"current recommended feerate is {feerate_per_kw} sat/kw, consider force closing!")
            return
        chan_fee = chan.get_next_feerate(REMOTE)
        if feerate_per_kw < chan_fee / 2:
            self.logger.info("FEES HAVE FALLEN")
        elif feerate_per_kw > chan_fee * 2:
            self.logger.info("FEES HAVE RISEN")
        elif chan.get_oldest_unrevoked_ctn(REMOTE) == 0:
            # workaround eclair issue https://github.com/ACINQ/eclair/issues/1730
            self.logger.info("updating fee to bump remote ctn")
            if feerate_per_kw == chan_fee:
                feerate_per_kw += 1
        else:
            return
        self.logger.info(f"(chan: {chan.get_id_for_log()}) current pending feerate {chan_fee}. "
                         f"new feerate {feerate_per_kw}")
        chan.update_fee(feerate_per_kw, True)
        self.send_message(
            "update_fee",
            channel_id=chan.channel_id,
            feerate_per_kw=feerate_per_kw)
        self.maybe_send_commitment(chan)

    @log_exceptions
    async def close_channel(self, chan_id: bytes):
        chan = self.channels[chan_id]
        self.shutdown_received[chan_id] = asyncio.Future()
        await self.send_shutdown(chan)
        payload = await self.shutdown_received[chan_id]
        try:
            txid = await self._shutdown(chan, payload, is_local=True)
            self.logger.info(f'({chan.get_id_for_log()}) Channel closed {txid}')
        except asyncio.TimeoutError:
            txid = chan.unconfirmed_closing_txid
            self.logger.info(f'({chan.get_id_for_log()}) did not send closing_signed, {txid}')
            if txid is None:
                raise Exception('The remote peer did not send their final signature. The channel may not have been be closed')
        return txid

    async def on_shutdown(self, chan: Channel, payload):
        their_scriptpubkey = payload['scriptpubkey']
        their_upfront_scriptpubkey = chan.config[REMOTE].upfront_shutdown_script
        # BOLT-02 check if they use the upfront shutdown script they advertized
        if their_upfront_scriptpubkey:
            if not (their_scriptpubkey == their_upfront_scriptpubkey):
                raise UpfrontShutdownScriptViolation("remote didn't use upfront shutdown script it commited to in channel opening")
        # BOLT-02 restrict the scriptpubkey to some templates:
        if not (match_script_against_template(their_scriptpubkey, transaction.SCRIPTPUBKEY_TEMPLATE_WITNESS_V0)
                or match_script_against_template(their_scriptpubkey, transaction.SCRIPTPUBKEY_TEMPLATE_P2SH)
                or match_script_against_template(their_scriptpubkey, transaction.SCRIPTPUBKEY_TEMPLATE_P2PKH)):
            raise Exception(f'scriptpubkey in received shutdown message does not conform to any template: {their_scriptpubkey.hex()}')
        chan_id = chan.channel_id
        if chan_id in self.shutdown_received:
            self.shutdown_received[chan_id].set_result(payload)
        else:
            chan = self.channels[chan_id]
            await self.send_shutdown(chan)
            txid = await self._shutdown(chan, payload, is_local=False)
            self.logger.info(f'({chan.get_id_for_log()}) Channel closed by remote peer {txid}')

    def can_send_shutdown(self, chan: Channel):
        if chan.get_state() >= ChannelState.OPENING:
            return True
        if chan.constraints.is_initiator and chan.channel_id in self.funding_created_sent:
            return True
        if not chan.constraints.is_initiator and chan.channel_id in self.funding_signed_sent:
            return True
        return False

    async def send_shutdown(self, chan: Channel):
        if not self.can_send_shutdown(chan):
            raise Exception('cannot send shutdown')
        if chan.config[LOCAL].upfront_shutdown_script:
            scriptpubkey = chan.config[LOCAL].upfront_shutdown_script
        else:
            scriptpubkey = bfh(bitcoin.address_to_script(chan.sweep_address))
        assert scriptpubkey
        # wait until no more pending updates (bolt2)
        chan.set_can_send_ctx_updates(False)
        while chan.has_pending_changes(REMOTE):
            await asyncio.sleep(0.1)
        self.send_message('shutdown', channel_id=chan.channel_id, len=len(scriptpubkey), scriptpubkey=scriptpubkey)
        chan.set_state(ChannelState.SHUTDOWN)
        # can fullfill or fail htlcs. cannot add htlcs, because state != OPEN
        chan.set_can_send_ctx_updates(True)

    @log_exceptions
    async def _shutdown(self, chan: Channel, payload, *, is_local: bool):
        # wait until no HTLCs remain in either commitment transaction
        while len(chan.hm.htlcs(LOCAL)) + len(chan.hm.htlcs(REMOTE)) > 0:
            self.logger.info(f'(chan: {chan.short_channel_id}) waiting for htlcs to settle...')
            await asyncio.sleep(1)
        # if no HTLCs remain, we must not send updates
        chan.set_can_send_ctx_updates(False)
        their_scriptpubkey = payload['scriptpubkey']
        if chan.config[LOCAL].upfront_shutdown_script:
            our_scriptpubkey = chan.config[LOCAL].upfront_shutdown_script
        else:
            our_scriptpubkey = bfh(bitcoin.address_to_script(chan.sweep_address))
        assert our_scriptpubkey
        # estimate fee of closing tx
        our_sig, closing_tx = chan.make_closing_tx(our_scriptpubkey, their_scriptpubkey, fee_sat=0)
        fee_rate = self.network.config.fee_per_kb()
        our_fee = fee_rate * closing_tx.estimated_size() // 1000
        # BOLT2: The sending node MUST set fee less than or equal to the base fee of the final ctx
        max_fee = chan.get_latest_fee(LOCAL if is_local else REMOTE)
        our_fee = min(our_fee, max_fee)
        drop_remote = False
        def send_closing_signed():
            our_sig, closing_tx = chan.make_closing_tx(our_scriptpubkey, their_scriptpubkey, fee_sat=our_fee, drop_remote=drop_remote)
            self.send_message('closing_signed', channel_id=chan.channel_id, fee_satoshis=our_fee, signature=our_sig)
        def verify_signature(tx, sig):
            their_pubkey = chan.config[REMOTE].multisig_key.pubkey
            preimage_hex = tx.serialize_preimage(0)
            pre_hash = sha256d(bfh(preimage_hex))
            return ecc.verify_signature(their_pubkey, sig, pre_hash)
        # the funder sends the first 'closing_signed' message
        if chan.constraints.is_initiator:
            send_closing_signed()
        # negotiate fee
        while True:
            # FIXME: the remote SHOULD send closing_signed, but some don't.
            cs_payload = await self.wait_for_message('closing_signed', chan.channel_id)
            their_fee = cs_payload['fee_satoshis']
            if their_fee > max_fee:
                raise Exception(f'the proposed fee exceeds the base fee of the latest commitment transaction {is_local, their_fee, max_fee}')
            their_sig = cs_payload['signature']
            # verify their sig: they might have dropped their output
            our_sig, closing_tx = chan.make_closing_tx(our_scriptpubkey, their_scriptpubkey, fee_sat=their_fee, drop_remote=False)
            if verify_signature(closing_tx, their_sig):
                drop_remote = False
            else:
                our_sig, closing_tx = chan.make_closing_tx(our_scriptpubkey, their_scriptpubkey, fee_sat=their_fee, drop_remote=True)
                if verify_signature(closing_tx, their_sig):
                    drop_remote = True
                else:
                    raise Exception('failed to verify their signature')
            # Agree if difference is lower or equal to one (see below)
            if abs(our_fee - their_fee) < 2:
                our_fee = their_fee
                break
            # this will be "strictly between" (as in BOLT2) previous values because of the above
            our_fee = (our_fee + their_fee) // 2
            # another round
            send_closing_signed()
        # the non-funder replies
        if not chan.constraints.is_initiator:
            send_closing_signed()
        # add signatures
        closing_tx.add_signature_to_txin(
            txin_idx=0,
            signing_pubkey=chan.config[LOCAL].multisig_key.pubkey.hex(),
            sig=bh2u(der_sig_from_sig_string(our_sig) + b'\x01'))
        closing_tx.add_signature_to_txin(
            txin_idx=0,
            signing_pubkey=chan.config[REMOTE].multisig_key.pubkey.hex(),
            sig=bh2u(der_sig_from_sig_string(their_sig) + b'\x01'))
        # save local transaction and set state
        try:
            self.lnworker.wallet.add_transaction(closing_tx)
        except UnrelatedTransactionException:
            pass  # this can happen if (~all the balance goes to REMOTE)
        chan.set_state(ChannelState.CLOSING)
        # broadcast
        await self.network.try_broadcasting(closing_tx, 'closing')
        return closing_tx.txid()

    async def htlc_switch(self):
        await self.initialized
        while True:
            self._htlc_switch_iterdone_event.set()
            self._htlc_switch_iterdone_event.clear()
            await asyncio.sleep(0.1)  # TODO maybe make this partly event-driven
            self._htlc_switch_iterstart_event.set()
            self._htlc_switch_iterstart_event.clear()
            self.ping_if_required()
            self._maybe_cleanup_received_htlcs_pending_removal()
            for chan_id, chan in self.channels.items():
                if not chan.can_send_ctx_updates():
                    continue
                self.maybe_send_commitment(chan)
                done = set()
                unfulfilled = chan.hm.log.get('unfulfilled_htlcs', {})
                for htlc_id, (local_ctn, remote_ctn, onion_packet_hex, forwarding_info) in unfulfilled.items():
                    if not chan.hm.is_htlc_irrevocably_added_yet(htlc_proposer=REMOTE, htlc_id=htlc_id):
                        continue
                    htlc = chan.hm.get_htlc_by_id(REMOTE, htlc_id)
                    error_reason = None  # type: Optional[OnionRoutingFailure]
                    error_bytes = None  # type: Optional[bytes]
                    preimage = None
                    fw_info = None
                    onion_packet_bytes = bytes.fromhex(onion_packet_hex)
                    onion_packet = None
                    try:
                        onion_packet = OnionPacket.from_bytes(onion_packet_bytes)
                    except OnionRoutingFailure as e:
                        error_reason = e
                    else:
                        try:
                            preimage, fw_info, error_bytes = self.process_unfulfilled_htlc(
                                chan=chan,
                                htlc=htlc,
                                forwarding_info=forwarding_info,
                                onion_packet_bytes=onion_packet_bytes,
                                onion_packet=onion_packet)
                        except OnionRoutingFailure as e:
                            error_bytes = construct_onion_error(e, onion_packet, our_onion_private_key=self.privkey)
                    if fw_info:
                        unfulfilled[htlc_id] = local_ctn, remote_ctn, onion_packet_hex, fw_info
                    elif preimage or error_reason or error_bytes:
                        if preimage:
                            if not self.lnworker.enable_htlc_settle:
                                continue
                            self.fulfill_htlc(chan, htlc.htlc_id, preimage)
                        elif error_bytes:
                            self.fail_htlc(
                                chan=chan,
                                htlc_id=htlc.htlc_id,
                                error_bytes=error_bytes)
                        else:
                            self.fail_malformed_htlc(
                                chan=chan,
                                htlc_id=htlc.htlc_id,
                                reason=error_reason)
                        done.add(htlc_id)
                # cleanup
                for htlc_id in done:
                    unfulfilled.pop(htlc_id)

    def _maybe_cleanup_received_htlcs_pending_removal(self) -> None:
        done = set()
        for chan, htlc_id in self.received_htlcs_pending_removal:
            if chan.hm.is_htlc_irrevocably_removed_yet(htlc_proposer=REMOTE, htlc_id=htlc_id):
                done.add((chan, htlc_id))
        if done:
            for key in done:
                self.received_htlcs_pending_removal.remove(key)
            self.received_htlc_removed_event.set()
            self.received_htlc_removed_event.clear()

    async def wait_one_htlc_switch_iteration(self) -> None:
        """Waits until the HTLC switch does a full iteration or the peer disconnects,
        whichever happens first.
        """
        async def htlc_switch_iteration():
            await self._htlc_switch_iterstart_event.wait()
            await self._htlc_switch_iterdone_event.wait()

        async with TaskGroup(wait=any) as group:
            await group.spawn(htlc_switch_iteration())
            await group.spawn(self.got_disconnected.wait())

    def process_unfulfilled_htlc(
            self, *,
            chan: Channel,
            htlc: UpdateAddHtlc,
            forwarding_info: Tuple[str, int],
            onion_packet_bytes: bytes,
            onion_packet: OnionPacket) -> Tuple[Optional[bytes], Union[bool, None, Tuple[str, int]], Optional[bytes]]:
        """
        return (preimage, fw_info, error_bytes) with at most a single element that is not None
        raise an OnionRoutingFailure if we need to fail the htlc
        """
        payment_hash = htlc.payment_hash
        processed_onion = self.process_onion_packet(
            onion_packet,
            payment_hash=payment_hash,
            onion_packet_bytes=onion_packet_bytes)
        if processed_onion.are_we_final:
            # either we are final recipient; or if trampoline, see cases below
            preimage, trampoline_onion_packet = self.maybe_fulfill_htlc(
                chan=chan,
                htlc=htlc,
                processed_onion=processed_onion)
            if trampoline_onion_packet:
                # trampoline- recipient or forwarding
                if not forwarding_info:
                    trampoline_onion = self.process_onion_packet(
                        trampoline_onion_packet,
                        payment_hash=htlc.payment_hash,
                        onion_packet_bytes=onion_packet_bytes,
                        is_trampoline=True)
                    if trampoline_onion.are_we_final:
                        # trampoline- we are final recipient of HTLC
                        preimage, _ = self.maybe_fulfill_htlc(
                            chan=chan,
                            htlc=htlc,
                            processed_onion=trampoline_onion,
                            is_trampoline=True)
                    else:
                        # trampoline- HTLC we are supposed to forward, but haven't forwarded yet
                        if not self.lnworker.enable_htlc_forwarding:
                            return None, None, None
                        self.maybe_forward_trampoline(
                            chan=chan,
                            htlc=htlc,
                            trampoline_onion=trampoline_onion)
                        # return True so that this code gets executed only once
                        return None, True, None
                else:
                    # trampoline- HTLC we are supposed to forward, and have already forwarded
                    preimage = self.lnworker.get_preimage(payment_hash)
                    error_reason = self.lnworker.trampoline_forwarding_failures.pop(payment_hash, None)
                    if error_reason:
                        self.logger.info(f'trampoline forwarding failure: {error_reason.code_name()}')
                        raise error_reason

        elif not forwarding_info:
            # HTLC we are supposed to forward, but haven't forwarded yet
            if not self.lnworker.enable_htlc_forwarding:
                return None, None, None
            next_chan_id, next_htlc_id = self.maybe_forward_htlc(
                htlc=htlc,
                processed_onion=processed_onion)
            fw_info = (next_chan_id.hex(), next_htlc_id)
            return None, fw_info, None
        else:
            # HTLC we are supposed to forward, and have already forwarded
            preimage = self.lnworker.get_preimage(payment_hash)
            next_chan_id_hex, htlc_id = forwarding_info
            next_chan = self.lnworker.get_channel_by_short_id(bytes.fromhex(next_chan_id_hex))
            if next_chan:
                error_bytes, error_reason = next_chan.pop_fail_htlc_reason(htlc_id)
                if error_bytes:
                    return None, None, error_bytes
                if error_reason:
                    raise error_reason
        if preimage:
            return preimage, None, None
        return None, None, None

    def process_onion_packet(
            self,
            onion_packet: OnionPacket, *,
            payment_hash: bytes,
            onion_packet_bytes: bytes,
            is_trampoline: bool = False) -> ProcessedOnionPacket:

        failure_data = sha256(onion_packet_bytes)
        try:
            processed_onion = process_onion_packet(
                onion_packet,
                associated_data=payment_hash,
                our_onion_private_key=self.privkey,
                is_trampoline=is_trampoline)
        except UnsupportedOnionPacketVersion:
            raise OnionRoutingFailure(code=OnionFailureCode.INVALID_ONION_VERSION, data=failure_data)
        except InvalidOnionPubkey:
            raise OnionRoutingFailure(code=OnionFailureCode.INVALID_ONION_KEY, data=failure_data)
        except InvalidOnionMac:
            raise OnionRoutingFailure(code=OnionFailureCode.INVALID_ONION_HMAC, data=failure_data)
        except Exception as e:
            self.logger.info(f"error processing onion packet: {e!r}")
            raise OnionRoutingFailure(code=OnionFailureCode.INVALID_ONION_VERSION, data=failure_data)
        if self.network.config.get('test_fail_malformed_htlc'):
            raise OnionRoutingFailure(code=OnionFailureCode.INVALID_ONION_VERSION, data=failure_data)
        if self.network.config.get('test_fail_htlcs_with_temp_node_failure'):
            raise OnionRoutingFailure(code=OnionFailureCode.TEMPORARY_NODE_FAILURE, data=b'')
        return processed_onion<|MERGE_RESOLUTION|>--- conflicted
+++ resolved
@@ -577,11 +577,6 @@
         return wrapper
 
     @log_exceptions
-<<<<<<< HEAD
-    async def channel_establishment_flow(self, password: Optional[str], funding_tx: 'PartialTransaction', funding_sat: int,
-                                         push_msat: int, temp_channel_id: bytes) -> Channel:
-        await asyncio.wait_for(self.initialized.wait(), LN_P2P_NETWORK_TIMEOUT)
-=======
     @temporarily_reserve_funding_tx_change_address
     async def channel_establishment_flow(
             self, *,
@@ -616,7 +611,6 @@
         if funding_sat < lnutil.MIN_FUNDING_SAT:
             raise Exception(f"funding_sat too low: {funding_sat} < {lnutil.MIN_FUNDING_SAT}")
 
->>>>>>> 7ffb2c3c
         feerate = self.lnworker.current_feerate_per_kw()
         local_config = self.make_local_config(funding_sat, push_msat, LOCAL)
 
