#!/usr/bin/env python
#
# Electrum - lightweight Bitcoin client
# Copyright (C) 2012 thomasv@gitorious
#
# Permission is hereby granted, free of charge, to any person
# obtaining a copy of this software and associated documentation files
# (the "Software"), to deal in the Software without restriction,
# including without limitation the rights to use, copy, modify, merge,
# publish, distribute, sublicense, and/or sell copies of the Software,
# and to permit persons to whom the Software is furnished to do so,
# subject to the following conditions:
#
# The above copyright notice and this permission notice shall be
# included in all copies or substantial portions of the Software.
#
# THE SOFTWARE IS PROVIDED "AS IS", WITHOUT WARRANTY OF ANY KIND,
# EXPRESS OR IMPLIED, INCLUDING BUT NOT LIMITED TO THE WARRANTIES OF
# MERCHANTABILITY, FITNESS FOR A PARTICULAR PURPOSE AND
# NONINFRINGEMENT. IN NO EVENT SHALL THE AUTHORS OR COPYRIGHT HOLDERS
# BE LIABLE FOR ANY CLAIM, DAMAGES OR OTHER LIABILITY, WHETHER IN AN
# ACTION OF CONTRACT, TORT OR OTHERWISE, ARISING FROM, OUT OF OR IN
# CONNECTION WITH THE SOFTWARE OR THE USE OR OTHER DEALINGS IN THE
# SOFTWARE.
import sys
import time
import threading
import os
import traceback
import json
import shutil
import weakref
import csv
from decimal import Decimal
import base64
from functools import partial
import queue
import asyncio
from typing import Optional, TYPE_CHECKING, Sequence, List, Union, Dict, Set
import concurrent.futures

from PyQt5.QtGui import QPixmap, QKeySequence, QIcon, QCursor, QFont
from PyQt5.QtCore import Qt, QRect, QStringListModel, QSize, pyqtSignal, QPoint
from PyQt5.QtCore import QTimer
from PyQt5.QtWidgets import (QMessageBox, QComboBox, QSystemTrayIcon, QTabWidget,
                             QMenuBar, QFileDialog, QCheckBox, QLabel,
                             QVBoxLayout, QGridLayout, QLineEdit,
                             QHBoxLayout, QPushButton, QScrollArea, QTextEdit,
                             QShortcut, QMainWindow, QCompleter, QInputDialog,
                             QWidget, QSizePolicy, QStatusBar, QToolTip, QDialog,
                             QMenu, QAction, QStackedWidget, QToolButton)

import electrum
from electrum.gui import messages
from electrum import (keystore, ecc, constants, util, bitcoin, commands,
                      paymentrequest, lnutil)
from electrum.bitcoin import COIN, is_address
from electrum.plugin import run_hook, BasePlugin
from electrum.i18n import _
from electrum.util import (format_time,
                           UserCancelled, profiler,
                           bh2u, bfh, InvalidPassword,
                           UserFacingException,
                           get_new_wallet_name, send_exception_to_crash_reporter,
                           InvalidBitcoinURI, maybe_extract_bolt11_invoice, NotEnoughFunds,
                           NoDynamicFeeEstimates,
                           AddTransactionException, BITCOIN_BIP21_URI_SCHEME,
                           InvoiceError, parse_max_spend)
from electrum.invoices import PR_DEFAULT_EXPIRATION_WHEN_CREATING, Invoice
from electrum.invoices import PR_PAID, PR_UNPAID, PR_FAILED, pr_expiration_values, Invoice
from electrum.transaction import (Transaction, PartialTxInput,
                                  PartialTransaction, PartialTxOutput)
from electrum.wallet import (Multisig_Wallet, CannotBumpFee, Abstract_Wallet,
                             sweep_preparations, InternalAddressCorruption,
                             CannotDoubleSpendTx, CannotCPFP)
from electrum.version import ELECTRUM_VERSION
from electrum.network import (Network, TxBroadcastError, BestEffortRequestFailed,
                              UntrustedServerReturnedError, NetworkException)
from electrum.exchange_rate import FxThread
from electrum.simple_config import SimpleConfig
from electrum.logging import Logger
from electrum.lnutil import ln_dummy_address, extract_nodeid, ConnStringFormatError
from electrum.lnaddr import lndecode, LnInvoiceException

from .exception_window import Exception_Hook
from .amountedit import AmountEdit, BTCAmountEdit, FreezableLineEdit, FeerateEdit, SizedFreezableLineEdit
from .qrcodewidget import QRCodeWidget, QRDialog
from .qrtextedit import ShowQRTextEdit, ScanQRTextEdit, ScanShowQRTextEdit
from .transaction_dialog import show_transaction
from .fee_slider import FeeSlider, FeeComboBox
from .util import (read_QIcon, ColorScheme, text_dialog, icon_path, WaitingDialog,
                   WindowModalDialog, ChoicesLayout, HelpLabel, Buttons,
                   OkButton, InfoButton, WWLabel, TaskThread, CancelButton,
                   CloseButton, HelpButton, MessageBoxMixin, EnterButton,
                   import_meta_gui, export_meta_gui,
                   filename_field, address_field, char_width_in_lineedit, webopen,
                   TRANSACTION_FILE_EXTENSION_FILTER_ANY, MONOSPACE_FONT,
                   getOpenFileName, getSaveFileName, BlockingWaitingDialog)
from .util import ButtonsTextEdit, ButtonsLineEdit
from .installwizard import WIF_HELP_TEXT
from .history_list import HistoryList, HistoryModel
from .update_checker import UpdateCheck, UpdateCheckThread
from .channels_list import ChannelsList
from .confirm_tx_dialog import ConfirmTxDialog
from .transaction_dialog import PreviewTxDialog
from .rbf_dialog import BumpFeeDialog, DSCancelDialog
from .qrreader import scan_qrcode
from .swap_dialog import SwapDialog
from .balance_dialog import BalanceToolButton, COLOR_FROZEN, COLOR_UNMATURED, COLOR_UNCONFIRMED, COLOR_CONFIRMED, COLOR_LIGHTNING, COLOR_FROZEN_LIGHTNING

if TYPE_CHECKING:
    from . import ElectrumGui


LN_NUM_PAYMENT_ATTEMPTS = 10


class StatusBarButton(QToolButton):
    # note: this class has a custom stylesheet applied in stylesheet_patcher.py
    def __init__(self, icon, tooltip, func):
        QToolButton.__init__(self)
        self.setText('')
        self.setIcon(icon)
        self.setToolTip(tooltip)
        self.setToolButtonStyle(Qt.ToolButtonTextBesideIcon)
        self.setAutoRaise(True)
        self.setMaximumWidth(25)
        self.clicked.connect(self.onPress)
        self.func = func
        self.setIconSize(QSize(25,25))
        self.setCursor(QCursor(Qt.PointingHandCursor))

    def onPress(self, checked=False):
        '''Drops the unwanted PyQt5 "checked" argument'''
        self.func()

    def keyPressEvent(self, e):
        if e.key() in [Qt.Key_Return, Qt.Key_Enter]:
            self.func()


def protected(func):
    '''Password request wrapper.  The password is passed to the function
        as the 'password' named argument.  "None" indicates either an
        unencrypted wallet, or the user cancelled the password request.
        An empty input is passed as the empty string.'''
    def request_password(self, *args, **kwargs):
        parent = self.top_level_window()
        password = None
        while self.wallet.has_keystore_encryption():
            password = self.password_dialog(parent=parent)
            if password is None:
                # User cancelled password input
                return
            try:
                self.wallet.check_password(password)
                break
            except Exception as e:
                self.show_error(str(e), parent=parent)
                continue

        kwargs['password'] = password
        return func(self, *args, **kwargs)
    return request_password


class ElectrumWindow(QMainWindow, MessageBoxMixin, Logger):

    payment_request_ok_signal = pyqtSignal()
    payment_request_error_signal = pyqtSignal()
    network_signal = pyqtSignal(str, object)
    #ln_payment_attempt_signal = pyqtSignal(str)
    computing_privkeys_signal = pyqtSignal()
    show_privkeys_signal = pyqtSignal()
    show_error_signal = pyqtSignal(str)

    payment_request: Optional[paymentrequest.PaymentRequest]

    def __init__(self, gui_object: 'ElectrumGui', wallet: Abstract_Wallet):
        QMainWindow.__init__(self)

        self.gui_object = gui_object
        self.config = config = gui_object.config  # type: SimpleConfig
        self.gui_thread = gui_object.gui_thread
        assert wallet, "no wallet"
        self.wallet = wallet
        if wallet.has_lightning():
            self.wallet.config.set_key('show_channels_tab', True)

        Exception_Hook.maybe_setup(config=self.config, wallet=self.wallet)

        self.network = gui_object.daemon.network  # type: Network
        self.fx = gui_object.daemon.fx  # type: FxThread
        self.contacts = wallet.contacts
        self.tray = gui_object.tray
        self.app = gui_object.app
        self._cleaned_up = False
        self.payment_request = None  # type: Optional[paymentrequest.PaymentRequest]
        self.payto_URI = None
        self.checking_accounts = False
        self.qr_window = None
        self.pluginsdialog = None
        self.showing_cert_mismatch_error = False
        self.tl_windows = []
        self.pending_invoice = None
        self.current_request = None # request shown in the receive tab
        Logger.__init__(self)

        self._coroutines_scheduled = set()  # type: Set[concurrent.futures.Future]
        self.thread = TaskThread(self, self.on_error)

        self.tx_notification_queue = queue.Queue()
        self.tx_notification_last_time = 0

        self.create_status_bar()
        self.need_update = threading.Event()

        self.completions = QStringListModel()

        coincontrol_sb = self.create_coincontrol_statusbar()

        self.tabs = tabs = QTabWidget(self)
        self.send_tab = self.create_send_tab()
        self.receive_tab = self.create_receive_tab()
        self.addresses_tab = self.create_addresses_tab()
        self.utxo_tab = self.create_utxo_tab()
        self.console_tab = self.create_console_tab()
        self.contacts_tab = self.create_contacts_tab()
        self.channels_tab = self.create_channels_tab()
        tabs.addTab(self.create_history_tab(), read_QIcon("tab_history.png"), _('History'))
        tabs.addTab(self.send_tab, read_QIcon("tab_send.png"), _('Send'))
        tabs.addTab(self.receive_tab, read_QIcon("tab_receive.png"), _('Receive'))

        def add_optional_tab(tabs, tab, icon, description, name):
            tab.tab_icon = icon
            tab.tab_description = description
            tab.tab_pos = len(tabs)
            tab.tab_name = name
            if self.config.get('show_{}_tab'.format(name), False):
                tabs.addTab(tab, icon, description.replace("&", ""))

        add_optional_tab(tabs, self.addresses_tab, read_QIcon("tab_addresses.png"), _("&Addresses"), "addresses")
        add_optional_tab(tabs, self.channels_tab, read_QIcon("lightning.png"), _("Channels"), "channels")
        add_optional_tab(tabs, self.utxo_tab, read_QIcon("tab_coins.png"), _("Co&ins"), "utxo")
        add_optional_tab(tabs, self.contacts_tab, read_QIcon("tab_contacts.png"), _("Con&tacts"), "contacts")
        add_optional_tab(tabs, self.console_tab, read_QIcon("tab_console.png"), _("Con&sole"), "console")

        tabs.setSizePolicy(QSizePolicy.Expanding, QSizePolicy.Expanding)

        central_widget = QScrollArea()
        vbox = QVBoxLayout(central_widget)
        vbox.setContentsMargins(0, 0, 0, 0)
        vbox.addWidget(tabs)
        vbox.addWidget(coincontrol_sb)

        self.setCentralWidget(central_widget)

        self.setMinimumWidth(640)
        self.setMinimumHeight(400)
        if self.config.get("is_maximized"):
            self.showMaximized()

        self.setWindowIcon(read_QIcon("electrum.png"))
        self.init_menubar()

        wrtabs = weakref.proxy(tabs)
        QShortcut(QKeySequence("Ctrl+W"), self, self.close)
        QShortcut(QKeySequence("Ctrl+Q"), self, self.close)
        QShortcut(QKeySequence("Ctrl+R"), self, self.update_wallet)
        QShortcut(QKeySequence("F5"), self, self.update_wallet)
        QShortcut(QKeySequence("Ctrl+PgUp"), self, lambda: wrtabs.setCurrentIndex((wrtabs.currentIndex() - 1)%wrtabs.count()))
        QShortcut(QKeySequence("Ctrl+PgDown"), self, lambda: wrtabs.setCurrentIndex((wrtabs.currentIndex() + 1)%wrtabs.count()))

        for i in range(wrtabs.count()):
            QShortcut(QKeySequence("Alt+" + str(i + 1)), self, lambda i=i: wrtabs.setCurrentIndex(i))

        self.app.refresh_tabs_signal.connect(self.refresh_tabs)
        self.app.refresh_amount_edits_signal.connect(self.refresh_amount_edits)
        self.app.update_status_signal.connect(self.update_status)
        self.app.update_fiat_signal.connect(self.update_fiat)

        self.payment_request_ok_signal.connect(self.payment_request_ok)
        self.payment_request_error_signal.connect(self.payment_request_error)
        self.show_error_signal.connect(self.show_error)
        self.history_list.setFocus(True)

        # network callbacks
        if self.network:
            self.network_signal.connect(self.on_network_qt)
            interests = ['wallet_updated', 'network_updated', 'blockchain_updated',
                         'new_transaction', 'status',
                         'banner', 'verified', 'fee', 'fee_histogram', 'on_quotes',
                         'on_history', 'channel', 'channels_updated',
                         'payment_failed', 'payment_succeeded',
                         'invoice_status', 'request_status', 'ln_gossip_sync_progress',
                         'cert_mismatch', 'gossip_db_loaded']
            # To avoid leaking references to "self" that prevent the
            # window from being GC-ed when closed, callbacks should be
            # methods of this class only, and specifically not be
            # partials, lambdas or methods of subobjects.  Hence...
            util.register_callback(self.on_network, interests)
            # set initial message
            self.console.showMessage(self.network.banner)

        # update fee slider in case we missed the callback
        #self.fee_slider.update()
        self.load_wallet(wallet)
        gui_object.timer.timeout.connect(self.timer_actions)
        self.contacts.fetch_openalias(self.config)

        # If the option hasn't been set yet
        if config.get('check_updates') is None:
            choice = self.question(title="Electrum - " + _("Enable update check"),
                                   msg=_("For security reasons we advise that you always use the latest version of Electrum.") + " " +
                                       _("Would you like to be notified when there is a newer version of Electrum available?"))
            config.set_key('check_updates', bool(choice), save=True)

        self._update_check_thread = None
        if config.get('check_updates', False):
            # The references to both the thread and the window need to be stored somewhere
            # to prevent GC from getting in our way.
            def on_version_received(v):
                if UpdateCheck.is_newer(v):
                    self.update_check_button.setText(_("Update to Electrum {} is available").format(v))
                    self.update_check_button.clicked.connect(lambda: self.show_update_check(v))
                    self.update_check_button.show()
            self._update_check_thread = UpdateCheckThread()
            self._update_check_thread.checked.connect(on_version_received)
            self._update_check_thread.start()

    def run_coroutine_from_thread(self, coro, on_result=None):
        if self._cleaned_up:
            self.logger.warning(f"stopping or already stopped but run_coroutine_from_thread was called.")
            return
        async def wrapper():
            try:
                res = await coro
            except Exception as e:
                self.logger.exception("exception in coro scheduled via window.wallet")
                self.show_error_signal.emit(repr(e))
            else:
                if on_result:
                    on_result(res)
            finally:
                self._coroutines_scheduled.discard(fut)

        fut = asyncio.run_coroutine_threadsafe(wrapper(), self.network.asyncio_loop)
        self._coroutines_scheduled.add(fut)

    def on_fx_history(self):
        self.history_model.refresh('fx_history')
        self.address_list.refresh_all()

    def on_fx_quotes(self):
        self.update_status()
        # Refresh edits with the new rate
        edit = self.fiat_send_e if self.fiat_send_e.is_last_edited else self.amount_e
        edit.textEdited.emit(edit.text())
        edit = self.fiat_receive_e if self.fiat_receive_e.is_last_edited else self.receive_amount_e
        edit.textEdited.emit(edit.text())
        # History tab needs updating if it used spot
        if self.fx.history_used_spot:
            self.history_model.refresh('fx_quotes')
        self.address_list.refresh_all()

    def toggle_tab(self, tab):
        show = not self.config.get('show_{}_tab'.format(tab.tab_name), False)
        self.config.set_key('show_{}_tab'.format(tab.tab_name), show)
        item_text = (_("Hide {}") if show else _("Show {}")).format(tab.tab_description)
        tab.menu_action.setText(item_text)
        if show:
            # Find out where to place the tab
            index = len(self.tabs)
            for i in range(len(self.tabs)):
                try:
                    if tab.tab_pos < self.tabs.widget(i).tab_pos:
                        index = i
                        break
                except AttributeError:
                    pass
            self.tabs.insertTab(index, tab, tab.tab_icon, tab.tab_description.replace("&", ""))
        else:
            i = self.tabs.indexOf(tab)
            self.tabs.removeTab(i)

    def push_top_level_window(self, window):
        '''Used for e.g. tx dialog box to ensure new dialogs are appropriately
        parented.  This used to be done by explicitly providing the parent
        window, but that isn't something hardware wallet prompts know.'''
        self.tl_windows.append(window)

    def pop_top_level_window(self, window):
        self.tl_windows.remove(window)

    def top_level_window(self, test_func=None):
        '''Do the right thing in the presence of tx dialog windows'''
        override = self.tl_windows[-1] if self.tl_windows else None
        if override and test_func and not test_func(override):
            override = None  # only override if ok for test_func
        return self.top_level_window_recurse(override, test_func)

    def diagnostic_name(self):
        #return '{}:{}'.format(self.__class__.__name__, self.wallet.diagnostic_name())
        return self.wallet.diagnostic_name()

    def is_hidden(self):
        return self.isMinimized() or self.isHidden()

    def show_or_hide(self):
        if self.is_hidden():
            self.bring_to_top()
        else:
            self.hide()

    def bring_to_top(self):
        self.show()
        self.raise_()

    def on_error(self, exc_info):
        e = exc_info[1]
        if isinstance(e, (UserCancelled, concurrent.futures.CancelledError)):
            pass
        elif isinstance(e, UserFacingException):
            self.show_error(str(e))
        else:
            # TODO would be nice if we just sent these to the crash reporter...
            #      anything we don't want to send there, we should explicitly catch
            # send_exception_to_crash_reporter(e)
            try:
                self.logger.error("on_error", exc_info=exc_info)
            except OSError:
                pass  # see #4418
            self.show_error(repr(e))

    def on_network(self, event, *args):
        # Handle in GUI thread
        self.network_signal.emit(event, args)

    def on_network_qt(self, event, args=None):
        # Handle a network message in the GUI thread
        # note: all windows get events from all wallets!
        if event == 'wallet_updated':
            wallet = args[0]
            if wallet == self.wallet:
                self.need_update.set()
        elif event == 'network_updated':
            self.gui_object.network_updated_signal_obj.network_updated_signal \
                .emit(event, args)
            self.network_signal.emit('status', None)
        elif event == 'blockchain_updated':
            # to update number of confirmations in history
            self.refresh_tabs()
        elif event == 'new_transaction':
            wallet, tx = args
            if wallet == self.wallet:
                self.tx_notification_queue.put(tx)
        elif event == 'on_quotes':
            self.on_fx_quotes()
        elif event == 'on_history':
            self.on_fx_history()
        elif event == 'gossip_db_loaded':
            self.channels_list.gossip_db_loaded.emit(*args)
        elif event == 'channels_updated':
            wallet = args[0]
            if wallet == self.wallet:
                self.channels_list.update_rows.emit(*args)
        elif event == 'channel':
            wallet = args[0]
            if wallet == self.wallet:
                self.channels_list.update_single_row.emit(*args)
                self.update_status()
        elif event == 'request_status':
            self.on_request_status(*args)
        elif event == 'invoice_status':
            self.on_invoice_status(*args)
        elif event == 'payment_succeeded':
            # sent by lnworker, redundant with invoice_status
            wallet = args[0]
            if wallet == self.wallet:
                self.on_payment_succeeded(*args)
        elif event == 'payment_failed':
            wallet = args[0]
            if wallet == self.wallet:
                self.on_payment_failed(*args)
        elif event == 'status':
            self.update_status()
        elif event == 'banner':
            self.console.showMessage(args[0])
        elif event == 'verified':
            wallet, tx_hash, tx_mined_status = args
            if wallet == self.wallet:
                self.history_model.update_tx_mined_status(tx_hash, tx_mined_status)
        elif event == 'fee':
            pass
        elif event == 'fee_histogram':
            self.history_model.on_fee_histogram()
        elif event == 'ln_gossip_sync_progress':
            self.update_lightning_icon()
        elif event == 'cert_mismatch':
            self.show_cert_mismatch_error()
        else:
            self.logger.info(f"unexpected network event: {event} {args}")

    def close_wallet(self):
        if self.wallet:
            self.logger.info(f'close_wallet {self.wallet.storage.path}')
        run_hook('close_wallet', self.wallet)

    @profiler
    def load_wallet(self, wallet: Abstract_Wallet):
        self.update_recently_visited(wallet.storage.path)
        if wallet.has_lightning():
            util.trigger_callback('channels_updated', wallet)
        self.need_update.set()
        # Once GUI has been initialized check if we want to announce something since the callback has been called before the GUI was initialized
        # update menus
        self.seed_menu.setEnabled(self.wallet.has_seed())
        self.update_lock_icon()
        self.update_buttons_on_seed()
        self.update_console()
        self.clear_receive_tab()
        self.request_list.update()
        self.channels_list.update()
        self.tabs.show()
        self.init_geometry()
        if self.config.get('hide_gui') and self.gui_object.tray.isVisible():
            self.hide()
        else:
            self.show()
        self.watching_only_changed()
        run_hook('load_wallet', wallet, self)
        try:
            wallet.try_detecting_internal_addresses_corruption()
        except InternalAddressCorruption as e:
            self.show_error(str(e))
            send_exception_to_crash_reporter(e)

    def init_geometry(self):
        winpos = self.wallet.db.get("winpos-qt")
        try:
            screen = self.app.desktop().screenGeometry()
            assert screen.contains(QRect(*winpos))
            self.setGeometry(*winpos)
        except:
            self.logger.info("using default geometry")
            self.setGeometry(100, 100, 840, 400)

    @classmethod
    def get_app_name_and_version_str(cls) -> str:
        name = "Electrum"
        if constants.net.TESTNET:
            name += " " + constants.net.NET_NAME.capitalize()
        return f"{name} {ELECTRUM_VERSION}"

    def watching_only_changed(self):
        name_and_version = self.get_app_name_and_version_str()
        title = f"{name_and_version}  -  {self.wallet.basename()}"
        extra = [self.wallet.db.get('wallet_type', '?')]
        if self.wallet.is_watching_only():
            extra.append(_('watching only'))
        title += '  [%s]'% ', '.join(extra)
        self.setWindowTitle(title)
        self.password_menu.setEnabled(self.wallet.may_have_password())
        self.import_privkey_menu.setVisible(self.wallet.can_import_privkey())
        self.import_address_menu.setVisible(self.wallet.can_import_address())
        self.export_menu.setEnabled(self.wallet.can_export())

    def warn_if_watching_only(self):
        if self.wallet.is_watching_only():
            msg = ' '.join([
                _("This wallet is watching-only."),
                _("This means you will not be able to spend Bitcoins with it."),
                _("Make sure you own the seed phrase or the private keys, before you request Bitcoins to be sent to this wallet.")
            ])
            self.show_warning(msg, title=_('Watch-only wallet'))

    def warn_if_testnet(self):
        if not constants.net.TESTNET:
            return
        # user might have opted out already
        if self.config.get('dont_show_testnet_warning', False):
            return
        # only show once per process lifecycle
        if getattr(self.gui_object, '_warned_testnet', False):
            return
        self.gui_object._warned_testnet = True
        msg = ''.join([
            _("You are in testnet mode."), ' ',
            _("Testnet coins are worthless."), '\n',
            _("Testnet is separate from the main Bitcoin network. It is used for testing.")
        ])
        cb = QCheckBox(_("Don't show this again."))
        cb_checked = False
        def on_cb(x):
            nonlocal cb_checked
            cb_checked = x == Qt.Checked
        cb.stateChanged.connect(on_cb)
        self.show_warning(msg, title=_('Testnet'), checkbox=cb)
        if cb_checked:
            self.config.set_key('dont_show_testnet_warning', True)

    def open_wallet(self):
        try:
            wallet_folder = self.get_wallet_folder()
        except FileNotFoundError as e:
            self.show_error(str(e))
            return
        filename, __ = QFileDialog.getOpenFileName(self, "Select your wallet file", wallet_folder)
        if not filename:
            return
        self.gui_object.new_window(filename)

    def select_backup_dir(self, b):
        name = self.config.get('backup_dir', '')
        dirname = QFileDialog.getExistingDirectory(self, "Select your wallet backup directory", name)
        if dirname:
            self.config.set_key('backup_dir', dirname)
            self.backup_dir_e.setText(dirname)

    def backup_wallet(self):
        d = WindowModalDialog(self, _("File Backup"))
        vbox = QVBoxLayout(d)
        grid = QGridLayout()
        backup_help = ""
        backup_dir = self.config.get('backup_dir')
        backup_dir_label = HelpLabel(_('Backup directory') + ':', backup_help)
        msg = _('Please select a backup directory')
        if self.wallet.has_lightning() and self.wallet.lnworker.channels:
            msg += '\n\n' + ' '.join([
                _("Note that lightning channels will be converted to channel backups."),
                _("You cannot use channel backups to perform lightning payments."),
                _("Channel backups can only be used to request your channels to be closed.")
            ])
        self.backup_dir_e = QPushButton(backup_dir)
        self.backup_dir_e.clicked.connect(self.select_backup_dir)
        grid.addWidget(backup_dir_label, 1, 0)
        grid.addWidget(self.backup_dir_e, 1, 1)
        vbox.addLayout(grid)
        vbox.addWidget(WWLabel(msg))
        vbox.addLayout(Buttons(CancelButton(d), OkButton(d)))
        if not d.exec_():
            return False
        backup_dir = self.config.get_backup_dir()
        if backup_dir is None:
            self.show_message(_("You need to configure a backup directory in your preferences"), title=_("Backup not configured"))
            return
        try:
            new_path = self.wallet.save_backup(backup_dir)
        except BaseException as reason:
            self.show_critical(_("Electrum was unable to copy your wallet file to the specified location.") + "\n" + str(reason), title=_("Unable to create backup"))
            return
        msg = _("A copy of your wallet file was created in")+" '%s'" % str(new_path)
        self.show_message(msg, title=_("Wallet backup created"))
        return True

    def update_recently_visited(self, filename):
        recent = self.config.get('recently_open', [])
        try:
            sorted(recent)
        except:
            recent = []
        if filename in recent:
            recent.remove(filename)
        recent.insert(0, filename)
        recent = [path for path in recent if os.path.exists(path)]
        recent = recent[:5]
        self.config.set_key('recently_open', recent)
        self.recently_visited_menu.clear()
        for i, k in enumerate(sorted(recent)):
            b = os.path.basename(k)
            def loader(k):
                return lambda: self.gui_object.new_window(k)
            self.recently_visited_menu.addAction(b, loader(k)).setShortcut(QKeySequence("Ctrl+%d"%(i+1)))
        self.recently_visited_menu.setEnabled(len(recent))

    def get_wallet_folder(self):
        return os.path.dirname(os.path.abspath(self.wallet.storage.path))

    def new_wallet(self):
        try:
            wallet_folder = self.get_wallet_folder()
        except FileNotFoundError as e:
            self.show_error(str(e))
            return
        try:
            filename = get_new_wallet_name(wallet_folder)
        except OSError as e:
            self.logger.exception("")
            self.show_error(repr(e))
            path = self.config.get_fallback_wallet_path()
        else:
            path = os.path.join(wallet_folder, filename)
        self.gui_object.start_new_window(path, uri=None, force_wizard=True)

    def init_menubar(self):
        menubar = QMenuBar()

        file_menu = menubar.addMenu(_("&File"))
        self.recently_visited_menu = file_menu.addMenu(_("&Recently open"))
        file_menu.addAction(_("&Open"), self.open_wallet).setShortcut(QKeySequence.Open)
        file_menu.addAction(_("&New/Restore"), self.new_wallet).setShortcut(QKeySequence.New)
        file_menu.addAction(_("&Save backup"), self.backup_wallet).setShortcut(QKeySequence.SaveAs)
        file_menu.addAction(_("Delete"), self.remove_wallet)
        file_menu.addSeparator()
        file_menu.addAction(_("&Quit"), self.close)

        wallet_menu = menubar.addMenu(_("&Wallet"))
        wallet_menu.addAction(_("&Information"), self.show_wallet_info)
        wallet_menu.addSeparator()
        self.password_menu = wallet_menu.addAction(_("&Password"), self.change_password_dialog)
        self.seed_menu = wallet_menu.addAction(_("&Seed"), self.show_seed_dialog)
        self.private_keys_menu = wallet_menu.addMenu(_("&Private keys"))
        self.private_keys_menu.addAction(_("&Sweep"), self.sweep_key_dialog)
        self.import_privkey_menu = self.private_keys_menu.addAction(_("&Import"), self.do_import_privkey)
        self.export_menu = self.private_keys_menu.addAction(_("&Export"), self.export_privkeys_dialog)
        self.import_address_menu = wallet_menu.addAction(_("Import addresses"), self.import_addresses)
        wallet_menu.addSeparator()

        addresses_menu = wallet_menu.addMenu(_("&Addresses"))
        addresses_menu.addAction(_("&Filter"), lambda: self.address_list.toggle_toolbar(self.config))
        labels_menu = wallet_menu.addMenu(_("&Labels"))
        labels_menu.addAction(_("&Import"), self.do_import_labels)
        labels_menu.addAction(_("&Export"), self.do_export_labels)
        history_menu = wallet_menu.addMenu(_("&History"))
        history_menu.addAction(_("&Filter"), lambda: self.history_list.toggle_toolbar(self.config))
        history_menu.addAction(_("&Summary"), self.history_list.show_summary)
        history_menu.addAction(_("&Plot"), self.history_list.plot_history_dialog)
        history_menu.addAction(_("&Export"), self.history_list.export_history_dialog)
        contacts_menu = wallet_menu.addMenu(_("Contacts"))
        contacts_menu.addAction(_("&New"), self.new_contact_dialog)
        contacts_menu.addAction(_("Import"), lambda: self.import_contacts())
        contacts_menu.addAction(_("Export"), lambda: self.export_contacts())
        invoices_menu = wallet_menu.addMenu(_("Invoices"))
        invoices_menu.addAction(_("Import"), lambda: self.import_invoices())
        invoices_menu.addAction(_("Export"), lambda: self.export_invoices())
        requests_menu = wallet_menu.addMenu(_("Requests"))
        requests_menu.addAction(_("Import"), lambda: self.import_requests())
        requests_menu.addAction(_("Export"), lambda: self.export_requests())

        wallet_menu.addSeparator()
        wallet_menu.addAction(_("Find"), self.toggle_search).setShortcut(QKeySequence("Ctrl+F"))

        def add_toggle_action(view_menu, tab):
            is_shown = self.config.get('show_{}_tab'.format(tab.tab_name), False)
            item_name = (_("Hide") if is_shown else _("Show")) + " " + tab.tab_description
            tab.menu_action = view_menu.addAction(item_name, lambda: self.toggle_tab(tab))

        view_menu = menubar.addMenu(_("&View"))
        add_toggle_action(view_menu, self.addresses_tab)
        add_toggle_action(view_menu, self.utxo_tab)
        add_toggle_action(view_menu, self.channels_tab)
        add_toggle_action(view_menu, self.contacts_tab)
        add_toggle_action(view_menu, self.console_tab)

        tools_menu = menubar.addMenu(_("&Tools"))  # type: QMenu
        preferences_action = tools_menu.addAction(_("Preferences"), self.settings_dialog)  # type: QAction
        if sys.platform == 'darwin':
            # "Settings"/"Preferences" are all reserved keywords in macOS.
            # preferences_action will get picked up based on name (and put into a standardized location,
            # and given a standard reserved hotkey)
            # Hence, this menu item will be at a "uniform location re macOS processes"
            preferences_action.setMenuRole(QAction.PreferencesRole)  # make sure OS recognizes it as preferences
            # Add another preferences item, to also have a "uniform location for Electrum between different OSes"
            tools_menu.addAction(_("Electrum preferences"), self.settings_dialog)

        tools_menu.addAction(_("&Network"), self.gui_object.show_network_dialog).setEnabled(bool(self.network))
        if self.network and self.network.local_watchtower:
            tools_menu.addAction(_("Local &Watchtower"), self.gui_object.show_watchtower_dialog)
        tools_menu.addAction(_("&Plugins"), self.plugins_dialog)
        tools_menu.addSeparator()
        tools_menu.addAction(_("&Sign/verify message"), self.sign_verify_message)
        tools_menu.addAction(_("&Encrypt/decrypt message"), self.encrypt_message)
        tools_menu.addSeparator()

        paytomany_menu = tools_menu.addAction(_("&Pay to many"), self.paytomany)
        tools_menu.addAction(_("&Show QR code in separate window"), self.toggle_qr_window)

        raw_transaction_menu = tools_menu.addMenu(_("&Load transaction"))
        raw_transaction_menu.addAction(_("&From file"), self.do_process_from_file)
        raw_transaction_menu.addAction(_("&From text"), self.do_process_from_text)
        raw_transaction_menu.addAction(_("&From the blockchain"), self.do_process_from_txid)
        raw_transaction_menu.addAction(_("&From QR code"), self.read_tx_from_qrcode)
        self.raw_transaction_menu = raw_transaction_menu
        run_hook('init_menubar_tools', self, tools_menu)

        help_menu = menubar.addMenu(_("&Help"))
        help_menu.addAction(_("&About"), self.show_about)
        help_menu.addAction(_("&Check for updates"), self.show_update_check)
        help_menu.addAction(_("&Official website"), lambda: webopen("https://electrum.org"))
        help_menu.addSeparator()
        help_menu.addAction(_("&Documentation"), lambda: webopen("http://docs.electrum.org/")).setShortcut(QKeySequence.HelpContents)
        if not constants.net.TESTNET:
            help_menu.addAction(_("&Bitcoin Paper"), self.show_bitcoin_paper)
        help_menu.addAction(_("&Report Bug"), self.show_report_bug)
        help_menu.addSeparator()
        help_menu.addAction(_("&Donate to server"), self.donate_to_server)

        self.setMenuBar(menubar)

    def donate_to_server(self):
        d = self.network.get_donation_address()
        if d:
            host = self.network.get_parameters().server.host
            self.pay_to_URI('bitcoin:%s?message=donation for %s'%(d, host))
        else:
            self.show_error(_('No donation address for this server'))

    def show_about(self):
        QMessageBox.about(self, "Electrum",
                          (_("Version")+" %s" % ELECTRUM_VERSION + "\n\n" +
                           _("Electrum's focus is speed, with low resource usage and simplifying Bitcoin.") + " " +
                           _("You do not need to perform regular backups, because your wallet can be "
                              "recovered from a secret phrase that you can memorize or write on paper.") + " " +
                           _("Startup times are instant because it operates in conjunction with high-performance "
                              "servers that handle the most complicated parts of the Bitcoin system.") + "\n\n" +
                           _("Uses icons from the Icons8 icon pack (icons8.com).")))

    def show_bitcoin_paper(self):
        filename = os.path.join(self.config.path, 'bitcoin.pdf')
        if not os.path.exists(filename):
            s = self._fetch_tx_from_network("54e48e5f5c656b26c3bca14a8c95aa583d07ebe84dde3b7dd4a78f4e4186e713")
            if not s:
                return
            s = s.split("0100000000000000")[1:-1]
            out = ''.join(x[6:136] + x[138:268] + x[270:400] if len(x) > 136 else x[6:] for x in s)[16:-20]
            with open(filename, 'wb') as f:
                f.write(bytes.fromhex(out))
        webopen('file:///' + filename)

    def show_update_check(self, version=None):
        self.gui_object._update_check = UpdateCheck(latest_version=version)

    def show_report_bug(self):
        msg = ' '.join([
            _("Please report any bugs as issues on github:<br/>"),
            f'''<a href="{constants.GIT_REPO_ISSUES_URL}">{constants.GIT_REPO_ISSUES_URL}</a><br/><br/>''',
            _("Before reporting a bug, upgrade to the most recent version of Electrum (latest release or git HEAD), and include the version number in your report."),
            _("Try to explain not only what the bug is, but how it occurs.")
         ])
        self.show_message(msg, title="Electrum - " + _("Reporting Bugs"), rich_text=True)

    def notify_transactions(self):
        if self.tx_notification_queue.qsize() == 0:
            return
        if not self.wallet.is_up_to_date():
            return  # no notifications while syncing
        now = time.time()
        rate_limit = 20  # seconds
        if self.tx_notification_last_time + rate_limit > now:
            return
        self.tx_notification_last_time = now
        self.logger.info("Notifying GUI about new transactions")
        txns = []
        while True:
            try:
                txns.append(self.tx_notification_queue.get_nowait())
            except queue.Empty:
                break
        # Combine the transactions if there are at least three
        if len(txns) >= 3:
            total_amount = 0
            for tx in txns:
                tx_wallet_delta = self.wallet.get_wallet_delta(tx)
                if not tx_wallet_delta.is_relevant:
                    continue
                total_amount += tx_wallet_delta.delta
            self.notify(_("{} new transactions: Total amount received in the new transactions {}")
                        .format(len(txns), self.format_amount_and_units(total_amount)))
        else:
            for tx in txns:
                tx_wallet_delta = self.wallet.get_wallet_delta(tx)
                if not tx_wallet_delta.is_relevant:
                    continue
                self.notify(_("New transaction: {}").format(self.format_amount_and_units(tx_wallet_delta.delta)))

    def notify(self, message):
        if self.tray:
            try:
                # this requires Qt 5.9
                self.tray.showMessage("Electrum", message, read_QIcon("electrum_dark_icon"), 20000)
            except TypeError:
                self.tray.showMessage("Electrum", message, QSystemTrayIcon.Information, 20000)

    def timer_actions(self):
        # refresh invoices and requests because they show ETA
        self.request_list.refresh_all()
        self.invoice_list.refresh_all()
        # Note this runs in the GUI thread
        if self.need_update.is_set():
            self.need_update.clear()
            self.update_wallet()
        elif not self.wallet.is_up_to_date():
            # this updates "synchronizing" progress
            self.update_status()
        # resolve aliases
        # FIXME this is a blocking network call that has a timeout of 5 sec
        self.payto_e.resolve()
        self.notify_transactions()

    def format_amount(self, amount_sat, is_diff=False, whitespaces=False) -> str:
        """Formats amount as string, converting to desired unit.
        E.g. 500_000 -> '0.005'
        """
        return self.config.format_amount(amount_sat, is_diff=is_diff, whitespaces=whitespaces)

    def format_amount_and_units(self, amount_sat, *, timestamp: int = None) -> str:
        """Returns string with both bitcoin and fiat amounts, in desired units.
        E.g. 500_000 -> '0.005 BTC (191.42 EUR)'
        """
        text = self.config.format_amount_and_units(amount_sat)
        fiat = self.fx.format_amount_and_units(amount_sat, timestamp=timestamp) if self.fx else None
        if text and fiat:
            text += f' ({fiat})'
        return text

    def format_fiat_and_units(self, amount_sat) -> str:
        """Returns string of FX fiat amount, in desired units.
        E.g. 500_000 -> '191.42 EUR'
        """
        return self.fx.format_amount_and_units(amount_sat) if self.fx else ''

    def format_fee_rate(self, fee_rate):
        return self.config.format_fee_rate(fee_rate)

    def get_decimal_point(self):
        return self.config.get_decimal_point()

    def base_unit(self):
        return self.config.get_base_unit()

    def connect_fields(self, window, btc_e, fiat_e, fee_e):

        def edit_changed(edit):
            if edit.follows:
                return
            edit.setStyleSheet(ColorScheme.DEFAULT.as_stylesheet())
            fiat_e.is_last_edited = (edit == fiat_e)
            amount = edit.get_amount()
            rate = self.fx.exchange_rate() if self.fx else Decimal('NaN')
            if rate.is_nan() or amount is None:
                if edit is fiat_e:
                    btc_e.setText("")
                    if fee_e:
                        fee_e.setText("")
                else:
                    fiat_e.setText("")
            else:
                if edit is fiat_e:
                    btc_e.follows = True
                    btc_e.setAmount(int(amount / Decimal(rate) * COIN))
                    btc_e.setStyleSheet(ColorScheme.BLUE.as_stylesheet())
                    btc_e.follows = False
                    if fee_e:
                        window.update_fee()
                else:
                    fiat_e.follows = True
                    fiat_e.setText(self.fx.ccy_amount_str(
                        amount * Decimal(rate) / COIN, False))
                    fiat_e.setStyleSheet(ColorScheme.BLUE.as_stylesheet())
                    fiat_e.follows = False

        btc_e.follows = False
        fiat_e.follows = False
        fiat_e.textChanged.connect(partial(edit_changed, fiat_e))
        btc_e.textChanged.connect(partial(edit_changed, btc_e))
        fiat_e.is_last_edited = False

    def update_status(self):
        if not self.wallet:
            return

        network_text = ""
        balance_text = ""

        if self.network is None:
            network_text = _("Offline")
            icon = read_QIcon("status_disconnected.png")

        elif self.network.is_connected():
            server_height = self.network.get_server_height()
            server_lag = self.network.get_local_height() - server_height
            fork_str = "_fork" if len(self.network.get_blockchains())>1 else ""
            # Server height can be 0 after switching to a new server
            # until we get a headers subscription request response.
            # Display the synchronizing message in that case.
            if not self.wallet.is_up_to_date() or server_height == 0:
                num_sent, num_answered = self.wallet.get_history_sync_state_details()
                network_text = ("{} ({}/{})"
                                .format(_("Synchronizing..."), num_answered, num_sent))
                icon = read_QIcon("status_waiting.png")
            elif server_lag > 1:
                network_text = _("Server is lagging ({} blocks)").format(server_lag)
                icon = read_QIcon("status_lagging%s.png"%fork_str)
            else:
                network_text = _("Connected")
                confirmed, unconfirmed, unmatured, frozen, lightning, f_lightning = self.wallet.get_balances_for_piechart()
                self.balance_label.update_list([
                    (_('Frozen'), COLOR_FROZEN, frozen),
                    (_('Unmatured'), COLOR_UNMATURED, unmatured),
                    (_('Unconfirmed'), COLOR_UNCONFIRMED, unconfirmed),
                    (_('Confirmed'), COLOR_CONFIRMED, confirmed),
                    (_('Lightning'), COLOR_LIGHTNING, lightning),
                    (_('Lightning (frozen)'), COLOR_FROZEN_LIGHTNING, f_lightning),
                ])
                balance = confirmed + unconfirmed + unmatured + frozen + lightning + f_lightning
                balance_text =  _("Balance") + ": %s "%(self.format_amount_and_units(balance))
                # append fiat balance and price
                if self.fx.is_enabled():
                    balance_text += self.fx.get_fiat_status_text(balance,
                        self.base_unit(), self.get_decimal_point()) or ''
                if not self.network.proxy:
                    icon = read_QIcon("status_connected%s.png"%fork_str)
                else:
                    icon = read_QIcon("status_connected_proxy%s.png"%fork_str)
        else:
            if self.network.proxy:
                network_text = "{} ({})".format(_("Not connected"), _("proxy enabled"))
            else:
                network_text = _("Not connected")
            icon = read_QIcon("status_disconnected.png")

        if self.tray:
            # note: don't include balance in systray tooltip, as some OSes persist tooltips,
            #       hence "leaking" the wallet balance (see #5665)
            name_and_version = self.get_app_name_and_version_str()
            self.tray.setToolTip(f"{name_and_version} ({network_text})")
        self.balance_label.setText(balance_text or network_text)
        if self.status_button:
            self.status_button.setIcon(icon)

    def update_wallet(self):
        self.update_status()
        if self.wallet.is_up_to_date() or not self.network or not self.network.is_connected():
            self.update_tabs()

    def update_tabs(self, wallet=None):
        if wallet is None:
            wallet = self.wallet
        if wallet != self.wallet:
            return
        self.history_model.refresh('update_tabs')
        self.request_list.update()
        self.update_current_request()
        self.invoice_list.update()
        self.address_list.update()
        self.utxo_list.update()
        self.contact_list.update()
        self.channels_list.update_rows.emit(wallet)
        self.update_completions()

    def refresh_tabs(self, wallet=None):
        self.history_model.refresh('refresh_tabs')
        self.request_list.refresh_all()
        self.invoice_list.refresh_all()
        self.address_list.refresh_all()
        self.utxo_list.refresh_all()
        self.contact_list.refresh_all()
        self.channels_list.update_rows.emit(self.wallet)

    def create_channels_tab(self):
        self.channels_list = ChannelsList(self)
        t = self.channels_list.get_toolbar()
        return self.create_list_tab(self.channels_list, t)

    def create_history_tab(self):
        self.history_model = HistoryModel(self)
        self.history_list = l = HistoryList(self, self.history_model)
        self.history_model.set_view(self.history_list)
        l.searchable_list = l
        toolbar = l.create_toolbar(self.config)
        tab = self.create_list_tab(l, toolbar)
        toolbar_shown = bool(self.config.get('show_toolbar_history', False))
        l.show_toolbar(toolbar_shown)
        return tab

    def show_address(self, addr):
        from . import address_dialog
        d = address_dialog.AddressDialog(self, addr)
        d.exec_()

    def show_channel(self, channel_id):
        from . import channel_details
        channel_details.ChannelDetailsDialog(self, channel_id).show()

    def show_transaction(self, tx, *, tx_desc=None):
        '''tx_desc is set only for txs created in the Send tab'''
        show_transaction(tx, parent=self, desc=tx_desc)

    def show_lightning_transaction(self, tx_item):
        from .lightning_tx_dialog import LightningTxDialog
        d = LightningTxDialog(self, tx_item)
        d.show()

    def toggle_receive_qr(self, e):
        b = not self.config.get('receive_qr_visible', False)
        self.config.set_key('receive_qr_visible', b)
        self.update_receive_widgets()

    def update_receive_widgets(self):
        b = self.config.get('receive_qr_visible', False)
        self.receive_URI_e.setVisible(not b)
        self.receive_URI_qr.setVisible(b)
        if str(self.receive_address_e.text()):
            self.receive_address_help.setVisible(False)
            self.receive_address_e.setVisible(not b)
            self.receive_address_qr.setVisible(b)
        else:
            self.receive_address_help.setVisible(True)
            self.receive_address_e.setVisible(False)
            self.receive_address_qr.setVisible(False)
        if str(self.receive_lightning_e.text()):
            self.receive_lightning_help.setVisible(False)
            self.receive_lightning_e.setVisible(not b)
            self.receive_lightning_qr.setVisible(b)
        else:
            self.receive_lightning_help.setVisible(True)
            self.receive_lightning_e.setVisible(False)
            self.receive_lightning_qr.setVisible(False)

    def create_receive_tab(self):
        # A 4-column grid layout.  All the stretch is in the last column.
        # The exchange rate plugin adds a fiat widget in column 2
        self.receive_grid = grid = QGridLayout()
        grid.setSpacing(8)
        grid.setColumnStretch(3, 1)

        self.receive_message_e = SizedFreezableLineEdit(width=400)
        grid.addWidget(QLabel(_('Description')), 0, 0)
        grid.addWidget(self.receive_message_e, 0, 1, 1, 4)

        self.receive_amount_e = BTCAmountEdit(self.get_decimal_point)
        grid.addWidget(QLabel(_('Requested amount')), 1, 0)
        grid.addWidget(self.receive_amount_e, 1, 1)

        self.fiat_receive_e = AmountEdit(self.fx.get_currency if self.fx else '')
        if not self.fx or not self.fx.is_enabled():
            self.fiat_receive_e.setVisible(False)
        grid.addWidget(self.fiat_receive_e, 1, 2, Qt.AlignLeft)

        self.connect_fields(self, self.receive_amount_e, self.fiat_receive_e, None)
        self.connect_fields(self, self.amount_e, self.fiat_send_e, None)

        self.expires_combo = QComboBox()
        evl = sorted(pr_expiration_values.items())
        evl_keys = [i[0] for i in evl]
        evl_values = [i[1] for i in evl]
        default_expiry = self.config.get('request_expiry', PR_DEFAULT_EXPIRATION_WHEN_CREATING)
        try:
            i = evl_keys.index(default_expiry)
        except ValueError:
            i = 0
        self.expires_combo.addItems(evl_values)
        self.expires_combo.setCurrentIndex(i)
        def on_expiry(i):
            self.config.set_key('request_expiry', evl_keys[i])
        self.expires_combo.currentIndexChanged.connect(on_expiry)
        msg = ''.join([
            _('Expiration date of your request.'), ' ',
            _('This information is seen by the recipient if you send them a signed payment request.'),
            '\n\n',
            _('For on-chain requests, the address gets reserved until expiration. After that, it might get reused.'), ' ',
            _('The bitcoin address never expires and will always be part of this electrum wallet.'), ' ',
            _('You can reuse a bitcoin address any number of times but it is not good for your privacy.'),
            '\n\n',
            _('For Lightning requests, payments will not be accepted after the expiration.'),
        ])
        grid.addWidget(HelpLabel(_('Expires after') + ' (?)', msg), 2, 0)
        grid.addWidget(self.expires_combo, 2, 1)
        self.expires_label = QLineEdit('')
        self.expires_label.setReadOnly(1)
        self.expires_label.setFocusPolicy(Qt.NoFocus)
        self.expires_label.hide()
        grid.addWidget(self.expires_label, 2, 1)

        self.clear_invoice_button = QPushButton(_('Clear'))
        self.clear_invoice_button.clicked.connect(self.clear_receive_tab)
        self.create_invoice_button = QPushButton(_('Create Request'))
        self.create_invoice_button.clicked.connect(lambda: self.create_invoice())
        self.receive_buttons = buttons = QHBoxLayout()
        buttons.addStretch(1)
        buttons.addWidget(self.clear_invoice_button)
        buttons.addWidget(self.create_invoice_button)
        grid.addLayout(buttons, 4, 0, 1, -1)

        self.receive_address_e = ButtonsTextEdit()
        self.receive_address_help = WWLabel('')
        self.receive_address_help.setVisible(False)
        self.receive_URI_e = ButtonsTextEdit()
        self.receive_lightning_e = ButtonsTextEdit()

        self.receive_lightning_help_text = WWLabel('')
        self.receive_rebalance_button = QPushButton('Rebalance')
        self.receive_rebalance_button.suggestion = None
        def on_receive_rebalance():
            if self.receive_rebalance_button.suggestion:
                chan1, chan2, delta = self.receive_rebalance_button.suggestion
                self.rebalance_dialog(chan1, chan2, amount_sat=delta)
        self.receive_rebalance_button.clicked.connect(on_receive_rebalance)
        self.receive_swap_button = QPushButton('Swap')
        self.receive_swap_button.suggestion = None
        def on_receive_swap():
            if self.receive_swap_button.suggestion:
                chan, swap_recv_amount_sat = self.receive_swap_button.suggestion
                self.run_swap_dialog(is_reverse=True, recv_amount_sat=swap_recv_amount_sat, channels=[chan])
        self.receive_swap_button.clicked.connect(on_receive_swap)
        buttons = QHBoxLayout()
        buttons.addWidget(self.receive_rebalance_button)
        buttons.addWidget(self.receive_swap_button)
        vbox = QVBoxLayout()
        vbox.addWidget(self.receive_lightning_help_text)
        vbox.addLayout(buttons)
        self.receive_lightning_help = QWidget()
        self.receive_lightning_help.setVisible(False)
        self.receive_lightning_help.setLayout(vbox)

<<<<<<< HEAD
        fixedSize = 250
=======
        fixedSize = 200
>>>>>>> 3b44646b
        for e in [self.receive_address_e, self.receive_URI_e, self.receive_lightning_e]:
            e.setFont(QFont(MONOSPACE_FONT))
            e.addCopyButton(self.app)
            e.setReadOnly(True)
            e.setFixedSize(fixedSize, fixedSize)
        for w in [self.receive_address_help, self.receive_lightning_help]:
            w.setFixedSize(fixedSize, fixedSize)

        self.receive_address_qr = QRCodeWidget(fixedSize=fixedSize)
        self.receive_URI_qr = QRCodeWidget(fixedSize=fixedSize)
        self.receive_lightning_qr = QRCodeWidget(fixedSize=fixedSize)

        self.receive_lightning_e.textChanged.connect(self.update_receive_widgets)

        receive_address_layout = QHBoxLayout()
        receive_address_layout.addWidget(self.receive_address_e)
        receive_address_layout.addWidget(self.receive_address_qr)
        receive_address_layout.addWidget(self.receive_address_help)
        receive_URI_layout = QHBoxLayout()
        receive_URI_layout.addWidget(self.receive_URI_e)
        receive_URI_layout.addWidget(self.receive_URI_qr)
        receive_lightning_layout = QHBoxLayout()
        receive_lightning_layout.addWidget(self.receive_lightning_e)
        receive_lightning_layout.addWidget(self.receive_lightning_qr)
        receive_lightning_layout.addWidget(self.receive_lightning_help)

        from .util import VTabWidget
        self.receive_tabs = VTabWidget()
        receive_address_widget = QWidget()
        receive_address_widget.setLayout(receive_address_layout)
        receive_URI_widget = QWidget()
        receive_URI_widget.setLayout(receive_URI_layout)
        receive_lightning_widget = QWidget()
        receive_lightning_widget.setLayout(receive_lightning_layout)

        self.receive_address_e.setFocusPolicy(Qt.NoFocus)
        self.receive_address_e.mousePressEvent = self.toggle_receive_qr
        self.receive_address_qr.mousePressEvent = self.toggle_receive_qr
        self.receive_URI_e.setFocusPolicy(Qt.NoFocus)
        self.receive_URI_e.mousePressEvent = self.toggle_receive_qr
        self.receive_URI_qr.mousePressEvent = self.toggle_receive_qr
        self.receive_lightning_e.setFocusPolicy(Qt.NoFocus)
        self.receive_lightning_e.mousePressEvent = self.toggle_receive_qr
        self.receive_lightning_qr.mousePressEvent = self.toggle_receive_qr

        self.receive_tabs.addTab(receive_URI_widget, read_QIcon("link.png"), _('URI'))
        self.receive_tabs.addTab(receive_address_widget, read_QIcon("bitcoin.png"), _('Address'))
        self.receive_tabs.addTab(receive_lightning_widget, read_QIcon("lightning.png"), _('Lightning'))
        self.receive_tabs.setToolTip(_('Click to switch between text and QR code view'))
        self.receive_tabs.currentChanged.connect(self.update_receive_qr_window)
        self.receive_tabs.setCurrentIndex(self.config.get('receive_tabs_index', 0))
        self.receive_tabs.currentChanged.connect(lambda i: self.config.set_key('receive_tabs_index', i))
        receive_tabs_sp = self.receive_tabs.sizePolicy()
        receive_tabs_sp.setRetainSizeWhenHidden(True)
        self.receive_tabs.setSizePolicy(receive_tabs_sp)
        self.receive_tabs.setVisible(False)

        self.receive_requests_label = QLabel(_('Receive queue'))
        from .request_list import RequestList
        self.request_list = RequestList(self)

        # layout
        vbox_g = QVBoxLayout()
        vbox_g.addLayout(grid)
        vbox_g.addStretch()
        hbox = QHBoxLayout()
        hbox.addLayout(vbox_g)
        hbox.addStretch()
        hbox.addWidget(self.receive_tabs)

        w = QWidget()
        w.searchable_list = self.request_list
        vbox = QVBoxLayout(w)
        vbox.addLayout(hbox)

        vbox.addStretch(1)
        vbox.addWidget(self.receive_requests_label)
        vbox.addWidget(self.request_list)
        vbox.setStretchFactor(self.request_list, 1000)
        self.request_list.update()  # after parented and put into a layout, can update without flickering

        return w

    def set_current_request(self, req):
        self.current_request = req
        self.update_current_request()

    def update_current_request(self):
        req = self.current_request
        if req is None:
            self.receive_URI_e.setText('')
            self.receive_lightning_e.setText('')
            self.receive_address_e.setText('')
            return
        addr = req.get_address() or ''
        amount_sat = req.get_amount_sat() or 0
        address_help = '' if addr else _('Amount too small to be received onchain')
        lnaddr = req.lightning_invoice
        bip21_lightning = lnaddr if self.config.get('bip21_lightning', False) else None
        URI = req.get_bip21_URI(lightning=bip21_lightning)
        lightning_online = self.wallet.lnworker and self.wallet.lnworker.num_peers() > 0
<<<<<<< HEAD
        can_receive_lightning = self.wallet.lnworker and (req.get_amount_sat() or 0) <= self.wallet.lnworker.num_sats_can_receive()
        if lnaddr is None:
            ln_help = _('This request does not have a Lightning invoice.')
            lnaddr = ''
        elif not lightning_online:
            ln_help = _('You must be online to receive Lightning payments.')
            lnaddr = ''
        elif not can_receive_lightning:
            ln_help = _('Your Lightning channels do not have the capacity to receive this amount.')
            lnaddr = ''
        else:
            ln_help = ''

=======
        can_receive_lightning = self.wallet.lnworker and amount_sat <= self.wallet.lnworker.num_sats_can_receive()
        if lnaddr is None:
            ln_help = _('This request does not have a Lightning invoice.')
            lnaddr = ''
            can_rebalance = False
            can_swap = False
        elif not lightning_online:
            ln_help = _('You must be online to receive Lightning payments.')
            lnaddr = ''
            can_rebalance = False
            can_swap = False
        elif not can_receive_lightning:
            self.receive_rebalance_button.suggestion = self.wallet.lnworker.suggest_rebalance_to_receive(amount_sat)
            self.receive_swap_button.suggestion = self.wallet.lnworker.suggest_swap_to_receive(amount_sat)
            ln_help = _('Your Lightning channels do not have the capacity to receive this amount.')
            can_rebalance = bool(self.receive_rebalance_button.suggestion)
            can_swap = bool(self.receive_swap_button.suggestion)
            if can_rebalance:
                ln_help += '\n\n' + _('You may have that capacity after rebalancing your channels.')
            elif can_swap:
                ln_help += '\n\n' + _('You may have that capacity after swapping some of your funds.')
            lnaddr = ''
        else:
            ln_help = ''
            can_rebalance = False
            can_swap = False
        self.receive_rebalance_button.setEnabled(can_rebalance)
        self.receive_rebalance_button.setVisible(can_rebalance)
        self.receive_swap_button.setEnabled(can_swap)
        self.receive_swap_button.setVisible(can_swap)
>>>>>>> 3b44646b
        icon_name = "lightning.png" if lnaddr else "lightning_disconnected.png"
        self.receive_tabs.setTabIcon(2, read_QIcon(icon_name))
        # encode lightning invoices as uppercase so QR encoding can use
        # alphanumeric mode; resulting in smaller QR codes
        lnaddr_qr = lnaddr.upper()
        self.receive_address_e.setText(addr)
        self.update_receive_address_styling()
        self.receive_address_qr.setData(addr)
        self.receive_address_help.setText(address_help)
        self.receive_URI_e.setText(URI)
        self.receive_URI_qr.setData(URI)
        self.receive_lightning_e.setText(lnaddr)  # TODO maybe prepend "lightning:" ??
        self.receive_lightning_help_text.setText(ln_help)
        self.receive_lightning_qr.setData(lnaddr_qr)
        # macOS hack (similar to #4777)
        self.receive_lightning_e.repaint()
        self.receive_URI_e.repaint()
        self.receive_address_e.repaint()
        # always show
        self.receive_tabs.setVisible(True)
        self.update_receive_qr_window()

    def update_receive_qr_window(self):
        if self.qr_window and self.qr_window.isVisible():
            i = self.receive_tabs.currentIndex()
            if i == 0:
                data = self.receive_URI_qr.data
            elif i == 1:
                data = self.receive_address_qr.data
            else:
                data = self.receive_lightning_qr.data
            self.qr_window.qrw.setData(data)

    def delete_requests(self, keys):
        for key in keys:
            self.wallet.delete_request(key)
            self.request_list.delete_item(key)
        self.clear_receive_tab()

    def delete_lightning_payreq(self, payreq_key):
        self.wallet.lnworker.delete_invoice(payreq_key)
        self.request_list.update()
        self.invoice_list.update()
        self.clear_receive_tab()

    def sign_payment_request(self, addr):
        alias = self.config.get('alias')
        if alias and self.alias_info:
            alias_addr, alias_name, validated = self.alias_info
            if alias_addr:
                if self.wallet.is_mine(alias_addr):
                    msg = _('This payment request will be signed.') + '\n' + _('Please enter your password')
                    password = None
                    if self.wallet.has_keystore_encryption():
                        password = self.password_dialog(msg)
                        if not password:
                            return
                    try:
                        self.wallet.sign_payment_request(addr, alias, alias_addr, password)
                    except Exception as e:
                        self.show_error(repr(e))
                        return
                else:
                    return

    def create_invoice(self):
        amount_sat = self.receive_amount_e.get_amount()
        message = self.receive_message_e.text()
        expiry = self.config.get('request_expiry', PR_DEFAULT_EXPIRATION_WHEN_CREATING)

        if amount_sat and amount_sat < self.wallet.dust_threshold():
            address = None
            if not self.wallet.has_lightning():
                return
        else:
            address = self.get_bitcoin_address_for_request(amount_sat)
            if not address:
                return
            self.address_list.update()

        # generate even if we cannot receive
        lightning = self.wallet.has_lightning()
        try:
            key = self.wallet.create_request(amount_sat, message, expiry, address, lightning=lightning)
        except InvoiceError as e:
            self.show_error(_('Error creating payment request') + ':\n' + str(e))
            return
        except Exception as e:
            self.logger.exception('Error adding payment request')
            self.show_error(_('Error adding payment request') + ':\n' + repr(e))
            return
        self.sign_payment_request(address)
        assert key is not None
        self.address_list.refresh_all()
        self.request_list.update()
        self.request_list.select_key(key)
        # clear request fields
        self.receive_amount_e.setText('')
        self.receive_message_e.setText('')
        # copy to clipboard
        r = self.wallet.get_request(key)
        content = r.lightning_invoice if r.is_lightning() else r.get_address()
        title = _('Invoice') if r.is_lightning() else _('Address')
        self.do_copy(content, title=title)

    def get_bitcoin_address_for_request(self, amount) -> Optional[str]:
        addr = self.wallet.get_unused_address()
        if addr is None:
            if not self.wallet.is_deterministic():  # imported wallet
                msg = [
                    _('No more addresses in your wallet.'), ' ',
                    _('You are using a non-deterministic wallet, which cannot create new addresses.'), ' ',
                    _('If you want to create new addresses, use a deterministic wallet instead.'), '\n\n',
                    _('Creating a new payment request will reuse one of your addresses and overwrite an existing request. Continue anyway?'),
                   ]
                if not self.question(''.join(msg)):
                    return
                addr = self.wallet.get_receiving_address()
            else:  # deterministic wallet
                if not self.question(_("Warning: The next address will not be recovered automatically if you restore your wallet from seed; you may need to add it manually.\n\nThis occurs because you have too many unused addresses in your wallet. To avoid this situation, use the existing addresses first.\n\nCreate anyway?")):
                    return
                addr = self.wallet.create_new_address(False)
        return addr

    def do_copy(self, content: str, *, title: str = None) -> None:
        self.app.clipboard().setText(content)
        if title is None:
            tooltip_text = _("Text copied to clipboard").format(title)
        else:
            tooltip_text = _("{} copied to clipboard").format(title)
        QToolTip.showText(QCursor.pos(), tooltip_text, self)

    def clear_receive_tab(self):
        self.receive_address_e.setText('')
        self.receive_URI_e.setText('')
        self.receive_lightning_e.setText('')
        self.receive_tabs.setVisible(False)
        self.receive_message_e.setText('')
        self.receive_amount_e.setAmount(None)
        self.expires_label.hide()
        self.expires_combo.show()
        self.request_list.clearSelection()

    def toggle_qr_window(self):
        from . import qrwindow
        if not self.qr_window:
            self.qr_window = qrwindow.QR_Window(self)
            self.qr_window.setVisible(True)
            self.qr_window_geometry = self.qr_window.geometry()
        else:
            if not self.qr_window.isVisible():
                self.qr_window.setVisible(True)
                self.qr_window.setGeometry(self.qr_window_geometry)
            else:
                self.qr_window_geometry = self.qr_window.geometry()
                self.qr_window.setVisible(False)

    def show_send_tab(self):
        self.tabs.setCurrentIndex(self.tabs.indexOf(self.send_tab))

    def show_receive_tab(self):
        self.tabs.setCurrentIndex(self.tabs.indexOf(self.receive_tab))

    def update_receive_address_styling(self):
        addr = str(self.receive_address_e.text())
        if is_address(addr) and self.wallet.is_used(addr):
            self.receive_address_e.setStyleSheet(ColorScheme.RED.as_stylesheet(True))
            self.receive_address_e.setToolTip(_("This address has already been used. "
                                                "For better privacy, do not reuse it for new payments."))
        else:
            self.receive_address_e.setStyleSheet("")
            self.receive_address_e.setToolTip("")

    def create_send_tab(self):
        # A 4-column grid layout.  All the stretch is in the last column.
        # The exchange rate plugin adds a fiat widget in column 2
        self.send_grid = grid = QGridLayout()
        grid.setSpacing(8)
        grid.setColumnStretch(3, 1)

        from .paytoedit import PayToEdit
        self.amount_e = BTCAmountEdit(self.get_decimal_point)
        self.payto_e = PayToEdit(self)
        self.payto_e.addPasteButton(self.app)
        msg = (_("Recipient of the funds.") + "\n\n"
               + _("You may enter a Bitcoin address, a label from your list of contacts "
                   "(a list of completions will be proposed), "
                   "or an alias (email-like address that forwards to a Bitcoin address)") + ". "
               + _("Lightning invoices are also supported.") + "\n\n"
               + _("You can also pay to many outputs in a single transaction, "
                   "specifying one output per line.") + "\n" + _("Format: address, amount") + "\n"
               + _("To set the amount to 'max', use the '!' special character.") + "\n"
               + _("Integers weights can also be used in conjunction with '!', "
                   "e.g. set one amount to '2!' and another to '3!' to split your coins 40-60."))
        payto_label = HelpLabel(_('Pay to'), msg)
        grid.addWidget(payto_label, 1, 0)
        grid.addWidget(self.payto_e, 1, 1, 1, -1)

        completer = QCompleter()
        completer.setCaseSensitivity(False)
        self.payto_e.set_completer(completer)
        completer.setModel(self.completions)

        msg = _('Description of the transaction (not mandatory).') + '\n\n'\
              + _('The description is not sent to the recipient of the funds. It is stored in your wallet file, and displayed in the \'History\' tab.')
        description_label = HelpLabel(_('Description'), msg)
        grid.addWidget(description_label, 2, 0)
        self.message_e = SizedFreezableLineEdit(width=700)
        grid.addWidget(self.message_e, 2, 1, 1, -1)

        msg = (_('The amount to be received by the recipient.') + ' '
               + _('Fees are paid by the sender.') + '\n\n'
               + _('The amount will be displayed in red if you do not have enough funds in your wallet.') + ' '
               + _('Note that if you have frozen some of your addresses, the available funds will be lower than your total balance.') + '\n\n'
               + _('Keyboard shortcut: type "!" to send all your coins.'))
        amount_label = HelpLabel(_('Amount'), msg)
        grid.addWidget(amount_label, 3, 0)
        grid.addWidget(self.amount_e, 3, 1)

        self.fiat_send_e = AmountEdit(self.fx.get_currency if self.fx else '')
        if not self.fx or not self.fx.is_enabled():
            self.fiat_send_e.setVisible(False)
        grid.addWidget(self.fiat_send_e, 3, 2)
        self.amount_e.frozen.connect(
            lambda: self.fiat_send_e.setFrozen(self.amount_e.isReadOnly()))

        self.max_button = EnterButton(_("Max"), self.spend_max)
        self.max_button.setFixedWidth(100)
        self.max_button.setCheckable(True)
        grid.addWidget(self.max_button, 3, 3)

        self.save_button = EnterButton(_("Save"), self.do_save_invoice)
        self.send_button = EnterButton(_("Pay") + "...", self.do_pay)
        self.clear_button = EnterButton(_("Clear"), self.do_clear)

        buttons = QHBoxLayout()
        buttons.addStretch(1)
        buttons.addWidget(self.clear_button)
        buttons.addWidget(self.save_button)
        buttons.addWidget(self.send_button)
        grid.addLayout(buttons, 6, 1, 1, 4)

        self.amount_e.shortcut.connect(self.spend_max)

        def reset_max(text):
            self.max_button.setChecked(False)
            enable = not bool(text) and not self.amount_e.isReadOnly()
            #self.max_button.setEnabled(enable)
        self.amount_e.textEdited.connect(reset_max)
        self.fiat_send_e.textEdited.connect(reset_max)

        self.set_onchain(False)

        self.invoices_label = QLabel(_('Send queue'))
        from .invoice_list import InvoiceList
        self.invoice_list = InvoiceList(self)

        vbox0 = QVBoxLayout()
        vbox0.addLayout(grid)
        hbox = QHBoxLayout()
        hbox.addLayout(vbox0)
        hbox.addStretch(1)
        w = QWidget()
        vbox = QVBoxLayout(w)
        vbox.addLayout(hbox)
        vbox.addStretch(1)
        vbox.addWidget(self.invoices_label)
        vbox.addWidget(self.invoice_list)
        vbox.setStretchFactor(self.invoice_list, 1000)
        w.searchable_list = self.invoice_list
        self.invoice_list.update()  # after parented and put into a layout, can update without flickering
        run_hook('create_send_tab', grid)
        return w

    def spend_max(self):
        if run_hook('abort_send', self):
            return
        outputs = self.payto_e.get_outputs(True)
        if not outputs:
            return
        make_tx = lambda fee_est: self.wallet.make_unsigned_transaction(
            coins=self.get_coins(),
            outputs=outputs,
            fee=fee_est,
            is_sweep=False)

        try:
            try:
                tx = make_tx(None)
            except (NotEnoughFunds, NoDynamicFeeEstimates) as e:
                # Check if we had enough funds excluding fees,
                # if so, still provide opportunity to set lower fees.
                tx = make_tx(0)
        except NotEnoughFunds as e:
            self.max_button.setChecked(False)
            text = self.get_text_not_enough_funds_mentioning_frozen()
            self.show_error(text)
            return

        self.max_button.setChecked(True)
        amount = tx.output_value()
        __, x_fee_amount = run_hook('get_tx_extra_fee', self.wallet, tx) or (None, 0)
        amount_after_all_fees = amount - x_fee_amount
        self.amount_e.setAmount(amount_after_all_fees)
        # show tooltip explaining max amount
        mining_fee = tx.get_fee()
        mining_fee_str = self.format_amount_and_units(mining_fee)
        msg = _("Mining fee: {} (can be adjusted on next screen)").format(mining_fee_str)
        if x_fee_amount:
            twofactor_fee_str = self.format_amount_and_units(x_fee_amount)
            msg += "\n" + _("2fa fee: {} (for the next batch of transactions)").format(twofactor_fee_str)
        frozen_bal = self.get_frozen_balance_str()
        if frozen_bal:
            msg += "\n" + _("Some coins are frozen: {} (can be unfrozen in the Addresses or in the Coins tab)").format(frozen_bal)
        QToolTip.showText(self.max_button.mapToGlobal(QPoint(0, 0)), msg)

    def get_contact_payto(self, key):
        _type, label = self.contacts.get(key)
        return label + '  <' + key + '>' if _type == 'address' else key

    def update_completions(self):
        l = [self.get_contact_payto(key) for key in self.contacts.keys()]
        self.completions.setStringList(l)

    @protected
    def protect(self, func, args, password):
        return func(*args, password)

    def read_outputs(self) -> List[PartialTxOutput]:
        if self.payment_request:
            outputs = self.payment_request.get_outputs()
        else:
            outputs = self.payto_e.get_outputs(self.max_button.isChecked())
        return outputs

    def check_send_tab_onchain_outputs_and_show_errors(self, outputs: List[PartialTxOutput]) -> bool:
        """Returns whether there are errors with outputs.
        Also shows error dialog to user if so.
        """
        if not outputs:
            self.show_error(_('No outputs'))
            return True

        for o in outputs:
            if o.scriptpubkey is None:
                self.show_error(_('Bitcoin Address is None'))
                return True
            if o.value is None:
                self.show_error(_('Invalid Amount'))
                return True

        return False  # no errors

    def check_send_tab_payto_line_and_show_errors(self) -> bool:
        """Returns whether there are errors.
        Also shows error dialog to user if so.
        """
        pr = self.payment_request
        if pr:
            if pr.has_expired():
                self.show_error(_('Payment request has expired'))
                return True

        if not pr:
            errors = self.payto_e.get_errors()
            if errors:
                if len(errors) == 1 and not errors[0].is_multiline:
                    err = errors[0]
                    self.show_warning(_("Failed to parse 'Pay to' line") + ":\n" +
                                      f"{err.line_content[:40]}...\n\n"
                                      f"{err.exc!r}")
                else:
                    self.show_warning(_("Invalid Lines found:") + "\n\n" +
                                      '\n'.join([_("Line #") +
                                                 f"{err.idx+1}: {err.line_content[:40]}... ({err.exc!r})"
                                                 for err in errors]))
                return True

            if self.payto_e.is_alias and self.payto_e.validated is False:
                alias = self.payto_e.toPlainText()
                msg = _('WARNING: the alias "{}" could not be validated via an additional '
                        'security check, DNSSEC, and thus may not be correct.').format(alias) + '\n'
                msg += _('Do you wish to continue?')
                if not self.question(msg):
                    return True

        return False  # no errors

    def pay_lightning_invoice(self, invoice: Invoice):
        amount_sat = invoice.get_amount_sat()
        key = self.wallet.get_key_for_outgoing_invoice(invoice)
        if amount_sat is None:
            raise Exception("missing amount for LN invoice")
        if not self.wallet.lnworker.can_pay_invoice(invoice):
            num_sats_can_send = int(self.wallet.lnworker.num_sats_can_send())
            lightning_needed = amount_sat - num_sats_can_send
            lightning_needed += (lightning_needed // 20) # operational safety margin
            coins = self.get_coins(nonlocal_only=True)
            can_pay_onchain = invoice.get_address() and self.wallet.can_pay_onchain(invoice.get_outputs(), coins=coins)
            can_pay_with_new_channel = self.wallet.lnworker.suggest_funding_amount(amount_sat, coins=coins)
            can_pay_with_swap = self.wallet.lnworker.suggest_swap_to_send(amount_sat, coins=coins)
            can_rebalance = self.wallet.lnworker.suggest_rebalance_to_send(amount_sat)
            choices = {}
            if can_rebalance:
                msg = ''.join([
                    _('Rebalance existing channels'), '\n',
                    _('Move funds between your channels in order to increase your sending capacity.')
                ])
                choices[0] = msg
            if can_pay_with_new_channel:
                msg = ''.join([
                    _('Open a new channel'), '\n',
                    _('You will be able to pay once the channel is open.')
                ])
                choices[1] = msg
            if can_pay_with_swap:
                msg = ''.join([
                    _('Swap onchain funds for lightning funds'), '\n',
                    _('You will be able to pay once the swap is confirmed.')
                ])
                choices[2] = msg
            if can_pay_onchain:
                msg = ''.join([
                    _('Pay onchain'), '\n',
                    _('Funds will be sent to the invoice fallback address.')
                ])
                choices[3] = msg
            if not choices:
                raise NotEnoughFunds()
            msg = _('You cannot pay that invoice using Lightning.')
            if self.wallet.lnworker.channels:
                msg += '\n' + _('Your channels can send {}.').format(self.format_amount(num_sats_can_send) + self.base_unit())
            r = self.query_choice(msg, choices)
            if r is not None:
                self.save_pending_invoice()
                if r == 0:
                    chan1, chan2, delta = can_rebalance
                    self.rebalance_dialog(chan1, chan2, amount_sat=delta)
                elif r == 1:
                    amount_sat, min_amount_sat = can_pay_with_new_channel
                    self.channels_list.new_channel_dialog(amount_sat=amount_sat, min_amount_sat=min_amount_sat)
                elif r == 2:
<<<<<<< HEAD
                    if self.run_swap_dialog(is_reverse=False, recv_amount_sat=swap_recv_amount_sat):
                        self.wallet.lnworker.set_invoice_status(key, PR_SCHEDULED)
=======
                    chan, swap_recv_amount_sat = can_pay_with_swap
                    self.run_swap_dialog(is_reverse=False, recv_amount_sat=swap_recv_amount_sat, channels=[chan])
                elif r == 3:
                    self.pay_onchain_dialog(coins, invoice.get_outputs())
>>>>>>> 3b44646b
            return

        # FIXME this is currently lying to user as we truncate to satoshis
        amount_msat = invoice.get_amount_msat()
        msg = _("Pay lightning invoice?") + '\n\n' + _("This will send {}?").format(self.format_amount_and_units(Decimal(amount_msat)/1000))
        if not self.question(msg):
            return
        self.save_pending_invoice()
        coro = self.wallet.lnworker.pay_invoice(invoice.lightning_invoice, amount_msat=amount_msat)
        self.run_coroutine_from_thread(coro)

<<<<<<< HEAD
    def run_swap_dialog(self, is_reverse=None, recv_amount_sat=None):
=======
    def run_swap_dialog(self, is_reverse=None, recv_amount_sat=None, channels=None):
>>>>>>> 3b44646b
        if not self.network:
            self.window.show_error(_("You are offline."))
            return
        def get_pairs_thread():
            self.network.run_from_another_thread(self.wallet.lnworker.swap_manager.get_pairs())
        BlockingWaitingDialog(self, _('Please wait...'), get_pairs_thread)
<<<<<<< HEAD
        d = SwapDialog(self, is_reverse=is_reverse, recv_amount_sat=recv_amount_sat)
=======
        d = SwapDialog(self, is_reverse=is_reverse, recv_amount_sat=recv_amount_sat, channels=channels)
>>>>>>> 3b44646b
        return d.run()

    def on_request_status(self, wallet, key, status):
        if wallet != self.wallet:
            return
        req = self.wallet.receive_requests.get(key)
        if req is None:
            return
        if status == PR_PAID:
            self.notify(_('Payment received') + '\n' + key)
            self.request_list.delete_item(key)
            self.receive_tabs.setVisible(False)
            self.need_update.set()
        else:
            self.request_list.refresh_item(key)

    def on_invoice_status(self, wallet, key):
        if wallet != self.wallet:
            return
        invoice = self.wallet.get_invoice(key)
        if invoice is None:
            return
        status = self.wallet.get_invoice_status(invoice)
        if status == PR_PAID:
            self.invoice_list.delete_item(key)
        else:
            self.invoice_list.refresh_item(key)

    def on_payment_succeeded(self, wallet, key):
        description = self.wallet.get_label(key)
        self.notify(_('Payment sent') + '\n\n' + description)
        self.need_update.set()

    def on_payment_failed(self, wallet, key, reason):
        invoice = self.wallet.get_invoice(key)
        if invoice and invoice.is_lightning() and invoice.get_address():
            if self.question(_('Payment failed') + '\n\n' + reason + '\n\n'+ 'Fallback to onchain payment?'):
                self.pay_onchain_dialog(self.get_coins(), invoice.get_outputs())
        else:
            self.show_error(_('Payment failed') + '\n\n' + reason)

    def read_invoice(self):
        if self.check_send_tab_payto_line_and_show_errors():
            return
        try:
            if not self._is_onchain:
                invoice_str = self.payto_e.lightning_invoice
                if not invoice_str:
                    return
                if not self.wallet.has_lightning():
                    self.show_error(_('Lightning is disabled'))
                    return
                invoice = Invoice.from_bech32(invoice_str)
                if invoice.amount_msat is None:
                    amount_sat = self.amount_e.get_amount()
                    if amount_sat:
                        invoice.amount_msat = int(amount_sat * 1000)
                    else:
                        self.show_error(_('No amount'))
                        return
                return invoice
            else:
                outputs = self.read_outputs()
                if self.check_send_tab_onchain_outputs_and_show_errors(outputs):
                    return
                message = self.message_e.text()
                return self.wallet.create_invoice(
                    outputs=outputs,
                    message=message,
                    pr=self.payment_request,
                    URI=self.payto_URI)
        except InvoiceError as e:
            self.show_error(_('Error creating payment') + ':\n' + str(e))

    def do_save_invoice(self):
        self.pending_invoice = self.read_invoice()
        if not self.pending_invoice:
            return
        self.save_pending_invoice()

    def save_pending_invoice(self):
        if not self.pending_invoice:
            return
        self.do_clear()
        self.wallet.save_invoice(self.pending_invoice)
        self.invoice_list.update()
        self.pending_invoice = None

    def do_pay(self):
        self.pending_invoice = self.read_invoice()
        if not self.pending_invoice:
            return
        self.do_pay_invoice(self.pending_invoice)

    def pay_multiple_invoices(self, invoices):
        outputs = []
        for invoice in invoices:
            outputs += invoice.outputs
        self.pay_onchain_dialog(self.get_coins(), outputs)

    def do_pay_invoice(self, invoice: 'Invoice'):
        if invoice.is_lightning():
            self.pay_lightning_invoice(invoice)
        else:
            self.pay_onchain_dialog(self.get_coins(), invoice.outputs)

    def get_coins(self, *, nonlocal_only=False) -> Sequence[PartialTxInput]:
        coins = self.get_manually_selected_coins()
        if coins is not None:
            return coins
        else:
            return self.wallet.get_spendable_coins(None, nonlocal_only=nonlocal_only)

    def get_manually_selected_coins(self) -> Optional[Sequence[PartialTxInput]]:
        """Return a list of selected coins or None.
        Note: None means selection is not being used,
              while an empty sequence means the user specifically selected that.
        """
        return self.utxo_list.get_spend_list()

    def get_text_not_enough_funds_mentioning_frozen(self) -> str:
        text = _("Not enough funds")
        frozen_str = self.get_frozen_balance_str()
        if frozen_str:
            text += " ({} {})".format(
                frozen_str, _("are frozen")
            )
        return text

    def get_frozen_balance_str(self) -> Optional[str]:
        frozen_bal = sum(self.wallet.get_frozen_balance())
        if not frozen_bal:
            return None
        return self.format_amount_and_units(frozen_bal)

    def pay_onchain_dialog(
            self, inputs: Sequence[PartialTxInput],
            outputs: List[PartialTxOutput], *,
            external_keypairs=None) -> None:
        # trustedcoin requires this
        if run_hook('abort_send', self):
            return
        is_sweep = bool(external_keypairs)
        make_tx = lambda fee_est: self.wallet.make_unsigned_transaction(
            coins=inputs,
            outputs=outputs,
            fee=fee_est,
            is_sweep=is_sweep)
        output_values = [x.value for x in outputs]
        if any(parse_max_spend(outval) for outval in output_values):
            output_value = '!'
        else:
            output_value = sum(output_values)
        conf_dlg = ConfirmTxDialog(window=self, make_tx=make_tx, output_value=output_value, is_sweep=is_sweep)
        if conf_dlg.not_enough_funds:
            # Check if we had enough funds excluding fees,
            # if so, still provide opportunity to set lower fees.
            if not conf_dlg.have_enough_funds_assuming_zero_fees():
                text = self.get_text_not_enough_funds_mentioning_frozen()
                self.show_message(text)
                return

        # shortcut to advanced preview (after "enough funds" check!)
        if self.config.get('advanced_preview'):
            preview_dlg = PreviewTxDialog(
                window=self,
                make_tx=make_tx,
                external_keypairs=external_keypairs,
                output_value=output_value)
            preview_dlg.show()
            return

        cancelled, is_send, password, tx = conf_dlg.run()
        if cancelled:
            return
        if is_send:
            self.save_pending_invoice()
            def sign_done(success):
                if success:
                    self.broadcast_or_show(tx)
            self.sign_tx_with_password(tx, callback=sign_done, password=password,
                                       external_keypairs=external_keypairs)
        else:
            preview_dlg = PreviewTxDialog(
                window=self,
                make_tx=make_tx,
                external_keypairs=external_keypairs,
                output_value=output_value)
            preview_dlg.show()

    def broadcast_or_show(self, tx: Transaction):
        if not tx.is_complete():
            self.show_transaction(tx)
            return
        if not self.network:
            self.show_error(_("You can't broadcast a transaction without a live network connection."))
            self.show_transaction(tx)
            return
        self.broadcast_transaction(tx)

    @protected
    def sign_tx(self, tx, *, callback, external_keypairs, password):
        self.sign_tx_with_password(tx, callback=callback, password=password, external_keypairs=external_keypairs)

    def sign_tx_with_password(self, tx: PartialTransaction, *, callback, password, external_keypairs=None):
        '''Sign the transaction in a separate thread.  When done, calls
        the callback with a success code of True or False.
        '''
        def on_success(result):
            callback(True)
        def on_failure(exc_info):
            self.on_error(exc_info)
            callback(False)
        on_success = run_hook('tc_sign_wrapper', self.wallet, tx, on_success, on_failure) or on_success
        if external_keypairs:
            # can sign directly
            task = partial(tx.sign, external_keypairs)
        else:
            task = partial(self.wallet.sign_transaction, tx, password)
        msg = _('Signing transaction...')
        WaitingDialog(self, msg, task, on_success, on_failure)

    def broadcast_transaction(self, tx: Transaction):

        def broadcast_thread():
            # non-GUI thread
            pr = self.payment_request
            if pr and pr.has_expired():
                self.payment_request = None
                return False, _("Invoice has expired")
            try:
                self.network.run_from_another_thread(self.network.broadcast_transaction(tx))
            except TxBroadcastError as e:
                return False, e.get_message_for_gui()
            except BestEffortRequestFailed as e:
                return False, repr(e)
            # success
            txid = tx.txid()
            if pr:
                self.payment_request = None
                refund_address = self.wallet.get_receiving_address()
                coro = pr.send_payment_and_receive_paymentack(tx.serialize(), refund_address)
                fut = asyncio.run_coroutine_threadsafe(coro, self.network.asyncio_loop)
                ack_status, ack_msg = fut.result(timeout=20)
                self.logger.info(f"Payment ACK: {ack_status}. Ack message: {ack_msg}")
            return True, txid

        # Capture current TL window; override might be removed on return
        parent = self.top_level_window(lambda win: isinstance(win, MessageBoxMixin))

        def broadcast_done(result):
            # GUI thread
            if result:
                success, msg = result
                if success:
                    parent.show_message(_('Payment sent.') + '\n' + msg)
                    self.invoice_list.update()
                else:
                    msg = msg or ''
                    parent.show_error(msg)

        WaitingDialog(self, _('Broadcasting transaction...'),
                      broadcast_thread, broadcast_done, self.on_error)

    def mktx_for_open_channel(self, *, funding_sat, node_id):
        coins = self.get_coins(nonlocal_only=True)
        make_tx = lambda fee_est: self.wallet.lnworker.mktx_for_open_channel(
            coins=coins,
            funding_sat=funding_sat,
            node_id=node_id,
            fee_est=fee_est)
        return make_tx

    def open_channel(self, connect_str, funding_sat, push_amt):
        try:
            node_id, rest = extract_nodeid(connect_str)
        except ConnStringFormatError as e:
            self.show_error(str(e))
            return
        if self.wallet.lnworker.has_conflicting_backup_with(node_id):
            msg = messages.MGS_CONFLICTING_BACKUP_INSTANCE
            if not self.question(msg):
                return
        # use ConfirmTxDialog
        # we need to know the fee before we broadcast, because the txid is required
        make_tx = self.mktx_for_open_channel(funding_sat=funding_sat, node_id=node_id)
        d = ConfirmTxDialog(window=self, make_tx=make_tx, output_value=funding_sat, is_sweep=False)
        # disable preview button because the user must not broadcast tx before establishment_flow
        d.preview_button.setEnabled(False)
        cancelled, is_send, password, funding_tx = d.run()
        if not is_send:
            return
        if cancelled:
            return
        # read funding_sat from tx; converts '!' to int value
        funding_sat = funding_tx.output_value_for_address(ln_dummy_address())
        def task():
            return self.wallet.lnworker.open_channel(
                connect_str=connect_str,
                funding_tx=funding_tx,
                funding_sat=funding_sat,
                push_amt_sat=push_amt,
                password=password)
        def on_failure(exc_info):
            type_, e, traceback = exc_info
            #self.logger.error("Could not open channel", exc_info=exc_info)
            self.show_error(_('Could not open channel: {}').format(repr(e)))
        WaitingDialog(self, _('Opening channel...'), task, self.on_open_channel_success, on_failure)

    def on_open_channel_success(self, args):
        chan, funding_tx = args
        lnworker = self.wallet.lnworker
        if not chan.has_onchain_backup():
            data = lnworker.export_channel_backup(chan.channel_id)
            help_text = _(messages.MSG_CREATED_NON_RECOVERABLE_CHANNEL)
            help_text += '\n\n' + _('Alternatively, you can save a backup of your wallet file from the File menu')
            self.show_qrcode(
                data, _('Save channel backup'),
                help_text=help_text,
                show_copy_text_btn=True)
        n = chan.constraints.funding_txn_minimum_depth
        message = '\n'.join([
            _('Channel established.'),
            _('Remote peer ID') + ':' + chan.node_id.hex(),
            _('This channel will be usable after {} confirmations').format(n)
        ])
        if not funding_tx.is_complete():
            message += '\n\n' + _('Please sign and broadcast the funding transaction')
            self.show_message(message)
            self.show_transaction(funding_tx)
        else:
            self.show_message(message)

    def query_choice(self, msg, choices):
        # Needed by QtHandler for hardware wallets
        dialog = WindowModalDialog(self.top_level_window(), title='Question')
        clayout = ChoicesLayout(msg, choices)
        vbox = QVBoxLayout(dialog)
        vbox.addLayout(clayout.layout())
        vbox.addLayout(Buttons(CancelButton(dialog), OkButton(dialog)))
        if not dialog.exec_():
            return None
        return clayout.selected_index()

    def lock_amount(self, b: bool) -> None:
        self.amount_e.setFrozen(b)
        self.max_button.setEnabled(not b)

    def prepare_for_payment_request(self):
        self.show_send_tab()
        self.payto_e.is_pr = True
        for e in [self.payto_e, self.message_e]:
            e.setFrozen(True)
        self.lock_amount(True)
        self.payto_e.setText(_("please wait..."))
        return True

    def delete_invoices(self, keys):
        for key in keys:
            self.wallet.delete_invoice(key)
            self.invoice_list.delete_item(key)

    def payment_request_ok(self):
        pr = self.payment_request
        if not pr:
            return
        invoice = Invoice.from_bip70_payreq(pr, height=0)
        if self.wallet.get_invoice_status(invoice) == PR_PAID:
            self.show_message("invoice already paid")
            self.do_clear()
            self.payment_request = None
            return
        self.payto_e.is_pr = True
        if not pr.has_expired():
            self.payto_e.setGreen()
        else:
            self.payto_e.setExpired()
        self.payto_e.setText(pr.get_requestor())
        self.amount_e.setAmount(pr.get_amount())
        self.message_e.setText(pr.get_memo())
        # signal to set fee
        self.amount_e.textEdited.emit("")

    def payment_request_error(self):
        pr = self.payment_request
        if not pr:
            return
        self.show_message(pr.error)
        self.payment_request = None
        self.do_clear()

    def on_pr(self, request: 'paymentrequest.PaymentRequest'):
        self.set_onchain(True)
        self.payment_request = request
        if self.payment_request.verify(self.contacts):
            self.payment_request_ok_signal.emit()
        else:
            self.payment_request_error_signal.emit()

    def set_ln_invoice(self, invoice: str):
        """Parse ln invoice, and prepare the send tab for it."""
        try:
            lnaddr = lndecode(invoice)
        except LnInvoiceException as e:
            self.show_error(_("Error parsing Lightning invoice") + f":\n{e}")
            return

        pubkey = bh2u(lnaddr.pubkey.serialize())
        for k,v in lnaddr.tags:
            if k == 'd':
                description = v
                break
        else:
             description = ''
        self.payto_e.setFrozen(True)
        self.payto_e.setText(pubkey)
        self.payto_e.lightning_invoice = invoice
        self.message_e.setText(description)
        if lnaddr.get_amount_sat() is not None:
            self.amount_e.setAmount(lnaddr.get_amount_sat())
        self.set_onchain(False)

    def set_onchain(self, b):
        self._is_onchain = b
        self.max_button.setEnabled(b)

    def set_bip21(self, text: str):
        try:
            out = util.parse_URI(text, self.on_pr)
        except InvalidBitcoinURI as e:
            self.show_error(_("Error parsing URI") + f":\n{e}")
            return
        self.payto_URI = out
        r = out.get('r')
        sig = out.get('sig')
        name = out.get('name')
        if r or (name and sig):
            self.prepare_for_payment_request()
            return
        address = out.get('address')
        amount = out.get('amount')
        label = out.get('label')
        message = out.get('message')
        lightning = out.get('lightning')
        if lightning:
            self.set_ln_invoice(lightning)
            return
        # use label as description (not BIP21 compliant)
        if label and not message:
            message = label
        if address:
            self.payto_e.setText(address)
        if message:
            self.message_e.setText(message)
        if amount:
            self.amount_e.setAmount(amount)

    def pay_to_URI(self, text: str):
        if not text:
            return
        # first interpret as lightning invoice
        bolt11_invoice = maybe_extract_bolt11_invoice(text)
        if bolt11_invoice:
            self.set_ln_invoice(bolt11_invoice)
        else:
            self.set_bip21(text)
        # update fiat amount
        self.amount_e.textEdited.emit("")
        self.show_send_tab()

    def do_clear(self):
        self.max_button.setChecked(False)
        self.payment_request = None
        self.payto_URI = None
        self.payto_e.is_pr = False
        self.set_onchain(False)
        for e in [self.payto_e, self.message_e, self.amount_e]:
            e.setText('')
            e.setFrozen(False)
        self.update_status()
        run_hook('do_clear', self)

    def set_frozen_state_of_addresses(self, addrs, freeze: bool):
        self.wallet.set_frozen_state_of_addresses(addrs, freeze)
        self.address_list.refresh_all()
        self.utxo_list.refresh_all()
        self.address_list.selectionModel().clearSelection()

    def set_frozen_state_of_coins(self, utxos: Sequence[PartialTxInput], freeze: bool):
        utxos_str = {utxo.prevout.to_str() for utxo in utxos}
        self.wallet.set_frozen_state_of_coins(utxos_str, freeze)
        self.utxo_list.refresh_all()
        self.utxo_list.selectionModel().clearSelection()

    def create_list_tab(self, l, toolbar=None):
        w = QWidget()
        w.searchable_list = l
        vbox = QVBoxLayout()
        w.setLayout(vbox)
        #vbox.setContentsMargins(0, 0, 0, 0)
        #vbox.setSpacing(0)
        if toolbar:
            vbox.addLayout(toolbar)
        vbox.addWidget(l)
        return w

    def create_addresses_tab(self):
        from .address_list import AddressList
        self.address_list = l = AddressList(self)
        toolbar = l.create_toolbar(self.config)
        tab =  self.create_list_tab(l, toolbar)
        toolbar_shown = bool(self.config.get('show_toolbar_addresses', False))
        l.show_toolbar(toolbar_shown)
        return tab

    def create_utxo_tab(self):
        from .utxo_list import UTXOList
        self.utxo_list = UTXOList(self)
        return self.create_list_tab(self.utxo_list)

    def create_contacts_tab(self):
        from .contact_list import ContactList
        self.contact_list = l = ContactList(self)
        return self.create_list_tab(l)

    def remove_address(self, addr):
        if not self.question(_("Do you want to remove {} from your wallet?").format(addr)):
            return
        try:
            self.wallet.delete_address(addr)
        except UserFacingException as e:
            self.show_error(str(e))
        else:
            self.need_update.set()  # history, addresses, coins
            self.clear_receive_tab()

    def paytomany(self):
        self.show_send_tab()
        self.payto_e.paytomany()
        msg = '\n'.join([
            _('Enter a list of outputs in the \'Pay to\' field.'),
            _('One output per line.'),
            _('Format: address, amount'),
            _('You may load a CSV file using the file icon.')
        ])
        self.show_message(msg, title=_('Pay to many'))

    def payto_contacts(self, labels):
        paytos = [self.get_contact_payto(label) for label in labels]
        self.show_send_tab()
        if len(paytos) == 1:
            self.payto_e.setText(paytos[0])
            self.amount_e.setFocus()
        else:
            text = "\n".join([payto + ", 0" for payto in paytos])
            self.payto_e.setText(text)
            self.payto_e.setFocus()

    def set_contact(self, label, address):
        if not is_address(address):
            self.show_error(_('Invalid Address'))
            self.contact_list.update()  # Displays original unchanged value
            return False
        self.contacts[address] = ('address', label)
        self.contact_list.update()
        self.history_list.update()
        self.update_completions()
        return True

    def delete_contacts(self, labels):
        if not self.question(_("Remove {} from your list of contacts?")
                             .format(" + ".join(labels))):
            return
        for label in labels:
            self.contacts.pop(label)
        self.history_list.update()
        self.contact_list.update()
        self.update_completions()

    def show_onchain_invoice(self, invoice: Invoice):
        amount_str = self.format_amount(invoice.get_amount_sat()) + ' ' + self.base_unit()
        d = WindowModalDialog(self, _("Onchain Invoice"))
        vbox = QVBoxLayout(d)
        grid = QGridLayout()
        grid.addWidget(QLabel(_("Amount") + ':'), 1, 0)
        grid.addWidget(QLabel(amount_str), 1, 1)
        if len(invoice.outputs) == 1:
            grid.addWidget(QLabel(_("Address") + ':'), 2, 0)
            grid.addWidget(QLabel(invoice.get_address()), 2, 1)
        else:
            outputs_str = '\n'.join(map(lambda x: x.address + ' : ' + self.format_amount(x.value)+ self.base_unit(), invoice.outputs))
            grid.addWidget(QLabel(_("Outputs") + ':'), 2, 0)
            grid.addWidget(QLabel(outputs_str), 2, 1)
        grid.addWidget(QLabel(_("Description") + ':'), 3, 0)
        grid.addWidget(QLabel(invoice.message), 3, 1)
        if invoice.exp:
            grid.addWidget(QLabel(_("Expires") + ':'), 4, 0)
            grid.addWidget(QLabel(format_time(invoice.exp + invoice.time)), 4, 1)
        if invoice.bip70:
            pr = paymentrequest.PaymentRequest(bytes.fromhex(invoice.bip70))
            pr.verify(self.contacts)
            grid.addWidget(QLabel(_("Requestor") + ':'), 5, 0)
            grid.addWidget(QLabel(pr.get_requestor()), 5, 1)
            grid.addWidget(QLabel(_("Signature") + ':'), 6, 0)
            grid.addWidget(QLabel(pr.get_verify_status()), 6, 1)
            def do_export():
                name = pr.get_name_for_export() or "payment_request"
                name = f"{name}.bip70"
                fn = getSaveFileName(
                    parent=self,
                    title=_("Save invoice to file"),
                    filename=name,
                    filter="*.bip70",
                    config=self.config,
                )
                if not fn:
                    return
                with open(fn, 'wb') as f:
                    data = f.write(pr.raw)
                self.show_message(_('BIP70 invoice saved as {}').format(fn))
            exportButton = EnterButton(_('Export'), do_export)
            buttons = Buttons(exportButton, CloseButton(d))
        else:
            buttons = Buttons(CloseButton(d))
        vbox.addLayout(grid)
        vbox.addLayout(buttons)
        d.exec_()

    def show_lightning_invoice(self, invoice: Invoice):
        lnaddr = lndecode(invoice.lightning_invoice)
        d = WindowModalDialog(self, _("Lightning Invoice"))
        vbox = QVBoxLayout(d)
        grid = QGridLayout()
        grid.addWidget(QLabel(_("Node ID") + ':'), 0, 0)
        grid.addWidget(QLabel(lnaddr.pubkey.serialize().hex()), 0, 1)
        grid.addWidget(QLabel(_("Amount") + ':'), 1, 0)
        amount_str = self.format_amount(invoice.get_amount_sat()) + ' ' + self.base_unit()
        grid.addWidget(QLabel(amount_str), 1, 1)
        grid.addWidget(QLabel(_("Description") + ':'), 2, 0)
        grid.addWidget(QLabel(invoice.message), 2, 1)
        grid.addWidget(QLabel(_("Hash") + ':'), 3, 0)
        payhash_e = ButtonsLineEdit(lnaddr.paymenthash.hex())
        payhash_e.addCopyButton(self.app)
        payhash_e.setReadOnly(True)
        vbox.addWidget(payhash_e)
        grid.addWidget(payhash_e, 3, 1)
        if invoice.exp:
            grid.addWidget(QLabel(_("Expires") + ':'), 4, 0)
            grid.addWidget(QLabel(format_time(invoice.time + invoice.exp)), 4, 1)
        vbox.addLayout(grid)
        invoice_e = ShowQRTextEdit(config=self.config)
        invoice_e.addCopyButton(self.app)
        invoice_e.setText(invoice.lightning_invoice)
        vbox.addWidget(invoice_e)
        vbox.addLayout(Buttons(CloseButton(d),))
        d.exec_()

    def create_console_tab(self):
        from .console import Console
        self.console = console = Console()
        return console

    def update_console(self):
        console = self.console
        console.history = self.wallet.db.get("qt-console-history", [])
        console.history_index = len(console.history)

        console.updateNamespace({
            'wallet': self.wallet,
            'network': self.network,
            'plugins': self.gui_object.plugins,
            'window': self,
            'config': self.config,
            'electrum': electrum,
            'daemon': self.gui_object.daemon,
            'util': util,
            'bitcoin': bitcoin,
            'lnutil': lnutil,
        })

        c = commands.Commands(
            config=self.config,
            daemon=self.gui_object.daemon,
            network=self.network,
            callback=lambda: self.console.set_json(True))
        methods = {}
        def mkfunc(f, method):
            return lambda *args, **kwargs: f(method,
                                             args,
                                             self.password_dialog,
                                             **{**kwargs, 'wallet': self.wallet})
        for m in dir(c):
            if m[0]=='_' or m in ['network','wallet','config','daemon']: continue
            methods[m] = mkfunc(c._run, m)

        console.updateNamespace(methods)

    def show_balance_dialog(self):
        balance = sum(self.wallet.get_balances_for_piechart())
        if balance == 0:
            return
        from .balance_dialog import BalanceDialog
        d = BalanceDialog(self, wallet=self.wallet)
        d.run()

    def create_status_bar(self):
        sb = QStatusBar()
        sb.setFixedHeight(35)
        self.balance_label = BalanceToolButton()
        self.balance_label.setText("Loading wallet...")
        self.balance_label.setAutoRaise(True)
        self.balance_label.clicked.connect(self.show_balance_dialog)
        sb.addWidget(self.balance_label)

        # remove border of all items in status bar
        self.setStyleSheet("QStatusBar::item { border: 0px;} ")

        self.search_box = QLineEdit()
        self.search_box.textChanged.connect(self.do_search)
        self.search_box.hide()
        sb.addPermanentWidget(self.search_box)

        self.update_check_button = QPushButton("")
        self.update_check_button.setFlat(True)
        self.update_check_button.setCursor(QCursor(Qt.PointingHandCursor))
        self.update_check_button.setIcon(read_QIcon("update.png"))
        self.update_check_button.hide()
        sb.addPermanentWidget(self.update_check_button)

        self.password_button = StatusBarButton(QIcon(), _("Password"), self.change_password_dialog)
        sb.addPermanentWidget(self.password_button)

        sb.addPermanentWidget(StatusBarButton(read_QIcon("preferences.png"), _("Preferences"), self.settings_dialog))
        self.seed_button = StatusBarButton(read_QIcon("seed.png"), _("Seed"), self.show_seed_dialog)
        sb.addPermanentWidget(self.seed_button)
        self.lightning_button = StatusBarButton(read_QIcon("lightning.png"), _("Lightning Network"), self.gui_object.show_lightning_dialog)
        sb.addPermanentWidget(self.lightning_button)
        self.update_lightning_icon()
        self.status_button = None
        if self.network:
            self.status_button = StatusBarButton(read_QIcon("status_disconnected.png"), _("Network"), self.gui_object.show_network_dialog)
            sb.addPermanentWidget(self.status_button)
        run_hook('create_status_bar', sb)
        self.setStatusBar(sb)

    def create_coincontrol_statusbar(self):
        self.coincontrol_sb = sb = QStatusBar()
        sb.setSizeGripEnabled(False)
        #sb.setFixedHeight(3 * char_width_in_lineedit())
        sb.setStyleSheet('QStatusBar::item {border: None;} '
                         + ColorScheme.GREEN.as_stylesheet(True))

        self.coincontrol_label = QLabel()
        self.coincontrol_label.setSizePolicy(QSizePolicy.Preferred, QSizePolicy.Preferred)
        self.coincontrol_label.setTextInteractionFlags(Qt.TextSelectableByMouse)
        sb.addWidget(self.coincontrol_label)

        clear_cc_button = EnterButton(_('Reset'), lambda: self.utxo_list.set_spend_list(None))
        clear_cc_button.setStyleSheet("margin-right: 5px;")
        sb.addPermanentWidget(clear_cc_button)

        sb.setVisible(False)
        return sb

    def set_coincontrol_msg(self, msg: Optional[str]) -> None:
        if not msg:
            self.coincontrol_label.setText("")
            self.coincontrol_sb.setVisible(False)
            return
        self.coincontrol_label.setText(msg)
        self.coincontrol_sb.setVisible(True)

    def update_lightning_icon(self):
        if not self.wallet.has_lightning():
            self.lightning_button.setVisible(False)
            return
        if self.network is None or self.network.channel_db is None:
            self.lightning_button.setVisible(False)
            return
        self.lightning_button.setVisible(True)

        cur, total, progress_percent = self.network.lngossip.get_sync_progress_estimate()
        # self.logger.debug(f"updating lngossip sync progress estimate: cur={cur}, total={total}")
        progress_str = "??%"
        if progress_percent is not None:
            progress_str = f"{progress_percent}%"
        if progress_percent and progress_percent >= 100:
            self.lightning_button.setMaximumWidth(25)
            self.lightning_button.setText('')
            self.lightning_button.setToolTip(_("The Lightning Network graph is fully synced."))
        else:
            self.lightning_button.setMaximumWidth(25 + 5 * char_width_in_lineedit())
            self.lightning_button.setText(progress_str)
            self.lightning_button.setToolTip(_("The Lightning Network graph is syncing...\n"
                                               "Payments are more likely to succeed with a more complete graph."))

    def update_lock_icon(self):
        icon = read_QIcon("lock.png") if self.wallet.has_password() else read_QIcon("unlock.png")
        self.password_button.setIcon(icon)

    def update_buttons_on_seed(self):
        self.seed_button.setVisible(self.wallet.has_seed())
        self.password_button.setVisible(self.wallet.may_have_password())

    def change_password_dialog(self):
        from electrum.storage import StorageEncryptionVersion
        if self.wallet.get_available_storage_encryption_version() == StorageEncryptionVersion.XPUB_PASSWORD:
            from .password_dialog import ChangePasswordDialogForHW
            d = ChangePasswordDialogForHW(self, self.wallet)
            ok, encrypt_file = d.run()
            if not ok:
                return

            def on_password(hw_dev_pw):
                old_password = hw_dev_pw if self.wallet.has_password() else None
                new_password = hw_dev_pw if encrypt_file else None
                self._update_wallet_password(
                    old_password=old_password, new_password=new_password, encrypt_storage=encrypt_file)

            self.thread.add(
                self.wallet.keystore.get_password_for_storage_encryption,
                on_success=on_password)
        else:
            from .password_dialog import ChangePasswordDialogForSW
            d = ChangePasswordDialogForSW(self, self.wallet)
            ok, old_password, new_password, encrypt_file = d.run()
            if not ok:
                return
            self._update_wallet_password(
                old_password=old_password, new_password=new_password, encrypt_storage=encrypt_file)

    def _update_wallet_password(self, *, old_password, new_password, encrypt_storage: bool):
        try:
            self.wallet.update_password(old_password, new_password, encrypt_storage=encrypt_storage)
        except InvalidPassword as e:
            self.show_error(str(e))
            return
        except BaseException:
            self.logger.exception('Failed to update password')
            self.show_error(_('Failed to update password'))
            return
        msg = _('Password was updated successfully') if self.wallet.has_password() else _('Password is disabled, this wallet is not protected')
        self.show_message(msg, title=_("Success"))
        self.update_lock_icon()

    def toggle_search(self):
        self.search_box.setHidden(not self.search_box.isHidden())
        if not self.search_box.isHidden():
            self.search_box.setFocus(1)
        else:
            self.do_search('')

    def do_search(self, t):
        tab = self.tabs.currentWidget()
        if hasattr(tab, 'searchable_list'):
            tab.searchable_list.filter(t)

    def new_contact_dialog(self):
        d = WindowModalDialog(self, _("New Contact"))
        vbox = QVBoxLayout(d)
        vbox.addWidget(QLabel(_('New Contact') + ':'))
        grid = QGridLayout()
        line1 = QLineEdit()
        line1.setFixedWidth(32 * char_width_in_lineedit())
        line2 = QLineEdit()
        line2.setFixedWidth(32 * char_width_in_lineedit())
        grid.addWidget(QLabel(_("Address")), 1, 0)
        grid.addWidget(line1, 1, 1)
        grid.addWidget(QLabel(_("Name")), 2, 0)
        grid.addWidget(line2, 2, 1)
        vbox.addLayout(grid)
        vbox.addLayout(Buttons(CancelButton(d), OkButton(d)))
        if d.exec_():
            self.set_contact(line2.text(), line1.text())

    def init_lightning_dialog(self, dialog):
        assert not self.wallet.has_lightning()
        if self.wallet.can_have_deterministic_lightning():
            msg = _(
                "Lightning is not enabled because this wallet was created with an old version of Electrum. "
                "Create lightning keys?")
        else:
            msg = _(
                "Warning: this wallet type does not support channel recovery from seed. "
                "You will need to backup your wallet everytime you create a new channel. "
                "Create lightning keys?")
        if self.question(msg):
            self._init_lightning_dialog(dialog=dialog)

    @protected
    def _init_lightning_dialog(self, *, dialog, password):
        dialog.close()
        self.wallet.init_lightning(password=password)
        self.update_lightning_icon()
        self.show_message(_('Lightning keys have been initialized.'))

    def show_wallet_info(self):
        dialog = WindowModalDialog(self, _("Wallet Information"))
        dialog.setMinimumSize(800, 100)
        vbox = QVBoxLayout()
        wallet_type = self.wallet.db.get('wallet_type', '')
        if self.wallet.is_watching_only():
            wallet_type += ' [{}]'.format(_('watching-only'))
        seed_available = _('False')
        if self.wallet.has_seed():
            seed_available = _('True')
            ks = self.wallet.keystore
            assert isinstance(ks, keystore.Deterministic_KeyStore)
            seed_available += f" ({ks.get_seed_type()})"
        keystore_types = [k.get_type_text() for k in self.wallet.get_keystores()]
        grid = QGridLayout()
        basename = os.path.basename(self.wallet.storage.path)
        grid.addWidget(WWLabel(_("Wallet name")+ ':'), 0, 0)
        grid.addWidget(WWLabel(basename), 0, 1)
        grid.addWidget(WWLabel(_("Wallet type")+ ':'), 1, 0)
        grid.addWidget(WWLabel(wallet_type), 1, 1)
        grid.addWidget(WWLabel(_("Script type")+ ':'), 2, 0)
        grid.addWidget(WWLabel(self.wallet.txin_type), 2, 1)
        grid.addWidget(WWLabel(_("Seed available") + ':'), 3, 0)
        grid.addWidget(WWLabel(str(seed_available)), 3, 1)
        if len(keystore_types) <= 1:
            grid.addWidget(WWLabel(_("Keystore type") + ':'), 4, 0)
            ks_type = str(keystore_types[0]) if keystore_types else _('No keystore')
            grid.addWidget(WWLabel(ks_type), 4, 1)
        # lightning
        grid.addWidget(WWLabel(_('Lightning') + ':'), 5, 0)
        from .util import IconLabel
        if self.wallet.has_lightning():
            if self.wallet.lnworker.has_deterministic_node_id():
                grid.addWidget(WWLabel(_('Enabled')), 5, 1)
            else:
                label = IconLabel(text='Enabled, non-recoverable channels')
                label.setIcon(read_QIcon('nocloud'))
                grid.addWidget(label, 5, 1)
                if self.wallet.db.get('seed_type') == 'segwit':
                    msg = _("Your channels cannot be recovered from seed, because they were created with an old version of Electrum. "
                            "This means that you must save a backup of your wallet everytime you create a new channel.\n\n"
                            "If you want this wallet to have recoverable channels, you must close your existing channels and restore this wallet from seed")
                else:
                    msg = _("Your channels cannot be recovered from seed. "
                            "This means that you must save a backup of your wallet everytime you create a new channel.\n\n"
                            "If you want to have recoverable channels, you must create a new wallet with an Electrum seed")
                grid.addWidget(HelpButton(msg), 5, 3)
            grid.addWidget(WWLabel(_('Lightning Node ID:')), 7, 0)
            nodeid_text = self.wallet.lnworker.node_keypair.pubkey.hex()
            nodeid_e = ButtonsLineEdit(nodeid_text)
            nodeid_e.add_qr_show_button(config=self.config, title=_("Node ID"))
            nodeid_e.addCopyButton(self.app)
            nodeid_e.setReadOnly(True)
            nodeid_e.setFont(QFont(MONOSPACE_FONT))
            grid.addWidget(nodeid_e, 8, 0, 1, 4)
        else:
            if self.wallet.can_have_lightning():
                grid.addWidget(WWLabel('Not enabled'), 5, 1)
                button = QPushButton(_("Enable"))
                button.pressed.connect(lambda: self.init_lightning_dialog(dialog))
                grid.addWidget(button, 5, 3)
            else:
                grid.addWidget(WWLabel(_("Not available for this wallet.")), 5, 1)
                grid.addWidget(HelpButton(_("Lightning is currently restricted to HD wallets with p2wpkh addresses.")), 5, 2)
        vbox.addLayout(grid)

        labels_clayout = None

        if self.wallet.is_deterministic():
            keystores = self.wallet.get_keystores()

            ks_stack = QStackedWidget()

            def select_ks(index):
                ks_stack.setCurrentIndex(index)

            # only show the combobox in case multiple accounts are available
            if len(keystores) > 1:
                def label(idx, ks):
                    if isinstance(self.wallet, Multisig_Wallet) and hasattr(ks, 'label'):
                        return _("cosigner") + f' {idx+1}: {ks.get_type_text()} {ks.label}'
                    else:
                        return _("keystore") + f' {idx+1}'

                labels = [label(idx, ks) for idx, ks in enumerate(self.wallet.get_keystores())]

                on_click = lambda clayout: select_ks(clayout.selected_index())
                labels_clayout = ChoicesLayout(_("Select keystore"), labels, on_click)
                vbox.addLayout(labels_clayout.layout())

            for ks in keystores:
                ks_w = QWidget()
                ks_vbox = QVBoxLayout()
                ks_vbox.setContentsMargins(0, 0, 0, 0)
                ks_w.setLayout(ks_vbox)

                mpk_text = ShowQRTextEdit(ks.get_master_public_key(), config=self.config)
                mpk_text.setMaximumHeight(150)
                mpk_text.addCopyButton(self.app)
                run_hook('show_xpub_button', mpk_text, ks)

                der_path_hbox = QHBoxLayout()
                der_path_hbox.setContentsMargins(0, 0, 0, 0)

                der_path_hbox.addWidget(WWLabel(_("Derivation path") + ':'))
                der_path_text = WWLabel(ks.get_derivation_prefix() or _("unknown"))
                der_path_text.setTextInteractionFlags(Qt.TextSelectableByMouse)
                der_path_hbox.addWidget(der_path_text)
                der_path_hbox.addStretch()

                ks_vbox.addWidget(WWLabel(_("Master Public Key")))
                ks_vbox.addWidget(mpk_text)
                ks_vbox.addLayout(der_path_hbox)

                ks_stack.addWidget(ks_w)

            select_ks(0)
            vbox.addWidget(ks_stack)

        vbox.addStretch(1)
        btn_export_info = run_hook('wallet_info_buttons', self, dialog)
        btn_close = CloseButton(dialog)
        btns = Buttons(btn_export_info, btn_close)
        vbox.addLayout(btns)
        dialog.setLayout(vbox)
        dialog.exec_()

    def remove_wallet(self):
        if self.question('\n'.join([
                _('Delete wallet file?'),
                "%s"%self.wallet.storage.path,
                _('If your wallet contains funds, make sure you have saved its seed.')])):
            self._delete_wallet()

    @protected
    def _delete_wallet(self, password):
        wallet_path = self.wallet.storage.path
        basename = os.path.basename(wallet_path)
        r = self.gui_object.daemon.delete_wallet(wallet_path)
        self.close()
        if r:
            self.show_error(_("Wallet removed: {}").format(basename))
        else:
            self.show_error(_("Wallet file not found: {}").format(basename))

    @protected
    def show_seed_dialog(self, password):
        if not self.wallet.has_seed():
            self.show_message(_('This wallet has no seed'))
            return
        keystore = self.wallet.get_keystore()
        try:
            seed = keystore.get_seed(password)
            passphrase = keystore.get_passphrase(password)
        except BaseException as e:
            self.show_error(repr(e))
            return
        from .seed_dialog import SeedDialog
        d = SeedDialog(self, seed, passphrase, config=self.config)
        d.exec_()

    def show_qrcode(self, data, title = _("QR code"), parent=None, *,
                    help_text=None, show_copy_text_btn=False):
        if not data:
            return
        d = QRDialog(
            data=data,
            parent=parent or self,
            title=title,
            help_text=help_text,
            show_copy_text_btn=show_copy_text_btn,
            config=self.config,
        )
        d.exec_()

    @protected
    def show_private_key(self, address, password):
        if not address:
            return
        try:
            pk = self.wallet.export_private_key(address, password)
        except Exception as e:
            self.logger.exception('')
            self.show_message(repr(e))
            return
        xtype = bitcoin.deserialize_privkey(pk)[0]
        d = WindowModalDialog(self, _("Private key"))
        d.setMinimumSize(600, 150)
        vbox = QVBoxLayout()
        vbox.addWidget(QLabel(_("Address") + ': ' + address))
        vbox.addWidget(QLabel(_("Script type") + ': ' + xtype))
        vbox.addWidget(QLabel(_("Private key") + ':'))
        keys_e = ShowQRTextEdit(text=pk, config=self.config)
        keys_e.addCopyButton(self.app)
        vbox.addWidget(keys_e)
        vbox.addLayout(Buttons(CloseButton(d)))
        d.setLayout(vbox)
        d.exec_()

    msg_sign = _("Signing with an address actually means signing with the corresponding "
                "private key, and verifying with the corresponding public key. The "
                "address you have entered does not have a unique public key, so these "
                "operations cannot be performed.") + '\n\n' + \
               _('The operation is undefined. Not just in Electrum, but in general.')

    @protected
    def do_sign(self, address, message, signature, password):
        address  = address.text().strip()
        message = message.toPlainText().strip()
        if not bitcoin.is_address(address):
            self.show_message(_('Invalid Bitcoin address.'))
            return
        if self.wallet.is_watching_only():
            self.show_message(_('This is a watching-only wallet.'))
            return
        if not self.wallet.is_mine(address):
            self.show_message(_('Address not in wallet.'))
            return
        txin_type = self.wallet.get_txin_type(address)
        if txin_type not in ['p2pkh', 'p2wpkh', 'p2wpkh-p2sh']:
            self.show_message(_('Cannot sign messages with this type of address:') + \
                              ' ' + txin_type + '\n\n' + self.msg_sign)
            return
        task = partial(self.wallet.sign_message, address, message, password)

        def show_signed_message(sig):
            try:
                signature.setText(base64.b64encode(sig).decode('ascii'))
            except RuntimeError:
                # (signature) wrapped C/C++ object has been deleted
                pass

        self.thread.add(task, on_success=show_signed_message)

    def do_verify(self, address, message, signature):
        address  = address.text().strip()
        message = message.toPlainText().strip().encode('utf-8')
        if not bitcoin.is_address(address):
            self.show_message(_('Invalid Bitcoin address.'))
            return
        try:
            # This can throw on invalid base64
            sig = base64.b64decode(str(signature.toPlainText()))
            verified = ecc.verify_message_with_address(address, sig, message)
        except Exception as e:
            verified = False
        if verified:
            self.show_message(_("Signature verified"))
        else:
            self.show_error(_("Wrong signature"))

    def sign_verify_message(self, address=''):
        d = WindowModalDialog(self, _('Sign/verify Message'))
        d.setMinimumSize(610, 290)

        layout = QGridLayout(d)

        message_e = QTextEdit()
        message_e.setAcceptRichText(False)
        layout.addWidget(QLabel(_('Message')), 1, 0)
        layout.addWidget(message_e, 1, 1)
        layout.setRowStretch(2,3)

        address_e = QLineEdit()
        address_e.setText(address)
        layout.addWidget(QLabel(_('Address')), 2, 0)
        layout.addWidget(address_e, 2, 1)

<<<<<<< HEAD
        signature_e = ScanShowQRTextEdit(config=self.config, fixedSize=250)
=======
        signature_e = ScanShowQRTextEdit(config=self.config)
>>>>>>> 3b44646b
        layout.addWidget(QLabel(_('Signature')), 3, 0)
        layout.addWidget(signature_e, 3, 1)
        layout.setRowStretch(3,1)

        hbox = QHBoxLayout()

        b = QPushButton(_("Sign"))
        b.clicked.connect(lambda: self.do_sign(address_e, message_e, signature_e))
        hbox.addWidget(b)

        b = QPushButton(_("Verify"))
        b.clicked.connect(lambda: self.do_verify(address_e, message_e, signature_e))
        hbox.addWidget(b)

        b = QPushButton(_("Close"))
        b.clicked.connect(d.accept)
        hbox.addWidget(b)
        layout.addLayout(hbox, 4, 1)
        d.exec_()

    @protected
    def do_decrypt(self, message_e, pubkey_e, encrypted_e, password):
        if self.wallet.is_watching_only():
            self.show_message(_('This is a watching-only wallet.'))
            return
        cyphertext = encrypted_e.toPlainText()
        task = partial(self.wallet.decrypt_message, pubkey_e.text(), cyphertext, password)

        def setText(text):
            try:
                message_e.setText(text.decode('utf-8'))
            except RuntimeError:
                # (message_e) wrapped C/C++ object has been deleted
                pass

        self.thread.add(task, on_success=setText)

    def do_encrypt(self, message_e, pubkey_e, encrypted_e):
        message = message_e.toPlainText()
        message = message.encode('utf-8')
        try:
            public_key = ecc.ECPubkey(bfh(pubkey_e.text()))
        except BaseException as e:
            self.logger.exception('Invalid Public key')
            self.show_warning(_('Invalid Public key'))
            return
        encrypted = public_key.encrypt_message(message)
        encrypted_e.setText(encrypted.decode('ascii'))

    def encrypt_message(self, address=''):
        d = WindowModalDialog(self, _('Encrypt/decrypt Message'))
        d.setMinimumSize(610, 490)

        layout = QGridLayout(d)

        message_e = QTextEdit()
        message_e.setAcceptRichText(False)
        layout.addWidget(QLabel(_('Message')), 1, 0)
        layout.addWidget(message_e, 1, 1)
        layout.setRowStretch(2,3)

        pubkey_e = QLineEdit()
        if address:
            pubkey = self.wallet.get_public_key(address)
            pubkey_e.setText(pubkey)
        layout.addWidget(QLabel(_('Public key')), 2, 0)
        layout.addWidget(pubkey_e, 2, 1)

        encrypted_e = QTextEdit()
        encrypted_e.setAcceptRichText(False)
        layout.addWidget(QLabel(_('Encrypted')), 3, 0)
        layout.addWidget(encrypted_e, 3, 1)
        layout.setRowStretch(3,1)

        hbox = QHBoxLayout()
        b = QPushButton(_("Encrypt"))
        b.clicked.connect(lambda: self.do_encrypt(message_e, pubkey_e, encrypted_e))
        hbox.addWidget(b)

        b = QPushButton(_("Decrypt"))
        b.clicked.connect(lambda: self.do_decrypt(message_e, pubkey_e, encrypted_e))
        hbox.addWidget(b)

        b = QPushButton(_("Close"))
        b.clicked.connect(d.accept)
        hbox.addWidget(b)

        layout.addLayout(hbox, 4, 1)
        d.exec_()

    def password_dialog(self, msg=None, parent=None):
        from .password_dialog import PasswordDialog
        parent = parent or self
        d = PasswordDialog(parent, msg)
        return d.run()

    def tx_from_text(self, data: Union[str, bytes]) -> Union[None, 'PartialTransaction', 'Transaction']:
        from electrum.transaction import tx_from_any
        try:
            return tx_from_any(data)
        except BaseException as e:
            self.show_critical(_("Electrum was unable to parse your transaction") + ":\n" + repr(e))
            return

    def import_channel_backup(self, encrypted: str):
        if not self.question('Import channel backup?'):
            return
        try:
            self.wallet.lnworker.import_channel_backup(encrypted)
        except Exception as e:
            self.show_error("failed to import backup" + '\n' + str(e))
            return

    def read_tx_from_qrcode(self):
        def cb(success: bool, error: str, data):
            if not success:
                if error:
                    self.show_error(error)
                return
            if not data:
                return
            # if the user scanned a bitcoin URI
            if data.lower().startswith(BITCOIN_BIP21_URI_SCHEME + ':'):
                self.pay_to_URI(data)
                return
            if data.lower().startswith('channel_backup:'):
                self.import_channel_backup(data)
                return
            # else if the user scanned an offline signed tx
            tx = self.tx_from_text(data)
            if not tx:
                return
            self.show_transaction(tx)

        scan_qrcode(parent=self.top_level_window(), config=self.config, callback=cb)

    def read_tx_from_file(self) -> Optional[Transaction]:
        fileName = getOpenFileName(
            parent=self,
            title=_("Select your transaction file"),
            filter=TRANSACTION_FILE_EXTENSION_FILTER_ANY,
            config=self.config,
        )
        if not fileName:
            return
        try:
            with open(fileName, "rb") as f:
                file_content = f.read()  # type: Union[str, bytes]
        except (ValueError, IOError, os.error) as reason:
            self.show_critical(_("Electrum was unable to open your transaction file") + "\n" + str(reason),
                               title=_("Unable to read file or no transaction found"))
            return
        return self.tx_from_text(file_content)

    def do_process_from_text(self):
        text = text_dialog(
            parent=self,
            title=_('Input raw transaction'),
            header_layout=_("Transaction:"),
            ok_label=_("Load transaction"),
            config=self.config,
        )
        if not text:
            return
        tx = self.tx_from_text(text)
        if tx:
            self.show_transaction(tx)

    def do_process_from_text_channel_backup(self):
        text = text_dialog(
            parent=self,
            title=_('Input channel backup'),
            header_layout=_("Channel Backup:"),
            ok_label=_("Load backup"),
            config=self.config,
        )
        if not text:
            return
        if text.startswith('channel_backup:'):
            self.import_channel_backup(text)

    def do_process_from_file(self):
        tx = self.read_tx_from_file()
        if tx:
            self.show_transaction(tx)

    def do_process_from_txid(self):
        from electrum import transaction
        txid, ok = QInputDialog.getText(self, _('Lookup transaction'), _('Transaction ID') + ':')
        if ok and txid:
            txid = str(txid).strip()
            raw_tx = self._fetch_tx_from_network(txid)
            if not raw_tx:
                return
            tx = transaction.Transaction(raw_tx)
            self.show_transaction(tx)

    def _fetch_tx_from_network(self, txid: str) -> Optional[str]:
        if not self.network:
            self.show_message(_("You are offline."))
            return
        try:
            raw_tx = self.network.run_from_another_thread(
                self.network.get_transaction(txid, timeout=10))
        except UntrustedServerReturnedError as e:
            self.logger.info(f"Error getting transaction from network: {repr(e)}")
            self.show_message(_("Error getting transaction from network") + ":\n" + e.get_message_for_gui())
            return
        except Exception as e:
            self.show_message(_("Error getting transaction from network") + ":\n" + repr(e))
            return
        return raw_tx

    @protected
    def export_privkeys_dialog(self, password):
        if self.wallet.is_watching_only():
            self.show_message(_("This is a watching-only wallet"))
            return

        if isinstance(self.wallet, Multisig_Wallet):
            self.show_message(_('WARNING: This is a multi-signature wallet.') + '\n' +
                              _('It cannot be "backed up" by simply exporting these private keys.'))

        d = WindowModalDialog(self, _('Private keys'))
        d.setMinimumSize(980, 300)
        vbox = QVBoxLayout(d)

        msg = "%s\n%s\n%s" % (_("WARNING: ALL your private keys are secret."),
                              _("Exposing a single private key can compromise your entire wallet!"),
                              _("In particular, DO NOT use 'redeem private key' services proposed by third parties."))
        vbox.addWidget(QLabel(msg))

        e = QTextEdit()
        e.setReadOnly(True)
        vbox.addWidget(e)

        defaultname = 'electrum-private-keys.csv'
        select_msg = _('Select file to export your private keys to')
        hbox, filename_e, csv_button = filename_field(self, self.config, defaultname, select_msg)
        vbox.addLayout(hbox)

        b = OkButton(d, _('Export'))
        b.setEnabled(False)
        vbox.addLayout(Buttons(CancelButton(d), b))

        private_keys = {}
        addresses = self.wallet.get_addresses()
        done = False
        cancelled = False
        def privkeys_thread():
            for addr in addresses:
                time.sleep(0.1)
                if done or cancelled:
                    break
                privkey = self.wallet.export_private_key(addr, password)
                private_keys[addr] = privkey
                self.computing_privkeys_signal.emit()
            if not cancelled:
                self.computing_privkeys_signal.disconnect()
                self.show_privkeys_signal.emit()

        def show_privkeys():
            s = "\n".join(map(lambda x: x[0] + "\t"+ x[1], private_keys.items()))
            e.setText(s)
            b.setEnabled(True)
            self.show_privkeys_signal.disconnect()
            nonlocal done
            done = True

        def on_dialog_closed(*args):
            nonlocal done
            nonlocal cancelled
            if not done:
                cancelled = True
                self.computing_privkeys_signal.disconnect()
                self.show_privkeys_signal.disconnect()

        self.computing_privkeys_signal.connect(lambda: e.setText("Please wait... %d/%d"%(len(private_keys),len(addresses))))
        self.show_privkeys_signal.connect(show_privkeys)
        d.finished.connect(on_dialog_closed)
        threading.Thread(target=privkeys_thread).start()

        if not d.exec_():
            done = True
            return

        filename = filename_e.text()
        if not filename:
            return

        try:
            self.do_export_privkeys(filename, private_keys, csv_button.isChecked())
        except (IOError, os.error) as reason:
            txt = "\n".join([
                _("Electrum was unable to produce a private key-export."),
                str(reason)
            ])
            self.show_critical(txt, title=_("Unable to create csv"))

        except Exception as e:
            self.show_message(repr(e))
            return

        self.show_message(_("Private keys exported."))

    def do_export_privkeys(self, fileName, pklist, is_csv):
        with open(fileName, "w+") as f:
            os.chmod(fileName, 0o600)
            if is_csv:
                transaction = csv.writer(f)
                transaction.writerow(["address", "private_key"])
                for addr, pk in pklist.items():
                    transaction.writerow(["%34s"%addr,pk])
            else:
                f.write(json.dumps(pklist, indent = 4))

    def do_import_labels(self):
        def on_import():
            self.need_update.set()
        import_meta_gui(self, _('labels'), self.wallet.import_labels, on_import)

    def do_export_labels(self):
        export_meta_gui(self, _('labels'), self.wallet.export_labels)

    def import_invoices(self):
        import_meta_gui(self, _('invoices'), self.wallet.import_invoices, self.invoice_list.update)

    def export_invoices(self):
        export_meta_gui(self, _('invoices'), self.wallet.export_invoices)

    def import_requests(self):
        import_meta_gui(self, _('requests'), self.wallet.import_requests, self.request_list.update)

    def export_requests(self):
        export_meta_gui(self, _('requests'), self.wallet.export_requests)

    def import_contacts(self):
        import_meta_gui(self, _('contacts'), self.contacts.import_file, self.contact_list.update)

    def export_contacts(self):
        export_meta_gui(self, _('contacts'), self.contacts.export_file)


    def sweep_key_dialog(self):
        d = WindowModalDialog(self, title=_('Sweep private keys'))
        d.setMinimumSize(600, 300)
        vbox = QVBoxLayout(d)
        hbox_top = QHBoxLayout()
        hbox_top.addWidget(QLabel(_("Enter private keys:")))
        hbox_top.addWidget(InfoButton(WIF_HELP_TEXT), alignment=Qt.AlignRight)
        vbox.addLayout(hbox_top)
        keys_e = ScanQRTextEdit(allow_multi=True, config=self.config)
        keys_e.setTabChangesFocus(True)
        vbox.addWidget(keys_e)

        addresses = self.wallet.get_unused_addresses()
        if not addresses:
            try:
                addresses = self.wallet.get_receiving_addresses()
            except AttributeError:
                addresses = self.wallet.get_addresses()
        h, address_e = address_field(addresses)
        vbox.addLayout(h)

        vbox.addStretch(1)
        button = OkButton(d, _('Sweep'))
        vbox.addLayout(Buttons(CancelButton(d), button))
        button.setEnabled(False)

        def get_address():
            addr = str(address_e.text()).strip()
            if bitcoin.is_address(addr):
                return addr

        def get_pk(*, raise_on_error=False):
            text = str(keys_e.toPlainText())
            return keystore.get_private_keys(text, raise_on_error=raise_on_error)

        def on_edit():
            valid_privkeys = False
            try:
                valid_privkeys = get_pk(raise_on_error=True) is not None
            except Exception as e:
                button.setToolTip(f'{_("Error")}: {repr(e)}')
            else:
                button.setToolTip('')
            button.setEnabled(get_address() is not None and valid_privkeys)
        on_address = lambda text: address_e.setStyleSheet((ColorScheme.DEFAULT if get_address() else ColorScheme.RED).as_stylesheet())
        keys_e.textChanged.connect(on_edit)
        address_e.textChanged.connect(on_edit)
        address_e.textChanged.connect(on_address)
        on_address(str(address_e.text()))
        if not d.exec_():
            return
        # user pressed "sweep"
        addr = get_address()
        try:
            self.wallet.check_address_for_corruption(addr)
        except InternalAddressCorruption as e:
            self.show_error(str(e))
            raise
        privkeys = get_pk()

        def on_success(result):
            coins, keypairs = result
            outputs = [PartialTxOutput.from_address_and_value(addr, value='!')]
            self.warn_if_watching_only()
            self.pay_onchain_dialog(coins, outputs, external_keypairs=keypairs)
        def on_failure(exc_info):
            self.on_error(exc_info)
        msg = _('Preparing sweep transaction...')
        task = lambda: self.network.run_from_another_thread(
            sweep_preparations(privkeys, self.network))
        WaitingDialog(self, msg, task, on_success, on_failure)

    def _do_import(self, title, header_layout, func):
        text = text_dialog(
            parent=self,
            title=title,
            header_layout=header_layout,
            ok_label=_('Import'),
            allow_multi=True,
            config=self.config,
        )
        if not text:
            return
        keys = str(text).split()
        good_inputs, bad_inputs = func(keys)
        if good_inputs:
            msg = '\n'.join(good_inputs[:10])
            if len(good_inputs) > 10: msg += '\n...'
            self.show_message(_("The following addresses were added")
                              + f' ({len(good_inputs)}):\n' + msg)
        if bad_inputs:
            msg = "\n".join(f"{key[:10]}... ({msg})" for key, msg in bad_inputs[:10])
            if len(bad_inputs) > 10: msg += '\n...'
            self.show_error(_("The following inputs could not be imported")
                            + f' ({len(bad_inputs)}):\n' + msg)
        self.address_list.update()
        self.history_list.update()

    def import_addresses(self):
        if not self.wallet.can_import_address():
            return
        title, msg = _('Import addresses'), _("Enter addresses")+':'
        self._do_import(title, msg, self.wallet.import_addresses)

    @protected
    def do_import_privkey(self, password):
        if not self.wallet.can_import_privkey():
            return
        title = _('Import private keys')
        header_layout = QHBoxLayout()
        header_layout.addWidget(QLabel(_("Enter private keys")+':'))
        header_layout.addWidget(InfoButton(WIF_HELP_TEXT), alignment=Qt.AlignRight)
        self._do_import(title, header_layout, lambda x: self.wallet.import_private_keys(x, password))

    def refresh_amount_edits(self):
        edits = self.amount_e, self.receive_amount_e
        amounts = [edit.get_amount() for edit in edits]
        for edit, amount in zip(edits, amounts):
            edit.setAmount(amount)

    def update_fiat(self):
        b = self.fx and self.fx.is_enabled()
        self.fiat_send_e.setVisible(b)
        self.fiat_receive_e.setVisible(b)
        self.history_model.refresh('update_fiat')
        self.history_list.update()
        self.address_list.refresh_headers()
        self.address_list.update()
        self.update_status()

    def settings_dialog(self):
        from .settings_dialog import SettingsDialog
        d = SettingsDialog(self, self.config)
        d.exec_()
        if self.fx:
            self.fx.trigger_update()
        run_hook('close_settings_dialog')
        if d.need_restart:
            self.show_warning(_('Please restart Electrum to activate the new GUI settings'), title=_('Success'))

    def closeEvent(self, event):
        # note that closeEvent is NOT called if the user quits with Ctrl-C
        self.clean_up()
        event.accept()

    def clean_up(self):
        if self._cleaned_up:
            return
        self._cleaned_up = True
        if self.thread:
            self.thread.stop()
            self.thread = None
        for fut in self._coroutines_scheduled:
            fut.cancel()
        util.unregister_callback(self.on_network)
        self.config.set_key("is_maximized", self.isMaximized())
        if not self.isMaximized():
            g = self.geometry()
            self.wallet.db.put("winpos-qt", [g.left(),g.top(),
                                                  g.width(),g.height()])
        self.wallet.db.put("qt-console-history", self.console.history[-50:])
        if self.qr_window:
            self.qr_window.close()
        self.close_wallet()

        if self._update_check_thread:
            self._update_check_thread.exit()
            self._update_check_thread.wait()
        if self.tray:
            self.tray = None
        self.gui_object.timer.timeout.disconnect(self.timer_actions)
        self.gui_object.close_window(self)

    def plugins_dialog(self):
        self.pluginsdialog = d = WindowModalDialog(self, _('Electrum Plugins'))

        plugins = self.gui_object.plugins

        vbox = QVBoxLayout(d)

        # plugins
        scroll = QScrollArea()
        scroll.setEnabled(True)
        scroll.setWidgetResizable(True)
        scroll.setMinimumSize(400,250)
        vbox.addWidget(scroll)

        w = QWidget()
        scroll.setWidget(w)
        w.setMinimumHeight(plugins.count() * 35)

        grid = QGridLayout()
        grid.setColumnStretch(0,1)
        w.setLayout(grid)

        settings_widgets = {}

        def enable_settings_widget(p: Optional['BasePlugin'], name: str, i: int):
            widget = settings_widgets.get(name)  # type: Optional[QWidget]
            if widget and not p:
                # plugin got disabled, rm widget
                grid.removeWidget(widget)
                widget.setParent(None)
                settings_widgets.pop(name)
            elif widget is None and p and p.requires_settings() and p.is_enabled():
                # plugin got enabled, add widget
                widget = settings_widgets[name] = p.settings_widget(d)
                grid.addWidget(widget, i, 1)

        def do_toggle(cb, name, i):
            p = plugins.toggle(name)
            cb.setChecked(bool(p))
            enable_settings_widget(p, name, i)
            # note: all enabled plugins will receive this hook:
            run_hook('init_qt', self.gui_object)

        for i, descr in enumerate(plugins.descriptions.values()):
            full_name = descr['__name__']
            prefix, _separator, name = full_name.rpartition('.')
            p = plugins.get(name)
            if descr.get('registers_keystore'):
                continue
            try:
                cb = QCheckBox(descr['fullname'])
                plugin_is_loaded = p is not None
                cb_enabled = (not plugin_is_loaded and plugins.is_available(name, self.wallet)
                              or plugin_is_loaded and p.can_user_disable())
                cb.setEnabled(cb_enabled)
                cb.setChecked(plugin_is_loaded and p.is_enabled())
                grid.addWidget(cb, i, 0)
                enable_settings_widget(p, name, i)
                cb.clicked.connect(partial(do_toggle, cb, name, i))
                msg = descr['description']
                if descr.get('requires'):
                    msg += '\n\n' + _('Requires') + ':\n' + '\n'.join(map(lambda x: x[1], descr.get('requires')))
                grid.addWidget(HelpButton(msg), i, 2)
            except Exception:
                self.logger.exception(f"cannot display plugin {name}")
        grid.setRowStretch(len(plugins.descriptions.values()), 1)
        vbox.addLayout(Buttons(CloseButton(d)))
        d.exec_()

    def cpfp_dialog(self, parent_tx: Transaction) -> None:
        new_tx = self.wallet.cpfp(parent_tx, 0)
        total_size = parent_tx.estimated_size() + new_tx.estimated_size()
        parent_txid = parent_tx.txid()
        assert parent_txid
        parent_fee = self.wallet.get_tx_fee(parent_txid)
        if parent_fee is None:
            self.show_error(_("Can't CPFP: unknown fee for parent transaction."))
            return
        d = WindowModalDialog(self, _('Child Pays for Parent'))
        vbox = QVBoxLayout(d)
        msg = _(
            "A CPFP is a transaction that sends an unconfirmed output back to "
            "yourself, with a high fee. The goal is to have miners confirm "
            "the parent transaction in order to get the fee attached to the "
            "child transaction.")
        vbox.addWidget(WWLabel(msg))
        msg2 = _("The proposed fee is computed using your "
            "fee/kB settings, applied to the total size of both child and "
            "parent transactions. After you broadcast a CPFP transaction, "
            "it is normal to see a new unconfirmed transaction in your history.")
        vbox.addWidget(WWLabel(msg2))
        grid = QGridLayout()
        grid.addWidget(QLabel(_('Total size') + ':'), 0, 0)
        grid.addWidget(QLabel('%d bytes'% total_size), 0, 1)
        max_fee = new_tx.output_value()
        grid.addWidget(QLabel(_('Input amount') + ':'), 1, 0)
        grid.addWidget(QLabel(self.format_amount(max_fee) + ' ' + self.base_unit()), 1, 1)
        output_amount = QLabel('')
        grid.addWidget(QLabel(_('Output amount') + ':'), 2, 0)
        grid.addWidget(output_amount, 2, 1)
        fee_e = BTCAmountEdit(self.get_decimal_point)
        combined_fee = QLabel('')
        combined_feerate = QLabel('')
        def on_fee_edit(x):
            fee_for_child = fee_e.get_amount()
            if fee_for_child is None:
                return
            out_amt = max_fee - fee_for_child
            out_amt_str = (self.format_amount(out_amt) + ' ' + self.base_unit()) if out_amt else ''
            output_amount.setText(out_amt_str)
            comb_fee = parent_fee + fee_for_child
            comb_fee_str = (self.format_amount(comb_fee) + ' ' + self.base_unit()) if comb_fee else ''
            combined_fee.setText(comb_fee_str)
            comb_feerate = comb_fee / total_size * 1000
            comb_feerate_str = self.format_fee_rate(comb_feerate) if comb_feerate else ''
            combined_feerate.setText(comb_feerate_str)
        fee_e.textChanged.connect(on_fee_edit)
        def get_child_fee_from_total_feerate(fee_per_kb: Optional[int]) -> Optional[int]:
            if fee_per_kb is None:
                return None
            fee = fee_per_kb * total_size / 1000 - parent_fee
            fee = round(fee)
            fee = min(max_fee, fee)
            fee = max(total_size, fee)  # pay at least 1 sat/byte for combined size
            return fee
        suggested_feerate = self.config.fee_per_kb()
        fee = get_child_fee_from_total_feerate(suggested_feerate)
        fee_e.setAmount(fee)
        grid.addWidget(QLabel(_('Fee for child') + ':'), 3, 0)
        grid.addWidget(fee_e, 3, 1)
        def on_rate(dyn, pos, fee_rate):
            fee = get_child_fee_from_total_feerate(fee_rate)
            fee_e.setAmount(fee)
        fee_slider = FeeSlider(self, self.config, on_rate)
        fee_combo = FeeComboBox(fee_slider)
        fee_slider.update()
        grid.addWidget(fee_slider, 4, 1)
        grid.addWidget(fee_combo, 4, 2)
        grid.addWidget(QLabel(_('Total fee') + ':'), 5, 0)
        grid.addWidget(combined_fee, 5, 1)
        grid.addWidget(QLabel(_('Total feerate') + ':'), 6, 0)
        grid.addWidget(combined_feerate, 6, 1)
        vbox.addLayout(grid)
        vbox.addLayout(Buttons(CancelButton(d), OkButton(d)))
        if not d.exec_():
            return
        fee = fee_e.get_amount()
        if fee is None:
            return  # fee left empty, treat is as "cancel"
        if fee > max_fee:
            self.show_error(_('Max fee exceeded'))
            return
        try:
            new_tx = self.wallet.cpfp(parent_tx, fee)
        except CannotCPFP as e:
            self.show_error(str(e))
            return
        self.show_transaction(new_tx)

    def _add_info_to_tx_from_wallet_and_network(self, tx: PartialTransaction) -> bool:
        """Returns whether successful."""
        # note side-effect: tx is being mutated
        assert isinstance(tx, PartialTransaction)
        try:
            # note: this might download input utxos over network
            BlockingWaitingDialog(
                self,
                _("Adding info to tx, from wallet and network..."),
                lambda: tx.add_info_from_wallet(self.wallet, ignore_network_issues=False),
            )
        except NetworkException as e:
            self.show_error(repr(e))
            return False
        return True

    def bump_fee_dialog(self, tx: Transaction):
        txid = tx.txid()
        if not isinstance(tx, PartialTransaction):
            tx = PartialTransaction.from_tx(tx)
        if not self._add_info_to_tx_from_wallet_and_network(tx):
            return
        d = BumpFeeDialog(main_window=self, tx=tx, txid=txid)
        d.run()

    def dscancel_dialog(self, tx: Transaction):
        txid = tx.txid()
        if not isinstance(tx, PartialTransaction):
            tx = PartialTransaction.from_tx(tx)
        if not self._add_info_to_tx_from_wallet_and_network(tx):
            return
        d = DSCancelDialog(main_window=self, tx=tx, txid=txid)
        d.run()

    def save_transaction_into_wallet(self, tx: Transaction):
        win = self.top_level_window()
        try:
            if not self.wallet.add_transaction(tx):
                win.show_error(_("Transaction could not be saved.") + "\n" +
                               _("It conflicts with current history."))
                return False
        except AddTransactionException as e:
            win.show_error(e)
            return False
        else:
            self.wallet.save_db()
            # need to update at least: history_list, utxo_list, address_list
            self.need_update.set()
            msg = (_("Transaction added to wallet history.") + '\n\n' +
                   _("Note: this is an offline transaction, if you want the network "
                     "to see it, you need to broadcast it."))
            win.msg_box(QPixmap(icon_path("offline_tx.png")), None, _('Success'), msg)
            return True

    def show_cert_mismatch_error(self):
        if self.showing_cert_mismatch_error:
            return
        self.showing_cert_mismatch_error = True
        self.show_critical(title=_("Certificate mismatch"),
                           msg=_("The SSL certificate provided by the main server did not match the fingerprint passed in with the --serverfingerprint option.") + "\n\n" +
                               _("Electrum will now exit."))
        self.showing_cert_mismatch_error = False
        self.close()

    def rebalance_dialog(self, chan1, chan2, amount_sat=None):
        d = WindowModalDialog(self, _("Rebalance channels"))
        d.reverse = False
        vbox = QVBoxLayout(d)
        vbox.addWidget(WWLabel(_('Rebalance your channels in order to increase your sending or receiving capacity') + ':'))
        grid = QGridLayout()
        amount_e = BTCAmountEdit(self.get_decimal_point)
        amount_e.setAmount(amount_sat)
        rev_button = QPushButton(u'\U000021c4')
        label1 = QLabel('')
        label2 = QLabel('')
        def update():
            if d.reverse:
                d.chan_from = chan2
                d.chan_to = chan1
            else:
                d.chan_from = chan1
                d.chan_to = chan2
            label1.setText(d.chan_from.short_id_for_GUI())
            label2.setText(d.chan_to.short_id_for_GUI())
        update()
        def on_reverse():
            d.reverse = not d.reverse
            update()
        rev_button.clicked.connect(on_reverse)
        grid.addWidget(QLabel(_("From")), 0, 0)
        grid.addWidget(label1, 0, 1)
        grid.addWidget(QLabel(_("To")), 1, 0)
        grid.addWidget(label2, 1, 1)
        grid.addWidget(QLabel(_("Amount")), 2, 0)
        grid.addWidget(amount_e, 2, 1)
        grid.addWidget(rev_button, 0, 2)
        vbox.addLayout(grid)
        vbox.addLayout(Buttons(CancelButton(d), OkButton(d)))
        if not d.exec_():
            return
        amount_msat = amount_e.get_amount() * 1000
        coro = self.wallet.lnworker.rebalance_channels(d.chan_from, d.chan_to, amount_msat=amount_msat)
        self.run_coroutine_from_thread(coro)<|MERGE_RESOLUTION|>--- conflicted
+++ resolved
@@ -1213,11 +1213,8 @@
         self.receive_lightning_help.setVisible(False)
         self.receive_lightning_help.setLayout(vbox)
 
-<<<<<<< HEAD
         fixedSize = 250
-=======
-        fixedSize = 200
->>>>>>> 3b44646b
+        
         for e in [self.receive_address_e, self.receive_URI_e, self.receive_lightning_e]:
             e.setFont(QFont(MONOSPACE_FONT))
             e.addCopyButton(self.app)
@@ -1319,21 +1316,7 @@
         bip21_lightning = lnaddr if self.config.get('bip21_lightning', False) else None
         URI = req.get_bip21_URI(lightning=bip21_lightning)
         lightning_online = self.wallet.lnworker and self.wallet.lnworker.num_peers() > 0
-<<<<<<< HEAD
-        can_receive_lightning = self.wallet.lnworker and (req.get_amount_sat() or 0) <= self.wallet.lnworker.num_sats_can_receive()
-        if lnaddr is None:
-            ln_help = _('This request does not have a Lightning invoice.')
-            lnaddr = ''
-        elif not lightning_online:
-            ln_help = _('You must be online to receive Lightning payments.')
-            lnaddr = ''
-        elif not can_receive_lightning:
-            ln_help = _('Your Lightning channels do not have the capacity to receive this amount.')
-            lnaddr = ''
-        else:
-            ln_help = ''
-
-=======
+
         can_receive_lightning = self.wallet.lnworker and amount_sat <= self.wallet.lnworker.num_sats_can_receive()
         if lnaddr is None:
             ln_help = _('This request does not have a Lightning invoice.')
@@ -1364,7 +1347,7 @@
         self.receive_rebalance_button.setVisible(can_rebalance)
         self.receive_swap_button.setEnabled(can_swap)
         self.receive_swap_button.setVisible(can_swap)
->>>>>>> 3b44646b
+
         icon_name = "lightning.png" if lnaddr else "lightning_disconnected.png"
         self.receive_tabs.setTabIcon(2, read_QIcon(icon_name))
         # encode lightning invoices as uppercase so QR encoding can use
@@ -1807,15 +1790,11 @@
                     amount_sat, min_amount_sat = can_pay_with_new_channel
                     self.channels_list.new_channel_dialog(amount_sat=amount_sat, min_amount_sat=min_amount_sat)
                 elif r == 2:
-<<<<<<< HEAD
-                    if self.run_swap_dialog(is_reverse=False, recv_amount_sat=swap_recv_amount_sat):
-                        self.wallet.lnworker.set_invoice_status(key, PR_SCHEDULED)
-=======
                     chan, swap_recv_amount_sat = can_pay_with_swap
                     self.run_swap_dialog(is_reverse=False, recv_amount_sat=swap_recv_amount_sat, channels=[chan])
                 elif r == 3:
                     self.pay_onchain_dialog(coins, invoice.get_outputs())
->>>>>>> 3b44646b
+
             return
 
         # FIXME this is currently lying to user as we truncate to satoshis
@@ -1827,22 +1806,17 @@
         coro = self.wallet.lnworker.pay_invoice(invoice.lightning_invoice, amount_msat=amount_msat)
         self.run_coroutine_from_thread(coro)
 
-<<<<<<< HEAD
-    def run_swap_dialog(self, is_reverse=None, recv_amount_sat=None):
-=======
     def run_swap_dialog(self, is_reverse=None, recv_amount_sat=None, channels=None):
->>>>>>> 3b44646b
+
         if not self.network:
             self.window.show_error(_("You are offline."))
             return
         def get_pairs_thread():
             self.network.run_from_another_thread(self.wallet.lnworker.swap_manager.get_pairs())
         BlockingWaitingDialog(self, _('Please wait...'), get_pairs_thread)
-<<<<<<< HEAD
-        d = SwapDialog(self, is_reverse=is_reverse, recv_amount_sat=recv_amount_sat)
-=======
+        
         d = SwapDialog(self, is_reverse=is_reverse, recv_amount_sat=recv_amount_sat, channels=channels)
->>>>>>> 3b44646b
+
         return d.run()
 
     def on_request_status(self, wallet, key, status):
@@ -3007,11 +2981,8 @@
         layout.addWidget(QLabel(_('Address')), 2, 0)
         layout.addWidget(address_e, 2, 1)
 
-<<<<<<< HEAD
+
         signature_e = ScanShowQRTextEdit(config=self.config, fixedSize=250)
-=======
-        signature_e = ScanShowQRTextEdit(config=self.config)
->>>>>>> 3b44646b
         layout.addWidget(QLabel(_('Signature')), 3, 0)
         layout.addWidget(signature_e, 3, 1)
         layout.setRowStretch(3,1)
