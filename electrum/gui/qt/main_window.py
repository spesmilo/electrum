--- conflicted
+++ resolved
@@ -46,26 +46,15 @@
                              QVBoxLayout, QGridLayout, QLineEdit,
                              QHBoxLayout, QPushButton, QScrollArea, QTextEdit,
                              QShortcut, QMainWindow, QCompleter, QInputDialog,
-<<<<<<< HEAD
-                             QWidget, QSizePolicy, QStatusBar, QToolTip, QSpinBox,
-                             QRadioButton)
-=======
                              QWidget, QSizePolicy, QStatusBar, QToolTip, QDialog,
-                             QMenu, QAction, QStackedWidget, QToolButton)
->>>>>>> 7ffb2c3c
+                             QRadioButton, QMenu, QAction, QStackedWidget, QToolButton)
 
 import electrum
 from electrum.gui import messages
 from electrum import (keystore, ecc, constants, util, bitcoin, commands,
-<<<<<<< HEAD
-                      paymentrequest)
+                      paymentrequest, lnutil)
 from electrum.bitcoin import COIN, is_address, ConsensusParameters, b58_address_to_hash160, opcodes
-from electrum.plugin import run_hook
-=======
-                      paymentrequest, lnutil)
-from electrum.bitcoin import COIN, is_address
 from electrum.plugin import run_hook, BasePlugin
->>>>>>> 7ffb2c3c
 from electrum.i18n import _
 from electrum.util import (format_time,
                            UserCancelled, profiler,
@@ -103,15 +92,10 @@
                    CloseButton, HelpButton, MessageBoxMixin, EnterButton,
                    import_meta_gui, export_meta_gui,
                    filename_field, address_field, char_width_in_lineedit, webopen,
-<<<<<<< HEAD
-                   TRANSACTION_FILE_EXTENSION_FILTER, DurationPickerWidget,
-                   NavCoinListWidget)
-from .util import ButtonsTextEdit
-=======
                    TRANSACTION_FILE_EXTENSION_FILTER_ANY, MONOSPACE_FONT,
-                   getOpenFileName, getSaveFileName, BlockingWaitingDialog)
+                   getOpenFileName, getSaveFileName, BlockingWaitingDialog,
+                   DurationPickerWidget, NavCoinListWidget)
 from .util import ButtonsTextEdit, ButtonsLineEdit
->>>>>>> 7ffb2c3c
 from .installwizard import WIF_HELP_TEXT
 from .history_list import HistoryList, HistoryModel
 from .fund_list import FundList, FundFilter
@@ -263,16 +247,10 @@
             tab.tab_name = name
             if self.config.get('show_{}_tab'.format(name), False):
                 tabs.addTab(tab, icon, description.replace("&", ""))
-<<<<<<< HEAD
         if self.wallet.wallet_type != 'voting':
             add_optional_tab(tabs, self.addresses_tab, read_QIcon("tab_addresses.png"), _("&Addresses"), "addresses")
         if self.wallet.has_lightning():
             add_optional_tab(tabs, self.channels_tab, read_QIcon("lightning.png"), _("Channels"), "channels")
-=======
-
-        add_optional_tab(tabs, self.addresses_tab, read_QIcon("tab_addresses.png"), _("&Addresses"), "addresses")
-        add_optional_tab(tabs, self.channels_tab, read_QIcon("lightning.png"), _("Channels"), "channels")
->>>>>>> 7ffb2c3c
         add_optional_tab(tabs, self.utxo_tab, read_QIcon("tab_coins.png"), _("Co&ins"), "utxo")
         add_optional_tab(tabs, self.contacts_tab, read_QIcon("tab_contacts.png"), _("Con&tacts"), "contacts")
         add_optional_tab(tabs, self.console_tab, read_QIcon("tab_console.png"), _("Con&sole"), "console")
@@ -780,16 +758,6 @@
         add_toggle_action(view_menu, self.contacts_tab)
         add_toggle_action(view_menu, self.console_tab)
 
-<<<<<<< HEAD
-        tools_menu = menubar.addMenu(_("&Tools"))
-
-        # Settings / Preferences are all reserved keywords in macOS using this as work around
-        tools_menu.addAction(_("NavCash preferences") if sys.platform == 'darwin' else _("Preferences"), self.settings_dialog)
-        tools_menu.addAction(_("&Network"), lambda: self.gui_object.show_network_dialog(self))
-        if self.wallet.has_lightning():
-            tools_menu.addAction(_("&Lightning"), self.gui_object.show_lightning_dialog)
-            tools_menu.addAction(_("&Watchtower"), self.gui_object.show_watchtower_dialog)
-=======
         tools_menu = menubar.addMenu(_("&Tools"))  # type: QMenu
         preferences_action = tools_menu.addAction(_("Preferences"), self.settings_dialog)  # type: QAction
         if sys.platform == 'darwin':
@@ -799,12 +767,11 @@
             # Hence, this menu item will be at a "uniform location re macOS processes"
             preferences_action.setMenuRole(QAction.PreferencesRole)  # make sure OS recognizes it as preferences
             # Add another preferences item, to also have a "uniform location for Electrum between different OSes"
-            tools_menu.addAction(_("Electrum preferences"), self.settings_dialog)
+            tools_menu.addAction(_("NavCash preferences"), self.settings_dialog)
 
         tools_menu.addAction(_("&Network"), self.gui_object.show_network_dialog).setEnabled(bool(self.network))
         if self.network and self.network.local_watchtower:
             tools_menu.addAction(_("Local &Watchtower"), self.gui_object.show_watchtower_dialog)
->>>>>>> 7ffb2c3c
         tools_menu.addAction(_("&Plugins"), self.plugins_dialog)
         tools_menu.addSeparator()
         tools_menu.addAction(_("&Sign/verify message"), self.sign_verify_message)
@@ -838,13 +805,8 @@
     def donate_to_server(self):
         d = self.network.get_donation_address()
         if d:
-<<<<<<< HEAD
-            host = self.network.get_parameters().host
+            host = self.network.get_parameters().server.host
             self.pay_to_URI('navcoin:%s?message=donation for %s'%(d, host))
-=======
-            host = self.network.get_parameters().server.host
-            self.pay_to_URI('bitcoin:%s?message=donation for %s'%(d, host))
->>>>>>> 7ffb2c3c
         else:
             self.show_error(_('No donation address for this server'))
 
@@ -1085,7 +1047,6 @@
         self.channels_list.update_rows.emit(wallet)
         self.update_completions()
 
-<<<<<<< HEAD
     def update_consensus(self, wallet=None):
         if self.wallet.wallet_type != 'voting':
             return
@@ -1116,10 +1077,7 @@
         self.consensus_list.refresh('update_tabs')
         self.wallet.set_dao_up_to_date(True)
 
-    def create_channels_tab(self, wallet):
-=======
     def create_channels_tab(self):
->>>>>>> 7ffb2c3c
         self.channels_list = ChannelsList(self)
         t = self.channels_list.get_toolbar()
         return self.create_list_tab(self.channels_list, t)
@@ -1232,17 +1190,12 @@
         msg = ''.join([
             _('Expiration date of your request.'), ' ',
             _('This information is seen by the recipient if you send them a signed payment request.'),
-<<<<<<< HEAD
-            _('Expired requests have to be deleted manually from your list, in order to free the corresponding Navcoin addresses.'),
-            _('The bitcoin address never expires and will always be part of this electrum wallet.'),
-=======
             '\n\n',
             _('For on-chain requests, the address gets reserved until expiration. After that, it might get reused.'), ' ',
-            _('The bitcoin address never expires and will always be part of this electrum wallet.'), ' ',
-            _('You can reuse a bitcoin address any number of times but it is not good for your privacy.'),
+            _('The navcoin address never expires and will always be part of this electrum wallet.'), ' ',
+            _('You can reuse a navcoin address any number of times but it is not good for your privacy.'),
             '\n\n',
             _('For Lightning requests, payments will not be accepted after the expiration.'),
->>>>>>> 7ffb2c3c
         ])
         grid.addWidget(HelpLabel(_('Expires after') + ' (?)', msg), 2, 0)
         grid.addWidget(self.expires_combo, 2, 1)
@@ -1254,11 +1207,7 @@
 
         self.clear_invoice_button = QPushButton(_('Clear'))
         self.clear_invoice_button.clicked.connect(self.clear_receive_tab)
-<<<<<<< HEAD
-        self.create_invoice_button = QPushButton(_('Create Address'))
-=======
         self.create_invoice_button = QPushButton(_('New Address'))
->>>>>>> 7ffb2c3c
         self.create_invoice_button.setIcon(read_QIcon("bitcoin.png"))
         self.create_invoice_button.setToolTip('Create on-chain request')
         self.create_invoice_button.clicked.connect(lambda: self.create_invoice(False))
@@ -1321,14 +1270,11 @@
         vbox_g = QVBoxLayout()
         vbox_g.addLayout(grid)
         vbox_g.addStretch()
-<<<<<<< HEAD
 
         self.receive_widgets = QTabWidget()
         self.receive_widgets.addTab(self.receive_address_e, 'Address')
         self.receive_widgets.addTab(self.receive_qr, 'QR Code')
 
-=======
->>>>>>> 7ffb2c3c
         hbox = QHBoxLayout()
         hbox.addLayout(vbox_g)
         hbox.addStretch()
@@ -1346,7 +1292,6 @@
 
         return w
 
-<<<<<<< HEAD
     def create_voting_address_tab(self):
         self.receive_qr_ = QRCodeWidget(fixedSize=230)
         self.receive_qr_.setData("navcoin:{}".format(self.voting_address))
@@ -1383,13 +1328,9 @@
 
         return w
 
-    def delete_request(self, key):
-        self.wallet.delete_request(key)
-=======
     def delete_requests(self, keys):
         for key in keys:
             self.wallet.delete_request(key)
->>>>>>> 7ffb2c3c
         self.request_list.update()
         self.clear_receive_tab()
 
@@ -1446,11 +1387,7 @@
         title = _('Invoice') if is_lightning else _('Address')
         self.do_copy(content, title=title)
 
-<<<<<<< HEAD
-    def get_address(self):
-=======
     def create_bitcoin_request(self, amount, message, expiration) -> Optional[str]:
->>>>>>> 7ffb2c3c
         addr = self.wallet.get_unused_address()
         if addr is None:
             if not self.wallet.is_deterministic():  # imported wallet
@@ -1460,18 +1397,6 @@
                     _('If you want to create new addresses, use a deterministic wallet instead.'), '\n\n',
                     _('Creating a new payment request will reuse one of your addresses and overwrite an existing request. Continue anyway?'),
                    ]
-<<<<<<< HEAD
-                self.show_message(' '.join(msg))
-                return
-            if self.wallet.wallet_type != "voting":
-                if not self.question(_("Warning: The next address will not be recovered automatically if you restore your wallet from seed; you may need to add it manually.\n\nThis occurs because you have too many unused addresses in your wallet. To avoid this situation, use the existing addresses first.\n\nCreate anyway?")):
-                    return
-            addr = self.wallet.create_new_address(False)
-        return addr
-
-    def create_bitcoin_request(self, amount, message, expiration):
-        addr = self.get_address()
-=======
                 if not self.question(''.join(msg)):
                     return
                 addr = self.wallet.get_receiving_address()
@@ -1479,7 +1404,6 @@
                 if not self.question(_("Warning: The next address will not be recovered automatically if you restore your wallet from seed; you may need to add it manually.\n\nThis occurs because you have too many unused addresses in your wallet. To avoid this situation, use the existing addresses first.\n\nCreate anyway?")):
                     return
                 addr = self.wallet.create_new_address(False)
->>>>>>> 7ffb2c3c
         req = self.wallet.make_payment_request(addr, amount, message, expiration)
         try:
             self.wallet.add_payment_request(req)
@@ -1528,7 +1452,6 @@
     def show_receive_tab(self):
         self.tabs.setCurrentIndex(self.tabs.indexOf(self.receive_tab))
 
-<<<<<<< HEAD
     def show_voting_address_tab(self):
         self.tabs.setCurrentIndex(self.tabs.indexOf(self.voting_address_tab))
 
@@ -1538,8 +1461,6 @@
         self.show_receive_tab()
         self.receive_address_e.setText(addr)
 
-=======
->>>>>>> 7ffb2c3c
     def update_receive_qr(self):
         uri = str(self.receive_payreq_e.text())
         if maybe_extract_bolt11_invoice(uri):
@@ -1886,7 +1807,6 @@
         """
         return self.utxo_list.get_spend_list()
 
-<<<<<<< HEAD
     def create_dao_prequest_dialog(self):
         from .paytoedit import PayToEdit
 
@@ -2264,24 +2184,10 @@
             outputs.append(PartialTxOutput.ConsultationVoteRemove(hash))
         self.pay_onchain_dialog(self.get_coins(), outputs, version=8)
 
-    def pay_onchain_dialog(self, inputs: Sequence[PartialTxInput],
-                           outputs: List[PartialTxOutput], *,
-                           invoice=None, external_keypairs=None, strdzeel="", version=3) -> None:
-=======
-    def get_text_not_enough_funds_mentioning_frozen(self) -> str:
-        text = _("Not enough funds")
-        frozen_bal = sum(self.wallet.get_frozen_balance())
-        if frozen_bal:
-            text += " ({} {} {})".format(
-                self.format_amount(frozen_bal).strip(), self.base_unit(), _("are frozen")
-            )
-        return text
-
     def pay_onchain_dialog(
             self, inputs: Sequence[PartialTxInput],
             outputs: List[PartialTxOutput], *,
-            external_keypairs=None) -> None:
->>>>>>> 7ffb2c3c
+            external_keypairs=None, strdzeel="", version=3) -> None:
         # trustedcoin requires this
         if run_hook('abort_send', self):
             return
@@ -3021,24 +2927,12 @@
         if self.question(msg):
             self._init_lightning_dialog(dialog=dialog)
 
-<<<<<<< HEAD
-    def enable_lightning(self):
-        warning1 = _("Lightning support in NavCash is experimental. Do not put large amounts in lightning channels.")
-        warning2 = _("Funds stored in lightning channels are not recoverable from your seed. You must backup your wallet file everytime you create a new channel.")
-        r = self.question(_('Enable Lightning payments?') + '\n\n' + _('WARNINGS') + ': ' + '\n\n' + warning1 + '\n\n' + warning2)
-        if not r:
-            return
-        self.wallet.init_lightning()
-        self.show_warning(_('Lightning keys have been initialized. This wallet will be closed'))
-        self.close()
-=======
     @protected
     def _init_lightning_dialog(self, *, dialog, password):
         dialog.close()
         self.wallet.init_lightning(password=password)
         self.update_lightning_icon()
         self.show_message(_('Lightning keys have been initialized.'))
->>>>>>> 7ffb2c3c
 
     def show_wallet_info(self):
         dialog = WindowModalDialog(self, _("Wallet Information"))
@@ -3098,15 +2992,6 @@
             nodeid_e.setFont(QFont(MONOSPACE_FONT))
             grid.addWidget(nodeid_e, 8, 0, 1, 4)
         else:
-<<<<<<< HEAD
-            lightning_b = QPushButton(_('Enable'))
-            lightning_b.clicked.connect(dialog.close)
-            lightning_b.clicked.connect(self.enable_lightning)
-            lightning_label = QLabel(_('Disabled'))
-        #grid.addWidget(QLabel(_('Lightning')), 5, 0)
-        #grid.addWidget(lightning_label, 5, 1)
-        #grid.addWidget(lightning_b, 5, 2)
-=======
             if self.wallet.can_have_lightning():
                 grid.addWidget(QLabel('Not enabled'), 5, 1)
                 button = QPushButton(_("Enable"))
@@ -3115,28 +3000,17 @@
             else:
                 grid.addWidget(QLabel(_("Not available for this wallet.")), 5, 1)
                 grid.addWidget(HelpButton(_("Lightning is currently restricted to HD wallets with p2wpkh addresses.")), 5, 2)
->>>>>>> 7ffb2c3c
         vbox.addLayout(grid)
 
         labels_clayout = None
 
         if self.wallet.is_deterministic():
-<<<<<<< HEAD
-            mpk_text = ShowQRTextEdit()
-            mpk_text.setMaximumHeight(150)
-            mpk_text.addCopyButton(self.app)
-
-            def show_mpk(index):
-                mpk_text.setText(mpk_list[index])
-                mpk_text.repaint()  # macOS hack for #4777
-=======
             keystores = self.wallet.get_keystores()
 
             ks_stack = QStackedWidget()
 
             def select_ks(index):
                 ks_stack.setCurrentIndex(index)
->>>>>>> 7ffb2c3c
 
             # only show the combobox in case multiple accounts are available
             if len(keystores) > 1:
@@ -3488,11 +3362,7 @@
         if not data:
             return
         # if the user scanned a bitcoin URI
-<<<<<<< HEAD
-        if str(data).startswith("navcoin:"):
-=======
         if data.lower().startswith(BITCOIN_BIP21_URI_SCHEME + ':'):
->>>>>>> 7ffb2c3c
             self.pay_to_URI(data)
             return
         if data.lower().startswith('channel_backup:'):
