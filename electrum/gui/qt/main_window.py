#!/usr/bin/env python
#
# Electrum - lightweight Bitcoin client
# Copyright (C) 2012 thomasv@gitorious
#
# Permission is hereby granted, free of charge, to any person
# obtaining a copy of this software and associated documentation files
# (the "Software"), to deal in the Software without restriction,
# including without limitation the rights to use, copy, modify, merge,
# publish, distribute, sublicense, and/or sell copies of the Software,
# and to permit persons to whom the Software is furnished to do so,
# subject to the following conditions:
#
# The above copyright notice and this permission notice shall be
# included in all copies or substantial portions of the Software.
#
# THE SOFTWARE IS PROVIDED "AS IS", WITHOUT WARRANTY OF ANY KIND,
# EXPRESS OR IMPLIED, INCLUDING BUT NOT LIMITED TO THE WARRANTIES OF
# MERCHANTABILITY, FITNESS FOR A PARTICULAR PURPOSE AND
# NONINFRINGEMENT. IN NO EVENT SHALL THE AUTHORS OR COPYRIGHT HOLDERS
# BE LIABLE FOR ANY CLAIM, DAMAGES OR OTHER LIABILITY, WHETHER IN AN
# ACTION OF CONTRACT, TORT OR OTHERWISE, ARISING FROM, OUT OF OR IN
# CONNECTION WITH THE SOFTWARE OR THE USE OR OTHER DEALINGS IN THE
# SOFTWARE.
import sys
import time
import threading
import os
import traceback
import json
import shutil
import weakref
import csv
from decimal import Decimal
import base64
from functools import partial
import queue
import asyncio
from typing import Optional, TYPE_CHECKING, Sequence, List, Union

from PyQt5.QtGui import QPixmap, QKeySequence, QIcon, QCursor, QFont
from PyQt5.QtCore import Qt, QRect, QStringListModel, QSize, pyqtSignal, QPoint
from PyQt5.QtCore import QTimer
from PyQt5.QtWidgets import (QMessageBox, QComboBox, QSystemTrayIcon, QTabWidget,
                             QMenuBar, QFileDialog, QCheckBox, QLabel,
                             QVBoxLayout, QGridLayout, QLineEdit,
                             QHBoxLayout, QPushButton, QScrollArea, QTextEdit,
                             QShortcut, QMainWindow, QCompleter, QInputDialog,
                             QWidget, QSizePolicy, QStatusBar, QToolTip, QDialog,
                             QRadioButton, QMenu, QAction, QStackedWidget, QToolButton)

import electrum
from electrum.gui import messages
from electrum import (keystore, ecc, constants, util, bitcoin, commands,
                      paymentrequest, lnutil)
from electrum.bitcoin import COIN, is_address, ConsensusParameters, b58_address_to_hash160, opcodes
from electrum.plugin import run_hook, BasePlugin
from electrum.i18n import _
from electrum.util import (format_time,
                           UserCancelled, profiler,
                           bh2u, bfh, InvalidPassword,
                           UserFacingException,
                           get_new_wallet_name, send_exception_to_crash_reporter,
                           InvalidBitcoinURI, maybe_extract_bolt11_invoice, NotEnoughFunds,
                           NoDynamicFeeEstimates, MultipleSpendMaxTxOutputs,
                           AddTransactionException, BITCOIN_BIP21_URI_SCHEME,
                           InvoiceError)
from electrum.invoices import PR_TYPE_ONCHAIN, PR_TYPE_LN, PR_DEFAULT_EXPIRATION_WHEN_CREATING, Invoice
from electrum.invoices import PR_PAID, PR_FAILED, pr_expiration_values, LNInvoice, OnchainInvoice
from electrum.transaction import (Transaction, PartialTxInput,
                                  PartialTransaction, PartialTxOutput)
from electrum.wallet import (Multisig_Wallet, CannotBumpFee, Abstract_Wallet,
                             sweep_preparations, InternalAddressCorruption,
                             CannotDoubleSpendTx, CannotCPFP)
from electrum.version import ELECTRUM_VERSION
from electrum.network import (Network, TxBroadcastError, BestEffortRequestFailed,
                              UntrustedServerReturnedError, NetworkException)
from electrum.exchange_rate import FxThread
from electrum.simple_config import SimpleConfig
from electrum.logging import Logger
from electrum.lnutil import ln_dummy_address, extract_nodeid, ConnStringFormatError
from electrum.lnaddr import lndecode, LnDecodeException

from .exception_window import Exception_Hook
from .amountedit import AmountEdit, BTCAmountEdit, FreezableLineEdit, FeerateEdit
from .qrcodewidget import QRCodeWidget, QRDialog
from .qrtextedit import ShowQRTextEdit, ScanQRTextEdit
from .transaction_dialog import show_transaction
from .fee_slider import FeeSlider, FeeComboBox
from .util import (read_QIcon, ColorScheme, text_dialog, icon_path, WaitingDialog,
                   WindowModalDialog, ChoicesLayout, HelpLabel, Buttons,
                   OkButton, InfoButton, WWLabel, TaskThread, CancelButton,
                   CloseButton, HelpButton, MessageBoxMixin, EnterButton,
                   import_meta_gui, export_meta_gui,
                   filename_field, address_field, char_width_in_lineedit, webopen,
                   TRANSACTION_FILE_EXTENSION_FILTER_ANY, MONOSPACE_FONT,
                   getOpenFileName, getSaveFileName, BlockingWaitingDialog,
                   DurationPickerWidget, NavCoinListWidget)
from .util import ButtonsTextEdit, ButtonsLineEdit
from .installwizard import WIF_HELP_TEXT
from .history_list import HistoryList, HistoryModel
from .fund_list import FundList, FundFilter
from .preq_list import PreqList, PreqFilter
from .consultations_list import ConsultationsList, ConsultationsFilter
from .update_checker import UpdateCheck, UpdateCheckThread
from .channels_list import ChannelsList
from .confirm_tx_dialog import ConfirmTxDialog
from .transaction_dialog import PreviewTxDialog
from .rbf_dialog import BumpFeeDialog, DSCancelDialog

if TYPE_CHECKING:
    from . import ElectrumGui

LN_NUM_PAYMENT_ATTEMPTS = 10


class StatusBarButton(QToolButton):
    # note: this class has a custom stylesheet applied in stylesheet_patcher.py
    def __init__(self, icon, tooltip, func):
        QToolButton.__init__(self)
        self.setText('')
        self.setIcon(icon)
        self.setToolTip(tooltip)
        self.setToolButtonStyle(Qt.ToolButtonTextBesideIcon)
        self.setAutoRaise(True)
        self.setMaximumWidth(25)
        self.clicked.connect(self.onPress)
        self.func = func
        self.setIconSize(QSize(25,25))
        self.setCursor(QCursor(Qt.PointingHandCursor))

    def onPress(self, checked=False):
        '''Drops the unwanted PyQt5 "checked" argument'''
        self.func()

    def keyPressEvent(self, e):
        if e.key() in [Qt.Key_Return, Qt.Key_Enter]:
            self.func()


def protected(func):
    '''Password request wrapper.  The password is passed to the function
        as the 'password' named argument.  "None" indicates either an
        unencrypted wallet, or the user cancelled the password request.
        An empty input is passed as the empty string.'''
    def request_password(self, *args, **kwargs):
        parent = self.top_level_window()
        password = None
        while self.wallet.has_keystore_encryption():
            password = self.password_dialog(parent=parent)
            if password is None:
                # User cancelled password input
                return
            try:
                self.wallet.check_password(password)
                break
            except Exception as e:
                self.show_error(str(e), parent=parent)
                continue

        kwargs['password'] = password
        return func(self, *args, **kwargs)
    return request_password


class ElectrumWindow(QMainWindow, MessageBoxMixin, Logger):

    payment_request_ok_signal = pyqtSignal()
    payment_request_error_signal = pyqtSignal()
    network_signal = pyqtSignal(str, object)
    #ln_payment_attempt_signal = pyqtSignal(str)
    alias_received_signal = pyqtSignal()
    computing_privkeys_signal = pyqtSignal()
    show_privkeys_signal = pyqtSignal()
    show_error_signal = pyqtSignal(str)

    payment_request: Optional[paymentrequest.PaymentRequest]

    def __init__(self, gui_object: 'ElectrumGui', wallet: Abstract_Wallet):
        QMainWindow.__init__(self)

        self.gui_object = gui_object
        self.config = config = gui_object.config  # type: SimpleConfig
        self.gui_thread = gui_object.gui_thread
        assert wallet, "no wallet"
        self.wallet = wallet
        if wallet.has_lightning():
            self.wallet.config.set_key('show_channels_tab', True)

        self.setup_exception_hook()

        self.network = gui_object.daemon.network  # type: Network
        self.fx = gui_object.daemon.fx  # type: FxThread
        self.contacts = wallet.contacts
        self.tray = gui_object.tray
        self.app = gui_object.app
        self._cleaned_up = False
        self.payment_request = None  # type: Optional[paymentrequest.PaymentRequest]
        self.payto_URI = None
        self.checking_accounts = False
        self.qr_window = None
        self.pluginsdialog = None
        self.showing_cert_mismatch_error = False
        self.tl_windows = []
        self.pending_invoice = None
        Logger.__init__(self)

        self.tx_notification_queue = queue.Queue()
        self.tx_notification_last_time = 0

        if self.wallet.wallet_type == 'voting':
            self.voting_address = self.wallet.create_new_address()
            prefix, self.voting_script = b58_address_to_hash160(self.voting_address)
            self.voting_script = "14"+self.voting_script.hex()[:-2]

        self.create_status_bar()
        self.need_update = threading.Event()

        self.completions = QStringListModel()

        coincontrol_sb = self.create_coincontrol_statusbar()

        self.tabs = tabs = QTabWidget(self)
        self.send_tab = self.create_send_tab()
        self.receive_tab = self.create_receive_tab()
        self.addresses_tab = self.create_addresses_tab()
        self.utxo_tab = self.create_utxo_tab()
        self.console_tab = self.create_console_tab()
        self.contacts_tab = self.create_contacts_tab()
        self.channels_tab = self.create_channels_tab()
        tabs.addTab(self.create_history_tab(), read_QIcon("tab_history.png"), _('History'))
        tabs.addTab(self.send_tab, read_QIcon("tab_send.png"), _('Send') if self.wallet.wallet_type != 'voting' else _('Withdraw'))
        if self.wallet.wallet_type != 'voting':
            tabs.addTab(self.receive_tab, read_QIcon("tab_receive.png"), _('Receive'))
        else:
            self.voting_address_tab = self.create_voting_address_tab()
            tabs.addTab(self.voting_address_tab, read_QIcon("tab_receive.png"), _('Voting address'))
            tabs.addTab(self.create_dao_tab(), read_QIcon("tab_history.png"), _('DAO'))
            # tabs.addTab(self.create_fund_tab(), read_QIcon("tab_history.png"), _('Proposals'))
            # tabs.addTab(self.create_preq_tab(), read_QIcon("tab_history.png"), _('Payment Requests'))
            # tabs.addTab(self.create_consultations_tab(), read_QIcon("tab_history.png"), _('Consultations'))
            # tabs.addTab(self.create_consensus_tab(), read_QIcon("tab_history.png"), _('Consensus'))

        def add_optional_tab(tabs, tab, icon, description, name):
            tab.tab_icon = icon
            tab.tab_description = description
            tab.tab_pos = len(tabs)
            tab.tab_name = name
            if self.config.get('show_{}_tab'.format(name), False):
                tabs.addTab(tab, icon, description.replace("&", ""))
        if self.wallet.wallet_type != 'voting':
            add_optional_tab(tabs, self.addresses_tab, read_QIcon("tab_addresses.png"), _("&Addresses"), "addresses")
        if self.wallet.has_lightning():
            add_optional_tab(tabs, self.channels_tab, read_QIcon("lightning.png"), _("Channels"), "channels")
        add_optional_tab(tabs, self.utxo_tab, read_QIcon("tab_coins.png"), _("Co&ins"), "utxo")
        add_optional_tab(tabs, self.contacts_tab, read_QIcon("tab_contacts.png"), _("Con&tacts"), "contacts")
        add_optional_tab(tabs, self.console_tab, read_QIcon("tab_console.png"), _("Con&sole"), "console")

        tabs.setSizePolicy(QSizePolicy.Expanding, QSizePolicy.Expanding)

        central_widget = QWidget()
        vbox = QVBoxLayout(central_widget)
        vbox.setContentsMargins(0, 0, 0, 0)
        vbox.addWidget(tabs)
        vbox.addWidget(coincontrol_sb)

        self.setCentralWidget(central_widget)

        if self.config.get("is_maximized"):
            self.showMaximized()

        self.setWindowIcon(read_QIcon("electrum.png"))
        self.init_menubar()

        wrtabs = weakref.proxy(tabs)
        QShortcut(QKeySequence("Ctrl+W"), self, self.close)
        QShortcut(QKeySequence("Ctrl+Q"), self, self.close)
        QShortcut(QKeySequence("Ctrl+R"), self, self.update_wallet)
        QShortcut(QKeySequence("F5"), self, self.update_wallet)
        QShortcut(QKeySequence("Ctrl+PgUp"), self, lambda: wrtabs.setCurrentIndex((wrtabs.currentIndex() - 1)%wrtabs.count()))
        QShortcut(QKeySequence("Ctrl+PgDown"), self, lambda: wrtabs.setCurrentIndex((wrtabs.currentIndex() + 1)%wrtabs.count()))

        for i in range(wrtabs.count()):
            QShortcut(QKeySequence("Alt+" + str(i + 1)), self, lambda i=i: wrtabs.setCurrentIndex(i))

        self.payment_request_ok_signal.connect(self.payment_request_ok)
        self.payment_request_error_signal.connect(self.payment_request_error)
        self.show_error_signal.connect(self.show_error)
        self.history_list.setFocus(True)

        # network callbacks
        if self.network:
            self.network_signal.connect(self.on_network_qt)
            interests = ['wallet_updated', 'network_updated', 'blockchain_updated',
                         'new_transaction', 'status',
                         'banner', 'verified', 'fee', 'fee_histogram', 'on_quotes',
                         'on_history', 'channel', 'channels_updated',
                         'payment_failed', 'payment_succeeded',
                         'invoice_status', 'request_status', 'ln_gossip_sync_progress',
                         'cert_mismatch', 'gossip_db_loaded']
            # To avoid leaking references to "self" that prevent the
            # window from being GC-ed when closed, callbacks should be
            # methods of this class only, and specifically not be
            # partials, lambdas or methods of subobjects.  Hence...
            util.register_callback(self.on_network, interests)
            # set initial message
            self.console.showMessage(self.network.banner)

        # update fee slider in case we missed the callback
        #self.fee_slider.update()
        self.load_wallet(wallet)
        gui_object.timer.timeout.connect(self.timer_actions)
        self.fetch_alias()

        # If the option hasn't been set yet
        if config.get('check_updates') is None:
            choice = self.question(title="NavCash - " + _("Enable update check"),
                                   msg=_("For security reasons we advise that you always use the latest version of NavCash.") + " " +
                                       _("Would you like to be notified when there is a newer version of NavCash available?"))
            config.set_key('check_updates', bool(choice), save=True)

        self._update_check_thread = None
        if config.get('check_updates', False):
            # The references to both the thread and the window need to be stored somewhere
            # to prevent GC from getting in our way.
            def on_version_received(v):
                if UpdateCheck.is_newer(v):
                    self.update_check_button.setText(_("Update to NavCash {} is available").format(v))
                    self.update_check_button.clicked.connect(lambda: self.show_update_check(v))
                    self.update_check_button.show()
            self._update_check_thread = UpdateCheckThread()
            self._update_check_thread.checked.connect(on_version_received)
            self._update_check_thread.start()

    def setup_exception_hook(self):
        Exception_Hook.maybe_setup(config=self.config,
                                   wallet=self.wallet)

    def run_coroutine_from_thread(self, coro, on_result=None):
        def task():
            try:
                f = asyncio.run_coroutine_threadsafe(coro, self.network.asyncio_loop)
                r = f.result()
                if on_result:
                    on_result(r)
            except Exception as e:
                self.logger.exception("exception in coro scheduled via window.wallet")
                self.show_error_signal.emit(str(e))
        self.wallet.thread.add(task)

    def on_fx_history(self):
        self.history_model.refresh('fx_history')
        self.address_list.update()

    def on_fx_quotes(self):
        self.update_status()
        # Refresh edits with the new rate
        edit = self.fiat_send_e if self.fiat_send_e.is_last_edited else self.amount_e
        edit.textEdited.emit(edit.text())
        edit = self.fiat_receive_e if self.fiat_receive_e.is_last_edited else self.receive_amount_e
        edit.textEdited.emit(edit.text())
        # History tab needs updating if it used spot
        if self.fx.history_used_spot:
            self.history_model.refresh('fx_quotes')
        self.address_list.update()

    def toggle_tab(self, tab):
        show = not self.config.get('show_{}_tab'.format(tab.tab_name), False)
        self.config.set_key('show_{}_tab'.format(tab.tab_name), show)
        item_text = (_("Hide {}") if show else _("Show {}")).format(tab.tab_description)
        tab.menu_action.setText(item_text)
        if show:
            # Find out where to place the tab
            index = len(self.tabs)
            for i in range(len(self.tabs)):
                try:
                    if tab.tab_pos < self.tabs.widget(i).tab_pos:
                        index = i
                        break
                except AttributeError:
                    pass
            self.tabs.insertTab(index, tab, tab.tab_icon, tab.tab_description.replace("&", ""))
        else:
            i = self.tabs.indexOf(tab)
            self.tabs.removeTab(i)

    def push_top_level_window(self, window):
        '''Used for e.g. tx dialog box to ensure new dialogs are appropriately
        parented.  This used to be done by explicitly providing the parent
        window, but that isn't something hardware wallet prompts know.'''
        self.tl_windows.append(window)

    def pop_top_level_window(self, window):
        self.tl_windows.remove(window)

    def top_level_window(self, test_func=None):
        '''Do the right thing in the presence of tx dialog windows'''
        override = self.tl_windows[-1] if self.tl_windows else None
        if override and test_func and not test_func(override):
            override = None  # only override if ok for test_func
        return self.top_level_window_recurse(override, test_func)

    def diagnostic_name(self):
        #return '{}:{}'.format(self.__class__.__name__, self.wallet.diagnostic_name())
        return self.wallet.diagnostic_name()

    def is_hidden(self):
        return self.isMinimized() or self.isHidden()

    def show_or_hide(self):
        if self.is_hidden():
            self.bring_to_top()
        else:
            self.hide()

    def bring_to_top(self):
        self.show()
        self.raise_()

    def on_error(self, exc_info):
        e = exc_info[1]
        if isinstance(e, UserCancelled):
            pass
        elif isinstance(e, UserFacingException):
            self.show_error(str(e))
        else:
            # TODO would be nice if we just sent these to the crash reporter...
            #      anything we don't want to send there, we should explicitly catch
            # send_exception_to_crash_reporter(e)
            try:
                self.logger.error("on_error", exc_info=exc_info)
            except OSError:
                pass  # see #4418
            self.show_error(repr(e))

    def on_network(self, event, *args):
        # Handle in GUI thread
        self.network_signal.emit(event, args)

    def on_network_qt(self, event, args=None):
        # Handle a network message in the GUI thread
        # note: all windows get events from all wallets!
        if event == 'wallet_updated':
            wallet = args[0]
            if wallet == self.wallet:
                self.need_update.set()
        elif event == 'network_updated':
            self.gui_object.network_updated_signal_obj.network_updated_signal \
                .emit(event, args)
            self.network_signal.emit('status', None)
        elif event == 'blockchain_updated':
            # to update number of confirmations in history
            self.need_update.set()
        elif event == 'new_transaction':
            wallet, tx = args
            if wallet == self.wallet:
                self.tx_notification_queue.put(tx)
        elif event == 'on_quotes':
            self.on_fx_quotes()
        elif event == 'on_history':
            self.on_fx_history()
        elif event == 'gossip_db_loaded':
            self.channels_list.gossip_db_loaded.emit(*args)
        elif event == 'channels_updated':
            wallet = args[0]
            if wallet == self.wallet:
                self.channels_list.update_rows.emit(*args)
        elif event == 'channel':
            wallet = args[0]
            if wallet == self.wallet:
                self.channels_list.update_single_row.emit(*args)
                self.update_status()
        elif event == 'request_status':
            self.on_request_status(*args)
        elif event == 'invoice_status':
            self.on_invoice_status(*args)
        elif event == 'payment_succeeded':
            wallet = args[0]
            if wallet == self.wallet:
                self.on_payment_succeeded(*args)
        elif event == 'payment_failed':
            wallet = args[0]
            if wallet == self.wallet:
                self.on_payment_failed(*args)
        elif event == 'status':
            self.update_status()
        elif event == 'banner':
            self.console.showMessage(args[0])
        elif event == 'verified':
            wallet, tx_hash, tx_mined_status = args
            if wallet == self.wallet:
                self.history_model.update_tx_mined_status(tx_hash, tx_mined_status)
        elif event == 'fee':
            pass
        elif event == 'fee_histogram':
            self.history_model.on_fee_histogram()
        elif event == 'ln_gossip_sync_progress':
            self.update_lightning_icon()
        elif event == 'cert_mismatch':
            self.show_cert_mismatch_error()
        else:
            self.logger.info(f"unexpected network event: {event} {args}")

    def fetch_alias(self):
        self.alias_info = None
        alias = self.config.get('alias')
        if alias:
            alias = str(alias)
            def f():
                self.alias_info = self.contacts.resolve_openalias(alias)
                self.alias_received_signal.emit()
            t = threading.Thread(target=f)
            t.setDaemon(True)
            t.start()

    def close_wallet(self):
        if self.wallet:
            self.logger.info(f'close_wallet {self.wallet.storage.path}')
        run_hook('close_wallet', self.wallet)

    @profiler
    def load_wallet(self, wallet: Abstract_Wallet):
        wallet.thread = TaskThread(self, self.on_error)
        self.update_recently_visited(wallet.storage.path)
        if wallet.has_lightning():
            util.trigger_callback('channels_updated', wallet)
        self.need_update.set()
        # Once GUI has been initialized check if we want to announce something since the callback has been called before the GUI was initialized
        # update menus
        self.seed_menu.setEnabled(self.wallet.has_seed())
        self.update_lock_icon()
        self.update_buttons_on_seed()
        self.update_console()
        self.clear_receive_tab()
        self.request_list.update()
        self.channels_list.update()
        self.tabs.show()
        self.init_geometry()
        if self.config.get('hide_gui') and self.gui_object.tray.isVisible():
            self.hide()
        else:
            self.show()
        self.watching_only_changed()
        run_hook('load_wallet', wallet, self)
        try:
            wallet.try_detecting_internal_addresses_corruption()
        except InternalAddressCorruption as e:
            self.show_error(str(e))
            send_exception_to_crash_reporter(e)

    def init_geometry(self):
        winpos = self.wallet.db.get("winpos-qt")
        try:
            screen = self.app.desktop().screenGeometry()
            assert screen.contains(QRect(*winpos))
            self.setGeometry(*winpos)
        except:
            self.logger.info("using default geometry")
            self.setGeometry(100, 100, 840, 400)

    def watching_only_changed(self):
        name = "Electrum Testnet" if constants.net.TESTNET else "Electrum"
        title = '%s %s  -  %s' % (name, ELECTRUM_VERSION,
                                        self.wallet.basename())
        extra = [self.wallet.db.get('wallet_type', '?')]
        if self.wallet.is_watching_only():
            extra.append(_('watching only'))
        title += '  [%s]'% ', '.join(extra)
        self.setWindowTitle(title)
        self.password_menu.setEnabled(self.wallet.may_have_password())
        self.import_privkey_menu.setVisible(self.wallet.can_import_privkey())
        self.import_address_menu.setVisible(self.wallet.can_import_address())
        self.export_menu.setEnabled(self.wallet.can_export())

    def warn_if_watching_only(self):
        if self.wallet.is_watching_only():
            msg = ' '.join([
                _("This wallet is watching-only."),
                _("This means you will not be able to spend Navcoins with it."),
                _("Make sure you own the seed phrase or the private keys, before you request Navcoins to be sent to this wallet.")
            ])
            self.show_warning(msg, title=_('Watch-only wallet'))

    def warn_if_testnet(self):
        if not constants.net.TESTNET:
            return
        # user might have opted out already
        if self.config.get('dont_show_testnet_warning', False):
            return
        # only show once per process lifecycle
        if getattr(self.gui_object, '_warned_testnet', False):
            return
        self.gui_object._warned_testnet = True
        msg = ''.join([
            _("You are in testnet mode."), ' ',
            _("Testnet coins are worthless."), '\n',
            _("Testnet is separate from the main Navcoin network. It is used for testing.")
        ])
        cb = QCheckBox(_("Don't show this again."))
        cb_checked = False
        def on_cb(x):
            nonlocal cb_checked
            cb_checked = x == Qt.Checked
        cb.stateChanged.connect(on_cb)
        self.show_warning(msg, title=_('Testnet'), checkbox=cb)
        if cb_checked:
            self.config.set_key('dont_show_testnet_warning', True)

    def open_wallet(self):
        try:
            wallet_folder = self.get_wallet_folder()
        except FileNotFoundError as e:
            self.show_error(str(e))
            return
        filename, __ = QFileDialog.getOpenFileName(self, "Select your wallet file", wallet_folder)
        if not filename:
            return
        self.gui_object.new_window(filename)

    def select_backup_dir(self, b):
        name = self.config.get('backup_dir', '')
        dirname = QFileDialog.getExistingDirectory(self, "Select your wallet backup directory", name)
        if dirname:
            self.config.set_key('backup_dir', dirname)
            self.backup_dir_e.setText(dirname)

    def backup_wallet(self):
        d = WindowModalDialog(self, _("File Backup"))
        vbox = QVBoxLayout(d)
        grid = QGridLayout()
        backup_help = ""
        backup_dir = self.config.get('backup_dir')
        backup_dir_label = HelpLabel(_('Backup directory') + ':', backup_help)
        msg = _('Please select a backup directory')
        if self.wallet.has_lightning() and self.wallet.lnworker.channels:
            msg += '\n\n' + ' '.join([
                _("Note that lightning channels will be converted to channel backups."),
                _("You cannot use channel backups to perform lightning payments."),
                _("Channel backups can only be used to request your channels to be closed.")
            ])
        self.backup_dir_e = QPushButton(backup_dir)
        self.backup_dir_e.clicked.connect(self.select_backup_dir)
        grid.addWidget(backup_dir_label, 1, 0)
        grid.addWidget(self.backup_dir_e, 1, 1)
        vbox.addLayout(grid)
        vbox.addWidget(WWLabel(msg))
        vbox.addLayout(Buttons(CancelButton(d), OkButton(d)))
        if not d.exec_():
            return False
        backup_dir = self.config.get_backup_dir()
        if backup_dir is None:
            self.show_message(_("You need to configure a backup directory in your preferences"), title=_("Backup not configured"))
            return
        try:
            new_path = self.wallet.save_backup(backup_dir)
        except BaseException as reason:
            self.show_critical(_("Electrum was unable to copy your wallet file to the specified location.") + "\n" + str(reason), title=_("Unable to create backup"))
            return
        msg = _("A copy of your wallet file was created in")+" '%s'" % str(new_path)
        self.show_message(msg, title=_("Wallet backup created"))
        return True

    def update_recently_visited(self, filename):
        recent = self.config.get('recently_open', [])
        try:
            sorted(recent)
        except:
            recent = []
        if filename in recent:
            recent.remove(filename)
        recent.insert(0, filename)
        recent = [path for path in recent if os.path.exists(path)]
        recent = recent[:5]
        self.config.set_key('recently_open', recent)
        self.recently_visited_menu.clear()
        for i, k in enumerate(sorted(recent)):
            b = os.path.basename(k)
            def loader(k):
                return lambda: self.gui_object.new_window(k)
            self.recently_visited_menu.addAction(b, loader(k)).setShortcut(QKeySequence("Ctrl+%d"%(i+1)))
        self.recently_visited_menu.setEnabled(len(recent))

    def get_wallet_folder(self):
        return os.path.dirname(os.path.abspath(self.wallet.storage.path))

    def new_wallet(self):
        try:
            wallet_folder = self.get_wallet_folder()
        except FileNotFoundError as e:
            self.show_error(str(e))
            return
        filename = get_new_wallet_name(wallet_folder)
        full_path = os.path.join(wallet_folder, filename)
        self.gui_object.start_new_window(full_path, None)

    def init_menubar(self):
        menubar = QMenuBar()

        file_menu = menubar.addMenu(_("&File"))
        self.recently_visited_menu = file_menu.addMenu(_("&Recently open"))
        file_menu.addAction(_("&Open"), self.open_wallet).setShortcut(QKeySequence.Open)
        file_menu.addAction(_("&New/Restore"), self.new_wallet).setShortcut(QKeySequence.New)
        file_menu.addAction(_("&Save backup"), self.backup_wallet).setShortcut(QKeySequence.SaveAs)
        file_menu.addAction(_("Delete"), self.remove_wallet)
        file_menu.addSeparator()
        file_menu.addAction(_("&Quit"), self.close)

        wallet_menu = menubar.addMenu(_("&Wallet"))
        wallet_menu.addAction(_("&Information"), self.show_wallet_info)
        wallet_menu.addSeparator()
        self.password_menu = wallet_menu.addAction(_("&Password"), self.change_password_dialog)
        self.seed_menu = wallet_menu.addAction(_("&Seed"), self.show_seed_dialog)
        self.private_keys_menu = wallet_menu.addMenu(_("&Private keys"))
        self.private_keys_menu.addAction(_("&Sweep"), self.sweep_key_dialog)
        self.import_privkey_menu = self.private_keys_menu.addAction(_("&Import"), self.do_import_privkey)
        self.export_menu = self.private_keys_menu.addAction(_("&Export"), self.export_privkeys_dialog)
        self.import_address_menu = wallet_menu.addAction(_("Import addresses"), self.import_addresses)
        wallet_menu.addSeparator()

        dao_menu = menubar.addMenu(_("&DAO"))
        dao_menu.addAction(_("&Create Proposal"), self.create_dao_proposal_dialog)
        dao_menu.addAction(_("&Create Payment Request"), self.create_dao_prequest_dialog)
        dao_menu.addAction(_("&Create Consultation"), self.create_dao_consultation_dialog)

        addresses_menu = wallet_menu.addMenu(_("&Addresses"))
        addresses_menu.addAction(_("&Filter"), lambda: self.address_list.toggle_toolbar(self.config))
        labels_menu = wallet_menu.addMenu(_("&Labels"))
        labels_menu.addAction(_("&Import"), self.do_import_labels)
        labels_menu.addAction(_("&Export"), self.do_export_labels)
        history_menu = wallet_menu.addMenu(_("&History"))
        history_menu.addAction(_("&Filter"), lambda: self.history_list.toggle_toolbar(self.config))
        history_menu.addAction(_("&Summary"), self.history_list.show_summary)
        history_menu.addAction(_("&Plot"), self.history_list.plot_history_dialog)
        history_menu.addAction(_("&Export"), self.history_list.export_history_dialog)
        contacts_menu = wallet_menu.addMenu(_("Contacts"))
        contacts_menu.addAction(_("&New"), self.new_contact_dialog)
        contacts_menu.addAction(_("Import"), lambda: self.import_contacts())
        contacts_menu.addAction(_("Export"), lambda: self.export_contacts())
        invoices_menu = wallet_menu.addMenu(_("Invoices"))
        invoices_menu.addAction(_("Import"), lambda: self.import_invoices())
        invoices_menu.addAction(_("Export"), lambda: self.export_invoices())
        requests_menu = wallet_menu.addMenu(_("Requests"))
        requests_menu.addAction(_("Import"), lambda: self.import_requests())
        requests_menu.addAction(_("Export"), lambda: self.export_requests())

        wallet_menu.addSeparator()
        wallet_menu.addAction(_("Find"), self.toggle_search).setShortcut(QKeySequence("Ctrl+F"))

        def add_toggle_action(view_menu, tab):
            is_shown = self.config.get('show_{}_tab'.format(tab.tab_name), False)
            item_name = (_("Hide") if is_shown else _("Show")) + " " + tab.tab_description
            tab.menu_action = view_menu.addAction(item_name, lambda: self.toggle_tab(tab))

        view_menu = menubar.addMenu(_("&View"))
        if self.wallet.wallet_type != 'voting':
            add_toggle_action(view_menu, self.addresses_tab)
        add_toggle_action(view_menu, self.utxo_tab)
        #add_toggle_action(view_menu, self.channels_tab)
        add_toggle_action(view_menu, self.contacts_tab)
        add_toggle_action(view_menu, self.console_tab)

        tools_menu = menubar.addMenu(_("&Tools"))  # type: QMenu
        preferences_action = tools_menu.addAction(_("Preferences"), self.settings_dialog)  # type: QAction
        if sys.platform == 'darwin':
            # "Settings"/"Preferences" are all reserved keywords in macOS.
            # preferences_action will get picked up based on name (and put into a standardized location,
            # and given a standard reserved hotkey)
            # Hence, this menu item will be at a "uniform location re macOS processes"
            preferences_action.setMenuRole(QAction.PreferencesRole)  # make sure OS recognizes it as preferences
            # Add another preferences item, to also have a "uniform location for Electrum between different OSes"
            tools_menu.addAction(_("NavCash preferences"), self.settings_dialog)

        tools_menu.addAction(_("&Network"), self.gui_object.show_network_dialog).setEnabled(bool(self.network))
        if self.network and self.network.local_watchtower:
            tools_menu.addAction(_("Local &Watchtower"), self.gui_object.show_watchtower_dialog)
        tools_menu.addAction(_("&Plugins"), self.plugins_dialog)
        tools_menu.addSeparator()
        tools_menu.addAction(_("&Sign/verify message"), self.sign_verify_message)
        tools_menu.addAction(_("&Encrypt/decrypt message"), self.encrypt_message)
        tools_menu.addSeparator()

        paytomany_menu = tools_menu.addAction(_("&Pay to many"), self.paytomany)

        raw_transaction_menu = tools_menu.addMenu(_("&Load transaction"))
        raw_transaction_menu.addAction(_("&From file"), self.do_process_from_file)
        raw_transaction_menu.addAction(_("&From text"), self.do_process_from_text)
        raw_transaction_menu.addAction(_("&From the blockchain"), self.do_process_from_txid)
        raw_transaction_menu.addAction(_("&From QR code"), self.read_tx_from_qrcode)
        self.raw_transaction_menu = raw_transaction_menu
        run_hook('init_menubar_tools', self, tools_menu)

        help_menu = menubar.addMenu(_("&Help"))
        help_menu.addAction(_("&About"), self.show_about)
        help_menu.addAction(_("&Check for updates"), self.show_update_check)
        help_menu.addAction(_("&Official website"), lambda: webopen("https://electrum.org"))
        help_menu.addSeparator()
        help_menu.addAction(_("&Documentation"), lambda: webopen("http://docs.electrum.org/")).setShortcut(QKeySequence.HelpContents)
        if not constants.net.TESTNET:
            help_menu.addAction(_("&Bitcoin Paper"), self.show_bitcoin_paper)
        help_menu.addAction(_("&Report Bug"), self.show_report_bug)
        help_menu.addSeparator()
        help_menu.addAction(_("&Donate to server"), self.donate_to_server)

        self.setMenuBar(menubar)

    def donate_to_server(self):
        d = self.network.get_donation_address()
        if d:
            host = self.network.get_parameters().server.host
            self.pay_to_URI('navcoin:%s?message=donation for %s'%(d, host))
        else:
            self.show_error(_('No donation address for this server'))

    def show_about(self):
        QMessageBox.about(self, "NavCash",
                          (_("Version")+" %s" % ELECTRUM_VERSION + "\n\n" +
                           _("NavCash's focus is speed, with low resource usage and simplifying Navcoin.") + " " +
                           _("You do not need to perform regular backups, because your wallet can be "
                              "recovered from a secret phrase that you can memorize or write on paper.") + " " +
                           _("Startup times are instant because it operates in conjunction with high-performance "
                              "servers that handle the most complicated parts of the Navcoin system.") + "\n\n" +
                           _("Uses icons from the Icons8 icon pack (icons8.com).")))

    def show_bitcoin_paper(self):
        filename = os.path.join(self.config.path, 'bitcoin.pdf')
        if not os.path.exists(filename):
            s = self._fetch_tx_from_network("54e48e5f5c656b26c3bca14a8c95aa583d07ebe84dde3b7dd4a78f4e4186e713")
            if not s:
                return
            s = s.split("0100000000000000")[1:-1]
            out = ''.join(x[6:136] + x[138:268] + x[270:400] if len(x) > 136 else x[6:] for x in s)[16:-20]
            with open(filename, 'wb') as f:
                f.write(bytes.fromhex(out))
        webopen('file:///' + filename)

    def show_update_check(self, version=None):
        self.gui_object._update_check = UpdateCheck(latest_version=version)

    def show_report_bug(self):
        msg = ' '.join([
            _("Please report any bugs as issues on github:<br/>"),
            f'''<a href="{constants.GIT_REPO_ISSUES_URL}">{constants.GIT_REPO_ISSUES_URL}</a><br/><br/>''',
            _("Before reporting a bug, upgrade to the most recent version of NavCash (latest release or git HEAD), and include the version number in your report."),
            _("Try to explain not only what the bug is, but how it occurs.")
         ])
        self.show_message(msg, title="NavCash - " + _("Reporting Bugs"), rich_text=True)

    def notify_transactions(self):
        if self.tx_notification_queue.qsize() == 0:
            return
        if not self.wallet.up_to_date:
            return  # no notifications while syncing
        now = time.time()
        rate_limit = 20  # seconds
        if self.tx_notification_last_time + rate_limit > now:
            return
        self.tx_notification_last_time = now
        self.logger.info("Notifying GUI about new transactions")
        txns = []
        while True:
            try:
                txns.append(self.tx_notification_queue.get_nowait())
            except queue.Empty:
                break
        # Combine the transactions if there are at least three
        if len(txns) >= 3:
            total_amount = 0
            for tx in txns:
                tx_wallet_delta = self.wallet.get_wallet_delta(tx)
                if not tx_wallet_delta.is_relevant:
                    continue
                total_amount += tx_wallet_delta.delta
            self.notify(_("{} new transactions: Total amount received in the new transactions {}")
                        .format(len(txns), self.format_amount_and_units(total_amount)))
        else:
            for tx in txns:
                tx_wallet_delta = self.wallet.get_wallet_delta(tx)
                if not tx_wallet_delta.is_relevant:
                    continue
                self.notify(_("New transaction: {}").format(self.format_amount_and_units(tx_wallet_delta.delta)))

    def notify(self, message):
        if self.tray:
            try:
                # this requires Qt 5.9
                self.tray.showMessage("NavCash", message, read_QIcon("electrum_dark_icon"), 20000)
            except TypeError:
                self.tray.showMessage("NavCash", message, QSystemTrayIcon.Information, 20000)

    def timer_actions(self):
        self.request_list.refresh_status()
        # Note this runs in the GUI thread
        if self.need_update.is_set():
            self.need_update.clear()
            self.update_wallet()
        elif not self.wallet.up_to_date:
            # this updates "synchronizing" progress
            self.update_status()
        if not self.wallet.dao_up_to_date:
            self.update_dao()
        if not self.wallet.consensus_up_to_date:
            self.update_consensus()
        if not self.wallet.votes_up_to_date:
            self.update_votes()
        # resolve aliases
        # FIXME this is a blocking network call that has a timeout of 5 sec
        self.payto_e.resolve()
        self.notify_transactions()

    def format_amount(self, amount_sat, is_diff=False, whitespaces=False) -> str:
        """Formats amount as string, converting to desired unit.
        E.g. 500_000 -> '0.005'
        """
        return self.config.format_amount(amount_sat, is_diff=is_diff, whitespaces=whitespaces)

    def format_amount_and_units(self, amount_sat, *, timestamp: int = None) -> str:
        """Returns string with both bitcoin and fiat amounts, in desired units.
        E.g. 500_000 -> '0.005 BTC (191.42 EUR)'
        """
        text = self.config.format_amount_and_units(amount_sat)
        fiat = self.fx.format_amount_and_units(amount_sat, timestamp=timestamp) if self.fx else None
        if text and fiat:
            text += f' ({fiat})'
        return text

    def format_fiat_and_units(self, amount_sat) -> str:
        """Returns string of FX fiat amount, in desired units.
        E.g. 500_000 -> '191.42 EUR'
        """
        return self.fx.format_amount_and_units(amount_sat) if self.fx else ''

    def format_fee_rate(self, fee_rate):
        return self.config.format_fee_rate(fee_rate)

    def get_decimal_point(self):
        return self.config.get_decimal_point()

    def base_unit(self):
        return self.config.get_base_unit()

    def connect_fields(self, window, btc_e, fiat_e, fee_e):

        def edit_changed(edit):
            if edit.follows:
                return
            edit.setStyleSheet(ColorScheme.DEFAULT.as_stylesheet())
            fiat_e.is_last_edited = (edit == fiat_e)
            amount = edit.get_amount()
            rate = self.fx.exchange_rate() if self.fx else Decimal('NaN')
            if rate.is_nan() or amount is None:
                if edit is fiat_e:
                    btc_e.setText("")
                    if fee_e:
                        fee_e.setText("")
                else:
                    fiat_e.setText("")
            else:
                if edit is fiat_e:
                    btc_e.follows = True
                    btc_e.setAmount(int(amount / Decimal(rate) * COIN))
                    btc_e.setStyleSheet(ColorScheme.BLUE.as_stylesheet())
                    btc_e.follows = False
                    if fee_e:
                        window.update_fee()
                else:
                    fiat_e.follows = True
                    fiat_e.setText(self.fx.ccy_amount_str(
                        amount * Decimal(rate) / COIN, False))
                    fiat_e.setStyleSheet(ColorScheme.BLUE.as_stylesheet())
                    fiat_e.follows = False

        btc_e.follows = False
        fiat_e.follows = False
        fiat_e.textChanged.connect(partial(edit_changed, fiat_e))
        btc_e.textChanged.connect(partial(edit_changed, btc_e))
        fiat_e.is_last_edited = False

    def update_status(self):
        if not self.wallet:
            return

        if self.network is None:
            text = _("Offline")
            icon = read_QIcon("status_disconnected.png")

        elif self.network.is_connected():
            server_height = self.network.get_server_height()
            server_lag = self.network.get_local_height() - server_height
            fork_str = "_fork" if len(self.network.get_blockchains())>1 else ""
            # Server height can be 0 after switching to a new server
            # until we get a headers subscription request response.
            # Display the synchronizing message in that case.
            if not self.wallet.up_to_date or server_height == 0:
                num_sent, num_answered = self.wallet.get_history_sync_state_details()
                text = ("{} ({}/{})"
                        .format(_("Synchronizing..."), num_answered, num_sent))
                icon = read_QIcon("status_waiting.png")
            elif server_lag > 1:
                text = _("Server is lagging ({} blocks)").format(server_lag)
                icon = read_QIcon("status_lagging%s.png"%fork_str)
            else:
                c, u, x = self.wallet.get_balance()
                text =  _("Balance") + ": %s "%(self.format_amount_and_units(c))
                if u:
                    text +=  " [%s unconfirmed]"%(self.format_amount(u, is_diff=True).strip())
                if x:
                    text +=  " [%s unmatured]"%(self.format_amount(x, is_diff=True).strip())
                if self.wallet.has_lightning():
                    l = self.wallet.lnworker.get_balance()
                    text += u'    \U000026a1 %s'%(self.format_amount_and_units(l).strip())
                # append fiat balance and price
                if self.fx.is_enabled():
                    text += self.fx.get_fiat_status_text(c + u + x,
                        self.base_unit(), self.get_decimal_point()) or ''
                if not self.network.proxy:
                    icon = read_QIcon("status_connected%s.png"%fork_str)
                else:
                    icon = read_QIcon("status_connected_proxy%s.png"%fork_str)
        else:
            if self.network.proxy:
                text = "{} ({})".format(_("Not connected"), _("proxy enabled"))
            else:
                text = _("Not connected")
            icon = read_QIcon("status_disconnected.png")

        if self.tray:
            self.tray.setToolTip("%s (%s)" % (text, self.wallet.basename()))
        self.balance_label.setText(text)
        if self.status_button:
            self.status_button.setIcon(icon)

    def update_wallet(self):
        self.update_status()
        if self.wallet.up_to_date or not self.network or not self.network.is_connected():
            self.update_tabs()

    def update_tabs(self, wallet=None):
        if wallet is None:
            wallet = self.wallet
        if wallet != self.wallet:
            return
        self.history_model.refresh('update_tabs')
        self.request_list.update()
        self.address_list.update()
        self.utxo_list.update()
        self.contact_list.update()
        self.invoice_list.update()
        self.channels_list.update_rows.emit(wallet)
        self.update_completions()

    def update_consensus(self, wallet=None):
        if self.wallet.wallet_type != 'voting':
            return
        self.consensus_list.refresh('update_tabs')
        self.wallet.set_consensus_up_to_date(True)
        return

    def update_votes(self):
        if self.wallet.wallet_type != 'voting':
            return
        self.fund_list.refresh('votes')
        self.preq_list.refresh('votes')
        self.consultations_list.refresh('votes')
        self.consensus_list.refresh('votes')
        self.wallet.set_votes_up_to_date(True)
        return

    def update_dao(self, wallet=None):
        if self.wallet.wallet_type != 'voting':
            return
        if wallet is None:
            wallet = self.wallet
        if wallet != self.wallet:
            return
        self.fund_list.refresh('update_tabs')
        self.preq_list.refresh('update_tabs')
        self.consultations_list.refresh('update_tabs')
        self.consensus_list.refresh('update_tabs')
        self.wallet.set_dao_up_to_date(True)

    def create_channels_tab(self):
        self.channels_list = ChannelsList(self)
        t = self.channels_list.get_toolbar()
        return self.create_list_tab(self.channels_list, t)

    def create_history_tab(self):
        self.history_model = HistoryModel(self)
        self.history_list = l = HistoryList(self, self.history_model)
        self.history_model.set_view(self.history_list)
        l.searchable_list = l
        toolbar = l.create_toolbar(self.config)
        tab = self.create_list_tab(l, toolbar)
        toolbar_shown = bool(self.config.get('show_toolbar_history', False))
        l.show_toolbar(toolbar_shown)
        return tab

    def get_my_proposals(self, onlyAccepted=False):
        if "p" not in self.wallet.dao:
            return []

        ret = []

        for p in self.wallet.dao["p"]:
            prop = self.wallet.dao["p"][p]
            if not onlyAccepted or (onlyAccepted and prop["state"] == 1):
                if self.wallet.is_mine(prop["ownerAddress"]):
                    ret.append(prop)

        return ret

    def dao_filter(self, n):
        self.update_dao()

    def create_fund_tab(self):
        self.fund_filter = FundFilter(self, self.dao_filter)
        self.fund_list = l = FundList(self, self.fund_filter.get_filter)
        return self.create_list_tab(l, self.fund_filter)

    def create_preq_tab(self):
        self.preq_filter = PreqFilter(self, self.dao_filter)
        self.preq_list = l = PreqList(self, self.preq_filter.get_filter)
        return self.create_list_tab(l, self.preq_filter)

    def create_consensus_tab(self):
        self.consensus_list = l = ConsultationsList(self, None, True)
        return self.create_list_tab(l)

    def create_consultations_tab(self):
        self.consultations_filter = ConsultationsFilter(self, self.dao_filter)
        self.consultations_list = l = ConsultationsList(self, self.consultations_filter.get_filter)
        return self.create_list_tab(l, self.consultations_filter)

    def show_address(self, addr):
        from . import address_dialog
        d = address_dialog.AddressDialog(self, addr)
        d.exec_()

    def show_channel(self, channel_id):
        from . import channel_details
        channel_details.ChannelDetailsDialog(self, channel_id).show()

    def show_transaction(self, tx, *, tx_desc=None):
        '''tx_desc is set only for txs created in the Send tab'''
        show_transaction(tx, parent=self, desc=tx_desc)

    def show_lightning_transaction(self, tx_item):
        from .lightning_tx_dialog import LightningTxDialog
        d = LightningTxDialog(self, tx_item)
        d.show()

    def create_receive_tab(self):
        # A 4-column grid layout.  All the stretch is in the last column.
        # The exchange rate plugin adds a fiat widget in column 2
        self.receive_grid = grid = QGridLayout()
        grid.setSpacing(8)
        grid.setColumnStretch(3, 1)

        self.receive_message_e = QLineEdit()
        grid.addWidget(QLabel(_('Description')), 0, 0)
        grid.addWidget(self.receive_message_e, 0, 1, 1, 4)
        self.receive_message_e.textChanged.connect(self.update_receive_qr)

        self.receive_amount_e = BTCAmountEdit(self.get_decimal_point)
        grid.addWidget(QLabel(_('Requested amount')), 1, 0)
        grid.addWidget(self.receive_amount_e, 1, 1)
        self.receive_amount_e.textChanged.connect(self.update_receive_qr)

        self.fiat_receive_e = AmountEdit(self.fx.get_currency if self.fx else '')
        if not self.fx or not self.fx.is_enabled():
            self.fiat_receive_e.setVisible(False)
        grid.addWidget(self.fiat_receive_e, 1, 2, Qt.AlignLeft)

        self.connect_fields(self, self.receive_amount_e, self.fiat_receive_e, None)
        self.connect_fields(self, self.amount_e, self.fiat_send_e, None)

        self.expires_combo = QComboBox()
        evl = sorted(pr_expiration_values.items())
        evl_keys = [i[0] for i in evl]
        evl_values = [i[1] for i in evl]
        default_expiry = self.config.get('request_expiry', PR_DEFAULT_EXPIRATION_WHEN_CREATING)
        try:
            i = evl_keys.index(default_expiry)
        except ValueError:
            i = 0
        self.expires_combo.addItems(evl_values)
        self.expires_combo.setCurrentIndex(i)
        self.expires_combo.setFixedWidth(self.receive_amount_e.width())
        def on_expiry(i):
            self.config.set_key('request_expiry', evl_keys[i])
        self.expires_combo.currentIndexChanged.connect(on_expiry)
        msg = ''.join([
            _('Expiration date of your request.'), ' ',
            _('This information is seen by the recipient if you send them a signed payment request.'),
            '\n\n',
            _('For on-chain requests, the address gets reserved until expiration. After that, it might get reused.'), ' ',
            _('The navcoin address never expires and will always be part of this electrum wallet.'), ' ',
            _('You can reuse a navcoin address any number of times but it is not good for your privacy.'),
            '\n\n',
            _('For Lightning requests, payments will not be accepted after the expiration.'),
        ])
        grid.addWidget(HelpLabel(_('Expires after') + ' (?)', msg), 2, 0)
        grid.addWidget(self.expires_combo, 2, 1)
        self.expires_label = QLineEdit('')
        self.expires_label.setReadOnly(1)
        self.expires_label.setFocusPolicy(Qt.NoFocus)
        self.expires_label.hide()
        grid.addWidget(self.expires_label, 2, 1)

        self.clear_invoice_button = QPushButton(_('Clear'))
        self.clear_invoice_button.clicked.connect(self.clear_receive_tab)
        self.create_invoice_button = QPushButton(_('New Address'))
        self.create_invoice_button.setIcon(read_QIcon("bitcoin.png"))
        self.create_invoice_button.setToolTip('Create on-chain request')
        self.create_invoice_button.clicked.connect(lambda: self.create_invoice(False))
        self.receive_buttons = buttons = QHBoxLayout()
        buttons.addStretch(1)
        buttons.addWidget(self.clear_invoice_button)
        buttons.addWidget(self.create_invoice_button)
        if self.wallet.has_lightning():
            self.create_invoice_button.setText(_('New Address'))
            self.create_lightning_invoice_button = QPushButton(_('Lightning'))
            self.create_lightning_invoice_button.setToolTip('Create lightning request')
            self.create_lightning_invoice_button.setIcon(read_QIcon("lightning.png"))
            self.create_lightning_invoice_button.clicked.connect(lambda: self.create_invoice(True))
            buttons.addWidget(self.create_lightning_invoice_button)
        grid.addLayout(buttons, 4, 3, 1, 2)

        self.receive_payreq_e = ButtonsTextEdit()
        self.receive_payreq_e.setFont(QFont(MONOSPACE_FONT))
        self.receive_payreq_e.addCopyButton(self.app)
        self.receive_payreq_e.setReadOnly(True)
        self.receive_payreq_e.textChanged.connect(self.update_receive_qr)
        self.receive_payreq_e.setFocusPolicy(Qt.ClickFocus)

        self.receive_qr = QRCodeWidget(fixedSize=220)
        self.receive_qr.mouseReleaseEvent = lambda x: self.toggle_qr_window()
        self.receive_qr.enterEvent = lambda x: self.app.setOverrideCursor(QCursor(Qt.PointingHandCursor))
        self.receive_qr.leaveEvent = lambda x: self.app.setOverrideCursor(QCursor(Qt.ArrowCursor))

        self.receive_address_e = ButtonsTextEdit()
        self.receive_address_e.setFont(QFont(MONOSPACE_FONT))
        self.receive_address_e.addCopyButton(self.app)
        self.receive_address_e.setReadOnly(True)
        self.receive_address_e.textChanged.connect(self.update_receive_address_styling)

        qr_show = lambda: self.show_qrcode(str(self.receive_address_e.text()), _('Receiving address'), parent=self)
        qr_icon = "qrcode_white.png" if ColorScheme.dark_scheme else "qrcode.png"
        self.receive_address_e.addButton(qr_icon, qr_show, _("Show as QR code"))

        self.receive_requests_label = QLabel(_('Receive queue'))

        from .request_list import RequestList
        self.request_list = RequestList(self)

        receive_tabs = QTabWidget()
        receive_tabs.addTab(self.receive_address_e, _('Address'))
        receive_tabs.addTab(self.receive_payreq_e, _('Request'))
        receive_tabs.addTab(self.receive_qr, _('QR Code'))
        receive_tabs.setCurrentIndex(self.config.get('receive_tabs_index', 0))
        receive_tabs.currentChanged.connect(lambda i: self.config.set_key('receive_tabs_index', i))
        receive_tabs_sp = receive_tabs.sizePolicy()
        receive_tabs_sp.setRetainSizeWhenHidden(True)
        receive_tabs.setSizePolicy(receive_tabs_sp)

        def maybe_hide_receive_tabs():
            receive_tabs.setVisible(bool(self.receive_payreq_e.text()))
        self.receive_payreq_e.textChanged.connect(maybe_hide_receive_tabs)
        maybe_hide_receive_tabs()

        # layout
        vbox_g = QVBoxLayout()
        vbox_g.addLayout(grid)
        vbox_g.addStretch()

        self.receive_widgets = QTabWidget()
        self.receive_widgets.addTab(self.receive_address_e, 'Address')
        self.receive_widgets.addTab(self.receive_qr, 'QR Code')

        hbox = QHBoxLayout()
        hbox.addLayout(vbox_g)
        hbox.addStretch()
        hbox.addWidget(receive_tabs)

        w = QWidget()
        w.searchable_list = self.request_list
        vbox = QVBoxLayout(w)
        vbox.addLayout(hbox)

        vbox.addStretch(1)
        vbox.addWidget(self.receive_requests_label)
        vbox.addWidget(self.request_list)
        vbox.setStretchFactor(self.request_list, 1000)

        return w

    def create_voting_address_tab(self):
        self.receive_qr_ = QRCodeWidget(fixedSize=230)
        self.receive_qr_.setData("navcoin:{}".format(self.voting_address))

        self.voting_address_label = QLabel(_("This is your voting address. You can deposit coins here:\n\n{}").format(self.voting_address))
        self.voting_address_label.setAlignment(Qt.AlignCenter)

        # layout
        hbox = QHBoxLayout()
        hbox.addStretch()
        hbox.addWidget(self.receive_qr_)
        hbox.addStretch()

        hbox2 = QHBoxLayout()
        hbox2.addStretch()
        hbox2.addWidget(self.voting_address_label)
        hbox2.addStretch()

        button = QPushButton(_("Copy to clipboard"))
        button.mouseReleaseEvent = lambda x: self.do_copy(self.voting_address, title="Address")
        hbox3 = QHBoxLayout()
        hbox3.addStretch()
        hbox3.addWidget(button)
        hbox3.addStretch()

        w = QWidget()
        vbox = QVBoxLayout(w)
        vbox.addStretch(1)
        vbox.addLayout(hbox)
        vbox.addStretch(1)
        vbox.addLayout(hbox2)
        vbox.addLayout(hbox3)
        vbox.addStretch(1)

        return w

    def delete_requests(self, keys):
        for key in keys:
            self.wallet.delete_request(key)
        self.request_list.update()
        self.clear_receive_tab()

    def delete_lightning_payreq(self, payreq_key):
        self.wallet.lnworker.delete_invoice(payreq_key)
        self.request_list.update()
        self.invoice_list.update()
        self.clear_receive_tab()

    def sign_payment_request(self, addr):
        alias = self.config.get('alias')
        if alias and self.alias_info:
            alias_addr, alias_name, validated = self.alias_info
            if alias_addr:
                if self.wallet.is_mine(alias_addr):
                    msg = _('This payment request will be signed.') + '\n' + _('Please enter your password')
                    password = None
                    if self.wallet.has_keystore_encryption():
                        password = self.password_dialog(msg)
                        if not password:
                            return
                    try:
                        self.wallet.sign_payment_request(addr, alias, alias_addr, password)
                    except Exception as e:
                        self.show_error(repr(e))
                        return
                else:
                    return

    def create_invoice(self, is_lightning: bool):
        amount = self.receive_amount_e.get_amount()
        message = self.receive_message_e.text()
        expiry = self.config.get('request_expiry', PR_DEFAULT_EXPIRATION_WHEN_CREATING)
        try:
            if is_lightning:
                if not self.wallet.lnworker.channels:
                    self.show_error(_("You need to open a Lightning channel first."))
                    return
                # TODO maybe show a warning if amount exceeds lnworker.num_sats_can_receive (as in kivy)
                key = self.wallet.lnworker.add_request(amount, message, expiry)
            else:
                key = self.create_bitcoin_request(amount, message, expiry)
                if not key:
                    return
                self.address_list.update()
        except InvoiceError as e:
            self.show_error(_('Error creating payment request') + ':\n' + str(e))
            return

        assert key is not None
        self.request_list.update()
        self.request_list.select_key(key)
        # clear request fields
        self.receive_amount_e.setText('')
        self.receive_message_e.setText('')
        # copy to clipboard
        r = self.wallet.get_request(key)
        content = r.invoice if r.is_lightning() else r.get_address()
        title = _('Invoice') if is_lightning else _('Address')
        self.do_copy(content, title=title)

    def create_bitcoin_request(self, amount: int, message: str, expiration: int) -> Optional[str]:
        addr = self.wallet.get_unused_address()
        if addr is None:
            if not self.wallet.is_deterministic():  # imported wallet
                msg = [
                    _('No more addresses in your wallet.'), ' ',
                    _('You are using a non-deterministic wallet, which cannot create new addresses.'), ' ',
                    _('If you want to create new addresses, use a deterministic wallet instead.'), '\n\n',
                    _('Creating a new payment request will reuse one of your addresses and overwrite an existing request. Continue anyway?'),
                   ]
                if not self.question(''.join(msg)):
                    return
                addr = self.wallet.get_receiving_address()
            else:  # deterministic wallet
                if not self.question(_("Warning: The next address will not be recovered automatically if you restore your wallet from seed; you may need to add it manually.\n\nThis occurs because you have too many unused addresses in your wallet. To avoid this situation, use the existing addresses first.\n\nCreate anyway?")):
                    return
                addr = self.wallet.create_new_address(False)
        req = self.wallet.make_payment_request(addr, amount, message, expiration)
        try:
            self.wallet.add_payment_request(req)
        except Exception as e:
            self.logger.exception('Error adding payment request')
            self.show_error(_('Error adding payment request') + ':\n' + repr(e))
        else:
            self.sign_payment_request(addr)
        return addr

    def do_copy(self, content: str, *, title: str = None) -> None:
        self.app.clipboard().setText(content)
        if title is None:
            tooltip_text = _("Text copied to clipboard").format(title)
        else:
            tooltip_text = _("{} copied to clipboard").format(title)
        QToolTip.showText(QCursor.pos(), tooltip_text, self)

    def clear_receive_tab(self):
        self.receive_payreq_e.setText('')
        self.receive_address_e.setText('')
        self.receive_message_e.setText('')
        self.receive_amount_e.setAmount(None)
        self.expires_label.hide()
        self.expires_combo.show()
        self.request_list.clearSelection()

    def toggle_qr_window(self):
        from . import qrwindow
        if not self.qr_window:
            self.qr_window = qrwindow.QR_Window(self)
            self.qr_window.setVisible(True)
            self.qr_window_geometry = self.qr_window.geometry()
        else:
            if not self.qr_window.isVisible():
                self.qr_window.setVisible(True)
                self.qr_window.setGeometry(self.qr_window_geometry)
            else:
                self.qr_window_geometry = self.qr_window.geometry()
                self.qr_window.setVisible(False)
        self.update_receive_qr()

    def show_send_tab(self):
        self.tabs.setCurrentIndex(self.tabs.indexOf(self.send_tab))

    def show_receive_tab(self):
        self.tabs.setCurrentIndex(self.tabs.indexOf(self.receive_tab))

    def show_voting_address_tab(self):
        self.tabs.setCurrentIndex(self.tabs.indexOf(self.voting_address_tab))

    def receive_at(self, addr):
        if not bitcoin.is_address(addr):
            return
        self.show_receive_tab()
        self.receive_address_e.setText(addr)

    def update_receive_qr(self):
        uri = str(self.receive_payreq_e.text())
        if maybe_extract_bolt11_invoice(uri):
            # encode lightning invoices as uppercase so QR encoding can use
            # alphanumeric mode; resulting in smaller QR codes
            uri = uri.upper()
        self.receive_qr.setData(uri)
        if self.qr_window and self.qr_window.isVisible():
            self.qr_window.qrw.setData(uri)

    def update_receive_address_styling(self):
        addr = str(self.receive_address_e.text())
        if is_address(addr) and self.wallet.is_used(addr):
            self.receive_address_e.setStyleSheet(ColorScheme.RED.as_stylesheet(True))
            self.receive_address_e.setToolTip(_("This address has already been used. "
                                                "For better privacy, do not reuse it for new payments."))
        else:
            self.receive_address_e.setStyleSheet("")
            self.receive_address_e.setToolTip("")

    def create_send_tab(self):
        # A 4-column grid layout.  All the stretch is in the last column.
        # The exchange rate plugin adds a fiat widget in column 2
        self.send_grid = grid = QGridLayout()
        grid.setSpacing(8)
        grid.setColumnStretch(3, 1)

        from .paytoedit import PayToEdit
        self.amount_e = BTCAmountEdit(self.get_decimal_point)
        self.payto_e = PayToEdit(self)
        self.payto_e.addPasteButton(self.app)
        msg = _('Recipient of the funds.') + '\n\n'\
              + _('You may enter a Navcoin address, a label from your list of contacts (a list of completions will be proposed), or an alias (email-like address that forwards to a Navcoin address)')
        payto_label = HelpLabel(_('Pay to'), msg)
        grid.addWidget(payto_label, 1, 0)
        grid.addWidget(self.payto_e, 1, 1, 1, -1)

        completer = QCompleter()
        completer.setCaseSensitivity(False)
        self.payto_e.set_completer(completer)
        completer.setModel(self.completions)

        msg = _('Description of the transaction (not mandatory).') + '\n\n'\
              + _('The description is not sent to the recipient of the funds. It is stored in your wallet file, and displayed in the \'History\' tab.')
        description_label = HelpLabel(_('Description'), msg)
        grid.addWidget(description_label, 2, 0)
        self.message_e = FreezableLineEdit()
        self.message_e.setMinimumWidth(700)
        grid.addWidget(self.message_e, 2, 1, 1, -1)

        msg = _('Amount to be sent.') + '\n\n' \
              + _('The amount will be displayed in red if you do not have enough funds in your wallet.') + ' ' \
              + _('Note that if you have frozen some of your addresses, the available funds will be lower than your total balance.') + '\n\n' \
              + _('Keyboard shortcut: type "!" to send all your coins.')
        amount_label = HelpLabel(_('Amount'), msg)
        grid.addWidget(amount_label, 3, 0)
        grid.addWidget(self.amount_e, 3, 1)

        self.fiat_send_e = AmountEdit(self.fx.get_currency if self.fx else '')
        if not self.fx or not self.fx.is_enabled():
            self.fiat_send_e.setVisible(False)
        grid.addWidget(self.fiat_send_e, 3, 2)
        self.amount_e.frozen.connect(
            lambda: self.fiat_send_e.setFrozen(self.amount_e.isReadOnly()))

        self.max_button = EnterButton(_("Max"), self.spend_max)
        self.max_button.setFixedWidth(100)
        self.max_button.setCheckable(True)
        grid.addWidget(self.max_button, 3, 3)

        self.save_button = EnterButton(_("Save"), self.do_save_invoice)
        self.send_button = EnterButton(_("Pay") + "...", self.do_pay)
        self.clear_button = EnterButton(_("Clear"), self.do_clear)

        buttons = QHBoxLayout()
        buttons.addStretch(1)
        buttons.addWidget(self.clear_button)
        buttons.addWidget(self.save_button)
        buttons.addWidget(self.send_button)
        grid.addLayout(buttons, 6, 1, 1, 4)

        self.amount_e.shortcut.connect(self.spend_max)

        def reset_max(text):
            self.max_button.setChecked(False)
            enable = not bool(text) and not self.amount_e.isReadOnly()
            #self.max_button.setEnabled(enable)
        self.amount_e.textEdited.connect(reset_max)
        self.fiat_send_e.textEdited.connect(reset_max)

        self.set_onchain(False)

        self.invoices_label = QLabel(_('Send queue'))
        from .invoice_list import InvoiceList
        self.invoice_list = InvoiceList(self)

        vbox0 = QVBoxLayout()
        vbox0.addLayout(grid)
        hbox = QHBoxLayout()
        hbox.addLayout(vbox0)
        hbox.addStretch(1)
        w = QWidget()
        vbox = QVBoxLayout(w)
        vbox.addLayout(hbox)
        vbox.addStretch(1)
        vbox.addWidget(self.invoices_label)
        vbox.addWidget(self.invoice_list)
        vbox.setStretchFactor(self.invoice_list, 1000)
        w.searchable_list = self.invoice_list
        run_hook('create_send_tab', grid)
        return w

    def spend_max(self):
        if run_hook('abort_send', self):
            return
        outputs = self.payto_e.get_outputs(True)
        if not outputs:
            return
        make_tx = lambda fee_est: self.wallet.make_unsigned_transaction(
            coins=self.get_coins(),
            outputs=outputs,
            fee=fee_est,
            is_sweep=False)

        try:
            try:
                tx = make_tx(None)
            except (NotEnoughFunds, NoDynamicFeeEstimates) as e:
                # Check if we had enough funds excluding fees,
                # if so, still provide opportunity to set lower fees.
                tx = make_tx(0)
        except MultipleSpendMaxTxOutputs as e:
            self.max_button.setChecked(False)
            self.show_error(str(e))
            return
        except NotEnoughFunds as e:
            self.max_button.setChecked(False)
            text = self.get_text_not_enough_funds_mentioning_frozen()
            self.show_error(text)
            return

        self.max_button.setChecked(True)
        amount = tx.output_value()
        __, x_fee_amount = run_hook('get_tx_extra_fee', self.wallet, tx) or (None, 0)
        amount_after_all_fees = amount - x_fee_amount
        self.amount_e.setAmount(amount_after_all_fees)
        # show tooltip explaining max amount
        mining_fee = tx.get_fee()
        mining_fee_str = self.format_amount_and_units(mining_fee)
        msg = _("Mining fee: {} (can be adjusted on next screen)").format(mining_fee_str)
        if x_fee_amount:
            twofactor_fee_str = self.format_amount_and_units(x_fee_amount)
            msg += "\n" + _("2fa fee: {} (for the next batch of transactions)").format(twofactor_fee_str)
        frozen_bal = self.get_frozen_balance_str()
        if frozen_bal:
            msg += "\n" + _("Some coins are frozen: {} (can be unfrozen in the Addresses or in the Coins tab)").format(frozen_bal)
        QToolTip.showText(self.max_button.mapToGlobal(QPoint(0, 0)), msg)

    def get_contact_payto(self, key):
        _type, label = self.contacts.get(key)
        return label + '  <' + key + '>' if _type == 'address' else key

    def update_completions(self):
        l = [self.get_contact_payto(key) for key in self.contacts.keys()]
        self.completions.setStringList(l)

    @protected
    def protect(self, func, args, password):
        return func(*args, password)

    def read_outputs(self) -> List[PartialTxOutput]:
        if self.payment_request:
            outputs = self.payment_request.get_outputs()
        else:
            outputs = self.payto_e.get_outputs(self.max_button.isChecked())
        return outputs

    def check_send_tab_onchain_outputs_and_show_errors(self, outputs: List[PartialTxOutput]) -> bool:
        """Returns whether there are errors with outputs.
        Also shows error dialog to user if so.
        """
        if not outputs:
            self.show_error(_('No outputs'))
            return True

        for o in outputs:
            if o.scriptpubkey is None:
                self.show_error(_('Navcoin Address is None'))
                return True
            if o.value is None:
                self.show_error(_('Invalid Amount'))
                return True

        return False  # no errors

    def check_send_tab_payto_line_and_show_errors(self) -> bool:
        """Returns whether there are errors.
        Also shows error dialog to user if so.
        """
        pr = self.payment_request
        if pr:
            if pr.has_expired():
                self.show_error(_('Payment request has expired'))
                return True

        if not pr:
            errors = self.payto_e.get_errors()
            if errors:
                if len(errors) == 1 and not errors[0].is_multiline:
                    err = errors[0]
                    self.show_warning(_("Failed to parse 'Pay to' line") + ":\n" +
                                      f"{err.line_content[:40]}...\n\n"
                                      f"{err.exc!r}")
                else:
                    self.show_warning(_("Invalid Lines found:") + "\n\n" +
                                      '\n'.join([_("Line #") +
                                                 f"{err.idx+1}: {err.line_content[:40]}... ({err.exc!r})"
                                                 for err in errors]))
                return True

            if self.payto_e.is_alias and self.payto_e.validated is False:
                alias = self.payto_e.toPlainText()
                msg = _('WARNING: the alias "{}" could not be validated via an additional '
                        'security check, DNSSEC, and thus may not be correct.').format(alias) + '\n'
                msg += _('Do you wish to continue?')
                if not self.question(msg):
                    return True

        return False  # no errors

    def pay_lightning_invoice(self, invoice: str, *, amount_msat: Optional[int]):
        if amount_msat is None:
            raise Exception("missing amount for LN invoice")
        amount_sat = Decimal(amount_msat) / 1000
        # FIXME this is currently lying to user as we truncate to satoshis
        msg = _("Pay lightning invoice?") + '\n\n' + _("This will send {}?").format(self.format_amount_and_units(amount_sat))
        if not self.question(msg):
            return
        self.save_pending_invoice()
        def task():
            coro = self.wallet.lnworker.pay_invoice(invoice, amount_msat=amount_msat, attempts=LN_NUM_PAYMENT_ATTEMPTS)
            fut = asyncio.run_coroutine_threadsafe(coro, self.network.asyncio_loop)
            return fut.result()
        self.wallet.thread.add(task)

    def get_text_not_enough_funds_mentioning_frozen(self) -> str:
        text = _("Not enough funds")
        frozen_str = self.get_frozen_balance_str()
        if frozen_str:
            text += " ({} {})".format(
                frozen_str, _("are frozen")
            )
        return text

    def get_frozen_balance_str(self) -> Optional[str]:
        frozen_bal = sum(self.wallet.get_frozen_balance())
        if not frozen_bal:
            return None
        return self.format_amount_and_units(frozen_bal)

    def on_request_status(self, wallet, key, status):
        if wallet != self.wallet:
            return
        req = self.wallet.receive_requests.get(key)
        if req is None:
            return
        if status == PR_PAID:
            self.notify(_('Payment received') + '\n' + key)
            self.need_update.set()
        else:
            self.request_list.update_item(key, req)

    def on_invoice_status(self, wallet, key):
        if wallet != self.wallet:
            return
        invoice = self.wallet.get_invoice(key)
        if invoice is None:
            return
        status = self.wallet.get_invoice_status(invoice)
        if status == PR_PAID:
            self.invoice_list.update()
        else:
            self.invoice_list.update_item(key, invoice)

    def on_payment_succeeded(self, wallet, key):
        description = self.wallet.get_label(key)
        self.notify(_('Payment succeeded') + '\n\n' + description)
        self.need_update.set()

    def on_payment_failed(self, wallet, key, reason):
        self.show_error(_('Payment failed') + '\n\n' + reason)

    def read_invoice(self):
        if self.check_send_tab_payto_line_and_show_errors():
            return
        try:
            if not self._is_onchain:
                invoice_str = self.payto_e.lightning_invoice
                if not invoice_str:
                    return
                if not self.wallet.has_lightning():
                    self.show_error(_('Lightning is disabled'))
                    return
                invoice = LNInvoice.from_bech32(invoice_str)
                if invoice.get_amount_msat() is None:
                    amount_sat = self.amount_e.get_amount()
                    if amount_sat:
                        invoice.amount_msat = int(amount_sat * 1000)
                    else:
                        self.show_error(_('No amount'))
                        return
                return invoice
            else:
                outputs = self.read_outputs()
                if self.check_send_tab_onchain_outputs_and_show_errors(outputs):
                    return
                message = self.message_e.text()
                return self.wallet.create_invoice(
                    outputs=outputs,
                    message=message,
                    pr=self.payment_request,
                    URI=self.payto_URI)
        except InvoiceError as e:
            self.show_error(_('Error creating payment') + ':\n' + str(e))

    def do_save_invoice(self):
        self.pending_invoice = self.read_invoice()
        if not self.pending_invoice:
            return
        self.save_pending_invoice()

    def save_pending_invoice(self):
        if not self.pending_invoice:
            return
        self.do_clear()
        self.wallet.save_invoice(self.pending_invoice)
        self.invoice_list.update()
        self.pending_invoice = None

    def do_pay(self):
        self.pending_invoice = self.read_invoice()
        if not self.pending_invoice:
            return
        self.do_pay_invoice(self.pending_invoice)

    def pay_multiple_invoices(self, invoices):
        outputs = []
        for invoice in invoices:
            outputs += invoice.outputs
        self.pay_onchain_dialog(self.get_coins(), outputs)

    def do_pay_invoice(self, invoice: 'Invoice'):
        if invoice.type == PR_TYPE_LN:
            assert isinstance(invoice, LNInvoice)
            self.pay_lightning_invoice(invoice.invoice, amount_msat=invoice.get_amount_msat())
        elif invoice.type == PR_TYPE_ONCHAIN:
            assert isinstance(invoice, OnchainInvoice)
            self.pay_onchain_dialog(self.get_coins(), invoice.outputs)
        else:
            raise Exception('unknown invoice type')

    def get_coins(self, *, nonlocal_only=False) -> Sequence[PartialTxInput]:
        coins = self.get_manually_selected_coins()
        if coins is not None:
            return coins
        else:
            return self.wallet.get_spendable_coins(None, nonlocal_only=nonlocal_only)

    def get_manually_selected_coins(self) -> Optional[Sequence[PartialTxInput]]:
        """Return a list of selected coins or None.
        Note: None means selection is not being used,
              while an empty sequence means the user specifically selected that.
        """
        return self.utxo_list.get_spend_list()

<<<<<<< HEAD
    def create_dao_prequest_dialog(self):
        from .paytoedit import PayToEdit

        d = WindowModalDialog(self, title=_('Create DAO Payment Request'))
        d.setMinimumSize(600, 300)
        vbox = QVBoxLayout(d)

        myproposals = self.get_my_proposals(True)

        if len(myproposals) == 0:
            QMessageBox.warning(self, "Error",
                  _("You should own an accepted proposal before creating a payment request."))
            return

        vbox.addWidget(QLabel(_("Request from proposal:")))
        proposal_picker = QComboBox(self)
        for p in myproposals:
            proposal_picker.insertItem(0, p["description"], p["hash"])
        vbox.addWidget(proposal_picker)

        vbox.addWidget(QLabel(_("Title:")))
        description = QLineEdit(self)
        vbox.addWidget(description)

        vbox.addWidget(QLabel(_("Amount requested:")))
        amount = QLineEdit(self)
        vbox.addWidget(amount)

        vbox.addStretch(1)
        button = OkButton(d, _('Create'))
        vbox.addLayout(Buttons(CancelButton(d), button))
        button.setEnabled(False)

        def on_edit():
            valid = True
            if not amount.text().replace('.','',1).isdigit():
                valid = False
            hash = proposal_picker.currentData()
            if not hash in self.wallet.dao["p"]:
                valid = False
            try:
                if not float(amount.text()) <= float(self.wallet.dao["p"][hash]["notPaidYet"]):
                    valid = False
            except ValueError:
                valid = False
            if len(description.text()) > 255:
                valid = False
            button.setEnabled(valid)

        amount.textChanged.connect(on_edit)
        description.textChanged.connect(on_edit)

        if not d.exec_():
            return

        hash = proposal_picker.currentData()

        # user pressed "create"
        self.create_dao_prequest(hash, int(float(amount.text())*COIN), description.text(), self.wallet.dao["p"][hash]["ownerAddress"])

    def create_dao_proposal_dialog(self):
        from .paytoedit import PayToEdit

        d = WindowModalDialog(self, title=_('Create DAO Proposal'))
        d.setMinimumSize(600, 300)
        vbox = QVBoxLayout(d)

        vbox.addWidget(QLabel(_("Title + URL:")))
        description = QLineEdit(self)
        vbox.addWidget(description)

        vbox.addWidget(QLabel(_("Amount requested:")))
        amount = QLineEdit(self)
        vbox.addWidget(amount)

        vbox.addWidget(QLabel(_("Duration of the proposal:")))
        duration = DurationPickerWidget()
        vbox.addWidget(duration)

        vbox.addWidget(QLabel(_("Enter owner address:")))
        hbox_owner = QHBoxLayout()
        owner = QLineEdit(self)
        owner_autoaddr = QPushButton(_("Use one of my addresses"))
        hbox_owner.addWidget(owner)
        hbox_owner.addWidget(owner_autoaddr)
        vbox.addLayout(hbox_owner)

        vbox.addWidget(QLabel(_("Enter address to receive the payment:")))
        hbox_payment = QHBoxLayout()
        payment = QLineEdit(self)
        payment_autoaddr = QPushButton(_("Use one of my addresses"))
        hbox_payment.addWidget(payment)
        hbox_payment.addWidget(payment_autoaddr)
        vbox.addLayout(hbox_payment)

        vbox.addStretch(1)
        button = OkButton(d, _('Create'))
        vbox.addLayout(Buttons(CancelButton(d), button))
        button.setEnabled(False)

        def validate_address(input):
            addr = str(input.text()).strip()
            if bitcoin.is_address(addr):
                return addr
            return ""

        def on_edit():
            valid = True
            if not validate_address(payment) or not validate_address(owner):
                valid = False
            if not amount.text().replace('.','',1).isdigit():
                valid = False
            if not duration.get_val() > 0:
                valid = False
            if len(description.text()) > 255:
                valid = False
            button.setEnabled(valid)

        payment_autoaddr.pressed.connect(lambda: (payment.setText(self.get_address()), on_edit()))
        owner_autoaddr.pressed.connect(lambda: (owner.setText(self.get_address()), on_edit()))

        on_address_owner = lambda text: owner.setStyleSheet((ColorScheme.DEFAULT if validate_address(owner) else ColorScheme.RED).as_stylesheet())
        on_address_payment = lambda text: payment.setStyleSheet((ColorScheme.DEFAULT if validate_address(payment) else ColorScheme.RED).as_stylesheet())
        owner.textChanged.connect(on_edit)
        payment.textChanged.connect(on_edit)
        owner.textChanged.connect(on_address_owner)
        payment.textChanged.connect(on_address_payment)

        if not d.exec_():
            return

        # user pressed "create"
        self.create_dao_proposal(owner.text(), payment.text(), int(float(amount.text())*COIN), duration.get_val(), description.text())


    def create_dao_consultation_dialog(self):
        range = QHBoxLayout()
        minLbl = QLabel(_("Answer must be between"))
        range.addWidget(minLbl)
        minBox = QSpinBox()
        minBox.setMinimum(0)
        minBox.setMaximum(pow(2,24))
        range.addWidget(minBox)
        maxLbl = QLabel(_("Maximum amount of answers stakers can select at the same time"))
        range.addWidget(maxLbl)
        maxBox = QSpinBox()
        maxBox.setMinimum(1)
        maxBox.setMaximum(pow(2,24))
        range.addWidget(maxBox)
        range.addStretch(1)

        answerIsNumbersBtn = QRadioButton(_("The possible answers are numbers"))
        answerIsFromListBtn = QRadioButton(_("The possible answers are from a list"))

        listWidget = NavCoinListWidget(_("Possible answers"), lambda x: x!="")

        answerIsFromListBtn.setChecked(True)
        answerIsNumbersBtn.setChecked(False)

        moreAnswersBox = QCheckBox(_("Stakers can propose additional answers"))

        d = WindowModalDialog(self, title=_('Create DAO Consultation'))
        vbox = QVBoxLayout(d)

        vbox.addWidget(QLabel(_("Question")))
        question = QLineEdit(self)
        vbox.addWidget(question)
        vbox.addSpacing(15)
        vbox.addWidget(answerIsNumbersBtn)
        vbox.addSpacing(15)
        vbox.addWidget(answerIsFromListBtn)
        vbox.addWidget(listWidget)
        vbox.addSpacing(15)
        vbox.addWidget(moreAnswersBox)
        vbox.addSpacing(15)
        vbox.addLayout(range)
        vbox.addSpacing(15)
        button = OkButton(d, _('Create'))
        vbox.addLayout(Buttons(CancelButton(d), button))
        button.setEnabled(False)

        def onRange(t):
            if t:
                minLbl.setVisible(True);
                minBox.setVisible(True)
                listWidget.setVisible(False)
                moreAnswersBox.setVisible(False)
                maxLbl.setText(_("and"))
            else:
                minLbl.setVisible(False)
                minBox.setVisible(False)
                listWidget.setVisible(True)
                moreAnswersBox.setVisible(True)
                maxLbl.setText(_("Maximum amount of answers stakers can select at the same time"))
            d.adjustSize()
            on_edit()

        def onList(t):
            on_edit()
            return

        def on_edit():
            valid = True

            fRange = answerIsNumbersBtn.isChecked()
            nMin = minBox.value()
            nMax = maxBox.value()

            if not fRange and (nMax < 1 or nMax > 16):
                valid = False
            elif fRange and not (nMin >= 0 and nMax < pow(2,24) and nMax > nMin):
                valid = False

            if question.text() == "":
                valid = False

            if not fRange and len(listWidget.getEntries()) < 2 and not moreAnswersBox.isChecked():
                valid = False

            button.setEnabled(valid)

        answerIsNumbersBtn.toggled.connect(onRange)
        answerIsFromListBtn.toggled.connect(onList)
        question.textChanged.connect(on_edit)
        minBox.valueChanged.connect(on_edit)
        maxBox.valueChanged.connect(on_edit)
        listWidget.onchange.connect(on_edit)
        moreAnswersBox.stateChanged.connect(on_edit)

        onRange(False)

        if not d.exec_():
            return

        fRange = answerIsNumbersBtn.isChecked()
        nMin = minBox.value()
        nMax = maxBox.value()

        nVersion = 1

        if fRange:
            nVersion |= 1<<1
        elif moreAnswersBox.isChecked():
            nVersion |= 1<<2

        answers = listWidget.getEntries()

        questionStr = question.text()

        # user pressed "create"
        self.create_dao_consultation(questionStr, nMin, nMax, answers, nVersion)

    def find_vote(self, hash):
        ret = None
        height = 0

        if not self.voting_script in self.wallet.votes:
            return ret

        for i in self.wallet.votes[self.voting_script]:
            if i["hash"] == hash and i["height"] > height:
                ret = i["val"]
                height = i["height"]

        if ret == -2 or ret == -4:
            return None

        return ret

    def create_dao_proposal(self, _owner, _payment, _amount, _deadline, _description):
        if not self.question(_("Creating this proposal has a cost of {}NAV + transaction fees.").format(float(self.wallet.consensus[ConsensusParameters.PROPOSAL_MIN_FEE]['value'])/COIN) + '\n' +
                               _("Do you want to continue?")):
            return
        self.pay_onchain_dialog(self.get_coins(), [PartialTxOutput.CommunityFundContribution(self.wallet.consensus[ConsensusParameters.PROPOSAL_MIN_FEE]['value'])], strdzeel=json.dumps({"a":_owner,"p":_payment,"n":_amount,"d":_deadline,"s":_description,"v":10}), version=4)

    def create_dao_prequest(self, hash, _amount, _description, _owner):
        if not self.question(_("Creating this payment request has a cost of {}NAV + transaction fees.").format(float(self.wallet.consensus[ConsensusParameters.PAYMENT_REQUEST_MIN_FEE]['value'])/COIN) + '\n' +
                               _("Do you want to continue?")):
            return
        import string
        import random
        letters = string.ascii_lowercase
        randomstr = ''.join(random.choice(letters) for i in range(16))
        message = "{}I kindly ask to withdraw {}NAV from the proposal {}. Payment request id: {}".format(randomstr, _amount, hash, _description)

        self.do_sign_cb(_owner, message, lambda x: self.pay_onchain_dialog(self.get_coins(), [PartialTxOutput.CommunityFundContribution(self.wallet.consensus[ConsensusParameters.PAYMENT_REQUEST_MIN_FEE]['value'])], strdzeel=json.dumps({"h":hash,"s":x,"n":_amount,"r":randomstr,"i":_description,"v":10}), version=5))

    def create_dao_consultation(self, _question, _nmin, _nmax, _answers, _nversion):
        if not self.question(_("Creating this consultation has a cost of {}NAV + transaction fees.").format(float(self.wallet.consensus[ConsensusParameters.CONSULTATION_MIN_FEE]['value'] + len(_answers)*self.wallet.consensus[ConsensusParameters.CONSULTATION_ANSWER_MIN_FEE]['value'])/COIN) + '\n' +
                               _("Do you want to continue?")):
            return
        self.pay_onchain_dialog(self.get_coins(), [PartialTxOutput.CommunityFundContribution(self.wallet.consensus[ConsensusParameters.CONSULTATION_MIN_FEE]['value'] + len(_answers)*self.wallet.consensus[ConsensusParameters.CONSULTATION_ANSWER_MIN_FEE]['value'])], strdzeel=json.dumps({"q":_question,"m":int(_nmin),"n":int(_nmax),"a":_answers,"v":_nversion}), version=6)

    def propose_answer(self, hash, _answer):
        if not self.question(_("Proposing this answer has a cost of {}NAV + transaction fees.").format(float(self.wallet.consensus[ConsensusParameters.CONSULTATION_ANSWER_MIN_FEE]['value'])/COIN) + '\n' +
                               _("Do you want to continue?")):
            return
        print({"h":hash,"a":_answer,"v":1})
        self.pay_onchain_dialog(self.get_coins(), [PartialTxOutput.CommunityFundContribution(self.wallet.consensus[ConsensusParameters.CONSULTATION_ANSWER_MIN_FEE]['value'])], strdzeel=json.dumps({"h":hash,"a":_answer,"v":1}), version=7)

    def vote_proposal(self, hash, vote):
        if hash == None or vote == None:
            return
        if not self.question(_("Broadcasting this vote has a cost of {}NAV + transaction fees.").format(float(self.wallet.consensus[ConsensusParameters.CONSENSUS_PARAMS_DAO_VOTE_LIGHT_MIN_FEE]['value'])/COIN) + '\n' +
                               _("Do you want to continue?")):
            return
        op_vote = opcodes.OP_ABSTAIN
        if vote == 1:
            op_vote = opcodes.OP_YES
        elif vote == 0:
            op_vote = opcodes.OP_NO
        elif vote == -2:
            op_vote = opcodes.OP_REMOVE
        self.pay_onchain_dialog(self.get_coins(), [PartialTxOutput.CommunityFundContribution(self.wallet.consensus[ConsensusParameters.CONSENSUS_PARAMS_DAO_VOTE_LIGHT_MIN_FEE]['value']), PartialTxOutput.ProposalVote(hash, op_vote)], version=8)

    def vote_prequest(self, hash, vote):
        if hash == None or vote == None:
            return
        if not self.question(_("Broadcasting this vote has a cost of {}NAV + transaction fees.").format(float(self.wallet.consensus[ConsensusParameters.CONSENSUS_PARAMS_DAO_VOTE_LIGHT_MIN_FEE]['value'])/COIN) + '\n' +
                               _("Do you want to continue?")):
            return
        op_vote = opcodes.OP_ABSTAIN
        if vote == 1:
            op_vote = opcodes.OP_YES
        elif vote == 0:
            op_vote = opcodes.OP_NO
        elif vote == -2:
            op_vote = opcodes.OP_REMOVE
        self.pay_onchain_dialog(self.get_coins(), [PartialTxOutput.CommunityFundContribution(self.wallet.consensus[ConsensusParameters.CONSENSUS_PARAMS_DAO_VOTE_LIGHT_MIN_FEE]['value']), PartialTxOutput.PaymentRequestVote(hash, op_vote)], version=8)

    def support_consultations(self, hashes, hashes2):
        if not (hashes != None or hashes2 != None):
            return
        if len(hashes) + len(hashes2) == 0:
            return
        if not self.question(_("Broadcasting this vote has a cost of {}NAV + transaction fees.").format(float(self.wallet.consensus[ConsensusParameters.CONSENSUS_PARAMS_DAO_VOTE_LIGHT_MIN_FEE]['value'])/COIN) + '\n' +
                               _("Do you want to continue?")):
            return
        outputs = [PartialTxOutput.CommunityFundContribution(self.wallet.consensus[ConsensusParameters.CONSENSUS_PARAMS_DAO_VOTE_LIGHT_MIN_FEE]['value'])]
        for hash in hashes:
            outputs.append(PartialTxOutput.ConsultationSupport(hash))
        for hash in hashes2:
            outputs.append(PartialTxOutput.ConsultationSupportRemove(hash))
        self.pay_onchain_dialog(self.get_coins(), outputs, version=8)

    def vote_consultations(self, hashes, hashes2):
        if not (hashes != None or hashes2 != None):
            return
        if len(hashes) + len(hashes2) == 0:
            return
        if not self.question(_("Broadcasting this vote has a cost of {}NAV + transaction fees.").format(float(self.wallet.consensus[ConsensusParameters.CONSENSUS_PARAMS_DAO_VOTE_LIGHT_MIN_FEE]['value'])/COIN) + '\n' +
                               _("Do you want to continue?")):
            return
        outputs = [PartialTxOutput.CommunityFundContribution(self.wallet.consensus[ConsensusParameters.CONSENSUS_PARAMS_DAO_VOTE_LIGHT_MIN_FEE]['value'])]
        for hash in hashes:
            outputs.append(PartialTxOutput.ConsultationVote(hash, 1))
        for hash in hashes2:
            outputs.append(PartialTxOutput.ConsultationVoteRemove(hash))
        self.pay_onchain_dialog(self.get_coins(), outputs, version=8)

    def vote_consultations_values(self, hashes, values, hashes2):
        if not (hashes != None or hashes2 != None):
            return
        if len(hashes) != len(values):
            return
        if len(hashes) + len(hashes2) == 0:
            return
        if not self.question(_("Broadcasting this vote has a cost of {}NAV + transaction fees.").format(float(self.wallet.consensus[ConsensusParameters.CONSENSUS_PARAMS_DAO_VOTE_LIGHT_MIN_FEE]['value'])/COIN) + '\n' +
                               _("Do you want to continue?")):
            return
        outputs = [PartialTxOutput.CommunityFundContribution(self.wallet.consensus[ConsensusParameters.CONSENSUS_PARAMS_DAO_VOTE_LIGHT_MIN_FEE]['value'])]
        for i, hash in enumerate(hashes):
            outputs.append(PartialTxOutput.ConsultationVote(hash, values[i]))
        for hash in hashes2:
            outputs.append(PartialTxOutput.ConsultationVoteRemove(hash))
        self.pay_onchain_dialog(self.get_coins(), outputs, version=8)
=======
    def get_text_not_enough_funds_mentioning_frozen(self) -> str:
        text = _("Not enough funds")
        frozen_str = self.get_frozen_balance_str()
        if frozen_str:
            text += " ({} {})".format(
                frozen_str, _("are frozen")
            )
        return text
>>>>>>> 53d6eeb3

    def get_frozen_balance_str(self) -> Optional[str]:
        frozen_bal = sum(self.wallet.get_frozen_balance())
        if not frozen_bal:
            return None
        return self.format_amount_and_units(frozen_bal)

    def pay_onchain_dialog(
            self, inputs: Sequence[PartialTxInput],
            outputs: List[PartialTxOutput], *,
            external_keypairs=None, strdzeel="", version=3) -> None:
        # trustedcoin requires this
        if run_hook('abort_send', self):
            return
        is_sweep = bool(external_keypairs)
        make_tx = lambda fee_est: self.wallet.make_unsigned_transaction(
            coins=inputs,
            outputs=outputs,
            fee=fee_est,
            is_sweep=is_sweep,
            strdzeel=strdzeel,
            version=version)
        output_values = [x.value for x in outputs]
        if output_values.count('!') > 1:
            self.show_error(_("More than one output set to spend max"))
            return

        output_value = '!' if '!' in output_values else sum(output_values)
        conf_dlg = ConfirmTxDialog(window=self, make_tx=make_tx, output_value=output_value, is_sweep=is_sweep)
        if conf_dlg.not_enough_funds:
            # Check if we had enough funds excluding fees,
            # if so, still provide opportunity to set lower fees.
            if not conf_dlg.have_enough_funds_assuming_zero_fees():
                text = self.get_text_not_enough_funds_mentioning_frozen()
                self.show_message(text)
                return

        # shortcut to advanced preview (after "enough funds" check!)
        if self.config.get('advanced_preview'):
            preview_dlg = PreviewTxDialog(
                window=self,
                make_tx=make_tx,
                external_keypairs=external_keypairs,
                output_value=output_value)
            preview_dlg.show()
            return

        cancelled, is_send, password, tx = conf_dlg.run()
        if cancelled:
            return
        if is_send:
            self.save_pending_invoice()
            def sign_done(success):
                if success:
                    self.broadcast_or_show(tx)
            self.sign_tx_with_password(tx, callback=sign_done, password=password,
                                       external_keypairs=external_keypairs)
        else:
            preview_dlg = PreviewTxDialog(
                window=self,
                make_tx=make_tx,
                external_keypairs=external_keypairs,
                output_value=output_value)
            preview_dlg.show()

    def broadcast_or_show(self, tx: Transaction):
        if not tx.is_complete():
            self.show_transaction(tx)
            return
        if not self.network:
            self.show_error(_("You can't broadcast a transaction without a live network connection."))
            self.show_transaction(tx)
            return
        self.broadcast_transaction(tx)

    @protected
    def sign_tx(self, tx, *, callback, external_keypairs, password):
        self.sign_tx_with_password(tx, callback=callback, password=password, external_keypairs=external_keypairs)

    def sign_tx_with_password(self, tx: PartialTransaction, *, callback, password, external_keypairs=None):
        '''Sign the transaction in a separate thread.  When done, calls
        the callback with a success code of True or False.
        '''
        def on_success(result):
            callback(True)
        def on_failure(exc_info):
            self.on_error(exc_info)
            callback(False)
        on_success = run_hook('tc_sign_wrapper', self.wallet, tx, on_success, on_failure) or on_success
        if external_keypairs:
            # can sign directly
            task = partial(tx.sign, external_keypairs)
        else:
            task = partial(self.wallet.sign_transaction, tx, password)
        msg = _('Signing transaction...')
        WaitingDialog(self, msg, task, on_success, on_failure)

    def broadcast_transaction(self, tx: Transaction):

        def broadcast_thread():
            # non-GUI thread
            pr = self.payment_request
            if pr and pr.has_expired():
                self.payment_request = None
                return False, _("Invoice has expired")
            try:
                self.network.run_from_another_thread(self.network.broadcast_transaction(tx))
            except TxBroadcastError as e:
                return False, e.get_message_for_gui()
            except BestEffortRequestFailed as e:
                return False, repr(e)
            # success
            txid = tx.txid()
            if pr:
                self.payment_request = None
                refund_address = self.wallet.get_receiving_address()
                coro = pr.send_payment_and_receive_paymentack(tx.serialize(), refund_address)
                fut = asyncio.run_coroutine_threadsafe(coro, self.network.asyncio_loop)
                ack_status, ack_msg = fut.result(timeout=20)
                self.logger.info(f"Payment ACK: {ack_status}. Ack message: {ack_msg}")
            return True, txid

        # Capture current TL window; override might be removed on return
        parent = self.top_level_window(lambda win: isinstance(win, MessageBoxMixin))

        def broadcast_done(result):
            # GUI thread
            if result:
                success, msg = result
                if success:
                    parent.show_message(_('Payment sent.') + '\n' + msg)
                    self.invoice_list.update()
                else:
                    msg = msg or ''
                    parent.show_error(msg)
        WaitingDialog(self, _('Broadcasting transaction...'),
                      broadcast_thread, broadcast_done, self.on_error)

    def mktx_for_open_channel(self, *, funding_sat, node_id):
        coins = self.get_coins(nonlocal_only=True)
        make_tx = lambda fee_est: self.wallet.lnworker.mktx_for_open_channel(
            coins=coins,
            funding_sat=funding_sat,
            node_id=node_id,
            fee_est=fee_est)
        return make_tx

    def open_channel(self, connect_str, funding_sat, push_amt):
        try:
            node_id, rest = extract_nodeid(connect_str)
        except ConnStringFormatError as e:
            self.show_error(str(e))
            return
        if self.wallet.lnworker.has_conflicting_backup_with(node_id):
            msg = messages.MGS_CONFLICTING_BACKUP_INSTANCE
            if not self.question(msg):
                return
        # use ConfirmTxDialog
        # we need to know the fee before we broadcast, because the txid is required
        make_tx = self.mktx_for_open_channel(funding_sat=funding_sat, node_id=node_id)
        d = ConfirmTxDialog(window=self, make_tx=make_tx, output_value=funding_sat, is_sweep=False)
        # disable preview button because the user must not broadcast tx before establishment_flow
        d.preview_button.setEnabled(False)
        cancelled, is_send, password, funding_tx = d.run()
        if not is_send:
            return
        if cancelled:
            return
        # read funding_sat from tx; converts '!' to int value
        funding_sat = funding_tx.output_value_for_address(ln_dummy_address())
        def task():
            return self.wallet.lnworker.open_channel(
                connect_str=connect_str,
                funding_tx=funding_tx,
                funding_sat=funding_sat,
                push_amt_sat=push_amt,
                password=password)
        def on_failure(exc_info):
            type_, e, traceback = exc_info
            self.show_error(_('Could not open channel: {}').format(repr(e)))
        WaitingDialog(self, _('Opening channel...'), task, self.on_open_channel_success, on_failure)

    def on_open_channel_success(self, args):
        chan, funding_tx = args
        lnworker = self.wallet.lnworker
        if not chan.has_onchain_backup():
            backup_dir = self.config.get_backup_dir()
            if backup_dir is not None:
                self.show_message(_(f'Your wallet backup has been updated in {backup_dir}'))
            else:
                data = lnworker.export_channel_backup(chan.channel_id)
                help_text = _(messages.MSG_CREATED_NON_RECOVERABLE_CHANNEL)
                self.show_qrcode(
                    data, _('Save channel backup'),
                    help_text=help_text,
                    show_copy_text_btn=True)
        n = chan.constraints.funding_txn_minimum_depth
        message = '\n'.join([
            _('Channel established.'),
            _('Remote peer ID') + ':' + chan.node_id.hex(),
            _('This channel will be usable after {} confirmations').format(n)
        ])
        if not funding_tx.is_complete():
            message += '\n\n' + _('Please sign and broadcast the funding transaction')
            self.show_message(message)
            self.show_transaction(funding_tx)
        else:
            self.show_message(message)

    def query_choice(self, msg, choices):
        # Needed by QtHandler for hardware wallets
        dialog = WindowModalDialog(self.top_level_window())
        clayout = ChoicesLayout(msg, choices)
        vbox = QVBoxLayout(dialog)
        vbox.addLayout(clayout.layout())
        vbox.addLayout(Buttons(OkButton(dialog)))
        if not dialog.exec_():
            return None
        return clayout.selected_index()

    def lock_amount(self, b: bool) -> None:
        self.amount_e.setFrozen(b)
        self.max_button.setEnabled(not b)

    def prepare_for_payment_request(self):
        self.show_send_tab()
        self.payto_e.is_pr = True
        for e in [self.payto_e, self.message_e]:
            e.setFrozen(True)
        self.lock_amount(True)
        self.payto_e.setText(_("please wait..."))
        return True

    def delete_invoices(self, keys):
        for key in keys:
            self.wallet.delete_invoice(key)
        self.invoice_list.update()

    def payment_request_ok(self):
        pr = self.payment_request
        if not pr:
            return
        key = pr.get_id()
        invoice = self.wallet.get_invoice(key)
        if invoice and self.wallet.get_invoice_status(invoice) == PR_PAID:
            self.show_message("invoice already paid")
            self.do_clear()
            self.payment_request = None
            return
        self.payto_e.is_pr = True
        if not pr.has_expired():
            self.payto_e.setGreen()
        else:
            self.payto_e.setExpired()
        self.payto_e.setText(pr.get_requestor())
        self.amount_e.setAmount(pr.get_amount())
        self.message_e.setText(pr.get_memo())
        # signal to set fee
        self.amount_e.textEdited.emit("")

    def payment_request_error(self):
        pr = self.payment_request
        if not pr:
            return
        self.show_message(pr.error)
        self.payment_request = None
        self.do_clear()

    def on_pr(self, request: 'paymentrequest.PaymentRequest'):
        self.set_onchain(True)
        self.payment_request = request
        if self.payment_request.verify(self.contacts):
            self.payment_request_ok_signal.emit()
        else:
            self.payment_request_error_signal.emit()

    def parse_lightning_invoice(self, invoice):
        """Parse ln invoice, and prepare the send tab for it."""
        try:
            lnaddr = lndecode(invoice, expected_hrp=constants.net.SEGWIT_HRP)
        except Exception as e:
            raise LnDecodeException(e) from e
        pubkey = bh2u(lnaddr.pubkey.serialize())
        for k,v in lnaddr.tags:
            if k == 'd':
                description = v
                break
        else:
             description = ''
        self.payto_e.setFrozen(True)
        self.payto_e.setText(pubkey)
        self.message_e.setText(description)
        if lnaddr.get_amount_sat() is not None:
            self.amount_e.setAmount(lnaddr.get_amount_sat())
        #self.amount_e.textEdited.emit("")
        self.set_onchain(False)

    def set_onchain(self, b):
        self._is_onchain = b
        self.max_button.setEnabled(b)

    def pay_to_URI(self, URI):
        if not URI:
            return
        try:
            out = util.parse_URI(URI, self.on_pr)
        except InvalidBitcoinURI as e:
            self.show_error(_("Error parsing URI") + f":\n{e}")
            return
        self.show_send_tab()
        self.payto_URI = out
        r = out.get('r')
        sig = out.get('sig')
        name = out.get('name')
        if r or (name and sig):
            self.prepare_for_payment_request()
            return
        address = out.get('address')
        amount = out.get('amount')
        label = out.get('label')
        message = out.get('message')
        # use label as description (not BIP21 compliant)
        if label and not message:
            message = label
        if address:
            self.payto_e.setText(address)
        if message:
            self.message_e.setText(message)
        if amount:
            self.amount_e.setAmount(amount)
            self.amount_e.textEdited.emit("")


    def do_clear(self):
        self.max_button.setChecked(False)
        self.payment_request = None
        self.payto_URI = None
        self.payto_e.is_pr = False
        self.set_onchain(False)
        for e in [self.payto_e, self.message_e, self.amount_e]:
            e.setText('')
            e.setFrozen(False)
        self.update_status()
        run_hook('do_clear', self)

    def set_frozen_state_of_addresses(self, addrs, freeze: bool):
        self.wallet.set_frozen_state_of_addresses(addrs, freeze)
        self.address_list.update()
        self.utxo_list.update()

    def set_frozen_state_of_coins(self, utxos: Sequence[PartialTxInput], freeze: bool):
        utxos_str = {utxo.prevout.to_str() for utxo in utxos}
        self.wallet.set_frozen_state_of_coins(utxos_str, freeze)
        self.utxo_list.update()

    def create_list_tab(self, l, toolbar=None):
        w = QWidget()
        w.searchable_list = l
        vbox = QVBoxLayout()
        w.setLayout(vbox)
        #vbox.setContentsMargins(0, 0, 0, 0)
        #vbox.setSpacing(0)
        if toolbar:
            vbox.addLayout(toolbar)
        vbox.addWidget(l)
        return w

    def create_addresses_tab(self):
        from .address_list import AddressList
        self.address_list = l = AddressList(self)
        toolbar = l.create_toolbar(self.config)
        tab =  self.create_list_tab(l, toolbar)
        toolbar_shown = bool(self.config.get('show_toolbar_addresses', False))
        l.show_toolbar(toolbar_shown)
        return tab

    def create_utxo_tab(self):
        from .utxo_list import UTXOList
        self.utxo_list = UTXOList(self)
        return self.create_list_tab(self.utxo_list)

    def create_dao_tab(self):
        tabs = QTabWidget()
        tabs.addTab(self.create_fund_tab(), read_QIcon("tab_history.png"), _('Proposals'))
        tabs.addTab(self.create_preq_tab(), read_QIcon("tab_history.png"), _('Payment Requests'))
        tabs.addTab(self.create_consultations_tab(), read_QIcon("tab_history.png"), _('Consultations'))
        tabs.addTab(self.create_consensus_tab(), read_QIcon("tab_history.png"), _('Consensus'))
        widget = QWidget()
        vbox = QVBoxLayout(widget)
        vbox.setContentsMargins(0, 0, 0, 0)
        vbox.addWidget(tabs)
        return widget

    def create_contacts_tab(self):
        from .contact_list import ContactList
        self.contact_list = l = ContactList(self)
        return self.create_list_tab(l)

    def remove_address(self, addr):
        if not self.question(_("Do you want to remove {} from your wallet?").format(addr)):
            return
        try:
            self.wallet.delete_address(addr)
        except UserFacingException as e:
            self.show_error(str(e))
        else:
            self.need_update.set()  # history, addresses, coins
            self.clear_receive_tab()

    def paytomany(self):
        self.show_send_tab()
        self.payto_e.paytomany()
        msg = '\n'.join([
            _('Enter a list of outputs in the \'Pay to\' field.'),
            _('One output per line.'),
            _('Format: address, amount'),
            _('You may load a CSV file using the file icon.')
        ])
        self.show_message(msg, title=_('Pay to many'))

    def payto_contacts(self, labels):
        paytos = [self.get_contact_payto(label) for label in labels]
        self.show_send_tab()
        if len(paytos) == 1:
            self.payto_e.setText(paytos[0])
            self.amount_e.setFocus()
        else:
            text = "\n".join([payto + ", 0" for payto in paytos])
            self.payto_e.setText(text)
            self.payto_e.setFocus()

    def set_contact(self, label, address):
        if not is_address(address):
            self.show_error(_('Invalid Address'))
            self.contact_list.update()  # Displays original unchanged value
            return False
        self.contacts[address] = ('address', label)
        self.contact_list.update()
        self.history_list.update()
        self.update_completions()
        return True

    def delete_contacts(self, labels):
        if not self.question(_("Remove {} from your list of contacts?")
                             .format(" + ".join(labels))):
            return
        for label in labels:
            self.contacts.pop(label)
        self.history_list.update()
        self.contact_list.update()
        self.update_completions()

    def show_onchain_invoice(self, invoice: OnchainInvoice):
        amount_str = self.format_amount(invoice.amount_sat) + ' ' + self.base_unit()
        d = WindowModalDialog(self, _("Onchain Invoice"))
        vbox = QVBoxLayout(d)
        grid = QGridLayout()
        grid.addWidget(QLabel(_("Amount") + ':'), 1, 0)
        grid.addWidget(QLabel(amount_str), 1, 1)
        if len(invoice.outputs) == 1:
            grid.addWidget(QLabel(_("Address") + ':'), 2, 0)
            grid.addWidget(QLabel(invoice.get_address()), 2, 1)
        else:
            outputs_str = '\n'.join(map(lambda x: x.address + ' : ' + self.format_amount(x.value)+ self.base_unit(), invoice.outputs))
            grid.addWidget(QLabel(_("Outputs") + ':'), 2, 0)
            grid.addWidget(QLabel(outputs_str), 2, 1)
        grid.addWidget(QLabel(_("Description") + ':'), 3, 0)
        grid.addWidget(QLabel(invoice.message), 3, 1)
        if invoice.exp:
            grid.addWidget(QLabel(_("Expires") + ':'), 4, 0)
            grid.addWidget(QLabel(format_time(invoice.exp + invoice.time)), 4, 1)
        if invoice.bip70:
            pr = paymentrequest.PaymentRequest(bytes.fromhex(invoice.bip70))
            pr.verify(self.contacts)
            grid.addWidget(QLabel(_("Requestor") + ':'), 5, 0)
            grid.addWidget(QLabel(pr.get_requestor()), 5, 1)
            grid.addWidget(QLabel(_("Signature") + ':'), 6, 0)
            grid.addWidget(QLabel(pr.get_verify_status()), 6, 1)
            def do_export():
                key = pr.get_id()
                name = str(key) + '.bip70'
                fn = getSaveFileName(
                    parent=self,
                    title=_("Save invoice to file"),
                    filename=name,
                    filter="*.bip70",
                    config=self.config,
                )
                if not fn:
                    return
                with open(fn, 'wb') as f:
                    data = f.write(pr.raw)
                self.show_message(_('BIP70 invoice saved as {}').format(fn))
            exportButton = EnterButton(_('Export'), do_export)
            buttons = Buttons(exportButton, CloseButton(d))
        else:
            buttons = Buttons(CloseButton(d))
        vbox.addLayout(grid)
        vbox.addLayout(buttons)
        d.exec_()

    def show_lightning_invoice(self, invoice: LNInvoice):
        lnaddr = lndecode(invoice.invoice, expected_hrp=constants.net.SEGWIT_HRP)
        d = WindowModalDialog(self, _("Lightning Invoice"))
        vbox = QVBoxLayout(d)
        grid = QGridLayout()
        grid.addWidget(QLabel(_("Node ID") + ':'), 0, 0)
        grid.addWidget(QLabel(lnaddr.pubkey.serialize().hex()), 0, 1)
        grid.addWidget(QLabel(_("Amount") + ':'), 1, 0)
        amount_str = self.format_amount(invoice.get_amount_sat()) + ' ' + self.base_unit()
        grid.addWidget(QLabel(amount_str), 1, 1)
        grid.addWidget(QLabel(_("Description") + ':'), 2, 0)
        grid.addWidget(QLabel(invoice.message), 2, 1)
        grid.addWidget(QLabel(_("Hash") + ':'), 3, 0)
        payhash_e = ButtonsLineEdit(lnaddr.paymenthash.hex())
        payhash_e.addCopyButton(self.app)
        payhash_e.setReadOnly(True)
        vbox.addWidget(payhash_e)
        grid.addWidget(payhash_e, 3, 1)
        if invoice.exp:
            grid.addWidget(QLabel(_("Expires") + ':'), 4, 0)
            grid.addWidget(QLabel(format_time(invoice.time + invoice.exp)), 4, 1)
        vbox.addLayout(grid)
        invoice_e = ShowQRTextEdit(config=self.config)
        invoice_e.addCopyButton(self.app)
        invoice_e.setText(invoice.invoice)
        vbox.addWidget(invoice_e)
        vbox.addLayout(Buttons(CloseButton(d),))
        d.exec_()

    def create_console_tab(self):
        from .console import Console
        self.console = console = Console()
        return console

    def update_console(self):
        console = self.console
        console.history = self.wallet.db.get("qt-console-history", [])
        console.history_index = len(console.history)

        console.updateNamespace({
            'wallet': self.wallet,
            'network': self.network,
            'plugins': self.gui_object.plugins,
            'window': self,
            'config': self.config,
            'electrum': electrum,
            'daemon': self.gui_object.daemon,
            'util': util,
            'bitcoin': bitcoin,
            'lnutil': lnutil,
        })

        c = commands.Commands(
            config=self.config,
            daemon=self.gui_object.daemon,
            network=self.network,
            callback=lambda: self.console.set_json(True))
        methods = {}
        def mkfunc(f, method):
            return lambda *args, **kwargs: f(method,
                                             args,
                                             self.password_dialog,
                                             **{**kwargs, 'wallet': self.wallet})
        for m in dir(c):
            if m[0]=='_' or m in ['network','wallet','config','daemon']: continue
            methods[m] = mkfunc(c._run, m)

        console.updateNamespace(methods)

    def create_status_bar(self):

        sb = QStatusBar()
        sb.setFixedHeight(35)

        self.balance_label = QLabel("Loading wallet...")
        self.balance_label.setTextInteractionFlags(Qt.TextSelectableByMouse)
        self.balance_label.setStyleSheet("""QLabel { padding: 0 }""")
        sb.addWidget(self.balance_label)

        self.search_box = QLineEdit()
        self.search_box.textChanged.connect(self.do_search)
        self.search_box.hide()
        sb.addPermanentWidget(self.search_box)

        self.update_check_button = QPushButton("")
        self.update_check_button.setFlat(True)
        self.update_check_button.setCursor(QCursor(Qt.PointingHandCursor))
        self.update_check_button.setIcon(read_QIcon("update.png"))
        self.update_check_button.hide()
        sb.addPermanentWidget(self.update_check_button)

        self.password_button = StatusBarButton(QIcon(), _("Password"), self.change_password_dialog)
        sb.addPermanentWidget(self.password_button)

        sb.addPermanentWidget(StatusBarButton(read_QIcon("preferences.png"), _("Preferences"), self.settings_dialog))
        self.seed_button = StatusBarButton(read_QIcon("seed.png"), _("Seed"), self.show_seed_dialog)
        sb.addPermanentWidget(self.seed_button)
        self.lightning_button = StatusBarButton(read_QIcon("lightning.png"), _("Lightning Network"), self.gui_object.show_lightning_dialog)
        sb.addPermanentWidget(self.lightning_button)
        self.update_lightning_icon()
        self.status_button = None
        if self.network:
            self.status_button = StatusBarButton(read_QIcon("status_disconnected.png"), _("Network"), self.gui_object.show_network_dialog)
            sb.addPermanentWidget(self.status_button)
        run_hook('create_status_bar', sb)
        self.setStatusBar(sb)

    def create_coincontrol_statusbar(self):
        self.coincontrol_sb = sb = QStatusBar()
        sb.setSizeGripEnabled(False)
        #sb.setFixedHeight(3 * char_width_in_lineedit())
        sb.setStyleSheet('QStatusBar::item {border: None;} '
                         + ColorScheme.GREEN.as_stylesheet(True))

        self.coincontrol_label = QLabel()
        self.coincontrol_label.setSizePolicy(QSizePolicy.Preferred, QSizePolicy.Preferred)
        self.coincontrol_label.setTextInteractionFlags(Qt.TextSelectableByMouse)
        sb.addWidget(self.coincontrol_label)

        clear_cc_button = EnterButton(_('Reset'), lambda: self.utxo_list.set_spend_list(None))
        clear_cc_button.setStyleSheet("margin-right: 5px;")
        sb.addPermanentWidget(clear_cc_button)

        sb.setVisible(False)
        return sb

    def set_coincontrol_msg(self, msg: Optional[str]) -> None:
        if not msg:
            self.coincontrol_label.setText("")
            self.coincontrol_sb.setVisible(False)
            return
        self.coincontrol_label.setText(msg)
        self.coincontrol_sb.setVisible(True)

    def update_lightning_icon(self):
        if not self.wallet.has_lightning():
            self.lightning_button.setVisible(False)
            return
        if self.network is None or self.network.channel_db is None:
            self.lightning_button.setVisible(False)
            return
        self.lightning_button.setVisible(True)

        cur, total, progress_percent = self.network.lngossip.get_sync_progress_estimate()
        # self.logger.debug(f"updating lngossip sync progress estimate: cur={cur}, total={total}")
        progress_str = "??%"
        if progress_percent is not None:
            progress_str = f"{progress_percent}%"
        if progress_percent and progress_percent >= 100:
            self.lightning_button.setMaximumWidth(25)
            self.lightning_button.setText('')
            self.lightning_button.setToolTip(_("The Lightning Network graph is fully synced."))
        else:
            self.lightning_button.setMaximumWidth(25 + 5 * char_width_in_lineedit())
            self.lightning_button.setText(progress_str)
            self.lightning_button.setToolTip(_("The Lightning Network graph is syncing...\n"
                                               "Payments are more likely to succeed with a more complete graph."))

    def update_lock_icon(self):
        icon = read_QIcon("lock.png") if self.wallet.has_password() else read_QIcon("unlock.png")
        self.password_button.setIcon(icon)

    def update_buttons_on_seed(self):
        self.seed_button.setVisible(self.wallet.has_seed())
        self.password_button.setVisible(self.wallet.may_have_password())

    def change_password_dialog(self):
        from electrum.storage import StorageEncryptionVersion
        if self.wallet.get_available_storage_encryption_version() == StorageEncryptionVersion.XPUB_PASSWORD:
            from .password_dialog import ChangePasswordDialogForHW
            d = ChangePasswordDialogForHW(self, self.wallet)
            ok, encrypt_file = d.run()
            if not ok:
                return

            try:
                hw_dev_pw = self.wallet.keystore.get_password_for_storage_encryption()
            except UserCancelled:
                return
            except BaseException as e:
                self.logger.exception('')
                self.show_error(repr(e))
                return
            old_password = hw_dev_pw if self.wallet.has_password() else None
            new_password = hw_dev_pw if encrypt_file else None
        else:
            from .password_dialog import ChangePasswordDialogForSW
            d = ChangePasswordDialogForSW(self, self.wallet)
            ok, old_password, new_password, encrypt_file = d.run()

        if not ok:
            return
        try:
            self.wallet.update_password(old_password, new_password, encrypt_storage=encrypt_file)
        except InvalidPassword as e:
            self.show_error(str(e))
            return
        except BaseException:
            self.logger.exception('Failed to update password')
            self.show_error(_('Failed to update password'))
            return
        msg = _('Password was updated successfully') if self.wallet.has_password() else _('Password is disabled, this wallet is not protected')
        self.show_message(msg, title=_("Success"))
        self.update_lock_icon()

    def toggle_search(self):
        self.search_box.setHidden(not self.search_box.isHidden())
        if not self.search_box.isHidden():
            self.search_box.setFocus(1)
        else:
            self.do_search('')

    def do_search(self, t):
        tab = self.tabs.currentWidget()
        if hasattr(tab, 'searchable_list'):
            tab.searchable_list.filter(t)

    def new_contact_dialog(self):
        d = WindowModalDialog(self, _("New Contact"))
        vbox = QVBoxLayout(d)
        vbox.addWidget(QLabel(_('New Contact') + ':'))
        grid = QGridLayout()
        line1 = QLineEdit()
        line1.setFixedWidth(32 * char_width_in_lineedit())
        line2 = QLineEdit()
        line2.setFixedWidth(32 * char_width_in_lineedit())
        grid.addWidget(QLabel(_("Address")), 1, 0)
        grid.addWidget(line1, 1, 1)
        grid.addWidget(QLabel(_("Name")), 2, 0)
        grid.addWidget(line2, 2, 1)
        vbox.addLayout(grid)
        vbox.addLayout(Buttons(CancelButton(d), OkButton(d)))
        if d.exec_():
            self.set_contact(line2.text(), line1.text())

    def init_lightning_dialog(self, dialog):
        assert not self.wallet.has_lightning()
        if self.wallet.can_have_deterministic_lightning():
            msg = _(
                "Lightning is not enabled because this wallet was created with an old version of Electrum. "
                "Create lightning keys?")
        else:
            msg = _(
                "Warning: this wallet type does not support channel recovery from seed. "
                "You will need to backup your wallet everytime you create a new wallet. "
                "Create lightning keys?")
        if self.question(msg):
            self._init_lightning_dialog(dialog=dialog)

    @protected
    def _init_lightning_dialog(self, *, dialog, password):
        dialog.close()
        self.wallet.init_lightning(password=password)
        self.update_lightning_icon()
        self.show_message(_('Lightning keys have been initialized.'))

    def show_wallet_info(self):
        dialog = WindowModalDialog(self, _("Wallet Information"))
        dialog.setMinimumSize(800, 100)
        vbox = QVBoxLayout()
        wallet_type = self.wallet.db.get('wallet_type', '')
        if self.wallet.is_watching_only():
            wallet_type += ' [{}]'.format(_('watching-only'))
        seed_available = _('False')
        if self.wallet.has_seed():
            seed_available = _('True')
            ks = self.wallet.keystore
            assert isinstance(ks, keystore.Deterministic_KeyStore)
            seed_available += f" ({ks.get_seed_type()})"
        keystore_types = [k.get_type_text() for k in self.wallet.get_keystores()]
        grid = QGridLayout()
        basename = os.path.basename(self.wallet.storage.path)
        grid.addWidget(QLabel(_("Wallet name")+ ':'), 0, 0)
        grid.addWidget(QLabel(basename), 0, 1)
        grid.addWidget(QLabel(_("Wallet type")+ ':'), 1, 0)
        grid.addWidget(QLabel(wallet_type), 1, 1)
        grid.addWidget(QLabel(_("Script type")+ ':'), 2, 0)
        grid.addWidget(QLabel(self.wallet.txin_type), 2, 1)
        grid.addWidget(QLabel(_("Seed available") + ':'), 3, 0)
        grid.addWidget(QLabel(str(seed_available)), 3, 1)
        if len(keystore_types) <= 1:
            grid.addWidget(QLabel(_("Keystore type") + ':'), 4, 0)
            ks_type = str(keystore_types[0]) if keystore_types else _('No keystore')
            grid.addWidget(QLabel(ks_type), 4, 1)
        # lightning
        grid.addWidget(QLabel(_('Lightning') + ':'), 5, 0)
        from .util import IconLabel
        if self.wallet.has_lightning():
            if self.wallet.lnworker.has_deterministic_node_id():
                grid.addWidget(QLabel(_('Enabled')), 5, 1)
            else:
                label = IconLabel(text='Enabled, non-recoverable channels')
                label.setIcon(read_QIcon('nocloud'))
                grid.addWidget(label, 5, 1)
                if self.wallet.db.get('seed_type') == 'segwit':
                    msg = _("Your channels cannot be recovered from seed, because they were created with an old version of Electrum. "
                            "This means that you must save a backup of your wallet everytime you create a new channel.\n\n"
                            "If you want this wallet to have recoverable channels, you must close your existing channels and restore this wallet from seed")
                else:
                    msg = _("Your channels cannot be recovered from seed. "
                            "This means that you must save a backup of your wallet everytime you create a new channel.\n\n"
                            "If you want to have recoverable channels, you must create a new wallet with an Electrum seed")
                grid.addWidget(HelpButton(msg), 5, 3)
            grid.addWidget(QLabel(_('Lightning Node ID:')), 7, 0)
            # TODO: ButtonsLineEdit should have a addQrButton method
            nodeid_text = self.wallet.lnworker.node_keypair.pubkey.hex()
            nodeid_e = ButtonsLineEdit(nodeid_text)
            qr_icon = "qrcode_white.png" if ColorScheme.dark_scheme else "qrcode.png"
            nodeid_e.addButton(qr_icon, lambda: self.show_qrcode(nodeid_text, _("Node ID")), _("Show QR Code"))
            nodeid_e.addCopyButton(self.app)
            nodeid_e.setReadOnly(True)
            nodeid_e.setFont(QFont(MONOSPACE_FONT))
            grid.addWidget(nodeid_e, 8, 0, 1, 4)
        else:
            if self.wallet.can_have_lightning():
                grid.addWidget(QLabel('Not enabled'), 5, 1)
                button = QPushButton(_("Enable"))
                button.pressed.connect(lambda: self.init_lightning_dialog(dialog))
                grid.addWidget(button, 5, 3)
            else:
                grid.addWidget(QLabel(_("Not available for this wallet.")), 5, 1)
                grid.addWidget(HelpButton(_("Lightning is currently restricted to HD wallets with p2wpkh addresses.")), 5, 2)
        vbox.addLayout(grid)

        labels_clayout = None

        if self.wallet.is_deterministic():
            keystores = self.wallet.get_keystores()

            ks_stack = QStackedWidget()

            def select_ks(index):
                ks_stack.setCurrentIndex(index)

            # only show the combobox in case multiple accounts are available
            if len(keystores) > 1:
                def label(idx, ks):
                    if isinstance(self.wallet, Multisig_Wallet) and hasattr(ks, 'label'):
                        return _("cosigner") + f' {idx+1}: {ks.get_type_text()} {ks.label}'
                    else:
                        return _("keystore") + f' {idx+1}'

                labels = [label(idx, ks) for idx, ks in enumerate(self.wallet.get_keystores())]

                on_click = lambda clayout: select_ks(clayout.selected_index())
                labels_clayout = ChoicesLayout(_("Select keystore"), labels, on_click)
                vbox.addLayout(labels_clayout.layout())

            for ks in keystores:
                ks_w = QWidget()
                ks_vbox = QVBoxLayout()
                ks_vbox.setContentsMargins(0, 0, 0, 0)
                ks_w.setLayout(ks_vbox)

                mpk_text = ShowQRTextEdit(ks.get_master_public_key(), config=self.config)
                mpk_text.setMaximumHeight(150)
                mpk_text.addCopyButton(self.app)
                run_hook('show_xpub_button', mpk_text, ks)

                der_path_hbox = QHBoxLayout()
                der_path_hbox.setContentsMargins(0, 0, 0, 0)

                der_path_hbox.addWidget(QLabel(_("Derivation path") + ':'))
                der_path_text = QLabel(ks.get_derivation_prefix() or _("unknown"))
                der_path_text.setTextInteractionFlags(Qt.TextSelectableByMouse)
                der_path_hbox.addWidget(der_path_text)
                der_path_hbox.addStretch()

                ks_vbox.addWidget(QLabel(_("Master Public Key")))
                ks_vbox.addWidget(mpk_text)
                ks_vbox.addLayout(der_path_hbox)

                ks_stack.addWidget(ks_w)

            select_ks(0)
            vbox.addWidget(ks_stack)

        vbox.addStretch(1)
        btn_export_info = run_hook('wallet_info_buttons', self, dialog)
        btn_close = CloseButton(dialog)
        btns = Buttons(btn_export_info, btn_close)
        vbox.addLayout(btns)
        dialog.setLayout(vbox)
        dialog.exec_()

    def remove_wallet(self):
        if self.question('\n'.join([
                _('Delete wallet file?'),
                "%s"%self.wallet.storage.path,
                _('If your wallet contains funds, make sure you have saved its seed.')])):
            self._delete_wallet()

    @protected
    def _delete_wallet(self, password):
        wallet_path = self.wallet.storage.path
        basename = os.path.basename(wallet_path)
        r = self.gui_object.daemon.delete_wallet(wallet_path)
        self.close()
        if r:
            self.show_error(_("Wallet removed: {}").format(basename))
        else:
            self.show_error(_("Wallet file not found: {}").format(basename))

    @protected
    def show_seed_dialog(self, password):
        if not self.wallet.has_seed():
            self.show_message(_('This wallet has no seed'))
            return
        keystore = self.wallet.get_keystore()
        try:
            seed = keystore.get_seed(password)
            passphrase = keystore.get_passphrase(password)
        except BaseException as e:
            self.show_error(repr(e))
            return
        from .seed_dialog import SeedDialog
        d = SeedDialog(self, seed, passphrase, config=self.config)
        d.exec_()

    def show_qrcode(self, data, title = _("QR code"), parent=None, *,
                    help_text=None, show_copy_text_btn=False):
        if not data:
            return
        d = QRDialog(
            data=data,
            parent=parent or self,
            title=title,
            help_text=help_text,
            show_copy_text_btn=show_copy_text_btn,
            config=self.config,
        )
        d.exec_()

    @protected
    def show_private_key(self, address, password):
        if not address:
            return
        try:
            pk = self.wallet.export_private_key(address, password)
        except Exception as e:
            self.logger.exception('')
            self.show_message(repr(e))
            return
        xtype = bitcoin.deserialize_privkey(pk)[0]
        d = WindowModalDialog(self, _("Private key"))
        d.setMinimumSize(600, 150)
        vbox = QVBoxLayout()
        vbox.addWidget(QLabel(_("Address") + ': ' + address))
        vbox.addWidget(QLabel(_("Script type") + ': ' + xtype))
        vbox.addWidget(QLabel(_("Private key") + ':'))
        keys_e = ShowQRTextEdit(text=pk, config=self.config)
        keys_e.addCopyButton(self.app)
        vbox.addWidget(keys_e)
        vbox.addLayout(Buttons(CloseButton(d)))
        d.setLayout(vbox)
        d.exec_()

    msg_sign = _("Signing with an address actually means signing with the corresponding "
                "private key, and verifying with the corresponding public key. The "
                "address you have entered does not have a unique public key, so these "
                "operations cannot be performed.") + '\n\n' + \
               _('The operation is undefined. Not just in NavCash, but in general.')

    @protected
    def do_sign(self, address, message, signature, password):
        address  = address.text().strip()
        message = message.toPlainText().strip()
        if not bitcoin.is_address(address):
            self.show_message(_('Invalid Navcoin address.'))
            return
        if self.wallet.is_watching_only():
            self.show_message(_('This is a watching-only wallet.'))
            return
        if not self.wallet.is_mine(address):
            self.show_message(_('Address not in wallet.'))
            return
        txin_type = self.wallet.get_txin_type(address)
        if txin_type not in ['p2pkh', 'p2wpkh', 'p2wpkh-p2sh', 'p2cs']:
            self.show_message(_('Cannot sign messages with this type of address:') + \
                              ' ' + txin_type + '\n\n' + self.msg_sign)
            return
        task = partial(self.wallet.sign_message, address, message, password)

        def show_signed_message(sig):
            try:
                signature.setText(base64.b64encode(sig).decode('ascii'))
            except RuntimeError:
                # (signature) wrapped C/C++ object has been deleted
                pass

        self.wallet.thread.add(task, on_success=show_signed_message)

    @protected
    def do_sign_cb(self, address, message, cb, password):
        address  = address.strip()
        message = message.strip()
        if not bitcoin.is_address(address):
            self.show_message(_('Invalid Navcoin address.'))
            return
        if self.wallet.is_watching_only():
            self.show_message(_('This is a watching-only wallet.'))
            return
        if not self.wallet.is_mine(address):
            self.show_message(_('Address not in wallet.'))
            return
        txin_type = self.wallet.get_txin_type(address)
        if txin_type not in ['p2pkh', 'p2wpkh', 'p2wpkh-p2sh', 'p2cs']:
            self.show_message(_('Cannot sign messages with this type of address:') + \
                              ' ' + txin_type + '\n\n' + self.msg_sign)
            return
        task = partial(self.wallet.sign_message, address, message, password)

        def cb_signed_message(sig):
            try:
                cb(base64.b64encode(sig).decode('ascii'))
            except RuntimeError:
                # (signature) wrapped C/C++ object has been deleted
                pass

        self.wallet.thread.add(task, on_success=cb_signed_message)

    def do_verify(self, address, message, signature):
        address  = address.text().strip()
        message = message.toPlainText().strip().encode('utf-8')
        if not bitcoin.is_address(address):
            self.show_message(_('Invalid Navcoin address.'))
            return
        try:
            # This can throw on invalid base64
            sig = base64.b64decode(str(signature.toPlainText()))
            verified = ecc.verify_message_with_address(address, sig, message)
        except Exception as e:
            verified = False
        if verified:
            self.show_message(_("Signature verified"))
        else:
            self.show_error(_("Wrong signature"))

    def sign_verify_message(self, address=''):
        d = WindowModalDialog(self, _('Sign/verify Message'))
        d.setMinimumSize(610, 290)

        layout = QGridLayout(d)

        message_e = QTextEdit()
        message_e.setAcceptRichText(False)
        layout.addWidget(QLabel(_('Message')), 1, 0)
        layout.addWidget(message_e, 1, 1)
        layout.setRowStretch(2,3)

        address_e = QLineEdit()
        address_e.setText(address)
        layout.addWidget(QLabel(_('Address')), 2, 0)
        layout.addWidget(address_e, 2, 1)

        signature_e = QTextEdit()
        signature_e.setAcceptRichText(False)
        layout.addWidget(QLabel(_('Signature')), 3, 0)
        layout.addWidget(signature_e, 3, 1)
        layout.setRowStretch(3,1)

        hbox = QHBoxLayout()

        b = QPushButton(_("Sign"))
        b.clicked.connect(lambda: self.do_sign(address_e, message_e, signature_e))
        hbox.addWidget(b)

        b = QPushButton(_("Verify"))
        b.clicked.connect(lambda: self.do_verify(address_e, message_e, signature_e))
        hbox.addWidget(b)

        b = QPushButton(_("Close"))
        b.clicked.connect(d.accept)
        hbox.addWidget(b)
        layout.addLayout(hbox, 4, 1)
        d.exec_()

    @protected
    def do_decrypt(self, message_e, pubkey_e, encrypted_e, password):
        if self.wallet.is_watching_only():
            self.show_message(_('This is a watching-only wallet.'))
            return
        cyphertext = encrypted_e.toPlainText()
        task = partial(self.wallet.decrypt_message, pubkey_e.text(), cyphertext, password)

        def setText(text):
            try:
                message_e.setText(text.decode('utf-8'))
            except RuntimeError:
                # (message_e) wrapped C/C++ object has been deleted
                pass

        self.wallet.thread.add(task, on_success=setText)

    def do_encrypt(self, message_e, pubkey_e, encrypted_e):
        message = message_e.toPlainText()
        message = message.encode('utf-8')
        try:
            public_key = ecc.ECPubkey(bfh(pubkey_e.text()))
        except BaseException as e:
            self.logger.exception('Invalid Public key')
            self.show_warning(_('Invalid Public key'))
            return
        encrypted = public_key.encrypt_message(message)
        encrypted_e.setText(encrypted.decode('ascii'))

    def encrypt_message(self, address=''):
        d = WindowModalDialog(self, _('Encrypt/decrypt Message'))
        d.setMinimumSize(610, 490)

        layout = QGridLayout(d)

        message_e = QTextEdit()
        message_e.setAcceptRichText(False)
        layout.addWidget(QLabel(_('Message')), 1, 0)
        layout.addWidget(message_e, 1, 1)
        layout.setRowStretch(2,3)

        pubkey_e = QLineEdit()
        if address:
            pubkey = self.wallet.get_public_key(address)
            pubkey_e.setText(pubkey)
        layout.addWidget(QLabel(_('Public key')), 2, 0)
        layout.addWidget(pubkey_e, 2, 1)

        encrypted_e = QTextEdit()
        encrypted_e.setAcceptRichText(False)
        layout.addWidget(QLabel(_('Encrypted')), 3, 0)
        layout.addWidget(encrypted_e, 3, 1)
        layout.setRowStretch(3,1)

        hbox = QHBoxLayout()
        b = QPushButton(_("Encrypt"))
        b.clicked.connect(lambda: self.do_encrypt(message_e, pubkey_e, encrypted_e))
        hbox.addWidget(b)

        b = QPushButton(_("Decrypt"))
        b.clicked.connect(lambda: self.do_decrypt(message_e, pubkey_e, encrypted_e))
        hbox.addWidget(b)

        b = QPushButton(_("Close"))
        b.clicked.connect(d.accept)
        hbox.addWidget(b)

        layout.addLayout(hbox, 4, 1)
        d.exec_()

    def password_dialog(self, msg=None, parent=None):
        from .password_dialog import PasswordDialog
        parent = parent or self
        d = PasswordDialog(parent, msg)
        return d.run()

    def tx_from_text(self, data: Union[str, bytes]) -> Union[None, 'PartialTransaction', 'Transaction']:
        from electrum.transaction import tx_from_any
        try:
            return tx_from_any(data)
        except BaseException as e:
            self.show_critical(_("NavCash was unable to parse your transaction") + ":\n" + repr(e))
            return

    def import_channel_backup(self, encrypted: str):
        if not self.question('Import channel backup?'):
            return
        try:
            self.wallet.lnworker.import_channel_backup(encrypted)
        except Exception as e:
            self.show_error("failed to import backup" + '\n' + str(e))
            return

    def read_tx_from_qrcode(self):
        from electrum import qrscanner
        try:
            data = qrscanner.scan_barcode(self.config.get_video_device())
        except UserFacingException as e:
            self.show_error(e)
            return
        except BaseException as e:
            self.logger.exception('camera error')
            self.show_error(repr(e))
            return
        if not data:
            return
        # if the user scanned a bitcoin URI
        if data.lower().startswith(BITCOIN_BIP21_URI_SCHEME + ':'):
            self.pay_to_URI(data)
            return
        if data.lower().startswith('channel_backup:'):
            self.import_channel_backup(data)
            return
        # else if the user scanned an offline signed tx
        tx = self.tx_from_text(data)
        if not tx:
            return
        self.show_transaction(tx)

    def read_tx_from_file(self) -> Optional[Transaction]:
        fileName = getOpenFileName(
            parent=self,
            title=_("Select your transaction file"),
            filter=TRANSACTION_FILE_EXTENSION_FILTER_ANY,
            config=self.config,
        )
        if not fileName:
            return
        try:
            with open(fileName, "rb") as f:
                file_content = f.read()  # type: Union[str, bytes]
        except (ValueError, IOError, os.error) as reason:
            self.show_critical(_("NavCash was unable to open your transaction file") + "\n" + str(reason),
                               title=_("Unable to read file or no transaction found"))
            return
        return self.tx_from_text(file_content)

    def do_process_from_text(self):
        text = text_dialog(
            parent=self,
            title=_('Input raw transaction'),
            header_layout=_("Transaction:"),
            ok_label=_("Load transaction"),
            config=self.config,
        )
        if not text:
            return
        tx = self.tx_from_text(text)
        if tx:
            self.show_transaction(tx)

    def do_process_from_text_channel_backup(self):
        text = text_dialog(
            parent=self,
            title=_('Input channel backup'),
            header_layout=_("Channel Backup:"),
            ok_label=_("Load backup"),
            config=self.config,
        )
        if not text:
            return
        if text.startswith('channel_backup:'):
            self.import_channel_backup(text)

    def do_process_from_file(self):
        tx = self.read_tx_from_file()
        if tx:
            self.show_transaction(tx)

    def do_process_from_txid(self):
        from electrum import transaction
        txid, ok = QInputDialog.getText(self, _('Lookup transaction'), _('Transaction ID') + ':')
        if ok and txid:
            txid = str(txid).strip()
            raw_tx = self._fetch_tx_from_network(txid)
            if not raw_tx:
                return
            tx = transaction.Transaction(raw_tx)
            self.show_transaction(tx)

    def _fetch_tx_from_network(self, txid: str) -> Optional[str]:
        if not self.network:
            self.show_message(_("You are offline."))
            return
        try:
            raw_tx = self.network.run_from_another_thread(
                self.network.get_transaction(txid, timeout=10))
        except UntrustedServerReturnedError as e:
            self.logger.info(f"Error getting transaction from network: {repr(e)}")
            self.show_message(_("Error getting transaction from network") + ":\n" + e.get_message_for_gui())
            return
        except Exception as e:
            self.show_message(_("Error getting transaction from network") + ":\n" + repr(e))
            return
        return raw_tx

    @protected
    def export_privkeys_dialog(self, password):
        if self.wallet.is_watching_only():
            self.show_message(_("This is a watching-only wallet"))
            return

        if isinstance(self.wallet, Multisig_Wallet):
            self.show_message(_('WARNING: This is a multi-signature wallet.') + '\n' +
                              _('It cannot be "backed up" by simply exporting these private keys.'))

        d = WindowModalDialog(self, _('Private keys'))
        d.setMinimumSize(980, 300)
        vbox = QVBoxLayout(d)

        msg = "%s\n%s\n%s" % (_("WARNING: ALL your private keys are secret."),
                              _("Exposing a single private key can compromise your entire wallet!"),
                              _("In particular, DO NOT use 'redeem private key' services proposed by third parties."))
        vbox.addWidget(QLabel(msg))

        e = QTextEdit()
        e.setReadOnly(True)
        vbox.addWidget(e)

        defaultname = 'electrum-private-keys.csv'
        select_msg = _('Select file to export your private keys to')
        hbox, filename_e, csv_button = filename_field(self, self.config, defaultname, select_msg)
        vbox.addLayout(hbox)

        b = OkButton(d, _('Export'))
        b.setEnabled(False)
        vbox.addLayout(Buttons(CancelButton(d), b))

        private_keys = {}
        addresses = self.wallet.get_addresses()
        done = False
        cancelled = False
        def privkeys_thread():
            for addr in addresses:
                time.sleep(0.1)
                if done or cancelled:
                    break
                privkey = self.wallet.export_private_key(addr, password)
                private_keys[addr] = privkey
                self.computing_privkeys_signal.emit()
            if not cancelled:
                self.computing_privkeys_signal.disconnect()
                self.show_privkeys_signal.emit()

        def show_privkeys():
            s = "\n".join(map(lambda x: x[0] + "\t"+ x[1], private_keys.items()))
            e.setText(s)
            b.setEnabled(True)
            self.show_privkeys_signal.disconnect()
            nonlocal done
            done = True

        def on_dialog_closed(*args):
            nonlocal done
            nonlocal cancelled
            if not done:
                cancelled = True
                self.computing_privkeys_signal.disconnect()
                self.show_privkeys_signal.disconnect()

        self.computing_privkeys_signal.connect(lambda: e.setText("Please wait... %d/%d"%(len(private_keys),len(addresses))))
        self.show_privkeys_signal.connect(show_privkeys)
        d.finished.connect(on_dialog_closed)
        threading.Thread(target=privkeys_thread).start()

        if not d.exec_():
            done = True
            return

        filename = filename_e.text()
        if not filename:
            return

        try:
            self.do_export_privkeys(filename, private_keys, csv_button.isChecked())
        except (IOError, os.error) as reason:
            txt = "\n".join([
                _("NavCash was unable to produce a private key-export."),
                str(reason)
            ])
            self.show_critical(txt, title=_("Unable to create csv"))

        except Exception as e:
            self.show_message(repr(e))
            return

        self.show_message(_("Private keys exported."))

    def do_export_privkeys(self, fileName, pklist, is_csv):
        with open(fileName, "w+") as f:
            os.chmod(fileName, 0o600)
            if is_csv:
                transaction = csv.writer(f)
                transaction.writerow(["address", "private_key"])
                for addr, pk in pklist.items():
                    transaction.writerow(["%34s"%addr,pk])
            else:
                f.write(json.dumps(pklist, indent = 4))

    def do_import_labels(self):
        def on_import():
            self.need_update.set()
        import_meta_gui(self, _('labels'), self.wallet.import_labels, on_import)

    def do_export_labels(self):
        export_meta_gui(self, _('labels'), self.wallet.export_labels)

    def import_invoices(self):
        import_meta_gui(self, _('invoices'), self.wallet.import_invoices, self.invoice_list.update)

    def export_invoices(self):
        export_meta_gui(self, _('invoices'), self.wallet.export_invoices)

    def import_requests(self):
        import_meta_gui(self, _('requests'), self.wallet.import_requests, self.request_list.update)

    def export_requests(self):
        export_meta_gui(self, _('requests'), self.wallet.export_requests)

    def import_contacts(self):
        import_meta_gui(self, _('contacts'), self.contacts.import_file, self.contact_list.update)

    def export_contacts(self):
        export_meta_gui(self, _('contacts'), self.contacts.export_file)


    def sweep_key_dialog(self):
        d = WindowModalDialog(self, title=_('Sweep private keys'))
        d.setMinimumSize(600, 300)
        vbox = QVBoxLayout(d)
        hbox_top = QHBoxLayout()
        hbox_top.addWidget(QLabel(_("Enter private keys:")))
        hbox_top.addWidget(InfoButton(WIF_HELP_TEXT), alignment=Qt.AlignRight)
        vbox.addLayout(hbox_top)
        keys_e = ScanQRTextEdit(allow_multi=True, config=self.config)
        keys_e.setTabChangesFocus(True)
        vbox.addWidget(keys_e)

        addresses = self.wallet.get_unused_addresses()
        if not addresses:
            try:
                addresses = self.wallet.get_receiving_addresses()
            except AttributeError:
                addresses = self.wallet.get_addresses()
        h, address_e = address_field(addresses)
        vbox.addLayout(h)

        vbox.addStretch(1)
        button = OkButton(d, _('Sweep'))
        vbox.addLayout(Buttons(CancelButton(d), button))
        button.setEnabled(False)

        def get_address():
            addr = str(address_e.text()).strip()
            if bitcoin.is_address(addr):
                return addr

        def get_pk(*, raise_on_error=False):
            text = str(keys_e.toPlainText())
            return keystore.get_private_keys(text, raise_on_error=raise_on_error)

        def on_edit():
            valid_privkeys = False
            try:
                valid_privkeys = get_pk(raise_on_error=True) is not None
            except Exception as e:
                button.setToolTip(f'{_("Error")}: {repr(e)}')
            else:
                button.setToolTip('')
            button.setEnabled(get_address() is not None and valid_privkeys)
        on_address = lambda text: address_e.setStyleSheet((ColorScheme.DEFAULT if get_address() else ColorScheme.RED).as_stylesheet())
        keys_e.textChanged.connect(on_edit)
        address_e.textChanged.connect(on_edit)
        address_e.textChanged.connect(on_address)
        on_address(str(address_e.text()))
        if not d.exec_():
            return
        # user pressed "sweep"
        addr = get_address()
        try:
            self.wallet.check_address_for_corruption(addr)
        except InternalAddressCorruption as e:
            self.show_error(str(e))
            raise
        privkeys = get_pk()

        def on_success(result):
            coins, keypairs = result
            outputs = [PartialTxOutput.from_address_and_value(addr, value='!')]
            self.warn_if_watching_only()
            self.pay_onchain_dialog(coins, outputs, external_keypairs=keypairs)
        def on_failure(exc_info):
            self.on_error(exc_info)
        msg = _('Preparing sweep transaction...')
        task = lambda: self.network.run_from_another_thread(
            sweep_preparations(privkeys, self.network))
        WaitingDialog(self, msg, task, on_success, on_failure)

    def _do_import(self, title, header_layout, func):
        text = text_dialog(
            parent=self,
            title=title,
            header_layout=header_layout,
            ok_label=_('Import'),
            allow_multi=True,
            config=self.config,
        )
        if not text:
            return
        keys = str(text).split()
        good_inputs, bad_inputs = func(keys)
        if good_inputs:
            msg = '\n'.join(good_inputs[:10])
            if len(good_inputs) > 10: msg += '\n...'
            self.show_message(_("The following addresses were added")
                              + f' ({len(good_inputs)}):\n' + msg)
        if bad_inputs:
            msg = "\n".join(f"{key[:10]}... ({msg})" for key, msg in bad_inputs[:10])
            if len(bad_inputs) > 10: msg += '\n...'
            self.show_error(_("The following inputs could not be imported")
                            + f' ({len(bad_inputs)}):\n' + msg)
        self.address_list.update()
        self.history_list.update()

    def import_addresses(self):
        if not self.wallet.can_import_address():
            return
        title, msg = _('Import addresses'), _("Enter addresses")+':'
        self._do_import(title, msg, self.wallet.import_addresses)

    @protected
    def do_import_privkey(self, password):
        if not self.wallet.can_import_privkey():
            return
        title = _('Import private keys')
        header_layout = QHBoxLayout()
        header_layout.addWidget(QLabel(_("Enter private keys")+':'))
        header_layout.addWidget(InfoButton(WIF_HELP_TEXT), alignment=Qt.AlignRight)
        self._do_import(title, header_layout, lambda x: self.wallet.import_private_keys(x, password))

    def update_fiat(self):
        b = self.fx and self.fx.is_enabled()
        self.fiat_send_e.setVisible(b)
        self.fiat_receive_e.setVisible(b)
        self.history_list.update()
        self.address_list.refresh_headers()
        self.address_list.update()
        self.update_status()

    def settings_dialog(self):
        from .settings_dialog import SettingsDialog
        d = SettingsDialog(self, self.config)
        self.alias_received_signal.connect(d.set_alias_color)
        d.exec_()
        self.alias_received_signal.disconnect(d.set_alias_color)
        if self.fx:
            self.fx.trigger_update()
        run_hook('close_settings_dialog')
        if d.need_restart:
            self.show_warning(_('Please restart NavCash to activate the new GUI settings'), title=_('Success'))

    def closeEvent(self, event):
        # note that closeEvent is NOT called if the user quits with Ctrl-C
        self.clean_up()
        event.accept()

    def clean_up(self):
        if self._cleaned_up:
            return
        self._cleaned_up = True
        if self.wallet.thread:
            self.wallet.thread.stop()
            self.wallet.thread = None
        util.unregister_callback(self.on_network)
        self.config.set_key("is_maximized", self.isMaximized())
        if not self.isMaximized():
            g = self.geometry()
            self.wallet.db.put("winpos-qt", [g.left(),g.top(),
                                                  g.width(),g.height()])
        self.wallet.db.put("qt-console-history", self.console.history[-50:])
        if self.qr_window:
            self.qr_window.close()
        self.close_wallet()

        if self._update_check_thread:
            self._update_check_thread.exit()
            self._update_check_thread.wait()
        if self.tray:
            self.tray = None
        self.gui_object.timer.timeout.disconnect(self.timer_actions)
        self.gui_object.close_window(self)

    def plugins_dialog(self):
        self.pluginsdialog = d = WindowModalDialog(self, _('NavCash Plugins'))

        plugins = self.gui_object.plugins

        vbox = QVBoxLayout(d)

        # plugins
        scroll = QScrollArea()
        scroll.setEnabled(True)
        scroll.setWidgetResizable(True)
        scroll.setMinimumSize(400,250)
        vbox.addWidget(scroll)

        w = QWidget()
        scroll.setWidget(w)
        w.setMinimumHeight(plugins.count() * 35)

        grid = QGridLayout()
        grid.setColumnStretch(0,1)
        w.setLayout(grid)

        settings_widgets = {}

        def enable_settings_widget(p: Optional['BasePlugin'], name: str, i: int):
            widget = settings_widgets.get(name)  # type: Optional[QWidget]
            if widget and not p:
                # plugin got disabled, rm widget
                grid.removeWidget(widget)
                widget.setParent(None)
                settings_widgets.pop(name)
            elif widget is None and p and p.requires_settings() and p.is_enabled():
                # plugin got enabled, add widget
                widget = settings_widgets[name] = p.settings_widget(d)
                grid.addWidget(widget, i, 1)

        def do_toggle(cb, name, i):
            p = plugins.toggle(name)
            cb.setChecked(bool(p))
            enable_settings_widget(p, name, i)
            # note: all enabled plugins will receive this hook:
            run_hook('init_qt', self.gui_object)

        for i, descr in enumerate(plugins.descriptions.values()):
            full_name = descr['__name__']
            prefix, _separator, name = full_name.rpartition('.')
            p = plugins.get(name)
            if descr.get('registers_keystore'):
                continue
            try:
                cb = QCheckBox(descr['fullname'])
                plugin_is_loaded = p is not None
                cb_enabled = (not plugin_is_loaded and plugins.is_available(name, self.wallet)
                              or plugin_is_loaded and p.can_user_disable())
                cb.setEnabled(cb_enabled)
                cb.setChecked(plugin_is_loaded and p.is_enabled())
                grid.addWidget(cb, i, 0)
                enable_settings_widget(p, name, i)
                cb.clicked.connect(partial(do_toggle, cb, name, i))
                msg = descr['description']
                if descr.get('requires'):
                    msg += '\n\n' + _('Requires') + ':\n' + '\n'.join(map(lambda x: x[1], descr.get('requires')))
                grid.addWidget(HelpButton(msg), i, 2)
            except Exception:
                self.logger.exception(f"cannot display plugin {name}")
        grid.setRowStretch(len(plugins.descriptions.values()), 1)
        vbox.addLayout(Buttons(CloseButton(d)))
        d.exec_()

    def cpfp_dialog(self, parent_tx: Transaction) -> None:
        new_tx = self.wallet.cpfp(parent_tx, 0)
        total_size = parent_tx.estimated_size() + new_tx.estimated_size()
        parent_txid = parent_tx.txid()
        assert parent_txid
        parent_fee = self.wallet.get_tx_fee(parent_txid)
        if parent_fee is None:
            self.show_error(_("Can't CPFP: unknown fee for parent transaction."))
            return
        d = WindowModalDialog(self, _('Child Pays for Parent'))
        vbox = QVBoxLayout(d)
        msg = (
            "A CPFP is a transaction that sends an unconfirmed output back to "
            "yourself, with a high fee. The goal is to have miners confirm "
            "the parent transaction in order to get the fee attached to the "
            "child transaction.")
        vbox.addWidget(WWLabel(_(msg)))
        msg2 = ("The proposed fee is computed using your "
            "fee/kB settings, applied to the total size of both child and "
            "parent transactions. After you broadcast a CPFP transaction, "
            "it is normal to see a new unconfirmed transaction in your history.")
        vbox.addWidget(WWLabel(_(msg2)))
        grid = QGridLayout()
        grid.addWidget(QLabel(_('Total size') + ':'), 0, 0)
        grid.addWidget(QLabel('%d bytes'% total_size), 0, 1)
        max_fee = new_tx.output_value()
        grid.addWidget(QLabel(_('Input amount') + ':'), 1, 0)
        grid.addWidget(QLabel(self.format_amount(max_fee) + ' ' + self.base_unit()), 1, 1)
        output_amount = QLabel('')
        grid.addWidget(QLabel(_('Output amount') + ':'), 2, 0)
        grid.addWidget(output_amount, 2, 1)
        fee_e = BTCAmountEdit(self.get_decimal_point)
        combined_fee = QLabel('')
        combined_feerate = QLabel('')
        def on_fee_edit(x):
            fee_for_child = fee_e.get_amount()
            if fee_for_child is None:
                return
            out_amt = max_fee - fee_for_child
            out_amt_str = (self.format_amount(out_amt) + ' ' + self.base_unit()) if out_amt else ''
            output_amount.setText(out_amt_str)
            comb_fee = parent_fee + fee_for_child
            comb_fee_str = (self.format_amount(comb_fee) + ' ' + self.base_unit()) if comb_fee else ''
            combined_fee.setText(comb_fee_str)
            comb_feerate = comb_fee / total_size * 1000
            comb_feerate_str = self.format_fee_rate(comb_feerate) if comb_feerate else ''
            combined_feerate.setText(comb_feerate_str)
        fee_e.textChanged.connect(on_fee_edit)
        def get_child_fee_from_total_feerate(fee_per_kb: Optional[int]) -> Optional[int]:
            if fee_per_kb is None:
                return None
            fee = fee_per_kb * total_size / 1000 - parent_fee
            fee = round(fee)
            fee = min(max_fee, fee)
            fee = max(total_size, fee)  # pay at least 1 sat/byte for combined size
            return fee
        suggested_feerate = self.config.fee_per_kb()
        fee = get_child_fee_from_total_feerate(suggested_feerate)
        fee_e.setAmount(fee)
        grid.addWidget(QLabel(_('Fee for child') + ':'), 3, 0)
        grid.addWidget(fee_e, 3, 1)
        def on_rate(dyn, pos, fee_rate):
            fee = get_child_fee_from_total_feerate(fee_rate)
            fee_e.setAmount(fee)
        fee_slider = FeeSlider(self, self.config, on_rate)
        fee_combo = FeeComboBox(fee_slider)
        fee_slider.update()
        grid.addWidget(fee_slider, 4, 1)
        grid.addWidget(fee_combo, 4, 2)
        grid.addWidget(QLabel(_('Total fee') + ':'), 5, 0)
        grid.addWidget(combined_fee, 5, 1)
        grid.addWidget(QLabel(_('Total feerate') + ':'), 6, 0)
        grid.addWidget(combined_feerate, 6, 1)
        vbox.addLayout(grid)
        vbox.addLayout(Buttons(CancelButton(d), OkButton(d)))
        if not d.exec_():
            return
        fee = fee_e.get_amount()
        if fee is None:
            return  # fee left empty, treat is as "cancel"
        if fee > max_fee:
            self.show_error(_('Max fee exceeded'))
            return
        try:
            new_tx = self.wallet.cpfp(parent_tx, fee)
        except CannotCPFP as e:
            self.show_error(str(e))
            return
        self.show_transaction(new_tx)

    def _add_info_to_tx_from_wallet_and_network(self, tx: PartialTransaction) -> bool:
        """Returns whether successful."""
        # note side-effect: tx is being mutated
        assert isinstance(tx, PartialTransaction)
        try:
            # note: this might download input utxos over network
            BlockingWaitingDialog(
                self,
                _("Adding info to tx, from wallet and network..."),
                lambda: tx.add_info_from_wallet(self.wallet, ignore_network_issues=False),
            )
        except NetworkException as e:
            self.show_error(repr(e))
            return False
        return True

    def bump_fee_dialog(self, tx: Transaction):
        txid = tx.txid()
        if not isinstance(tx, PartialTransaction):
            tx = PartialTransaction.from_tx(tx)
        if not self._add_info_to_tx_from_wallet_and_network(tx):
            return
        d = BumpFeeDialog(main_window=self, tx=tx, txid=txid)
        d.run()

    def dscancel_dialog(self, tx: Transaction):
        txid = tx.txid()
        if not isinstance(tx, PartialTransaction):
            tx = PartialTransaction.from_tx(tx)
        if not self._add_info_to_tx_from_wallet_and_network(tx):
            return
        d = DSCancelDialog(main_window=self, tx=tx, txid=txid)
        d.run()

    def save_transaction_into_wallet(self, tx: Transaction):
        win = self.top_level_window()
        try:
            if not self.wallet.add_transaction(tx):
                win.show_error(_("Transaction could not be saved.") + "\n" +
                               _("It conflicts with current history."))
                return False
        except AddTransactionException as e:
            win.show_error(e)
            return False
        else:
            self.wallet.save_db()
            # need to update at least: history_list, utxo_list, address_list
            self.need_update.set()
            msg = (_("Transaction added to wallet history.") + '\n\n' +
                   _("Note: this is an offline transaction, if you want the network "
                     "to see it, you need to broadcast it."))
            win.msg_box(QPixmap(icon_path("offline_tx.png")), None, _('Success'), msg)
            return True

    def show_cert_mismatch_error(self):
        if self.showing_cert_mismatch_error:
            return
        self.showing_cert_mismatch_error = True
        self.show_critical(title=_("Certificate mismatch"),
                           msg=_("The SSL certificate provided by the main server did not match the fingerprint passed in with the --serverfingerprint option.") + "\n\n" +
                               _("Electrum will now exit."))
        self.showing_cert_mismatch_error = False
        self.close()<|MERGE_RESOLUTION|>--- conflicted
+++ resolved
@@ -1842,7 +1842,6 @@
         """
         return self.utxo_list.get_spend_list()
 
-<<<<<<< HEAD
     def create_dao_prequest_dialog(self):
         from .paytoedit import PayToEdit
 
@@ -2219,7 +2218,7 @@
         for hash in hashes2:
             outputs.append(PartialTxOutput.ConsultationVoteRemove(hash))
         self.pay_onchain_dialog(self.get_coins(), outputs, version=8)
-=======
+
     def get_text_not_enough_funds_mentioning_frozen(self) -> str:
         text = _("Not enough funds")
         frozen_str = self.get_frozen_balance_str()
@@ -2228,7 +2227,6 @@
                 frozen_str, _("are frozen")
             )
         return text
->>>>>>> 53d6eeb3
 
     def get_frozen_balance_str(self) -> Optional[str]:
         frozen_bal = sum(self.wallet.get_frozen_balance())
