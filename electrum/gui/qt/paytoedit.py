--- conflicted
+++ resolved
@@ -159,12 +159,8 @@
 
         if len(lines) == 1:
             data = lines[0]
-<<<<<<< HEAD
-            if data.startswith("navcoin:"):
-=======
             # try bip21 URI
             if data.lower().startswith(BITCOIN_BIP21_URI_SCHEME + ':'):
->>>>>>> 7ffb2c3c
                 self.win.pay_to_URI(data)
                 return
             # try LN invoice
@@ -266,11 +262,7 @@
 
     def qr_input(self):
         data = super(PayToEdit,self).qr_input()
-<<<<<<< HEAD
-        if data.startswith("navcoin:"):
-=======
         if data.lower().startswith(BITCOIN_BIP21_URI_SCHEME + ':'):
->>>>>>> 7ffb2c3c
             self.win.pay_to_URI(data)
             # TODO: update fee
 
