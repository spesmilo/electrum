--- conflicted
+++ resolved
@@ -222,11 +222,7 @@
     def update_size(self):
         lineHeight = QFontMetrics(self.document().defaultFont()).height()
         docHeight = self.document().size().height()
-<<<<<<< HEAD
-        h = docHeight * lineHeight + 11
-=======
         h = round(docHeight * lineHeight + 11)
->>>>>>> 942e03e3
         h = min(max(h, self.heightMin), self.heightMax)
         self.setMinimumHeight(h)
         self.setMaximumHeight(h)
