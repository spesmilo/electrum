#!/usr/bin/env python
#
# Electrum - lightweight Bitcoin client
# Copyright (C) 2013 ecdsa@github
#
# Permission is hereby granted, free of charge, to any person
# obtaining a copy of this software and associated documentation files
# (the "Software"), to deal in the Software without restriction,
# including without limitation the rights to use, copy, modify, merge,
# publish, distribute, sublicense, and/or sell copies of the Software,
# and to permit persons to whom the Software is furnished to do so,
# subject to the following conditions:
#
# The above copyright notice and this permission notice shall be
# included in all copies or substantial portions of the Software.
#
# THE SOFTWARE IS PROVIDED "AS IS", WITHOUT WARRANTY OF ANY KIND,
# EXPRESS OR IMPLIED, INCLUDING BUT NOT LIMITED TO THE WARRANTIES OF
# MERCHANTABILITY, FITNESS FOR A PARTICULAR PURPOSE AND
# NONINFRINGEMENT. IN NO EVENT SHALL THE AUTHORS OR COPYRIGHT HOLDERS
# BE LIABLE FOR ANY CLAIM, DAMAGES OR OTHER LIABILITY, WHETHER IN AN
# ACTION OF CONTRACT, TORT OR OTHERWISE, ARISING FROM, OUT OF OR IN
# CONNECTION WITH THE SOFTWARE OR THE USE OR OTHER DEALINGS IN THE
# SOFTWARE.

from PyQt5.QtCore import Qt
from PyQt5.QtGui import QPixmap
from PyQt5.QtWidgets import (QVBoxLayout, QCheckBox, QHBoxLayout, QLineEdit,
                             QLabel, QCompleter, QDialog, QStyledItemDelegate)

from electrum.i18n import _
from electrum.mnemonic import Mnemonic, seed_type
from electrum import old_mnemonic

from .util import (Buttons, OkButton, WWLabel, ButtonsTextEdit, icon_path,
                   EnterButton, CloseButton, WindowModalDialog, ColorScheme)
from .qrtextedit import ShowQRTextEdit, ScanQRTextEdit
from .completion_text_edit import CompletionTextEdit


def seed_warning_msg(seed):
    return ''.join([
        "<p>",
        _("Please save these {0} words on paper (order is important). "),
        _("This seed will allow you to recover your wallet in case "
          "of computer failure."),
        "</p>",
        "<b>" + _("WARNING") + ":</b>",
        "<ul>",
        "<li>" + _("Never disclose your seed.") + "</li>",
        "<li>" + _("Never type it on a website.") + "</li>",
        "<li>" + _("Do not store it electronically.") + "</li>",
        "</ul>"
    ]).format(len(seed.split()))


class SeedLayout(QVBoxLayout):

    def seed_options(self):
        dialog = QDialog()
        vbox = QVBoxLayout(dialog)
        if 'ext' in self.options:
            cb_ext = QCheckBox(_('Extend this seed with custom words'))
            cb_ext.setChecked(self.is_ext)
            vbox.addWidget(cb_ext)
        if 'bip39' in self.options:
            def f(b):
                self.is_seed = (lambda x: bool(x)) if b else self.saved_is_seed
                self.is_bip39 = b
                self.on_edit()
                if b:
                    msg = ' '.join([
                        '<b>' + _('Warning') + ':</b>  ',
                        _('BIP39 seeds can be imported in Electrum, so that users can access funds locked in other wallets.'),
                        _('However, we do not generate BIP39 seeds, because they do not meet our safety standard.'),
                        _('BIP39 seeds do not include a version number, which compromises compatibility with future software.'),
                        _('We do not guarantee that BIP39 imports will always be supported in Electrum.'),
                    ])
                else:
                    msg = ''
                self.seed_warning.setText(msg)
            cb_bip39 = QCheckBox(_('BIP39 seed'))
            cb_bip39.toggled.connect(f)
            cb_bip39.setChecked(self.is_bip39)
            vbox.addWidget(cb_bip39)
        vbox.addLayout(Buttons(OkButton(dialog)))
        if not dialog.exec_():
            return None
        self.is_ext = cb_ext.isChecked() if 'ext' in self.options else False
        self.is_bip39 = cb_bip39.isChecked() if 'bip39' in self.options else False

    def __init__(self, seed=None, title=None, icon=True, msg=None, options=None,
                 is_seed=None, passphrase=None, parent=None, for_seed_words=True):
        QVBoxLayout.__init__(self)
        self.parent = parent
        self.options = options
        if title:
            self.addWidget(WWLabel(title))
        if seed:  # "read only", we already have the text
            if for_seed_words:
                self.seed_e = ButtonsTextEdit()
            else:  # e.g. xpub
                self.seed_e = ShowQRTextEdit()
            self.seed_e.setReadOnly(True)
            self.seed_e.setText(seed)
        else:  # we expect user to enter text
            assert for_seed_words
            self.seed_e = CompletionTextEdit()
            self.seed_e.setTabChangesFocus(False)  # so that tab auto-completes
            self.is_seed = is_seed
            self.saved_is_seed = self.is_seed
            self.seed_e.textChanged.connect(self.on_edit)
            self.initialize_completer()

        self.seed_e.setMaximumHeight(75)
        hbox = QHBoxLayout()
        if icon:
            logo = QLabel()
            logo.setPixmap(QPixmap(icon_path("seed.png"))
                           .scaledToWidth(64, mode=Qt.SmoothTransformation))
            logo.setMaximumWidth(60)
            hbox.addWidget(logo)
        hbox.addWidget(self.seed_e)
        self.addLayout(hbox)
        hbox = QHBoxLayout()
        hbox.addStretch(1)
        self.seed_type_label = QLabel('')
        hbox.addWidget(self.seed_type_label)

        # options
        self.is_bip39 = False
        self.is_ext = False
        if options:
            opt_button = EnterButton(_('Options'), self.seed_options)
            hbox.addWidget(opt_button)
            self.addLayout(hbox)
        if passphrase:
            hbox = QHBoxLayout()
            passphrase_e = QLineEdit()
            passphrase_e.setText(passphrase)
            passphrase_e.setReadOnly(True)
            hbox.addWidget(QLabel(_("Your seed extension is") + ':'))
            hbox.addWidget(passphrase_e)
            self.addLayout(hbox)
        self.addStretch(1)
        self.seed_warning = WWLabel('')
        if msg:
            self.seed_warning.setText(seed_warning_msg(seed))
        self.addWidget(self.seed_warning)

    def initialize_completer(self):
        bip39_english_list = Mnemonic('en').wordlist
<<<<<<< HEAD
        old_list = electrum.old_mnemonic.words
=======
        old_list = old_mnemonic.wordlist
>>>>>>> 942e03e3
        only_old_list = set(old_list) - set(bip39_english_list)
        self.wordlist = list(bip39_english_list) + list(only_old_list)  # concat both lists
        self.wordlist.sort()

        class CompleterDelegate(QStyledItemDelegate):
            def initStyleOption(self, option, index):
                super().initStyleOption(option, index)
                # Some people complained that due to merging the two word lists,
                # it is difficult to restore from a metal backup, as they planned
                # to rely on the "4 letter prefixes are unique in bip39 word list" property.
                # So we color words that are only in old list.
                if option.text in only_old_list:
                    # yellow bg looks ~ok on both light/dark theme, regardless if (un)selected
                    option.backgroundBrush = ColorScheme.YELLOW.as_color(background=True)

        self.completer = QCompleter(self.wordlist)
        delegate = CompleterDelegate(self.seed_e)
        self.completer.popup().setItemDelegate(delegate)
        self.seed_e.set_completer(self.completer)

    def get_seed(self):
        text = self.seed_e.text()
        return ' '.join(text.split())

    def on_edit(self):
        s = self.get_seed()
        b = self.is_seed(s)
        if not self.is_bip39:
            t = seed_type(s)
            label = _('Seed Type') + ': ' + t if t else ''
        else:
            from electrum.keystore import bip39_is_checksum_valid
            is_checksum, is_wordlist = bip39_is_checksum_valid(s)
            status = ('checksum: ' + ('ok' if is_checksum else 'failed')) if is_wordlist else 'unknown wordlist'
            label = 'BIP39' + ' (%s)'%status
        self.seed_type_label.setText(label)
        self.parent.next_button.setEnabled(b)

        # disable suggestions if user already typed an unknown word
        for word in self.get_seed().split(" ")[:-1]:
            if word not in self.wordlist:
                self.seed_e.disable_suggestions()
                return
        self.seed_e.enable_suggestions()

class KeysLayout(QVBoxLayout):
    def __init__(self, parent=None, header_layout=None, is_valid=None, allow_multi=False):
        QVBoxLayout.__init__(self)
        self.parent = parent
        self.is_valid = is_valid
        self.text_e = ScanQRTextEdit(allow_multi=allow_multi)
        self.text_e.textChanged.connect(self.on_edit)
        if isinstance(header_layout, str):
            self.addWidget(WWLabel(header_layout))
        else:
            self.addLayout(header_layout)
        self.addWidget(self.text_e)

    def get_text(self):
        return self.text_e.text()

    def on_edit(self):
        valid = False
        try:
            valid = self.is_valid(self.get_text())
        except Exception as e:
            self.parent.next_button.setToolTip(f'{_("Error")}: {str(e)}')
        else:
            self.parent.next_button.setToolTip('')
        self.parent.next_button.setEnabled(valid)


class SeedDialog(WindowModalDialog):

    def __init__(self, parent, seed, passphrase):
        WindowModalDialog.__init__(self, parent, ('Electrum - ' + _('Seed')))
        self.setMinimumWidth(400)
        vbox = QVBoxLayout(self)
        title =  _("Your wallet generation seed is:")
        slayout = SeedLayout(title=title, seed=seed, msg=True, passphrase=passphrase)
        vbox.addLayout(slayout)
        vbox.addLayout(Buttons(CloseButton(self)))<|MERGE_RESOLUTION|>--- conflicted
+++ resolved
@@ -150,11 +150,7 @@
 
     def initialize_completer(self):
         bip39_english_list = Mnemonic('en').wordlist
-<<<<<<< HEAD
-        old_list = electrum.old_mnemonic.words
-=======
         old_list = old_mnemonic.wordlist
->>>>>>> 942e03e3
         only_old_list = set(old_list) - set(bip39_english_list)
         self.wordlist = list(bip39_english_list) + list(only_old_list)  # concat both lists
         self.wordlist.sort()
