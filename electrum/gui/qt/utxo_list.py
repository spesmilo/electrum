#!/usr/bin/env python
#
# Electrum - lightweight Bitcoin client
# Copyright (C) 2015 Thomas Voegtlin
#
# Permission is hereby granted, free of charge, to any person
# obtaining a copy of this software and associated documentation files
# (the "Software"), to deal in the Software without restriction,
# including without limitation the rights to use, copy, modify, merge,
# publish, distribute, sublicense, and/or sell copies of the Software,
# and to permit persons to whom the Software is furnished to do so,
# subject to the following conditions:
#
# The above copyright notice and this permission notice shall be
# included in all copies or substantial portions of the Software.
#
# THE SOFTWARE IS PROVIDED "AS IS", WITHOUT WARRANTY OF ANY KIND,
# EXPRESS OR IMPLIED, INCLUDING BUT NOT LIMITED TO THE WARRANTIES OF
# MERCHANTABILITY, FITNESS FOR A PARTICULAR PURPOSE AND
# NONINFRINGEMENT. IN NO EVENT SHALL THE AUTHORS OR COPYRIGHT HOLDERS
# BE LIABLE FOR ANY CLAIM, DAMAGES OR OTHER LIABILITY, WHETHER IN AN
# ACTION OF CONTRACT, TORT OR OTHERWISE, ARISING FROM, OUT OF OR IN
# CONNECTION WITH THE SOFTWARE OR THE USE OR OTHER DEALINGS IN THE
# SOFTWARE.

from typing import Optional, List, Dict, Sequence, Set
from enum import IntEnum
import copy

from PyQt5.QtCore import Qt
from PyQt5.QtGui import QStandardItemModel, QStandardItem, QFont
from PyQt5.QtWidgets import QAbstractItemView, QMenu, QLabel, QHBoxLayout

from electrum.i18n import _
from electrum.transaction import PartialTxInput

from .util import MyTreeView, ColorScheme, MONOSPACE_FONT, EnterButton


class UTXOList(MyTreeView):
    _spend_set: Optional[Set[str]]  # coins selected by the user to spend from
    _utxo_dict: Dict[str, PartialTxInput]  # coin name -> coin

    class Columns(IntEnum):
        OUTPOINT = 0
        ADDRESS = 1
        LABEL = 2
        AMOUNT = 3
        HEIGHT = 4

    headers = {
        Columns.ADDRESS: _('Address'),
        Columns.LABEL: _('Label'),
        Columns.AMOUNT: _('Amount'),
        Columns.HEIGHT: _('Height'),
        Columns.OUTPOINT: _('Output point'),
    }
    filter_columns = [Columns.ADDRESS, Columns.LABEL, Columns.OUTPOINT]

    def __init__(self, parent):
        super().__init__(parent, self.create_menu,
                         stretch_column=self.Columns.LABEL,
                         editable_columns=[])
<<<<<<< HEAD
        self._spend_set = None  # type: Optional[Set[str]]  # coins selected by the user to spend from
=======
        self._spend_set = None
        self._utxo_dict = {}
        self.wallet = self.parent.wallet

>>>>>>> 942e03e3
        self.setModel(QStandardItemModel(self))
        self.setSelectionMode(QAbstractItemView.ExtendedSelection)
        self.setSortingEnabled(True)
        self.update()

    def update(self):
        # not calling maybe_defer_update() as it interferes with coincontrol status bar
        utxos = self.wallet.get_utxos()
        self._maybe_reset_spend_list(utxos)
<<<<<<< HEAD
        self.utxo_dict = {}  # type: Dict[str, PartialTxInput]
=======
        self._utxo_dict = {}
>>>>>>> 942e03e3
        self.model().clear()
        self.update_headers(self.__class__.headers)
        for idx, utxo in enumerate(utxos):
            self.insert_utxo(idx, utxo)
        self.filter()
        # update coincontrol status bar
        if self._spend_set is not None:
<<<<<<< HEAD
            coins = [self.utxo_dict[x] for x in self._spend_set]
=======
            coins = [self._utxo_dict[x] for x in self._spend_set]
>>>>>>> 942e03e3
            coins = self._filter_frozen_coins(coins)
            amount = sum(x.value_sats() for x in coins)
            amount_str = self.parent.format_amount_and_units(amount)
            num_outputs_str = _("{} outputs available ({} total)").format(len(coins), len(utxos))
            self.parent.set_coincontrol_msg(_("Coin control active") + f': {num_outputs_str}, {amount_str}')
        else:
            self.parent.set_coincontrol_msg(None)

    def insert_utxo(self, idx, utxo: PartialTxInput):
        address = utxo.address
        height = utxo.block_height
        name = utxo.prevout.to_str()
        name_short = utxo.prevout.txid.hex()[:16] + '...' + ":%d" % utxo.prevout.out_idx
<<<<<<< HEAD
        self.utxo_dict[name] = utxo
=======
        self._utxo_dict[name] = utxo
>>>>>>> 942e03e3
        label = self.wallet.get_label(utxo.prevout.txid.hex())
        amount = self.parent.format_amount(utxo.value_sats(), whitespaces=True)
        labels = [name_short, address, label, amount, '%d'%height]
        utxo_item = [QStandardItem(x) for x in labels]
        self.set_editability(utxo_item)
        utxo_item[self.Columns.OUTPOINT].setData(name, self.ROLE_CLIPBOARD_DATA)
        utxo_item[self.Columns.ADDRESS].setFont(QFont(MONOSPACE_FONT))
        utxo_item[self.Columns.AMOUNT].setFont(QFont(MONOSPACE_FONT))
        utxo_item[self.Columns.OUTPOINT].setFont(QFont(MONOSPACE_FONT))
        utxo_item[self.Columns.ADDRESS].setData(name, Qt.UserRole)
        SELECTED_TO_SPEND_TOOLTIP = _('Coin selected to be spent')
        if name in (self._spend_set or set()):
            for col in utxo_item:
                col.setBackground(ColorScheme.GREEN.as_color(True))
                if col != self.Columns.OUTPOINT:
                    col.setToolTip(SELECTED_TO_SPEND_TOOLTIP)
        if self.wallet.is_frozen_address(address):
            utxo_item[self.Columns.ADDRESS].setBackground(ColorScheme.BLUE.as_color(True))
            utxo_item[self.Columns.ADDRESS].setToolTip(_('Address is frozen'))
        if self.wallet.is_frozen_coin(utxo):
            utxo_item[self.Columns.OUTPOINT].setBackground(ColorScheme.BLUE.as_color(True))
            utxo_item[self.Columns.OUTPOINT].setToolTip(f"{name}\n{_('Coin is frozen')}")
        else:
            tooltip = ("\n" + SELECTED_TO_SPEND_TOOLTIP) if name in (self._spend_set or set()) else ""
            utxo_item[self.Columns.OUTPOINT].setToolTip(name + tooltip)
        self.model().insertRow(idx, utxo_item)

    def get_selected_outpoints(self) -> Optional[List[str]]:
        if not self.model():
            return None
        items = self.selected_in_column(self.Columns.ADDRESS)
        return [x.data(Qt.UserRole) for x in items]

    def _filter_frozen_coins(self, coins: List[PartialTxInput]) -> List[PartialTxInput]:
        coins = [utxo for utxo in coins
                 if (not self.wallet.is_frozen_address(utxo.address) and
                     not self.wallet.is_frozen_coin(utxo))]
        return coins

    def set_spend_list(self, coins: Optional[List[PartialTxInput]]):
        if coins is not None:
            coins = self._filter_frozen_coins(coins)
            self._spend_set = {utxo.prevout.to_str() for utxo in coins}
        else:
            self._spend_set = None
        self.update()

    def get_spend_list(self) -> Optional[Sequence[PartialTxInput]]:
        if self._spend_set is None:
            return None
<<<<<<< HEAD
        return [self.utxo_dict[x] for x in self._spend_set]
=======
        utxos = [self._utxo_dict[x] for x in self._spend_set]
        return copy.deepcopy(utxos)  # copy so that side-effects don't affect utxo_dict
>>>>>>> 942e03e3

    def _maybe_reset_spend_list(self, current_wallet_utxos: Sequence[PartialTxInput]) -> None:
        if self._spend_set is None:
            return
        # if we spent one of the selected UTXOs, just reset selection
        utxo_set = {utxo.prevout.to_str() for utxo in current_wallet_utxos}
        if not all([prevout_str in utxo_set for prevout_str in self._spend_set]):
            self._spend_set = None

    def create_menu(self, position):
        selected = self.get_selected_outpoints()
        if selected is None:
            return
        menu = QMenu()
        menu.setSeparatorsCollapsible(True)  # consecutive separators are merged together
<<<<<<< HEAD
        coins = [self.utxo_dict[name] for name in selected]
=======
        coins = [self._utxo_dict[name] for name in selected]
>>>>>>> 942e03e3
        if len(coins) == 0:
            menu.addAction(_("Spend (select none)"), lambda: self.set_spend_list(coins))
        else:
            menu.addAction(_("Spend"), lambda: self.set_spend_list(coins))

        if len(coins) == 1:
            utxo = coins[0]
            addr = utxo.address
            txid = utxo.prevout.txid.hex()
            # "Details"
            tx = self.wallet.db.get_transaction(txid)
            if tx:
                label = self.wallet.get_label(txid) or None # Prefer None if empty (None hides the Description: field in the window)
                menu.addAction(_("Details"), lambda: self.parent.show_transaction(tx, tx_desc=label))
            # "Copy ..."
            idx = self.indexAt(position)
            if not idx.isValid():
                return
            self.add_copy_menu(menu, idx)
            # "Freeze coin"
            if not self.wallet.is_frozen_coin(utxo):
                menu.addAction(_("Freeze Coin"), lambda: self.parent.set_frozen_state_of_coins([utxo], True))
            else:
                menu.addSeparator()
                menu.addAction(_("Coin is frozen"), lambda: None).setEnabled(False)
                menu.addAction(_("Unfreeze Coin"), lambda: self.parent.set_frozen_state_of_coins([utxo], False))
                menu.addSeparator()
            # "Freeze address"
            if not self.wallet.is_frozen_address(addr):
                menu.addAction(_("Freeze Address"), lambda: self.parent.set_frozen_state_of_addresses([addr], True))
            else:
                menu.addSeparator()
                menu.addAction(_("Address is frozen"), lambda: None).setEnabled(False)
                menu.addAction(_("Unfreeze Address"), lambda: self.parent.set_frozen_state_of_addresses([addr], False))
                menu.addSeparator()
        elif len(coins) > 1:  # multiple items selected
            menu.addSeparator()
            addrs = [utxo.address for utxo in coins]
            is_coin_frozen = [self.wallet.is_frozen_coin(utxo) for utxo in coins]
            is_addr_frozen = [self.wallet.is_frozen_address(utxo.address) for utxo in coins]
            if not all(is_coin_frozen):
                menu.addAction(_("Freeze Coins"), lambda: self.parent.set_frozen_state_of_coins(coins, True))
            if any(is_coin_frozen):
                menu.addAction(_("Unfreeze Coins"), lambda: self.parent.set_frozen_state_of_coins(coins, False))
            if not all(is_addr_frozen):
                menu.addAction(_("Freeze Addresses"), lambda: self.parent.set_frozen_state_of_addresses(addrs, True))
            if any(is_addr_frozen):
                menu.addAction(_("Unfreeze Addresses"), lambda: self.parent.set_frozen_state_of_addresses(addrs, False))

        menu.exec_(self.viewport().mapToGlobal(position))<|MERGE_RESOLUTION|>--- conflicted
+++ resolved
@@ -61,14 +61,10 @@
         super().__init__(parent, self.create_menu,
                          stretch_column=self.Columns.LABEL,
                          editable_columns=[])
-<<<<<<< HEAD
-        self._spend_set = None  # type: Optional[Set[str]]  # coins selected by the user to spend from
-=======
         self._spend_set = None
         self._utxo_dict = {}
         self.wallet = self.parent.wallet
 
->>>>>>> 942e03e3
         self.setModel(QStandardItemModel(self))
         self.setSelectionMode(QAbstractItemView.ExtendedSelection)
         self.setSortingEnabled(True)
@@ -78,11 +74,7 @@
         # not calling maybe_defer_update() as it interferes with coincontrol status bar
         utxos = self.wallet.get_utxos()
         self._maybe_reset_spend_list(utxos)
-<<<<<<< HEAD
-        self.utxo_dict = {}  # type: Dict[str, PartialTxInput]
-=======
         self._utxo_dict = {}
->>>>>>> 942e03e3
         self.model().clear()
         self.update_headers(self.__class__.headers)
         for idx, utxo in enumerate(utxos):
@@ -90,11 +82,7 @@
         self.filter()
         # update coincontrol status bar
         if self._spend_set is not None:
-<<<<<<< HEAD
-            coins = [self.utxo_dict[x] for x in self._spend_set]
-=======
             coins = [self._utxo_dict[x] for x in self._spend_set]
->>>>>>> 942e03e3
             coins = self._filter_frozen_coins(coins)
             amount = sum(x.value_sats() for x in coins)
             amount_str = self.parent.format_amount_and_units(amount)
@@ -108,11 +96,7 @@
         height = utxo.block_height
         name = utxo.prevout.to_str()
         name_short = utxo.prevout.txid.hex()[:16] + '...' + ":%d" % utxo.prevout.out_idx
-<<<<<<< HEAD
-        self.utxo_dict[name] = utxo
-=======
         self._utxo_dict[name] = utxo
->>>>>>> 942e03e3
         label = self.wallet.get_label(utxo.prevout.txid.hex())
         amount = self.parent.format_amount(utxo.value_sats(), whitespaces=True)
         labels = [name_short, address, label, amount, '%d'%height]
@@ -163,12 +147,8 @@
     def get_spend_list(self) -> Optional[Sequence[PartialTxInput]]:
         if self._spend_set is None:
             return None
-<<<<<<< HEAD
-        return [self.utxo_dict[x] for x in self._spend_set]
-=======
         utxos = [self._utxo_dict[x] for x in self._spend_set]
         return copy.deepcopy(utxos)  # copy so that side-effects don't affect utxo_dict
->>>>>>> 942e03e3
 
     def _maybe_reset_spend_list(self, current_wallet_utxos: Sequence[PartialTxInput]) -> None:
         if self._spend_set is None:
@@ -184,11 +164,7 @@
             return
         menu = QMenu()
         menu.setSeparatorsCollapsible(True)  # consecutive separators are merged together
-<<<<<<< HEAD
-        coins = [self.utxo_dict[name] for name in selected]
-=======
         coins = [self._utxo_dict[name] for name in selected]
->>>>>>> 942e03e3
         if len(coins) == 0:
             menu.addAction(_("Spend (select none)"), lambda: self.set_spend_list(coins))
         else:
