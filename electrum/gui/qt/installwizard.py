--- conflicted
+++ resolved
@@ -8,10 +8,7 @@
 import threading
 import traceback
 from typing import Tuple, List, Callable, NamedTuple, Optional, TYPE_CHECKING
-<<<<<<< HEAD
-=======
 from functools import partial
->>>>>>> 942e03e3
 
 from PyQt5.QtCore import QRect, QEventLoop, Qt, pyqtSignal
 from PyQt5.QtGui import QPalette, QPen, QPainter, QPixmap
@@ -21,11 +18,7 @@
 
 from electrum.wallet import Wallet, Abstract_Wallet
 from electrum.storage import WalletStorage, StorageReadWriteError
-<<<<<<< HEAD
-from electrum.util import UserCancelled, InvalidPassword, WalletFileException
-=======
 from electrum.util import UserCancelled, InvalidPassword, WalletFileException, get_new_wallet_name
->>>>>>> 942e03e3
 from electrum.base_wizard import BaseWizard, HWD_SETUP_DECRYPT_WALLET, GoBack
 from electrum.i18n import _
 
@@ -189,17 +182,6 @@
         hbox.addWidget(button)
         vbox.addLayout(hbox)
 
-<<<<<<< HEAD
-        self.msg_label = WWLabel('')
-        vbox.addWidget(self.msg_label)
-        hbox2 = QHBoxLayout()
-        self.pw_e = QLineEdit('', self)
-        self.pw_e.setFixedWidth(17 * char_width_in_lineedit())
-        self.pw_e.setEchoMode(2)
-        self.pw_label = QLabel(_('Password') + ':')
-        hbox2.addWidget(self.pw_label)
-        hbox2.addWidget(self.pw_e)
-=======
         msg_label = WWLabel('')
         vbox.addWidget(msg_label)
         hbox2 = QHBoxLayout()
@@ -209,7 +191,6 @@
         pw_label = QLabel(_('Password') + ':')
         hbox2.addWidget(pw_label)
         hbox2.addWidget(pw_e)
->>>>>>> 942e03e3
         hbox2.addStretch()
         vbox.addLayout(hbox2)
 
@@ -245,11 +226,7 @@
                 if wallet_from_memory:
                     temp_storage = wallet_from_memory.storage  # type: Optional[WalletStorage]
                 else:
-<<<<<<< HEAD
-                    temp_storage = WalletStorage(path, manual_upgrades=True)
-=======
                     temp_storage = WalletStorage(path)
->>>>>>> 942e03e3
             except (StorageReadWriteError, WalletFileException) as e:
                 msg = _('Cannot read file') + f'\n{repr(e)}'
             except Exception as e:
@@ -287,17 +264,12 @@
                 pw_e.hide()
 
         button.clicked.connect(on_choose)
-<<<<<<< HEAD
-        self.name_e.textChanged.connect(on_filename)
-        self.name_e.setText(os.path.basename(path))
-=======
         button_create_new.clicked.connect(
             partial(
                 name_e.setText,
                 get_new_wallet_name(wallet_folder)))
         name_e.textChanged.connect(on_filename)
         name_e.setText(os.path.basename(path))
->>>>>>> 942e03e3
 
         while True:
             if self.loop.exec_() != 2:  # 2 = next
@@ -312,11 +284,7 @@
                 raise WalletAlreadyOpenInMemory(wallet_from_memory)
             if temp_storage.file_exists() and temp_storage.is_encrypted():
                 if temp_storage.is_encrypted_with_user_pw():
-<<<<<<< HEAD
-                    password = self.pw_e.text()
-=======
                     password = pw_e.text()
->>>>>>> 942e03e3
                     try:
                         temp_storage.decrypt(password)
                         break
