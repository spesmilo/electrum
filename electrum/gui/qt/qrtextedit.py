from electrum.i18n import _
from electrum.plugin import run_hook
from electrum.simple_config import SimpleConfig

from .util import ButtonsTextEdit, MessageBoxMixin


class ShowQRTextEdit(ButtonsTextEdit):

    def __init__(self, text=None, *, config: SimpleConfig):
        ButtonsTextEdit.__init__(self, text)
        self.setReadOnly(True)
        self.add_qr_show_button(config=config)
        run_hook('show_text_edit', self)

    def contextMenuEvent(self, e):
        m = self.createStandardContextMenu()
        m.addAction(_("Show as QR code"), self.on_qr_show_btn)
        m.exec_(e.globalPos())


class ScanQRTextEdit(ButtonsTextEdit, MessageBoxMixin):

    def __init__(self, text="", allow_multi: bool = False, *, config: SimpleConfig):
        ButtonsTextEdit.__init__(self, text)
        self.setReadOnly(False)
        self.add_file_input_button(config=config, show_error=self.show_error)
        self.add_qr_input_button(config=config, show_error=self.show_error, allow_multi=allow_multi)
        run_hook('scan_text_edit', self)

    def contextMenuEvent(self, e):
        m = self.createStandardContextMenu()
        m.addAction(_("Read QR code"), self.on_qr_input_btn)
        m.exec_(e.globalPos())


class ScanShowQRTextEdit(ButtonsTextEdit, MessageBoxMixin):

<<<<<<< HEAD
    def __init__(self, text="", allow_multi: bool = False, *, config: SimpleConfig, **kwargs):
        ButtonsTextEdit.__init__(self, text)
        self.setReadOnly(False)
        self.add_qr_input_button(config=config, show_error=self.show_error, allow_multi=allow_multi)
        self.add_qr_show_button(config=config, **kwargs)
=======
    def __init__(self, text="", allow_multi: bool = False, *, config: SimpleConfig):
        ButtonsTextEdit.__init__(self, text)
        self.setReadOnly(False)
        self.add_qr_input_button(config=config, show_error=self.show_error, allow_multi=allow_multi)
        self.add_qr_show_button(config=config)
>>>>>>> 3b44646b
        run_hook('scan_text_edit', self)
        run_hook('show_text_edit', self)

    def contextMenuEvent(self, e):
        m = self.createStandardContextMenu()
        m.addAction(_("Read QR code"), self.on_qr_input_btn)
        m.addAction(_("Show as QR code"), self.on_qr_show_btn)
        m.exec_(e.globalPos())<|MERGE_RESOLUTION|>--- conflicted
+++ resolved
@@ -36,19 +36,12 @@
 
 class ScanShowQRTextEdit(ButtonsTextEdit, MessageBoxMixin):
 
-<<<<<<< HEAD
     def __init__(self, text="", allow_multi: bool = False, *, config: SimpleConfig, **kwargs):
         ButtonsTextEdit.__init__(self, text)
         self.setReadOnly(False)
         self.add_qr_input_button(config=config, show_error=self.show_error, allow_multi=allow_multi)
         self.add_qr_show_button(config=config, **kwargs)
-=======
-    def __init__(self, text="", allow_multi: bool = False, *, config: SimpleConfig):
-        ButtonsTextEdit.__init__(self, text)
-        self.setReadOnly(False)
-        self.add_qr_input_button(config=config, show_error=self.show_error, allow_multi=allow_multi)
-        self.add_qr_show_button(config=config)
->>>>>>> 3b44646b
+
         run_hook('scan_text_edit', self)
         run_hook('show_text_edit', self)
 
