--- conflicted
+++ resolved
@@ -167,17 +167,12 @@
         else:
             m = self.tray.contextMenu()
             m.clear()
-<<<<<<< HEAD
-        #m.addAction(_("Lightning"), self.show_lightning_dialog)
-        m.addAction(_("Watchtower"), self.show_watchtower_dialog)
-=======
         network = self.daemon.network
         m.addAction(_("Network"), self.show_network_dialog)
-        if network and network.lngossip:
-            m.addAction(_("Lightning Network"), self.show_lightning_dialog)
-        if network and network.local_watchtower:
-            m.addAction(_("Local Watchtower"), self.show_watchtower_dialog)
->>>>>>> 7ffb2c3c
+        # if network and network.lngossip:
+        #     m.addAction(_("Lightning Network"), self.show_lightning_dialog)
+        # if network and network.local_watchtower:
+        #     m.addAction(_("Local Watchtower"), self.show_watchtower_dialog)
         for window in self.windows:
             name = window.wallet.basename()
             submenu = m.addMenu(name)
@@ -268,14 +263,7 @@
             self.watchtower_dialog = WatchtowerDialog(self)
         self.watchtower_dialog.bring_to_top()
 
-<<<<<<< HEAD
-    def show_network_dialog(self, parent):
-        if not self.daemon.network:
-            parent.show_warning(_('You are using NavCash in offline mode; restart NavCash if you want to get connected'), title=_('Offline'))
-            return
-=======
     def show_network_dialog(self):
->>>>>>> 7ffb2c3c
         if self.network_dialog:
             self.network_dialog.on_update()
             self.network_dialog.show()
