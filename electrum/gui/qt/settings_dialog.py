--- conflicted
+++ resolved
@@ -130,21 +130,6 @@
 
         # lightning
         lightning_widgets = []
-<<<<<<< HEAD
-        help_persist = _("""If this option is checked, NavCash will persist as a daemon after
-you close all your wallet windows. Your local watchtower will keep
-running, and it will protect your channels even if your wallet is not
-open. For this to work, your computer needs to be online regularly.""")
-        persist_cb = QCheckBox(_("Run as daemon after the GUI is closed"))
-        persist_cb.setToolTip(help_persist)
-        persist_cb.setChecked(bool(self.config.get('persist_daemon', False)))
-        def on_persist_checked(x):
-            self.config.set_key('persist_daemon', bool(x))
-        persist_cb.stateChanged.connect(on_persist_checked)
-        lightning_widgets.append((persist_cb, None))
-
-        help_remote_wt = _("""To use a remote watchtower, enter the corresponding URL here""")
-=======
 
         if self.wallet.lnworker and self.wallet.lnworker.has_deterministic_node_id():
             help_recov = _(messages.MSG_RECOVERABLE_CHANNELS)
@@ -178,9 +163,8 @@
         help_remote_wt = ' '.join([
             _("A watchtower is a daemon that watches your channels and prevents the other party from stealing funds by broadcasting an old state."),
             _("If you have private a watchtower, enter its URL here."),
-            _("Check our online documentation if you want to configure Electrum as a watchtower."),
+            _("Check our online documentation if you want to configure Navcoin as a watchtower."),
         ])
->>>>>>> 7ffb2c3c
         remote_wt_cb = QCheckBox(_("Use a remote watchtower"))
         remote_wt_cb.setToolTip('<p>'+help_remote_wt+'</p>')
         remote_wt_cb.setChecked(bool(self.config.get('use_watchtower', False)))
@@ -208,63 +192,6 @@
         self.alias_e.editingFinished.connect(self.on_alias_edit)
         oa_widgets.append((alias_label, self.alias_e))
 
-<<<<<<< HEAD
-        # Services
-        ssl_cert = self.config.get('ssl_certfile')
-        ssl_cert_label = HelpLabel(_('SSL cert file') + ':', 'certificate file, with intermediate certificates if needed')
-        self.ssl_cert_e = QPushButton(ssl_cert)
-        self.ssl_cert_e.clicked.connect(self.select_ssl_certfile)
-        services_widgets.append((ssl_cert_label, self.ssl_cert_e))
-
-        ssl_privkey = self.config.get('ssl_keyfile')
-        ssl_privkey_label = HelpLabel(_('SSL key file') + ':', '')
-        self.ssl_privkey_e = QPushButton(ssl_privkey)
-        self.ssl_privkey_e.clicked.connect(self.select_ssl_privkey)
-        services_widgets.append((ssl_privkey_label, self.ssl_privkey_e))
-
-        ssl_domain_label = HelpLabel(_('SSL domain') + ':', '')
-        self.ssl_domain_e = QLineEdit('')
-        self.ssl_domain_e.setReadOnly(True)
-        services_widgets.append((ssl_domain_label, self.ssl_domain_e))
-
-        self.check_ssl_config()
-
-        hostname = self.config.get('services_hostname', 'localhost')
-        hostname_label = HelpLabel(_('Hostname') + ':', 'must match your SSL domain')
-        self.hostname_e = QLineEdit(hostname)
-        self.hostname_e.editingFinished.connect(self.on_hostname)
-        services_widgets.append((hostname_label, self.hostname_e))
-
-        payserver_cb = QCheckBox(_("Run PayServer"))
-        payserver_cb.setToolTip("Configure a port")
-        payserver_cb.setChecked(bool(self.config.get('run_payserver', False)))
-        def on_payserver_checked(x):
-            self.config.set_key('run_payserver', bool(x))
-            self.payserver_port_e.setEnabled(bool(x))
-        payserver_cb.stateChanged.connect(on_payserver_checked)
-        payserver_port = self.config.get('payserver_port', 8002)
-        self.payserver_port_e = QLineEdit(str(payserver_port))
-        self.payserver_port_e.editingFinished.connect(self.on_payserver_port)
-        self.payserver_port_e.setEnabled(self.config.get('run_payserver', False))
-        services_widgets.append((payserver_cb, self.payserver_port_e))
-
-        help_local_wt = _("""To setup a local watchtower, you must run NavCash on a machine
-that is always connected to the internet. Configure a port if you want it to be public.""")
-        local_wt_cb = QCheckBox(_("Run Watchtower"))
-        local_wt_cb.setToolTip(help_local_wt)
-        local_wt_cb.setChecked(bool(self.config.get('run_watchtower', False)))
-        def on_local_wt_checked(x):
-            self.config.set_key('run_watchtower', bool(x))
-            self.local_wt_port_e.setEnabled(bool(x))
-        local_wt_cb.stateChanged.connect(on_local_wt_checked)
-        watchtower_port = self.config.get('watchtower_port', '')
-        self.local_wt_port_e = QLineEdit(str(watchtower_port))
-        self.local_wt_port_e.setEnabled(self.config.get('run_watchtower', False))
-        self.local_wt_port_e.editingFinished.connect(self.on_watchtower_port)
-        services_widgets.append((local_wt_cb, self.local_wt_port_e))
-
-=======
->>>>>>> 7ffb2c3c
         # units
         units = base_units_list
         msg = (_('Base unit of your wallet.')
