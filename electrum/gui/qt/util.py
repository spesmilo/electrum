import asyncio
import os.path
import time
import sys
import platform
import queue
import traceback
import os
import webbrowser

from functools import partial, lru_cache
from typing import NamedTuple, Callable, Optional, TYPE_CHECKING, Union, List, Dict, Any

from PyQt5.QtGui import (QFont, QColor, QCursor, QPixmap, QStandardItem,
<<<<<<< HEAD
                         QPalette, QIcon, QFontMetrics)
=======
                         QPalette, QIcon, QFontMetrics, QShowEvent)
>>>>>>> 942e03e3
from PyQt5.QtCore import (Qt, QPersistentModelIndex, QModelIndex, pyqtSignal,
                          QCoreApplication, QItemSelectionModel, QThread,
                          QSortFilterProxyModel, QSize, QLocale)
from PyQt5.QtWidgets import (QPushButton, QLabel, QMessageBox, QHBoxLayout,
                             QAbstractItemView, QVBoxLayout, QLineEdit,
                             QStyle, QDialog, QGroupBox, QButtonGroup, QRadioButton,
                             QFileDialog, QWidget, QToolButton, QTreeView, QPlainTextEdit,
                             QHeaderView, QApplication, QToolTip, QTreeWidget, QStyledItemDelegate)

from electrum.i18n import _, languages
from electrum.util import FileImportFailed, FileExportFailed, make_aiohttp_session, resource_path
from electrum.util import PR_UNPAID, PR_PAID, PR_EXPIRED, PR_INFLIGHT, PR_UNKNOWN, PR_FAILED

if TYPE_CHECKING:
    from .main_window import ElectrumWindow


if platform.system() == 'Windows':
    MONOSPACE_FONT = 'Lucida Console'
elif platform.system() == 'Darwin':
    MONOSPACE_FONT = 'Monaco'
else:
    MONOSPACE_FONT = 'monospace'


dialogs = []

pr_icons = {
    PR_UNKNOWN:"warning.png",
    PR_UNPAID:"unpaid.png",
    PR_PAID:"confirmed.png",
    PR_EXPIRED:"expired.png",
    PR_INFLIGHT:"unconfirmed.png",
    PR_FAILED:"warning.png",
}


# filter tx files in QFileDialog:
<<<<<<< HEAD
TRANSACTION_FILE_EXTENSION_FILTER = "Transaction (*.txn *.psbt);;All files (*)"
=======
TRANSACTION_FILE_EXTENSION_FILTER_ANY = "Transaction (*.txn *.psbt);;All files (*)"
TRANSACTION_FILE_EXTENSION_FILTER_ONLY_PARTIAL_TX = "Partial Transaction (*.psbt)"
TRANSACTION_FILE_EXTENSION_FILTER_ONLY_COMPLETE_TX = "Complete Transaction (*.txn)"
TRANSACTION_FILE_EXTENSION_FILTER_SEPARATE = (f"{TRANSACTION_FILE_EXTENSION_FILTER_ONLY_PARTIAL_TX};;"
                                              f"{TRANSACTION_FILE_EXTENSION_FILTER_ONLY_COMPLETE_TX};;"
                                              f"All files (*)")
>>>>>>> 942e03e3


class EnterButton(QPushButton):
    def __init__(self, text, func):
        QPushButton.__init__(self, text)
        self.func = func
        self.clicked.connect(func)

    def keyPressEvent(self, e):
        if e.key() == Qt.Key_Return:
            self.func()


class ThreadedButton(QPushButton):
    def __init__(self, text, task, on_success=None, on_error=None):
        QPushButton.__init__(self, text)
        self.task = task
        self.on_success = on_success
        self.on_error = on_error
        self.clicked.connect(self.run_task)

    def run_task(self):
        self.setEnabled(False)
        self.thread = TaskThread(self)
        self.thread.add(self.task, self.on_success, self.done, self.on_error)

    def done(self):
        self.setEnabled(True)
        self.thread.stop()


class WWLabel(QLabel):
    def __init__ (self, text="", parent=None):
        QLabel.__init__(self, text, parent)
        self.setWordWrap(True)
        self.setTextInteractionFlags(Qt.TextSelectableByMouse)


class HelpLabel(QLabel):

    def __init__(self, text, help_text):
        QLabel.__init__(self, text)
        self.help_text = help_text
        self.app = QCoreApplication.instance()
        self.font = QFont()

    def mouseReleaseEvent(self, x):
        custom_message_box(icon=QMessageBox.Information,
                           parent=self,
                           title=_('Help'),
                           text=self.help_text)

    def enterEvent(self, event):
        self.font.setUnderline(True)
        self.setFont(self.font)
        self.app.setOverrideCursor(QCursor(Qt.PointingHandCursor))
        return QLabel.enterEvent(self, event)

    def leaveEvent(self, event):
        self.font.setUnderline(False)
        self.setFont(self.font)
        self.app.setOverrideCursor(QCursor(Qt.ArrowCursor))
        return QLabel.leaveEvent(self, event)


class HelpButton(QPushButton):
    def __init__(self, text):
        QPushButton.__init__(self, '?')
        self.help_text = text
        self.setFocusPolicy(Qt.NoFocus)
        self.setFixedWidth(round(2.2 * char_width_in_lineedit()))
        self.clicked.connect(self.onclick)

    def onclick(self):
        custom_message_box(icon=QMessageBox.Information,
                           parent=self,
                           title=_('Help'),
                           text=self.help_text,
                           rich_text=True)


class InfoButton(QPushButton):
    def __init__(self, text):
        QPushButton.__init__(self, 'Info')
        self.help_text = text
        self.setFocusPolicy(Qt.NoFocus)
        self.setFixedWidth(6 * char_width_in_lineedit())
        self.clicked.connect(self.onclick)

    def onclick(self):
        custom_message_box(icon=QMessageBox.Information,
                           parent=self,
                           title=_('Info'),
                           text=self.help_text,
                           rich_text=True)


class Buttons(QHBoxLayout):
    def __init__(self, *buttons):
        QHBoxLayout.__init__(self)
        self.addStretch(1)
        for b in buttons:
            self.addWidget(b)

class CloseButton(QPushButton):
    def __init__(self, dialog):
        QPushButton.__init__(self, _("Close"))
        self.clicked.connect(dialog.close)
        self.setDefault(True)

class CopyButton(QPushButton):
    def __init__(self, text_getter, app):
        QPushButton.__init__(self, _("Copy"))
        self.clicked.connect(lambda: app.clipboard().setText(text_getter()))

class CopyCloseButton(QPushButton):
    def __init__(self, text_getter, app, dialog):
        QPushButton.__init__(self, _("Copy and Close"))
        self.clicked.connect(lambda: app.clipboard().setText(text_getter()))
        self.clicked.connect(dialog.close)
        self.setDefault(True)

class OkButton(QPushButton):
    def __init__(self, dialog, label=None):
        QPushButton.__init__(self, label or _("OK"))
        self.clicked.connect(dialog.accept)
        self.setDefault(True)

class CancelButton(QPushButton):
    def __init__(self, dialog, label=None):
        QPushButton.__init__(self, label or _("Cancel"))
        self.clicked.connect(dialog.reject)

class MessageBoxMixin(object):
    def top_level_window_recurse(self, window=None, test_func=None):
        window = window or self
        classes = (WindowModalDialog, QMessageBox)
        if test_func is None:
            test_func = lambda x: True
        for n, child in enumerate(window.children()):
            # Test for visibility as old closed dialogs may not be GC-ed.
            # Only accept children that confirm to test_func.
            if isinstance(child, classes) and child.isVisible() \
                    and test_func(child):
                return self.top_level_window_recurse(child, test_func=test_func)
        return window

    def top_level_window(self, test_func=None):
        return self.top_level_window_recurse(test_func)

    def question(self, msg, parent=None, title=None, icon=None, **kwargs) -> bool:
        Yes, No = QMessageBox.Yes, QMessageBox.No
        return Yes == self.msg_box(icon=icon or QMessageBox.Question,
                                   parent=parent,
                                   title=title or '',
                                   text=msg,
                                   buttons=Yes|No,
                                   defaultButton=No,
                                   **kwargs)

    def show_warning(self, msg, parent=None, title=None, **kwargs):
        return self.msg_box(QMessageBox.Warning, parent,
                            title or _('Warning'), msg, **kwargs)

    def show_error(self, msg, parent=None, **kwargs):
        return self.msg_box(QMessageBox.Warning, parent,
                            _('Error'), msg, **kwargs)

    def show_critical(self, msg, parent=None, title=None, **kwargs):
        return self.msg_box(QMessageBox.Critical, parent,
                            title or _('Critical Error'), msg, **kwargs)

    def show_message(self, msg, parent=None, title=None, **kwargs):
        return self.msg_box(QMessageBox.Information, parent,
                            title or _('Information'), msg, **kwargs)

    def msg_box(self, icon, parent, title, text, *, buttons=QMessageBox.Ok,
                defaultButton=QMessageBox.NoButton, rich_text=False,
                checkbox=None):
        parent = parent or self.top_level_window()
        return custom_message_box(icon=icon,
                                  parent=parent,
                                  title=title,
                                  text=text,
                                  buttons=buttons,
                                  defaultButton=defaultButton,
                                  rich_text=rich_text,
                                  checkbox=checkbox)


def custom_message_box(*, icon, parent, title, text, buttons=QMessageBox.Ok,
                       defaultButton=QMessageBox.NoButton, rich_text=False,
                       checkbox=None):
    if type(icon) is QPixmap:
        d = QMessageBox(QMessageBox.Information, title, str(text), buttons, parent)
        d.setIconPixmap(icon)
    else:
        d = QMessageBox(icon, title, str(text), buttons, parent)
    d.setWindowModality(Qt.WindowModal)
    d.setDefaultButton(defaultButton)
    if rich_text:
        d.setTextInteractionFlags(Qt.TextSelectableByMouse | Qt.LinksAccessibleByMouse)
        # set AutoText instead of RichText
        # AutoText lets Qt figure out whether to render as rich text.
        # e.g. if text is actually plain text and uses "\n" newlines;
        #      and we set RichText here, newlines would be swallowed
        d.setTextFormat(Qt.AutoText)
    else:
        d.setTextInteractionFlags(Qt.TextSelectableByMouse)
        d.setTextFormat(Qt.PlainText)
    if checkbox is not None:
        d.setCheckBox(checkbox)
    return d.exec_()


class WindowModalDialog(QDialog, MessageBoxMixin):
    '''Handy wrapper; window modal dialogs are better for our multi-window
    daemon model as other wallet windows can still be accessed.'''
    def __init__(self, parent, title=None):
        QDialog.__init__(self, parent)
        self.setWindowModality(Qt.WindowModal)
        if title:
            self.setWindowTitle(title)


class WaitingDialog(WindowModalDialog):
    '''Shows a please wait dialog whilst running a task.  It is not
    necessary to maintain a reference to this dialog.'''
    def __init__(self, parent: QWidget, message: str, task, on_success=None, on_error=None):
        assert parent
        if isinstance(parent, MessageBoxMixin):
            parent = parent.top_level_window()
        WindowModalDialog.__init__(self, parent, _("Please wait"))
        self.message_label = QLabel(message)
        vbox = QVBoxLayout(self)
        vbox.addWidget(self.message_label)
        self.accepted.connect(self.on_accepted)
        self.show()
        self.thread = TaskThread(self)
        self.thread.finished.connect(self.deleteLater)  # see #3956
        self.thread.add(task, on_success, self.accept, on_error)

    def wait(self):
        self.thread.wait()

    def on_accepted(self):
        self.thread.stop()

    def update(self, msg):
        print(msg)
        self.message_label.setText(msg)

<<<<<<< HEAD
=======

class BlockingWaitingDialog(WindowModalDialog):
    """Shows a waiting dialog whilst running a task.
    Should be called from the GUI thread. The GUI thread will be blocked while
    the task is running; the point of the dialog is to provide feedback
    to the user regarding what is going on.
    """
    def __init__(self, parent: QWidget, message: str, task: Callable[[], Any]):
        assert parent
        if isinstance(parent, MessageBoxMixin):
            parent = parent.top_level_window()
        WindowModalDialog.__init__(self, parent, _("Please wait"))
        self.message_label = QLabel(message)
        vbox = QVBoxLayout(self)
        vbox.addWidget(self.message_label)
        self.show()
        QCoreApplication.processEvents()
        task()
        self.accept()

>>>>>>> 942e03e3

def line_dialog(parent, title, label, ok_label, default=None):
    dialog = WindowModalDialog(parent, title)
    dialog.setMinimumWidth(500)
    l = QVBoxLayout()
    dialog.setLayout(l)
    l.addWidget(QLabel(label))
    txt = QLineEdit()
    if default:
        txt.setText(default)
    l.addWidget(txt)
    l.addLayout(Buttons(CancelButton(dialog), OkButton(dialog, ok_label)))
    if dialog.exec_():
        return txt.text()

def text_dialog(parent, title, header_layout, ok_label, default=None, allow_multi=False):
    from .qrtextedit import ScanQRTextEdit
    dialog = WindowModalDialog(parent, title)
    dialog.setMinimumWidth(600)
    l = QVBoxLayout()
    dialog.setLayout(l)
    if isinstance(header_layout, str):
        l.addWidget(QLabel(header_layout))
    else:
        l.addLayout(header_layout)
    txt = ScanQRTextEdit(allow_multi=allow_multi)
    if default:
        txt.setText(default)
    l.addWidget(txt)
    l.addLayout(Buttons(CancelButton(dialog), OkButton(dialog, ok_label)))
    if dialog.exec_():
        return txt.toPlainText()

class ChoicesLayout(object):
    def __init__(self, msg, choices, on_clicked=None, checked_index=0):
        vbox = QVBoxLayout()
        if len(msg) > 50:
            vbox.addWidget(WWLabel(msg))
            msg = ""
        gb2 = QGroupBox(msg)
        vbox.addWidget(gb2)

        vbox2 = QVBoxLayout()
        gb2.setLayout(vbox2)

        self.group = group = QButtonGroup()
        for i,c in enumerate(choices):
            button = QRadioButton(gb2)
            button.setText(c)
            vbox2.addWidget(button)
            group.addButton(button)
            group.setId(button, i)
            if i==checked_index:
                button.setChecked(True)

        if on_clicked:
            group.buttonClicked.connect(partial(on_clicked, self))

        self.vbox = vbox

    def layout(self):
        return self.vbox

    def selected_index(self):
        return self.group.checkedId()

def address_field(addresses):
    hbox = QHBoxLayout()
    address_e = QLineEdit()
    if addresses and len(addresses) > 0:
        address_e.setText(addresses[0])
    else:
        addresses = []
    def func():
        try:
            i = addresses.index(str(address_e.text())) + 1
            i = i % len(addresses)
            address_e.setText(addresses[i])
        except ValueError:
            # the user might have changed address_e to an
            # address not in the wallet (or to something that isn't an address)
            if addresses and len(addresses) > 0:
                address_e.setText(addresses[0])
    button = QPushButton(_('Address'))
    button.clicked.connect(func)
    hbox.addWidget(button)
    hbox.addWidget(address_e)
    return hbox, address_e


def filename_field(parent, config, defaultname, select_msg):

    vbox = QVBoxLayout()
    vbox.addWidget(QLabel(_("Format")))
    gb = QGroupBox("format", parent)
    b1 = QRadioButton(gb)
    b1.setText(_("CSV"))
    b1.setChecked(True)
    b2 = QRadioButton(gb)
    b2.setText(_("json"))
    vbox.addWidget(b1)
    vbox.addWidget(b2)

    hbox = QHBoxLayout()

    directory = config.get('io_dir', os.path.expanduser('~'))
    path = os.path.join( directory, defaultname )
    filename_e = QLineEdit()
    filename_e.setText(path)

    def func():
        text = filename_e.text()
        _filter = "*.csv" if text.endswith(".csv") else "*.json" if text.endswith(".json") else None
        p, __ = QFileDialog.getSaveFileName(None, select_msg, text, _filter)
        if p:
            filename_e.setText(p)

    button = QPushButton(_('File'))
    button.clicked.connect(func)
    hbox.addWidget(button)
    hbox.addWidget(filename_e)
    vbox.addLayout(hbox)

    def set_csv(v):
        text = filename_e.text()
        text = text.replace(".json",".csv") if v else text.replace(".csv",".json")
        filename_e.setText(text)

    b1.clicked.connect(lambda: set_csv(True))
    b2.clicked.connect(lambda: set_csv(False))

    return vbox, filename_e, b1

class ElectrumItemDelegate(QStyledItemDelegate):
    def __init__(self, tv: 'MyTreeView'):
        super().__init__(tv)
        self.tv = tv
        self.opened = None
        def on_closeEditor(editor: QLineEdit, hint):
            self.opened = None
        def on_commitData(editor: QLineEdit):
            new_text = editor.text()
            idx = QModelIndex(self.opened)
            row, col = idx.row(), idx.column()
            _prior_text, user_role = self.tv.text_txid_from_coordinate(row, col)
            # check that we didn't forget to set UserRole on an editable field
            assert user_role is not None, (row, col)
            self.tv.on_edited(idx, user_role, new_text)
        self.closeEditor.connect(on_closeEditor)
        self.commitData.connect(on_commitData)

    def createEditor(self, parent, option, idx):
        self.opened = QPersistentModelIndex(idx)
        return super().createEditor(parent, option, idx)

class MyTreeView(QTreeView):
    ROLE_CLIPBOARD_DATA = Qt.UserRole + 100

    def __init__(self, parent: 'ElectrumWindow', create_menu, *,
                 stretch_column=None, editable_columns=None):
        super().__init__(parent)
        self.parent = parent
        self.config = self.parent.config
        self.stretch_column = stretch_column
        self.setContextMenuPolicy(Qt.CustomContextMenu)
        self.customContextMenuRequested.connect(create_menu)
        self.setUniformRowHeights(True)

        # Control which columns are editable
        if editable_columns is not None:
            editable_columns = set(editable_columns)
        elif stretch_column is not None:
            editable_columns = {stretch_column}
        else:
            editable_columns = {}
        self.editable_columns = editable_columns
        self.setItemDelegate(ElectrumItemDelegate(self))
        self.current_filter = ""

        self.setRootIsDecorated(False)  # remove left margin
        self.toolbar_shown = False

        # When figuring out the size of columns, Qt by default looks at
        # the first 1000 rows (at least if resize mode is QHeaderView.ResizeToContents).
        # This would be REALLY SLOW, and it's not perfect anyway.
        # So to speed the UI up considerably, set it to
        # only look at as many rows as currently visible.
        self.header().setResizeContentsPrecision(0)

        self._pending_update = False
        self._forced_update = False

    def set_editability(self, items):
        for idx, i in enumerate(items):
            i.setEditable(idx in self.editable_columns)

    def selected_in_column(self, column: int):
        items = self.selectionModel().selectedIndexes()
        return list(x for x in items if x.column() == column)

    def current_item_user_role(self, col) -> Any:
        idx = self.selectionModel().currentIndex()
        idx = idx.sibling(idx.row(), col)
        item = self.model().itemFromIndex(idx)
        if item:
            return item.data(Qt.UserRole)

    def set_current_idx(self, set_current: QPersistentModelIndex):
        if set_current:
            assert isinstance(set_current, QPersistentModelIndex)
            assert set_current.isValid()
            self.selectionModel().select(QModelIndex(set_current), QItemSelectionModel.SelectCurrent)

    def update_headers(self, headers: Union[List[str], Dict[int, str]]):
        # headers is either a list of column names, or a dict: (col_idx->col_name)
        if not isinstance(headers, dict):  # convert to dict
            headers = dict(enumerate(headers))
        col_names = [headers[col_idx] for col_idx in sorted(headers.keys())]
        model = self.model()
        model.setHorizontalHeaderLabels(col_names)
        self.header().setStretchLastSection(False)
        for col_idx in headers:
            sm = QHeaderView.Stretch if col_idx == self.stretch_column else QHeaderView.ResizeToContents
            self.header().setSectionResizeMode(col_idx, sm)

    def keyPressEvent(self, event):
        if self.itemDelegate().opened:
            return
        if event.key() in [ Qt.Key_F2, Qt.Key_Return ]:
            self.on_activated(self.selectionModel().currentIndex())
            return
        super().keyPressEvent(event)

    def on_activated(self, idx):
        # on 'enter' we show the menu
        pt = self.visualRect(idx).bottomLeft()
        pt.setX(50)
        self.customContextMenuRequested.emit(pt)

    def edit(self, idx, trigger=QAbstractItemView.AllEditTriggers, event=None):
        """
        this is to prevent:
           edit: editing failed
        from inside qt
        """
        return super().edit(idx, trigger, event)

    def on_edited(self, idx: QModelIndex, user_role, text):
        self.parent.wallet.set_label(user_role, text)
        self.parent.history_model.refresh('on_edited in MyTreeView')
        self.parent.update_completions()

    def should_hide(self, row):
        """
        row_num is for self.model(). So if there is a proxy, it is the row number
        in that!
        """
        return False

    def text_txid_from_coordinate(self, row_num, column):
        assert not isinstance(self.model(), QSortFilterProxyModel)
        idx = self.model().index(row_num, column)
        item = self.model().itemFromIndex(idx)
        user_role = item.data(Qt.UserRole)
        return item.text(), user_role

    def hide_row(self, row_num):
        """
        row_num is for self.model(). So if there is a proxy, it is the row number
        in that!
        """
        should_hide = self.should_hide(row_num)
        if not self.current_filter and should_hide is None:
            # no filters at all, neither date nor search
            self.setRowHidden(row_num, QModelIndex(), False)
            return
        for column in self.filter_columns:
            txt, _ = self.text_txid_from_coordinate(row_num, column)
            txt = txt.lower()
            if self.current_filter in txt:
                # the filter matched, but the date filter might apply
                self.setRowHidden(row_num, QModelIndex(), bool(should_hide))
                break
        else:
            # we did not find the filter in any columns, hide the item
            self.setRowHidden(row_num, QModelIndex(), True)

    def filter(self, p=None):
        if p is not None:
            p = p.lower()
            self.current_filter = p
        self.hide_rows()

    def hide_rows(self):
        for row in range(self.model().rowCount()):
            self.hide_row(row)

    def create_toolbar(self, config=None):
        hbox = QHBoxLayout()
        buttons = self.get_toolbar_buttons()
        for b in buttons:
            b.setVisible(False)
            hbox.addWidget(b)
        hide_button = QPushButton('x')
        hide_button.setVisible(False)
        hide_button.pressed.connect(lambda: self.show_toolbar(False, config))
        self.toolbar_buttons = buttons + (hide_button,)
        hbox.addStretch()
        hbox.addWidget(hide_button)
        return hbox

    def save_toolbar_state(self, state, config):
        pass  # implemented in subclasses

    def show_toolbar(self, state, config=None):
        if state == self.toolbar_shown:
            return
        self.toolbar_shown = state
        if config:
            self.save_toolbar_state(state, config)
        for b in self.toolbar_buttons:
            b.setVisible(state)
        if not state:
            self.on_hide_toolbar()

    def toggle_toolbar(self, config=None):
        self.show_toolbar(not self.toolbar_shown, config)

    def add_copy_menu(self, menu, idx):
        cc = menu.addMenu(_("Copy"))
        for column in self.Columns:
            column_title = self.model().horizontalHeaderItem(column).text()
            item_col = self.model().itemFromIndex(idx.sibling(idx.row(), column))
<<<<<<< HEAD
            column_data = item_col.text().strip()
            cc.addAction(column_title,
                         lambda text=column_data, title=column_title:
=======
            clipboard_data = item_col.data(self.ROLE_CLIPBOARD_DATA)
            if clipboard_data is None:
                clipboard_data = item_col.text().strip()
            cc.addAction(column_title,
                         lambda text=clipboard_data, title=column_title:
>>>>>>> 942e03e3
                         self.place_text_on_clipboard(text, title=title))

    def place_text_on_clipboard(self, text: str, *, title: str = None) -> None:
        self.parent.do_copy(text, title=title)

<<<<<<< HEAD
=======
    def showEvent(self, e: 'QShowEvent'):
        super().showEvent(e)
        if e.isAccepted() and self._pending_update:
            self._forced_update = True
            self.update()
            self._forced_update = False

    def maybe_defer_update(self) -> bool:
        """Returns whether we should defer an update/refresh."""
        defer = not self.isVisible() and not self._forced_update
        # side-effect: if we decide to defer update, the state will become stale:
        self._pending_update = defer
        return defer

>>>>>>> 942e03e3

class ButtonsWidget(QWidget):

    def __init__(self):
        super(QWidget, self).__init__()
        self.buttons = []

    def resizeButtons(self):
        frameWidth = self.style().pixelMetric(QStyle.PM_DefaultFrameWidth)
        x = self.rect().right() - frameWidth - 10
        y = self.rect().bottom() - frameWidth
        for button in self.buttons:
            sz = button.sizeHint()
            x -= sz.width()
            button.move(x, y - sz.height())

    def addButton(self, icon_name, on_click, tooltip):
        button = QToolButton(self)
        button.setIcon(read_QIcon(icon_name))
        button.setIconSize(QSize(25,25))
        button.setCursor(QCursor(Qt.PointingHandCursor))
        button.setStyleSheet("QToolButton { border: none; hover {border: 1px} pressed {border: 1px} padding: 0px; }")
        button.setVisible(True)
        button.setToolTip(tooltip)
        button.clicked.connect(on_click)
        self.buttons.append(button)
        return button

    def addCopyButton(self, app):
        self.app = app
        self.addButton("copy.png", self.on_copy, _("Copy to clipboard"))

    def on_copy(self):
        self.app.clipboard().setText(self.text())
        QToolTip.showText(QCursor.pos(), _("Text copied to clipboard"), self)

class ButtonsLineEdit(QLineEdit, ButtonsWidget):
    def __init__(self, text=None):
        QLineEdit.__init__(self, text)
        self.buttons = []

    def resizeEvent(self, e):
        o = QLineEdit.resizeEvent(self, e)
        self.resizeButtons()
        return o

class ButtonsTextEdit(QPlainTextEdit, ButtonsWidget):
    def __init__(self, text=None):
        QPlainTextEdit.__init__(self, text)
        self.setText = self.setPlainText
        self.text = self.toPlainText
        self.buttons = []

    def resizeEvent(self, e):
        o = QPlainTextEdit.resizeEvent(self, e)
        self.resizeButtons()
        return o


class TaskThread(QThread):
    '''Thread that runs background tasks.  Callbacks are guaranteed
    to happen in the context of its parent.'''

    class Task(NamedTuple):
        task: Callable
        cb_success: Optional[Callable]
        cb_done: Optional[Callable]
        cb_error: Optional[Callable]

    doneSig = pyqtSignal(object, object, object)

    def __init__(self, parent, on_error=None):
        super(TaskThread, self).__init__(parent)
        self.on_error = on_error
        self.tasks = queue.Queue()
        self.doneSig.connect(self.on_done)
        self.start()

    def add(self, task, on_success=None, on_done=None, on_error=None):
        on_error = on_error or self.on_error
        self.tasks.put(TaskThread.Task(task, on_success, on_done, on_error))

    def run(self):
        while True:
            task = self.tasks.get()  # type: TaskThread.Task
            if not task:
                break
            try:
                result = task.task()
                self.doneSig.emit(result, task.cb_done, task.cb_success)
            except BaseException:
                self.doneSig.emit(sys.exc_info(), task.cb_done, task.cb_error)

    def on_done(self, result, cb_done, cb_result):
        # This runs in the parent's thread.
        if cb_done:
            cb_done()
        if cb_result:
            cb_result(result)

    def stop(self):
        self.tasks.put(None)


class ColorSchemeItem:
    def __init__(self, fg_color, bg_color):
        self.colors = (fg_color, bg_color)

    def _get_color(self, background):
        return self.colors[(int(background) + int(ColorScheme.dark_scheme)) % 2]

    def as_stylesheet(self, background=False):
        css_prefix = "background-" if background else ""
        color = self._get_color(background)
        return "QWidget {{ {}color:{}; }}".format(css_prefix, color)

    def as_color(self, background=False):
        color = self._get_color(background)
        return QColor(color)


class ColorScheme:
    dark_scheme = False

    GREEN = ColorSchemeItem("#117c11", "#8af296")
    YELLOW = ColorSchemeItem("#897b2a", "#ffff00")
    RED = ColorSchemeItem("#7c1111", "#f18c8c")
    BLUE = ColorSchemeItem("#123b7c", "#8cb3f2")
    DEFAULT = ColorSchemeItem("black", "white")

    @staticmethod
    def has_dark_background(widget):
        brightness = sum(widget.palette().color(QPalette.Background).getRgb()[0:3])
        return brightness < (255*3/2)

    @staticmethod
    def update_from_widget(widget, force_dark=False):
        if force_dark or ColorScheme.has_dark_background(widget):
            ColorScheme.dark_scheme = True


class AcceptFileDragDrop:
    def __init__(self, file_type=""):
        assert isinstance(self, QWidget)
        self.setAcceptDrops(True)
        self.file_type = file_type

    def validateEvent(self, event):
        if not event.mimeData().hasUrls():
            event.ignore()
            return False
        for url in event.mimeData().urls():
            if not url.toLocalFile().endswith(self.file_type):
                event.ignore()
                return False
        event.accept()
        return True

    def dragEnterEvent(self, event):
        self.validateEvent(event)

    def dragMoveEvent(self, event):
        if self.validateEvent(event):
            event.setDropAction(Qt.CopyAction)

    def dropEvent(self, event):
        if self.validateEvent(event):
            for url in event.mimeData().urls():
                self.onFileAdded(url.toLocalFile())

    def onFileAdded(self, fn):
        raise NotImplementedError()


def import_meta_gui(electrum_window, title, importer, on_success):
    filter_ = "JSON (*.json);;All files (*)"
    filename = electrum_window.getOpenFileName(_("Open {} file").format(title), filter_)
    if not filename:
        return
    try:
        importer(filename)
    except FileImportFailed as e:
        electrum_window.show_critical(str(e))
    else:
        electrum_window.show_message(_("Your {} were successfully imported").format(title))
        on_success()


def export_meta_gui(electrum_window, title, exporter):
    filter_ = "JSON (*.json);;All files (*)"
    filename = electrum_window.getSaveFileName(_("Select file to save your {}").format(title),
                                               'electrum_{}.json'.format(title), filter_)
    if not filename:
        return
    try:
        exporter(filename)
    except FileExportFailed as e:
        electrum_window.show_critical(str(e))
    else:
        electrum_window.show_message(_("Your {0} were exported to '{1}'")
                                     .format(title, str(filename)))


def get_parent_main_window(widget):
    """Returns a reference to the ElectrumWindow this widget belongs to."""
    from .main_window import ElectrumWindow
    from .transaction_dialog import TxDialog
    for _ in range(100):
        if widget is None:
            return None
        if isinstance(widget, ElectrumWindow):
            return widget
        elif isinstance(widget, TxDialog):
            return widget.main_window
        else:
            widget = widget.parentWidget()
    return None


def icon_path(icon_basename):
    return resource_path('gui', 'icons', icon_basename)


@lru_cache(maxsize=1000)
def read_QIcon(icon_basename):
    return QIcon(icon_path(icon_basename))


def get_default_language():
    name = QLocale.system().name()
    return name if name in languages else 'en_UK'


def char_width_in_lineedit() -> int:
    char_width = QFontMetrics(QLineEdit().font()).averageCharWidth()
    # 'averageCharWidth' seems to underestimate on Windows, hence 'max()'
    return max(9, char_width)


def webopen(url: str):
    if sys.platform == 'linux' and os.environ.get('APPIMAGE'):
        # When on Linux webbrowser.open can fail in AppImage because it can't find the correct libdbus.
        # We just fork the process and unset LD_LIBRARY_PATH before opening the URL.
        # See #5425
        if os.fork() == 0:
            del os.environ['LD_LIBRARY_PATH']
            webbrowser.open(url)
            sys.exit(0)
    else:
        webbrowser.open(url)


if __name__ == "__main__":
    app = QApplication([])
    t = WaitingDialog(None, 'testing ...', lambda: [time.sleep(1)], lambda x: QMessageBox.information(None, 'done', "done"))
    t.start()
    app.exec_()<|MERGE_RESOLUTION|>--- conflicted
+++ resolved
@@ -12,11 +12,7 @@
 from typing import NamedTuple, Callable, Optional, TYPE_CHECKING, Union, List, Dict, Any
 
 from PyQt5.QtGui import (QFont, QColor, QCursor, QPixmap, QStandardItem,
-<<<<<<< HEAD
-                         QPalette, QIcon, QFontMetrics)
-=======
                          QPalette, QIcon, QFontMetrics, QShowEvent)
->>>>>>> 942e03e3
 from PyQt5.QtCore import (Qt, QPersistentModelIndex, QModelIndex, pyqtSignal,
                           QCoreApplication, QItemSelectionModel, QThread,
                           QSortFilterProxyModel, QSize, QLocale)
@@ -55,16 +51,12 @@
 
 
 # filter tx files in QFileDialog:
-<<<<<<< HEAD
-TRANSACTION_FILE_EXTENSION_FILTER = "Transaction (*.txn *.psbt);;All files (*)"
-=======
 TRANSACTION_FILE_EXTENSION_FILTER_ANY = "Transaction (*.txn *.psbt);;All files (*)"
 TRANSACTION_FILE_EXTENSION_FILTER_ONLY_PARTIAL_TX = "Partial Transaction (*.psbt)"
 TRANSACTION_FILE_EXTENSION_FILTER_ONLY_COMPLETE_TX = "Complete Transaction (*.txn)"
 TRANSACTION_FILE_EXTENSION_FILTER_SEPARATE = (f"{TRANSACTION_FILE_EXTENSION_FILTER_ONLY_PARTIAL_TX};;"
                                               f"{TRANSACTION_FILE_EXTENSION_FILTER_ONLY_COMPLETE_TX};;"
                                               f"All files (*)")
->>>>>>> 942e03e3
 
 
 class EnterButton(QPushButton):
@@ -317,8 +309,6 @@
         print(msg)
         self.message_label.setText(msg)
 
-<<<<<<< HEAD
-=======
 
 class BlockingWaitingDialog(WindowModalDialog):
     """Shows a waiting dialog whilst running a task.
@@ -339,7 +329,6 @@
         task()
         self.accept()
 
->>>>>>> 942e03e3
 
 def line_dialog(parent, title, label, ok_label, default=None):
     dialog = WindowModalDialog(parent, title)
@@ -673,24 +662,16 @@
         for column in self.Columns:
             column_title = self.model().horizontalHeaderItem(column).text()
             item_col = self.model().itemFromIndex(idx.sibling(idx.row(), column))
-<<<<<<< HEAD
-            column_data = item_col.text().strip()
-            cc.addAction(column_title,
-                         lambda text=column_data, title=column_title:
-=======
             clipboard_data = item_col.data(self.ROLE_CLIPBOARD_DATA)
             if clipboard_data is None:
                 clipboard_data = item_col.text().strip()
             cc.addAction(column_title,
                          lambda text=clipboard_data, title=column_title:
->>>>>>> 942e03e3
                          self.place_text_on_clipboard(text, title=title))
 
     def place_text_on_clipboard(self, text: str, *, title: str = None) -> None:
         self.parent.do_copy(text, title=title)
 
-<<<<<<< HEAD
-=======
     def showEvent(self, e: 'QShowEvent'):
         super().showEvent(e)
         if e.isAccepted() and self._pending_update:
@@ -705,7 +686,6 @@
         self._pending_update = defer
         return defer
 
->>>>>>> 942e03e3
 
 class ButtonsWidget(QWidget):
 
