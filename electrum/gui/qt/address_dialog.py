--- conflicted
+++ resolved
@@ -98,8 +98,6 @@
             witness_e.addCopyButton(self.app)
             vbox.addWidget(witness_e)
 
-<<<<<<< HEAD
-=======
         address_path_str = self.wallet.get_address_path_str(address)
         if address_path_str:
             vbox.addWidget(QLabel(_("Derivation path") + ':'))
@@ -108,7 +106,6 @@
             der_path_e.setReadOnly(True)
             vbox.addWidget(der_path_e)
 
->>>>>>> 942e03e3
         vbox.addWidget(QLabel(_("History")))
         addr_hist_model = AddressHistoryModel(self.parent, self.address)
         self.hw = HistoryList(self.parent, addr_hist_model)
