#!/usr/bin/env python
#
# Electrum - lightweight Bitcoin client
# Copyright (C) 2012 thomasv@gitorious
#
# Permission is hereby granted, free of charge, to any person
# obtaining a copy of this software and associated documentation files
# (the "Software"), to deal in the Software without restriction,
# including without limitation the rights to use, copy, modify, merge,
# publish, distribute, sublicense, and/or sell copies of the Software,
# and to permit persons to whom the Software is furnished to do so,
# subject to the following conditions:
#
# The above copyright notice and this permission notice shall be
# included in all copies or substantial portions of the Software.
#
# THE SOFTWARE IS PROVIDED "AS IS", WITHOUT WARRANTY OF ANY KIND,
# EXPRESS OR IMPLIED, INCLUDING BUT NOT LIMITED TO THE WARRANTIES OF
# MERCHANTABILITY, FITNESS FOR A PARTICULAR PURPOSE AND
# NONINFRINGEMENT. IN NO EVENT SHALL THE AUTHORS OR COPYRIGHT HOLDERS
# BE LIABLE FOR ANY CLAIM, DAMAGES OR OTHER LIABILITY, WHETHER IN AN
# ACTION OF CONTRACT, TORT OR OTHERWISE, ARISING FROM, OUT OF OR IN
# CONNECTION WITH THE SOFTWARE OR THE USE OR OTHER DEALINGS IN THE
# SOFTWARE.

import sys
import copy
import datetime
import traceback
import time
from typing import TYPE_CHECKING, Callable, Optional, List
from functools import partial
from decimal import Decimal

from PyQt5.QtCore import QSize, Qt
from PyQt5.QtGui import QTextCharFormat, QBrush, QFont, QPixmap
from PyQt5.QtWidgets import (QDialog, QLabel, QPushButton, QHBoxLayout, QVBoxLayout, QWidget,
                             QTextEdit, QFrame, QAction, QToolButton, QMenu, QCheckBox)
import qrcode
from qrcode import exceptions

from electrum.simple_config import SimpleConfig
from electrum.util import quantize_feerate
<<<<<<< HEAD
from electrum.bitcoin import base_encode
=======
from electrum.bitcoin import base_encode, NLOCKTIME_BLOCKHEIGHT_MAX
>>>>>>> 942e03e3
from electrum.i18n import _
from electrum.plugin import run_hook
from electrum import simple_config
from electrum.transaction import SerializationError, Transaction, PartialTransaction, PartialTxInput
from electrum.logging import get_logger

from .util import (MessageBoxMixin, read_QIcon, Buttons, icon_path,
                   MONOSPACE_FONT, ColorScheme, ButtonsLineEdit, text_dialog,
<<<<<<< HEAD
                   char_width_in_lineedit, TRANSACTION_FILE_EXTENSION_FILTER)
=======
                   char_width_in_lineedit, TRANSACTION_FILE_EXTENSION_FILTER_SEPARATE,
                   TRANSACTION_FILE_EXTENSION_FILTER_ONLY_COMPLETE_TX,
                   TRANSACTION_FILE_EXTENSION_FILTER_ONLY_PARTIAL_TX,
                   BlockingWaitingDialog)
>>>>>>> 942e03e3

from .fee_slider import FeeSlider
from .confirm_tx_dialog import TxEditor
from .amountedit import FeerateEdit, BTCAmountEdit
<<<<<<< HEAD
=======
from .locktimeedit import LockTimeEdit
>>>>>>> 942e03e3

if TYPE_CHECKING:
    from .main_window import ElectrumWindow


class TxSizeLabel(QLabel):
    def setAmount(self, byte_size):
        self.setText(('x   %s bytes   =' % byte_size) if byte_size else '')


class QTextEditWithDefaultSize(QTextEdit):
    def sizeHint(self):
        return QSize(0, 100)



_logger = get_logger(__name__)
dialogs = []  # Otherwise python randomly garbage collects the dialogs...


<<<<<<< HEAD
def show_transaction(tx: Transaction, *, parent: 'ElectrumWindow', invoice=None, desc=None, prompt_if_unsaved=False):
    try:
        d = TxDialog(tx, parent=parent, invoice=invoice, desc=desc, prompt_if_unsaved=prompt_if_unsaved)
=======
def show_transaction(tx: Transaction, *, parent: 'ElectrumWindow', desc=None, prompt_if_unsaved=False):
    try:
        d = TxDialog(tx, parent=parent, desc=desc, prompt_if_unsaved=prompt_if_unsaved)
>>>>>>> 942e03e3
    except SerializationError as e:
        _logger.exception('unable to deserialize the transaction')
        parent.show_critical(_("Electrum was unable to deserialize the transaction:") + "\n" + str(e))
    else:
        d.show()



class BaseTxDialog(QDialog, MessageBoxMixin):

<<<<<<< HEAD
    def __init__(self, *, parent: 'ElectrumWindow', invoice, desc, prompt_if_unsaved, finalized: bool, external_keypairs=None):
=======
    def __init__(self, *, parent: 'ElectrumWindow', desc, prompt_if_unsaved, finalized: bool, external_keypairs=None):
>>>>>>> 942e03e3
        '''Transactions in the wallet will show their description.
        Pass desc to give a description for txs not yet in the wallet.
        '''
        # We want to be a top-level window
        QDialog.__init__(self, parent=None)
        self.tx = None  # type: Optional[Transaction]
        self.external_keypairs = external_keypairs
        self.finalized = finalized
        self.main_window = parent
        self.config = parent.config
        self.wallet = parent.wallet
        self.prompt_if_unsaved = prompt_if_unsaved
        self.saved = False
        self.desc = desc
<<<<<<< HEAD
        self.invoice = invoice
=======
>>>>>>> 942e03e3
        self.setMinimumWidth(950)
        self.set_title()

        self.psbt_only_widgets = []  # type: List[QWidget]

        vbox = QVBoxLayout()
        self.setLayout(vbox)

        vbox.addWidget(QLabel(_("Transaction ID:")))
        self.tx_hash_e  = ButtonsLineEdit()
        qr_show = lambda: parent.show_qrcode(str(self.tx_hash_e.text()), 'Transaction ID', parent=self)
        qr_icon = "qrcode_white.png" if ColorScheme.dark_scheme else "qrcode.png"
        self.tx_hash_e.addButton(qr_icon, qr_show, _("Show as QR code"))
        self.tx_hash_e.setReadOnly(True)
        vbox.addWidget(self.tx_hash_e)

        self.add_tx_stats(vbox)

        vbox.addSpacing(10)

        self.inputs_header = QLabel()
        vbox.addWidget(self.inputs_header)
        self.inputs_textedit = QTextEditWithDefaultSize()
        vbox.addWidget(self.inputs_textedit)
        self.outputs_header = QLabel()
        vbox.addWidget(self.outputs_header)
        self.outputs_textedit = QTextEditWithDefaultSize()
        vbox.addWidget(self.outputs_textedit)
        self.sign_button = b = QPushButton(_("Sign"))
        b.clicked.connect(self.sign)

        self.broadcast_button = b = QPushButton(_("Broadcast"))
        b.clicked.connect(self.do_broadcast)

        self.save_button = b = QPushButton(_("Save"))
        b.clicked.connect(self.save)

        self.cancel_button = b = QPushButton(_("Close"))
        b.clicked.connect(self.close)
        b.setDefault(True)

        self.export_actions_menu = export_actions_menu = QMenu()
        self.add_export_actions_to_menu(export_actions_menu)
        export_actions_menu.addSeparator()
        export_submenu = export_actions_menu.addMenu(_("For CoinJoin; strip privates"))
        self.add_export_actions_to_menu(export_submenu, gettx=self._gettx_for_coinjoin)
        self.psbt_only_widgets.append(export_submenu)
<<<<<<< HEAD
=======
        export_submenu = export_actions_menu.addMenu(_("For hardware device; include xpubs"))
        self.add_export_actions_to_menu(export_submenu, gettx=self._gettx_for_hardware_device)
        self.psbt_only_widgets.append(export_submenu)
>>>>>>> 942e03e3

        self.export_actions_button = QToolButton()
        self.export_actions_button.setText(_("Export"))
        self.export_actions_button.setMenu(export_actions_menu)
        self.export_actions_button.setPopupMode(QToolButton.InstantPopup)

        self.finalize_button = QPushButton(_('Finalize'))
        self.finalize_button.clicked.connect(self.on_finalize)

        partial_tx_actions_menu = QMenu()
        ptx_merge_sigs_action = QAction(_("Merge signatures from"), self)
        ptx_merge_sigs_action.triggered.connect(self.merge_sigs)
        partial_tx_actions_menu.addAction(ptx_merge_sigs_action)
        ptx_join_txs_action = QAction(_("Join inputs/outputs"), self)
        ptx_join_txs_action.triggered.connect(self.join_tx_with_another)
        partial_tx_actions_menu.addAction(ptx_join_txs_action)
        self.partial_tx_actions_button = QToolButton()
        self.partial_tx_actions_button.setText(_("Combine"))
        self.partial_tx_actions_button.setMenu(partial_tx_actions_menu)
        self.partial_tx_actions_button.setPopupMode(QToolButton.InstantPopup)
        self.psbt_only_widgets.append(self.partial_tx_actions_button)

        # Action buttons
        self.buttons = [self.partial_tx_actions_button, self.sign_button, self.broadcast_button, self.cancel_button]
        # Transaction sharing buttons
        self.sharing_buttons = [self.finalize_button, self.export_actions_button, self.save_button]
        run_hook('transaction_dialog', self)
        if not self.finalized:
            self.create_fee_controls()
            vbox.addWidget(self.feecontrol_fields)
        self.hbox = hbox = QHBoxLayout()
        hbox.addLayout(Buttons(*self.sharing_buttons))
        hbox.addStretch(1)
        hbox.addLayout(Buttons(*self.buttons))
        vbox.addLayout(hbox)
        self.set_buttons_visibility()

        dialogs.append(self)

    def set_buttons_visibility(self):
        for b in [self.export_actions_button, self.save_button, self.sign_button, self.broadcast_button, self.partial_tx_actions_button]:
            b.setVisible(self.finalized)
        for b in [self.finalize_button]:
            b.setVisible(not self.finalized)

    def set_tx(self, tx: 'Transaction'):
        # Take a copy; it might get updated in the main window by
        # e.g. the FX plugin.  If this happens during or after a long
        # sign operation the signatures are lost.
        self.tx = tx = copy.deepcopy(tx)
        try:
            self.tx.deserialize()
        except BaseException as e:
            raise SerializationError(e)
        # if the wallet can populate the inputs with more info, do it now.
        # as a result, e.g. we might learn an imported address tx is segwit,
        # or that a beyond-gap-limit address is is_mine
        tx.add_info_from_wallet(self.wallet)

    def do_broadcast(self):
        self.main_window.push_top_level_window(self)
        try:
<<<<<<< HEAD
            self.main_window.broadcast_transaction(self.tx, invoice=self.invoice, tx_desc=self.desc)
=======
            self.main_window.broadcast_transaction(self.tx)
>>>>>>> 942e03e3
        finally:
            self.main_window.pop_top_level_window(self)
        self.saved = True
        self.update()

    def closeEvent(self, event):
        if (self.prompt_if_unsaved and not self.saved
                and not self.question(_('This transaction is not saved. Close anyway?'), title=_("Warning"))):
            event.ignore()
        else:
            event.accept()
            try:
                dialogs.remove(self)
            except ValueError:
                pass  # was not in list already

    def reject(self):
        # Override escape-key to close normally (and invoke closeEvent)
        self.close()

    def add_export_actions_to_menu(self, menu: QMenu, *, gettx: Callable[[], Transaction] = None) -> None:
        if gettx is None:
            gettx = lambda: None

        action = QAction(_("Copy to clipboard"), self)
        action.triggered.connect(lambda: self.copy_to_clipboard(tx=gettx()))
        menu.addAction(action)

        qr_icon = "qrcode_white.png" if ColorScheme.dark_scheme else "qrcode.png"
        action = QAction(read_QIcon(qr_icon), _("Show as QR code"), self)
        action.triggered.connect(lambda: self.show_qr(tx=gettx()))
        menu.addAction(action)

        action = QAction(_("Export to file"), self)
        action.triggered.connect(lambda: self.export_to_file(tx=gettx()))
        menu.addAction(action)

    def _gettx_for_coinjoin(self) -> PartialTransaction:
        if not isinstance(self.tx, PartialTransaction):
            raise Exception("Can only export partial transactions for coinjoins.")
        tx = copy.deepcopy(self.tx)
        tx.prepare_for_export_for_coinjoin()
        return tx

<<<<<<< HEAD
=======
    def _gettx_for_hardware_device(self) -> PartialTransaction:
        if not isinstance(self.tx, PartialTransaction):
            raise Exception("Can only export partial transactions for hardware device.")
        tx = copy.deepcopy(self.tx)
        tx.add_info_from_wallet(self.wallet, include_xpubs_and_full_paths=True)
        # log warning if PSBT_*_BIP32_DERIVATION fields cannot be filled with full path due to missing info
        from electrum.keystore import Xpub
        def is_ks_missing_info(ks):
            return (isinstance(ks, Xpub) and (ks.get_root_fingerprint() is None
                                              or ks.get_derivation_prefix() is None))
        if any([is_ks_missing_info(ks) for ks in self.wallet.get_keystores()]):
            _logger.warning('PSBT was requested to be filled with full bip32 paths but '
                            'some keystores lacked either the derivation prefix or the root fingerprint')
        return tx

>>>>>>> 942e03e3
    def copy_to_clipboard(self, *, tx: Transaction = None):
        if tx is None:
            tx = self.tx
        self.main_window.do_copy(str(tx), title=_("Transaction"))

    def show_qr(self, *, tx: Transaction = None):
        if tx is None:
            tx = self.tx
        tx = copy.deepcopy(tx)  # make copy as we mutate tx
        if isinstance(tx, PartialTransaction):
            # this makes QR codes a lot smaller (or just possible in the first place!)
            tx.convert_all_utxos_to_witness_utxos()
        text = tx.serialize_as_bytes()
        text = base_encode(text, base=43)
        try:
            self.main_window.show_qrcode(text, 'Transaction', parent=self)
        except qrcode.exceptions.DataOverflowError:
            self.show_error(_('Failed to display QR code.') + '\n' +
                            _('Transaction is too large in size.'))
        except Exception as e:
            self.show_error(_('Failed to display QR code.') + '\n' + repr(e))

    def sign(self):
        def sign_done(success):
            if self.tx.is_complete():
                self.prompt_if_unsaved = True
                self.saved = False
            self.update()
            self.main_window.pop_top_level_window(self)

        self.sign_button.setDisabled(True)
        self.main_window.push_top_level_window(self)
        self.main_window.sign_tx(self.tx, callback=sign_done, external_keypairs=self.external_keypairs)

    def save(self):
        self.main_window.push_top_level_window(self)
        if self.main_window.save_transaction_into_wallet(self.tx):
            self.save_button.setDisabled(True)
            self.saved = True
        self.main_window.pop_top_level_window(self)

    def export_to_file(self, *, tx: Transaction = None):
        if tx is None:
            tx = self.tx
        if isinstance(tx, PartialTransaction):
            tx.finalize_psbt()
        if tx.is_complete():
<<<<<<< HEAD
            name = 'signed_%s.txn' % (tx.txid()[0:8])
        else:
            name = self.wallet.basename() + time.strftime('-%Y%m%d-%H%M.psbt')
        fileName = self.main_window.getSaveFileName(_("Select where to save your signed transaction"),
                                                    name,
                                                    TRANSACTION_FILE_EXTENSION_FILTER)
=======
            name = 'signed_%s' % (tx.txid()[0:8])
            extension = 'txn'
            default_filter = TRANSACTION_FILE_EXTENSION_FILTER_ONLY_COMPLETE_TX
        else:
            name = self.wallet.basename() + time.strftime('-%Y%m%d-%H%M')
            extension = 'psbt'
            default_filter = TRANSACTION_FILE_EXTENSION_FILTER_ONLY_PARTIAL_TX
        name = f'{name}.{extension}'
        fileName = self.main_window.getSaveFileName(_("Select where to save your transaction"),
                                                    name,
                                                    TRANSACTION_FILE_EXTENSION_FILTER_SEPARATE,
                                                    default_extension=extension,
                                                    default_filter=default_filter)
>>>>>>> 942e03e3
        if not fileName:
            return
        if tx.is_complete():  # network tx hex
            with open(fileName, "w+") as f:
                network_tx_hex = tx.serialize_to_network()
                f.write(network_tx_hex + '\n')
        else:  # if partial: PSBT bytes
            assert isinstance(tx, PartialTransaction)
            with open(fileName, "wb+") as f:
                f.write(tx.serialize_as_bytes())

        self.show_message(_("Transaction exported successfully"))
        self.saved = True

    def merge_sigs(self):
        if not isinstance(self.tx, PartialTransaction):
            return
        text = text_dialog(self, _('Input raw transaction'),
                           _("Transaction to merge signatures from") + ":",
                           _("Load transaction"))
        if not text:
            return
        tx = self.main_window.tx_from_text(text)
        if not tx:
            return
        try:
            self.tx.combine_with_other_psbt(tx)
        except Exception as e:
            self.show_error(_("Error combining partial transactions") + ":\n" + repr(e))
            return
        self.update()

    def join_tx_with_another(self):
        if not isinstance(self.tx, PartialTransaction):
            return
        text = text_dialog(self, _('Input raw transaction'),
                           _("Transaction to join with") + " (" + _("add inputs and outputs") + "):",
                           _("Load transaction"))
        if not text:
            return
        tx = self.main_window.tx_from_text(text)
        if not tx:
            return
        try:
            self.tx.join_with_other_psbt(tx)
        except Exception as e:
            self.show_error(_("Error joining partial transactions") + ":\n" + repr(e))
            return
        self.update()

    def update(self):
        if not self.finalized:
            self.update_fee_fields()
            self.finalize_button.setEnabled(self.tx is not None)
        if self.tx is None:
            return
        self.update_io()
        desc = self.desc
        base_unit = self.main_window.base_unit()
        format_amount = self.main_window.format_amount
        tx_details = self.wallet.get_tx_info(self.tx)
        tx_mined_status = tx_details.tx_mined_status
        exp_n = tx_details.mempool_depth_bytes
        amount, fee = tx_details.amount, tx_details.fee
        size = self.tx.estimated_size()
        txid = self.tx.txid()
        lnworker_history = self.wallet.lnworker.get_onchain_history() if self.wallet.lnworker else {}
        if txid in lnworker_history:
            item = lnworker_history[txid]
            ln_amount = item['amount_msat'] / 1000
            if amount is None:
                tx_mined_status = self.wallet.lnworker.lnwatcher.get_tx_height(txid)
        else:
            ln_amount = None
        self.broadcast_button.setEnabled(tx_details.can_broadcast)
        can_sign = not self.tx.is_complete() and \
            (self.wallet.can_sign(self.tx) or bool(self.external_keypairs))
        self.sign_button.setEnabled(can_sign)
        if self.finalized and tx_details.txid:
            self.tx_hash_e.setText(tx_details.txid)
        else:
            # note: when not finalized, RBF and locktime changes do not trigger
            #       a make_tx, so the txid is unreliable, hence:
            self.tx_hash_e.setText(_('Unknown'))
        if desc is None:
            self.tx_desc.hide()
        else:
            self.tx_desc.setText(_("Description") + ': ' + desc)
            self.tx_desc.show()
        self.status_label.setText(_('Status:') + ' ' + tx_details.status)

        if tx_mined_status.timestamp:
            time_str = datetime.datetime.fromtimestamp(tx_mined_status.timestamp).isoformat(' ')[:-3]
            self.date_label.setText(_("Date: {}").format(time_str))
            self.date_label.show()
        elif exp_n:
            text = '%.2f MB'%(exp_n/1000000)
            self.date_label.setText(_('Position in mempool: {} from tip').format(text))
            self.date_label.show()
        else:
            self.date_label.hide()
<<<<<<< HEAD
        self.locktime_label.setText(f"LockTime: {self.tx.locktime}")
=======
        if self.tx.locktime <= NLOCKTIME_BLOCKHEIGHT_MAX:
            locktime_final_str = f"LockTime: {self.tx.locktime} (height)"
        else:
            locktime_final_str = f"LockTime: {self.tx.locktime} ({datetime.datetime.fromtimestamp(self.tx.locktime)})"
        self.locktime_final_label.setText(locktime_final_str)
        if self.locktime_e.get_locktime() is None:
            self.locktime_e.set_locktime(self.tx.locktime)
>>>>>>> 942e03e3
        self.rbf_label.setText(_('Replace by fee') + f": {not self.tx.is_final()}")

        if tx_mined_status.header_hash:
            self.block_hash_label.setText(_("Included in block: {}")
                                          .format(tx_mined_status.header_hash))
            self.block_height_label.setText(_("At block height: {}")
                                            .format(tx_mined_status.height))
        else:
            self.block_hash_label.hide()
            self.block_height_label.hide()
        if amount is None and ln_amount is None:
            amount_str = _("Transaction unrelated to your wallet")
        elif amount is None:
            amount_str = ''
        elif amount > 0:
            amount_str = _("Amount received:") + ' %s'% format_amount(amount) + ' ' + base_unit
        else:
            amount_str = _("Amount sent:") + ' %s'% format_amount(-amount) + ' ' + base_unit
        if amount_str:
            self.amount_label.setText(amount_str)
        else:
            self.amount_label.hide()
        size_str = _("Size:") + ' %d bytes'% size
        fee_str = _("Fee") + ': %s' % (format_amount(fee) + ' ' + base_unit if fee is not None else _('unknown'))
        if fee is not None:
            fee_rate = fee/size*1000
            fee_str += '  ( %s ) ' % self.main_window.format_fee_rate(fee_rate)
            feerate_warning = simple_config.FEERATE_WARNING_HIGH_FEE
            if fee_rate > feerate_warning:
                fee_str += ' - ' + _('Warning') + ': ' + _("high fee") + '!'
        if isinstance(self.tx, PartialTransaction):
            risk_of_burning_coins = (can_sign and fee is not None
                                     and self.tx.is_there_risk_of_burning_coins_as_fees())
            self.fee_warning_icon.setVisible(risk_of_burning_coins)
<<<<<<< HEAD
        self.amount_label.setText(amount_str)
        self.fee_label.setText(fee_str)
        self.size_label.setText(size_str)

=======
        self.fee_label.setText(fee_str)
        self.size_label.setText(size_str)
        if ln_amount is None:
            ln_amount_str = ''
        elif ln_amount > 0:
            ln_amount_str = _('Amount received in channels') + ': ' + format_amount(ln_amount) + ' ' + base_unit
        elif ln_amount < 0:
            ln_amount_str = _('Amount withdrawn from channels') + ': ' + format_amount(-ln_amount) + ' ' + base_unit
        if ln_amount_str:
            self.ln_amount_label.setText(ln_amount_str)
        else:
            self.ln_amount_label.hide()
>>>>>>> 942e03e3
        show_psbt_only_widgets = self.finalized and isinstance(self.tx, PartialTransaction)
        for widget in self.psbt_only_widgets:
            if isinstance(widget, QMenu):
                widget.menuAction().setVisible(show_psbt_only_widgets)
            else:
                widget.setVisible(show_psbt_only_widgets)

        self.save_button.setEnabled(tx_details.can_save_as_local)
        if tx_details.can_save_as_local:
            self.save_button.setToolTip(_("Save transaction offline"))
        else:
            self.save_button.setToolTip(_("Transaction already saved or not yet signed."))

        run_hook('transaction_dialog_update', self)

    def update_io(self):
        inputs_header_text = _("Inputs") + ' (%d)'%len(self.tx.inputs())
        if not self.finalized:
            selected_coins = self.main_window.get_manually_selected_coins()
            if selected_coins is not None:
                inputs_header_text += f"  -  " + _("Coin selection active ({} UTXOs selected)").format(len(selected_coins))
        self.inputs_header.setText(inputs_header_text)
        ext = QTextCharFormat()
        rec = QTextCharFormat()
        rec.setBackground(QBrush(ColorScheme.GREEN.as_color(background=True)))
        rec.setToolTip(_("Wallet receive address"))
        chg = QTextCharFormat()
        chg.setBackground(QBrush(ColorScheme.YELLOW.as_color(background=True)))
        chg.setToolTip(_("Wallet change address"))
        twofactor = QTextCharFormat()
        twofactor.setBackground(QBrush(ColorScheme.BLUE.as_color(background=True)))
        twofactor.setToolTip(_("TrustedCoin (2FA) fee for the next batch of transactions"))

        def text_format(addr):
            if self.wallet.is_mine(addr):
                return chg if self.wallet.is_change(addr) else rec
            elif self.wallet.is_billing_address(addr):
                return twofactor
            return ext

        def format_amount(amt):
            return self.main_window.format_amount(amt, whitespaces=True)

        i_text = self.inputs_textedit
        i_text.clear()
        i_text.setFont(QFont(MONOSPACE_FONT))
        i_text.setReadOnly(True)
        cursor = i_text.textCursor()
        for txin in self.tx.inputs():
<<<<<<< HEAD
            if txin.is_coinbase():
=======
            if txin.is_coinbase_input():
>>>>>>> 942e03e3
                cursor.insertText('coinbase')
            else:
                prevout_hash = txin.prevout.txid.hex()
                prevout_n = txin.prevout.out_idx
                cursor.insertText(prevout_hash + ":%-4d " % prevout_n, ext)
                addr = self.wallet.get_txin_address(txin)
                if addr is None:
                    addr = ''
                cursor.insertText(addr, text_format(addr))
                if isinstance(txin, PartialTxInput) and txin.value_sats() is not None:
                    cursor.insertText(format_amount(txin.value_sats()), ext)
            cursor.insertBlock()

        self.outputs_header.setText(_("Outputs") + ' (%d)'%len(self.tx.outputs()))
        o_text = self.outputs_textedit
        o_text.clear()
        o_text.setFont(QFont(MONOSPACE_FONT))
        o_text.setReadOnly(True)
        cursor = o_text.textCursor()
        for o in self.tx.outputs():
            addr, v = o.get_ui_address_str(), o.value
            cursor.insertText(addr, text_format(addr))
            if v is not None:
                cursor.insertText('\t', ext)
                cursor.insertText(format_amount(v), ext)
            cursor.insertBlock()

    def add_tx_stats(self, vbox):
        hbox_stats = QHBoxLayout()

        # left column
        vbox_left = QVBoxLayout()
        self.tx_desc = TxDetailLabel(word_wrap=True)
        vbox_left.addWidget(self.tx_desc)
        self.status_label = TxDetailLabel()
        vbox_left.addWidget(self.status_label)
        self.date_label = TxDetailLabel()
        vbox_left.addWidget(self.date_label)
        self.amount_label = TxDetailLabel()
        vbox_left.addWidget(self.amount_label)
<<<<<<< HEAD
=======
        self.ln_amount_label = TxDetailLabel()
        vbox_left.addWidget(self.ln_amount_label)
>>>>>>> 942e03e3

        fee_hbox = QHBoxLayout()
        self.fee_label = TxDetailLabel()
        fee_hbox.addWidget(self.fee_label)
        self.fee_warning_icon = QLabel()
        pixmap = QPixmap(icon_path("warning"))
        pixmap_size = round(2 * char_width_in_lineedit())
        pixmap = pixmap.scaled(pixmap_size, pixmap_size, Qt.KeepAspectRatio, Qt.SmoothTransformation)
        self.fee_warning_icon.setPixmap(pixmap)
        self.fee_warning_icon.setToolTip(_("Warning") + ": "
                                         + _("The fee could not be verified. Signing non-segwit inputs is risky:\n"
                                             "if this transaction was maliciously modified before you sign,\n"
                                             "you might end up paying a higher mining fee than displayed."))
        self.fee_warning_icon.setVisible(False)
        fee_hbox.addWidget(self.fee_warning_icon)
        fee_hbox.addStretch(1)
        vbox_left.addLayout(fee_hbox)

        vbox_left.addStretch(1)
        hbox_stats.addLayout(vbox_left, 50)

        # vertical line separator
        line_separator = QFrame()
        line_separator.setFrameShape(QFrame.VLine)
        line_separator.setFrameShadow(QFrame.Sunken)
        line_separator.setLineWidth(1)
        hbox_stats.addWidget(line_separator)

        # right column
        vbox_right = QVBoxLayout()
        self.size_label = TxDetailLabel()
        vbox_right.addWidget(self.size_label)
        self.rbf_label = TxDetailLabel()
        vbox_right.addWidget(self.rbf_label)
        self.rbf_cb = QCheckBox(_('Replace by fee'))
        self.rbf_cb.setChecked(bool(self.config.get('use_rbf', True)))
        vbox_right.addWidget(self.rbf_cb)
<<<<<<< HEAD
        self.rbf_label.setVisible(self.finalized)
        self.rbf_cb.setVisible(not self.finalized)

        self.locktime_label = TxDetailLabel()
        vbox_right.addWidget(self.locktime_label)
        self.block_hash_label = TxDetailLabel(word_wrap=True)
        vbox_right.addWidget(self.block_hash_label)
=======

        self.locktime_final_label = TxDetailLabel()
        vbox_right.addWidget(self.locktime_final_label)

        locktime_setter_hbox = QHBoxLayout()
        locktime_setter_hbox.setContentsMargins(0, 0, 0, 0)
        locktime_setter_hbox.setSpacing(0)
        locktime_setter_label = TxDetailLabel()
        locktime_setter_label.setText("LockTime: ")
        self.locktime_e = LockTimeEdit()
        locktime_setter_hbox.addWidget(locktime_setter_label)
        locktime_setter_hbox.addWidget(self.locktime_e)
        locktime_setter_hbox.addStretch(1)
        self.locktime_setter_widget = QWidget()
        self.locktime_setter_widget.setLayout(locktime_setter_hbox)
        vbox_right.addWidget(self.locktime_setter_widget)

>>>>>>> 942e03e3
        self.block_height_label = TxDetailLabel()
        vbox_right.addWidget(self.block_height_label)
        vbox_right.addStretch(1)
        hbox_stats.addLayout(vbox_right, 50)

        vbox.addLayout(hbox_stats)

<<<<<<< HEAD
    def set_title(self):
        self.setWindowTitle(_("Create transaction") if not self.finalized else _("Transaction"))

=======
        # below columns
        self.block_hash_label = TxDetailLabel(word_wrap=True)
        vbox.addWidget(self.block_hash_label)

        # set visibility after parenting can be determined by Qt
        self.rbf_label.setVisible(self.finalized)
        self.rbf_cb.setVisible(not self.finalized)
        self.locktime_final_label.setVisible(self.finalized)
        self.locktime_setter_widget.setVisible(not self.finalized)

    def set_title(self):
        self.setWindowTitle(_("Create transaction") if not self.finalized else _("Transaction"))

>>>>>>> 942e03e3
    def on_finalize(self):
        pass  # overridden in subclass

    def update_fee_fields(self):
        pass  # overridden in subclass


class TxDetailLabel(QLabel):
    def __init__(self, *, word_wrap=None):
        super().__init__()
        self.setTextInteractionFlags(Qt.TextSelectableByMouse)
        if word_wrap is not None:
            self.setWordWrap(word_wrap)


class TxDialog(BaseTxDialog):
<<<<<<< HEAD
    def __init__(self, tx: Transaction, *, parent: 'ElectrumWindow', invoice, desc, prompt_if_unsaved):
        BaseTxDialog.__init__(self, parent=parent, invoice=invoice, desc=desc, prompt_if_unsaved=prompt_if_unsaved, finalized=True)
=======
    def __init__(self, tx: Transaction, *, parent: 'ElectrumWindow', desc, prompt_if_unsaved):
        BaseTxDialog.__init__(self, parent=parent, desc=desc, prompt_if_unsaved=prompt_if_unsaved, finalized=True)
>>>>>>> 942e03e3
        self.set_tx(tx)
        self.update()



class PreviewTxDialog(BaseTxDialog, TxEditor):

<<<<<<< HEAD
    def __init__(self, *, make_tx, external_keypairs, window: 'ElectrumWindow', invoice):
        TxEditor.__init__(self, window=window, make_tx=make_tx, is_sweep=bool(external_keypairs))
        BaseTxDialog.__init__(self, parent=window, invoice=invoice, desc='', prompt_if_unsaved=False,
                              finalized=False, external_keypairs=external_keypairs)
        self.update_tx()
=======
    def __init__(self, *, make_tx, external_keypairs, window: 'ElectrumWindow'):
        TxEditor.__init__(self, window=window, make_tx=make_tx, is_sweep=bool(external_keypairs))
        BaseTxDialog.__init__(self, parent=window, desc='', prompt_if_unsaved=False,
                              finalized=False, external_keypairs=external_keypairs)
        BlockingWaitingDialog(window, _("Preparing transaction..."), self.update_tx)
>>>>>>> 942e03e3
        self.update()

    def create_fee_controls(self):

        self.size_e = TxSizeLabel()
        self.size_e.setAlignment(Qt.AlignCenter)
        self.size_e.setAmount(0)
        self.size_e.setStyleSheet(ColorScheme.DEFAULT.as_stylesheet())

        self.feerate_e = FeerateEdit(lambda: 0)
        self.feerate_e.setAmount(self.config.fee_per_byte())
        self.feerate_e.textEdited.connect(partial(self.on_fee_or_feerate, self.feerate_e, False))
        self.feerate_e.editingFinished.connect(partial(self.on_fee_or_feerate, self.feerate_e, True))

        self.fee_e = BTCAmountEdit(self.main_window.get_decimal_point)
        self.fee_e.textEdited.connect(partial(self.on_fee_or_feerate, self.fee_e, False))
        self.fee_e.editingFinished.connect(partial(self.on_fee_or_feerate, self.fee_e, True))

        self.fee_e.textChanged.connect(self.entry_changed)
        self.feerate_e.textChanged.connect(self.entry_changed)

        self.fee_slider = FeeSlider(self, self.config, self.fee_slider_callback)
        self.fee_slider.setFixedWidth(self.fee_e.width())

        def feerounding_onclick():
            text = (self.feerounding_text + '\n\n' +
                    _('To somewhat protect your privacy, Electrum tries to create change with similar precision to other outputs.') + ' ' +
                    _('At most 100 satoshis might be lost due to this rounding.') + ' ' +
                    _("You can disable this setting in '{}'.").format(_('Preferences')) + '\n' +
                    _('Also, dust is not kept as change, but added to the fee.')  + '\n' +
                    _('Also, when batching RBF transactions, BIP 125 imposes a lower bound on the fee.'))
            self.show_message(title=_('Fee rounding'), msg=text)

        self.feerounding_icon = QPushButton(read_QIcon('info.png'), '')
        self.feerounding_icon.setFixedWidth(round(2.2 * char_width_in_lineedit()))
        self.feerounding_icon.setFlat(True)
        self.feerounding_icon.clicked.connect(feerounding_onclick)
        self.feerounding_icon.setVisible(False)

        self.fee_adv_controls = QWidget()
        hbox = QHBoxLayout(self.fee_adv_controls)
        hbox.setContentsMargins(0, 0, 0, 0)
        hbox.addWidget(self.feerate_e)
        hbox.addWidget(self.size_e)
        hbox.addWidget(self.fee_e)
        hbox.addWidget(self.feerounding_icon, Qt.AlignLeft)
        hbox.addStretch(1)

        self.feecontrol_fields = QWidget()
        vbox_feecontrol = QVBoxLayout(self.feecontrol_fields)
        vbox_feecontrol.setContentsMargins(0, 0, 0, 0)
        vbox_feecontrol.addWidget(QLabel(_("Target fee:")))
        vbox_feecontrol.addWidget(self.fee_adv_controls)
        vbox_feecontrol.addWidget(self.fee_slider)

    def fee_slider_callback(self, dyn, pos, fee_rate):
        super().fee_slider_callback(dyn, pos, fee_rate)
        self.fee_slider.activate()
        if fee_rate:
            fee_rate = Decimal(fee_rate)
            self.feerate_e.setAmount(quantize_feerate(fee_rate / 1000))
        else:
            self.feerate_e.setAmount(None)
        self.fee_e.setModified(False)

    def on_fee_or_feerate(self, edit_changed, editing_finished):
        edit_other = self.feerate_e if edit_changed == self.fee_e else self.fee_e
        if editing_finished:
            if edit_changed.get_amount() is None:
                # This is so that when the user blanks the fee and moves on,
                # we go back to auto-calculate mode and put a fee back.
                edit_changed.setModified(False)
        else:
            # edit_changed was edited just now, so make sure we will
            # freeze the correct fee setting (this)
            edit_other.setModified(False)
        self.fee_slider.deactivate()
        self.update()

    def is_send_fee_frozen(self):
        return self.fee_e.isVisible() and self.fee_e.isModified() \
               and (self.fee_e.text() or self.fee_e.hasFocus())

    def is_send_feerate_frozen(self):
        return self.feerate_e.isVisible() and self.feerate_e.isModified() \
               and (self.feerate_e.text() or self.feerate_e.hasFocus())

    def set_feerounding_text(self, num_satoshis_added):
        self.feerounding_text = (_('Additional {} satoshis are going to be added.')
                                 .format(num_satoshis_added))

    def get_fee_estimator(self):
        if self.is_send_fee_frozen() and self.fee_e.get_amount() is not None:
            fee_estimator = self.fee_e.get_amount()
        elif self.is_send_feerate_frozen() and self.feerate_e.get_amount() is not None:
            amount = self.feerate_e.get_amount()  # sat/byte feerate
            amount = 0 if amount is None else amount * 1000  # sat/kilobyte feerate
            fee_estimator = partial(
                SimpleConfig.estimate_fee_for_feerate, amount)
        else:
            fee_estimator = None
        return fee_estimator

    def entry_changed(self):
        # blue color denotes auto-filled values
        text = ""
        fee_color = ColorScheme.DEFAULT
        feerate_color = ColorScheme.DEFAULT
        if self.not_enough_funds:
            fee_color = ColorScheme.RED
            feerate_color = ColorScheme.RED
        elif self.fee_e.isModified():
            feerate_color = ColorScheme.BLUE
        elif self.feerate_e.isModified():
            fee_color = ColorScheme.BLUE
        else:
            fee_color = ColorScheme.BLUE
            feerate_color = ColorScheme.BLUE
        self.fee_e.setStyleSheet(fee_color.as_stylesheet())
        self.feerate_e.setStyleSheet(feerate_color.as_stylesheet())
        #
        self.needs_update = True

    def update_fee_fields(self):
        freeze_fee = self.is_send_fee_frozen()
        freeze_feerate = self.is_send_feerate_frozen()
        if self.no_dynfee_estimates:
            size = self.tx.estimated_size()
            self.size_e.setAmount(size)
        if self.not_enough_funds or self.no_dynfee_estimates:
            if not freeze_fee:
                self.fee_e.setAmount(None)
            if not freeze_feerate:
                self.feerate_e.setAmount(None)
            self.feerounding_icon.setVisible(False)
            return

        tx = self.tx
        size = tx.estimated_size()
        fee = tx.get_fee()

        self.size_e.setAmount(size)

        # Displayed fee/fee_rate values are set according to user input.
        # Due to rounding or dropping dust in CoinChooser,
        # actual fees often differ somewhat.
        if freeze_feerate or self.fee_slider.is_active():
            displayed_feerate = self.feerate_e.get_amount()
            if displayed_feerate is not None:
                displayed_feerate = quantize_feerate(displayed_feerate)
            elif self.fee_slider.is_active():
                # fallback to actual fee
                displayed_feerate = quantize_feerate(fee / size) if fee is not None else None
                self.feerate_e.setAmount(displayed_feerate)
            displayed_fee = round(displayed_feerate * size) if displayed_feerate is not None else None
            self.fee_e.setAmount(displayed_fee)
        else:
            if freeze_fee:
                displayed_fee = self.fee_e.get_amount()
            else:
                # fallback to actual fee if nothing is frozen
                displayed_fee = fee
                self.fee_e.setAmount(displayed_fee)
            displayed_fee = displayed_fee if displayed_fee else 0
            displayed_feerate = quantize_feerate(displayed_fee / size) if displayed_fee is not None else None
            self.feerate_e.setAmount(displayed_feerate)

        # show/hide fee rounding icon
        feerounding = (fee - displayed_fee) if (fee and displayed_fee is not None) else 0
        self.set_feerounding_text(int(feerounding))
        self.feerounding_icon.setToolTip(self.feerounding_text)
        self.feerounding_icon.setVisible(abs(feerounding) >= 1)

    def on_finalize(self):
        if not self.tx:
            return
        self.finalized = True
        self.tx.set_rbf(self.rbf_cb.isChecked())
<<<<<<< HEAD
        for widget in [self.fee_slider, self.feecontrol_fields, self.rbf_cb]:
            widget.setEnabled(False)
            widget.setVisible(False)
        for widget in [self.rbf_label]:
=======
        self.tx.locktime = self.locktime_e.get_locktime()
        for widget in [self.fee_slider, self.feecontrol_fields, self.rbf_cb,
                       self.locktime_setter_widget, self.locktime_e]:
            widget.setEnabled(False)
            widget.setVisible(False)
        for widget in [self.rbf_label, self.locktime_final_label]:
>>>>>>> 942e03e3
            widget.setVisible(True)
        self.set_title()
        self.set_buttons_visibility()
        self.update()<|MERGE_RESOLUTION|>--- conflicted
+++ resolved
@@ -41,11 +41,7 @@
 
 from electrum.simple_config import SimpleConfig
 from electrum.util import quantize_feerate
-<<<<<<< HEAD
-from electrum.bitcoin import base_encode
-=======
 from electrum.bitcoin import base_encode, NLOCKTIME_BLOCKHEIGHT_MAX
->>>>>>> 942e03e3
 from electrum.i18n import _
 from electrum.plugin import run_hook
 from electrum import simple_config
@@ -54,22 +50,15 @@
 
 from .util import (MessageBoxMixin, read_QIcon, Buttons, icon_path,
                    MONOSPACE_FONT, ColorScheme, ButtonsLineEdit, text_dialog,
-<<<<<<< HEAD
-                   char_width_in_lineedit, TRANSACTION_FILE_EXTENSION_FILTER)
-=======
                    char_width_in_lineedit, TRANSACTION_FILE_EXTENSION_FILTER_SEPARATE,
                    TRANSACTION_FILE_EXTENSION_FILTER_ONLY_COMPLETE_TX,
                    TRANSACTION_FILE_EXTENSION_FILTER_ONLY_PARTIAL_TX,
                    BlockingWaitingDialog)
->>>>>>> 942e03e3
 
 from .fee_slider import FeeSlider
 from .confirm_tx_dialog import TxEditor
 from .amountedit import FeerateEdit, BTCAmountEdit
-<<<<<<< HEAD
-=======
 from .locktimeedit import LockTimeEdit
->>>>>>> 942e03e3
 
 if TYPE_CHECKING:
     from .main_window import ElectrumWindow
@@ -90,15 +79,9 @@
 dialogs = []  # Otherwise python randomly garbage collects the dialogs...
 
 
-<<<<<<< HEAD
-def show_transaction(tx: Transaction, *, parent: 'ElectrumWindow', invoice=None, desc=None, prompt_if_unsaved=False):
-    try:
-        d = TxDialog(tx, parent=parent, invoice=invoice, desc=desc, prompt_if_unsaved=prompt_if_unsaved)
-=======
 def show_transaction(tx: Transaction, *, parent: 'ElectrumWindow', desc=None, prompt_if_unsaved=False):
     try:
         d = TxDialog(tx, parent=parent, desc=desc, prompt_if_unsaved=prompt_if_unsaved)
->>>>>>> 942e03e3
     except SerializationError as e:
         _logger.exception('unable to deserialize the transaction')
         parent.show_critical(_("Electrum was unable to deserialize the transaction:") + "\n" + str(e))
@@ -109,11 +92,7 @@
 
 class BaseTxDialog(QDialog, MessageBoxMixin):
 
-<<<<<<< HEAD
-    def __init__(self, *, parent: 'ElectrumWindow', invoice, desc, prompt_if_unsaved, finalized: bool, external_keypairs=None):
-=======
     def __init__(self, *, parent: 'ElectrumWindow', desc, prompt_if_unsaved, finalized: bool, external_keypairs=None):
->>>>>>> 942e03e3
         '''Transactions in the wallet will show their description.
         Pass desc to give a description for txs not yet in the wallet.
         '''
@@ -128,10 +107,6 @@
         self.prompt_if_unsaved = prompt_if_unsaved
         self.saved = False
         self.desc = desc
-<<<<<<< HEAD
-        self.invoice = invoice
-=======
->>>>>>> 942e03e3
         self.setMinimumWidth(950)
         self.set_title()
 
@@ -179,12 +154,9 @@
         export_submenu = export_actions_menu.addMenu(_("For CoinJoin; strip privates"))
         self.add_export_actions_to_menu(export_submenu, gettx=self._gettx_for_coinjoin)
         self.psbt_only_widgets.append(export_submenu)
-<<<<<<< HEAD
-=======
         export_submenu = export_actions_menu.addMenu(_("For hardware device; include xpubs"))
         self.add_export_actions_to_menu(export_submenu, gettx=self._gettx_for_hardware_device)
         self.psbt_only_widgets.append(export_submenu)
->>>>>>> 942e03e3
 
         self.export_actions_button = QToolButton()
         self.export_actions_button.setText(_("Export"))
@@ -247,11 +219,7 @@
     def do_broadcast(self):
         self.main_window.push_top_level_window(self)
         try:
-<<<<<<< HEAD
-            self.main_window.broadcast_transaction(self.tx, invoice=self.invoice, tx_desc=self.desc)
-=======
             self.main_window.broadcast_transaction(self.tx)
->>>>>>> 942e03e3
         finally:
             self.main_window.pop_top_level_window(self)
         self.saved = True
@@ -296,8 +264,6 @@
         tx.prepare_for_export_for_coinjoin()
         return tx
 
-<<<<<<< HEAD
-=======
     def _gettx_for_hardware_device(self) -> PartialTransaction:
         if not isinstance(self.tx, PartialTransaction):
             raise Exception("Can only export partial transactions for hardware device.")
@@ -313,7 +279,6 @@
                             'some keystores lacked either the derivation prefix or the root fingerprint')
         return tx
 
->>>>>>> 942e03e3
     def copy_to_clipboard(self, *, tx: Transaction = None):
         if tx is None:
             tx = self.tx
@@ -361,14 +326,6 @@
         if isinstance(tx, PartialTransaction):
             tx.finalize_psbt()
         if tx.is_complete():
-<<<<<<< HEAD
-            name = 'signed_%s.txn' % (tx.txid()[0:8])
-        else:
-            name = self.wallet.basename() + time.strftime('-%Y%m%d-%H%M.psbt')
-        fileName = self.main_window.getSaveFileName(_("Select where to save your signed transaction"),
-                                                    name,
-                                                    TRANSACTION_FILE_EXTENSION_FILTER)
-=======
             name = 'signed_%s' % (tx.txid()[0:8])
             extension = 'txn'
             default_filter = TRANSACTION_FILE_EXTENSION_FILTER_ONLY_COMPLETE_TX
@@ -382,7 +339,6 @@
                                                     TRANSACTION_FILE_EXTENSION_FILTER_SEPARATE,
                                                     default_extension=extension,
                                                     default_filter=default_filter)
->>>>>>> 942e03e3
         if not fileName:
             return
         if tx.is_complete():  # network tx hex
@@ -484,9 +440,6 @@
             self.date_label.show()
         else:
             self.date_label.hide()
-<<<<<<< HEAD
-        self.locktime_label.setText(f"LockTime: {self.tx.locktime}")
-=======
         if self.tx.locktime <= NLOCKTIME_BLOCKHEIGHT_MAX:
             locktime_final_str = f"LockTime: {self.tx.locktime} (height)"
         else:
@@ -494,7 +447,6 @@
         self.locktime_final_label.setText(locktime_final_str)
         if self.locktime_e.get_locktime() is None:
             self.locktime_e.set_locktime(self.tx.locktime)
->>>>>>> 942e03e3
         self.rbf_label.setText(_('Replace by fee') + f": {not self.tx.is_final()}")
 
         if tx_mined_status.header_hash:
@@ -529,12 +481,6 @@
             risk_of_burning_coins = (can_sign and fee is not None
                                      and self.tx.is_there_risk_of_burning_coins_as_fees())
             self.fee_warning_icon.setVisible(risk_of_burning_coins)
-<<<<<<< HEAD
-        self.amount_label.setText(amount_str)
-        self.fee_label.setText(fee_str)
-        self.size_label.setText(size_str)
-
-=======
         self.fee_label.setText(fee_str)
         self.size_label.setText(size_str)
         if ln_amount is None:
@@ -547,7 +493,6 @@
             self.ln_amount_label.setText(ln_amount_str)
         else:
             self.ln_amount_label.hide()
->>>>>>> 942e03e3
         show_psbt_only_widgets = self.finalized and isinstance(self.tx, PartialTransaction)
         for widget in self.psbt_only_widgets:
             if isinstance(widget, QMenu):
@@ -597,11 +542,7 @@
         i_text.setReadOnly(True)
         cursor = i_text.textCursor()
         for txin in self.tx.inputs():
-<<<<<<< HEAD
-            if txin.is_coinbase():
-=======
             if txin.is_coinbase_input():
->>>>>>> 942e03e3
                 cursor.insertText('coinbase')
             else:
                 prevout_hash = txin.prevout.txid.hex()
@@ -642,11 +583,8 @@
         vbox_left.addWidget(self.date_label)
         self.amount_label = TxDetailLabel()
         vbox_left.addWidget(self.amount_label)
-<<<<<<< HEAD
-=======
         self.ln_amount_label = TxDetailLabel()
         vbox_left.addWidget(self.ln_amount_label)
->>>>>>> 942e03e3
 
         fee_hbox = QHBoxLayout()
         self.fee_label = TxDetailLabel()
@@ -684,15 +622,6 @@
         self.rbf_cb = QCheckBox(_('Replace by fee'))
         self.rbf_cb.setChecked(bool(self.config.get('use_rbf', True)))
         vbox_right.addWidget(self.rbf_cb)
-<<<<<<< HEAD
-        self.rbf_label.setVisible(self.finalized)
-        self.rbf_cb.setVisible(not self.finalized)
-
-        self.locktime_label = TxDetailLabel()
-        vbox_right.addWidget(self.locktime_label)
-        self.block_hash_label = TxDetailLabel(word_wrap=True)
-        vbox_right.addWidget(self.block_hash_label)
-=======
 
         self.locktime_final_label = TxDetailLabel()
         vbox_right.addWidget(self.locktime_final_label)
@@ -710,7 +639,6 @@
         self.locktime_setter_widget.setLayout(locktime_setter_hbox)
         vbox_right.addWidget(self.locktime_setter_widget)
 
->>>>>>> 942e03e3
         self.block_height_label = TxDetailLabel()
         vbox_right.addWidget(self.block_height_label)
         vbox_right.addStretch(1)
@@ -718,11 +646,6 @@
 
         vbox.addLayout(hbox_stats)
 
-<<<<<<< HEAD
-    def set_title(self):
-        self.setWindowTitle(_("Create transaction") if not self.finalized else _("Transaction"))
-
-=======
         # below columns
         self.block_hash_label = TxDetailLabel(word_wrap=True)
         vbox.addWidget(self.block_hash_label)
@@ -736,7 +659,6 @@
     def set_title(self):
         self.setWindowTitle(_("Create transaction") if not self.finalized else _("Transaction"))
 
->>>>>>> 942e03e3
     def on_finalize(self):
         pass  # overridden in subclass
 
@@ -753,13 +675,8 @@
 
 
 class TxDialog(BaseTxDialog):
-<<<<<<< HEAD
-    def __init__(self, tx: Transaction, *, parent: 'ElectrumWindow', invoice, desc, prompt_if_unsaved):
-        BaseTxDialog.__init__(self, parent=parent, invoice=invoice, desc=desc, prompt_if_unsaved=prompt_if_unsaved, finalized=True)
-=======
     def __init__(self, tx: Transaction, *, parent: 'ElectrumWindow', desc, prompt_if_unsaved):
         BaseTxDialog.__init__(self, parent=parent, desc=desc, prompt_if_unsaved=prompt_if_unsaved, finalized=True)
->>>>>>> 942e03e3
         self.set_tx(tx)
         self.update()
 
@@ -767,19 +684,11 @@
 
 class PreviewTxDialog(BaseTxDialog, TxEditor):
 
-<<<<<<< HEAD
-    def __init__(self, *, make_tx, external_keypairs, window: 'ElectrumWindow', invoice):
-        TxEditor.__init__(self, window=window, make_tx=make_tx, is_sweep=bool(external_keypairs))
-        BaseTxDialog.__init__(self, parent=window, invoice=invoice, desc='', prompt_if_unsaved=False,
-                              finalized=False, external_keypairs=external_keypairs)
-        self.update_tx()
-=======
     def __init__(self, *, make_tx, external_keypairs, window: 'ElectrumWindow'):
         TxEditor.__init__(self, window=window, make_tx=make_tx, is_sweep=bool(external_keypairs))
         BaseTxDialog.__init__(self, parent=window, desc='', prompt_if_unsaved=False,
                               finalized=False, external_keypairs=external_keypairs)
         BlockingWaitingDialog(window, _("Preparing transaction..."), self.update_tx)
->>>>>>> 942e03e3
         self.update()
 
     def create_fee_controls(self):
@@ -958,19 +867,12 @@
             return
         self.finalized = True
         self.tx.set_rbf(self.rbf_cb.isChecked())
-<<<<<<< HEAD
-        for widget in [self.fee_slider, self.feecontrol_fields, self.rbf_cb]:
-            widget.setEnabled(False)
-            widget.setVisible(False)
-        for widget in [self.rbf_label]:
-=======
         self.tx.locktime = self.locktime_e.get_locktime()
         for widget in [self.fee_slider, self.feecontrol_fields, self.rbf_cb,
                        self.locktime_setter_widget, self.locktime_e]:
             widget.setEnabled(False)
             widget.setVisible(False)
         for widget in [self.rbf_label, self.locktime_final_label]:
->>>>>>> 942e03e3
             widget.setVisible(True)
         self.set_title()
         self.set_buttons_visibility()
