--- conflicted
+++ resolved
@@ -76,11 +76,7 @@
 android.minapi = 21
 
 # (str) Android NDK version to use
-<<<<<<< HEAD
-android.ndk = 17c
-=======
 android.ndk = 19b
->>>>>>> 942e03e3
 
 # (int) Android NDK API to use (optional). This is the minimum API your app will support.
 android.ndk_api = 21
