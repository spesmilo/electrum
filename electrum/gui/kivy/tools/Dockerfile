--- conflicted
+++ resolved
@@ -154,15 +154,7 @@
     && cd buildozer \
     && git remote add sombernight https://github.com/SomberNight/buildozer \
     && git fetch --all \
-<<<<<<< HEAD
-    && git checkout 182d13f1027d4c16e04e1096c94ed3e488226330 \
-       # put target arch in apk name:
-    && git cherry-pick 2233dd70ce559205bcb183272519b0c31bd24079 \
-       # "Separate build per android.arch" https://github.com/kivy/buildozer/pull/957 :
-    && git cherry-pick 229a98442897db172cc905e2412710f5924c5366 \
-=======
     && git checkout 7578fea609d4445b3fed1f441813ab4c86ef0086 \
->>>>>>> 942e03e3
     && python3 -m pip install --user -e .
 
 # install python-for-android
@@ -171,19 +163,7 @@
     && cd python-for-android \
     && git remote add sombernight https://github.com/SomberNight/python-for-android \
     && git fetch --all \
-<<<<<<< HEAD
-    && git checkout dd69749f79dee0fdbe25ca7b04238b7cdada7925 \
-       # allowBackup="false":
-    && git cherry-pick 003e675625b86319716c8c86c751f509f5d22204 \
-       # fix gradle "versionCode" overflow:
-    && git cherry-pick 38df23528f471ca5f493f72a2f0dfeb40f5275da \
-       # add recipe for pycryptodomex:
-    && git cherry-pick 5545a81c6c47436a41d2cf74194ab6f711e54ad6 \
-       # gradle: persist debug keystore:
-    && git cherry-pick af93820bcd7fb85710f8ba469be3a6e5acb68b08 \
-=======
     && git checkout 9162ec6b4af464672960f6f9bb7c481af2d01802 \
->>>>>>> 942e03e3
     && python3 -m pip install --user -e .
 
 # build env vars
