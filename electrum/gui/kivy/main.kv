--- conflicted
+++ resolved
@@ -69,7 +69,7 @@
             size_hint_x: None
             size: root.icon_size, root.icon_size
 
-            
+
 <BackgroundColor@Widget>
     background_color: 0, 0, 0, 1
     canvas.before:
@@ -129,7 +129,7 @@
         id: lbl1
         text: '[ref=%s]%s[/ref]'%(root.address, root.address)
         color: root.color
-        background_color: root.background_color 
+        background_color: root.background_color
         font_size: '6pt'
         shorten: True
         size_hint_x: 0.65
@@ -477,15 +477,6 @@
                 ActionOvrButton:
                     name: 'network'
                     text: _('Network')
-<<<<<<< HEAD
-                #ActionOvrButton:
-                #    name: 'lightning'
-                #    text: _('Lightning')
-                ActionOvrButton:
-                    name: 'status'
-                    text: _('Wallet Info')
-=======
->>>>>>> 7ffb2c3c
                 ActionOvrButton:
                     name: 'addresses_dialog'
                     text: _('Addresses')
