--- conflicted
+++ resolved
@@ -8,14 +8,11 @@
 from kivy.uix.popup import Popup
 
 from electrum.gui.kivy.i18n import _
-<<<<<<< HEAD
-=======
 from ...util import address_colors
 
 if TYPE_CHECKING:
     from ...main_window import ElectrumWindow
 
->>>>>>> 942e03e3
 
 Builder.load_string('''
 <AddressLabel@Label>
@@ -135,11 +132,8 @@
     status: ''
     script_type: ''
     pk: ''
-<<<<<<< HEAD
-=======
     address_color: 1, 1, 1, 1
     address_background_color: 0.3, 0.3, 0.3, 1
->>>>>>> 942e03e3
     BoxLayout:
         orientation: 'vertical'
         ScrollView:
@@ -152,11 +146,8 @@
                 TopLabel:
                     text: _('Address')
                 RefLabel:
-<<<<<<< HEAD
-=======
                     color: root.address_color
                     background_color: root.address_background_color
->>>>>>> 942e03e3
                     data: root.address
                     name: _('Address')
                 GridLayout:
@@ -209,10 +200,7 @@
         self.status = status
         self.script_type = self.app.wallet.get_txin_type(self.address)
         self.balance = self.app.format_amount_and_units(balance)
-<<<<<<< HEAD
-=======
         self.address_color, self.address_background_color = address_colors(self.app.wallet, address)
->>>>>>> 942e03e3
 
     def receive_at(self):
         self.dismiss()
@@ -228,11 +216,7 @@
 
     def __init__(self, app):
         Factory.Popup.__init__(self)
-<<<<<<< HEAD
-        self.app = app
-=======
         self.app = app  # type: ElectrumWindow
->>>>>>> 942e03e3
 
     def get_card(self, addr, balance, is_used, label):
         ci = {}
