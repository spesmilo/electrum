--- conflicted
+++ resolved
@@ -19,10 +19,7 @@
 from electrum.address_synchronizer import TX_HEIGHT_LOCAL
 from electrum.wallet import CannotBumpFee
 from electrum.transaction import Transaction, PartialTransaction
-<<<<<<< HEAD
-=======
 from ...util import address_colors
->>>>>>> 942e03e3
 
 if TYPE_CHECKING:
     from ...main_window import ElectrumWindow
@@ -187,38 +184,10 @@
             self.feerate_str = _('unknown')
         self.ids.output_list.update(self.tx.outputs())
 
-<<<<<<< HEAD
-        def text_format(addr):
-            """
-            Chooses the appropriate text color and background color to 
-            mark receiving, change and billing addresses.
-
-            Returns: color, background_color
-            """
-            
-            # modified colors (textcolor, background_color) from electrum/gui/qt/util.py
-            GREEN = ("#000000", "#8af296")
-            YELLOW = ("#000000", "#ffff00")
-            BLUE = ("#000000", "#8cb3f2")
-            DEFAULT = ('#ffffff', '#4c4c4c')
-
-            colors = DEFAULT
-            if self.wallet.is_mine(addr):
-                colors = YELLOW if self.wallet.is_change(addr) else GREEN
-            elif self.wallet.is_billing_address(addr):
-                colors = BLUE
-            return (get_color_from_hex(color) for color in colors)
-
-        for dict_entry in self.ids.output_list.data:
-            dict_entry['color'], dict_entry['background_color'] = text_format(dict_entry['address'])
-
-        self.is_local_tx = tx_mined_status.height == TX_HEIGHT_LOCAL
-=======
         for dict_entry in self.ids.output_list.data:
             dict_entry['color'], dict_entry['background_color'] = address_colors(self.wallet, dict_entry['address'])
 
         self.can_remove_tx = tx_details.can_remove
->>>>>>> 942e03e3
         self.update_action_button()
 
     def update_action_button(self):
