
from functools import partial
import threading
import os

from kivy.app import App
from kivy.clock import Clock
from kivy.lang import Builder
from kivy.properties import ObjectProperty, StringProperty, OptionProperty
from kivy.core.window import Window
from kivy.uix.button import Button
from kivy.uix.togglebutton import ToggleButton
from kivy.utils import platform
from kivy.uix.widget import Widget
from kivy.core.window import Window
from kivy.clock import Clock
from kivy.utils import platform

from electrum.base_wizard import BaseWizard
from electrum.util import is_valid_email


from . import EventsDialog
from ...i18n import _
from .password_dialog import PasswordDialog

# global Variables
is_test = (platform == "linux")
test_seed = "grape impose jazz bind spatial mind jelly tourist tank today holiday stomach"
test_seed = "time taxi field recycle tiny license olive virus report rare steel portion achieve"
test_xpub = "xpub661MyMwAqRbcEbvVtRRSjqxVnaWVUMewVzMiURAKyYratih4TtBpMypzzefmv8zUNebmNVzB3PojdC5sV2P9bDgMoo9B3SARw1MXUUfU1GL"

Builder.load_string('''
#:import Window kivy.core.window.Window
#:import _ electrum.gui.kivy.i18n._


<WizardTextInput@TextInput>
    border: 4, 4, 4, 4
    font_size: '15sp'
    padding: '15dp', '15dp'
    background_color: (1, 1, 1, 1) if self.focus else (0.454, 0.698, 0.909, 1)
    foreground_color: (0.31, 0.31, 0.31, 1) if self.focus else (0.835, 0.909, 0.972, 1)
    hint_text_color: self.foreground_color
    background_active: 'atlas://electrum/gui/kivy/theming/light/create_act_text_active'
    background_normal: 'atlas://electrum/gui/kivy/theming/light/create_act_text_active'
    size_hint_y: None
    height: '48sp'

<WizardButton@Button>:
    root: None
    size_hint: 1, None
    height: '48sp'
    on_press: if self.root: self.root.dispatch('on_press', self)
    on_release: if self.root: self.root.dispatch('on_release', self)

<BigLabel@Label>
    color: .854, .925, .984, 1
    size_hint: 1, None
    text_size: self.width, None
    height: self.texture_size[1]
    bold: True

<-WizardDialog>
    text_color: .854, .925, .984, 1
    value: ''
    #auto_dismiss: False
    size_hint: None, None
    canvas.before:
        Color:
            rgba: .239, .588, .882, 1
        Rectangle:
            size: Window.size

    crcontent: crcontent
    # add electrum icon
    BoxLayout:
        orientation: 'vertical' if self.width < self.height else 'horizontal'
        padding:
            min(dp(27), self.width/32), min(dp(27), self.height/32),\
            min(dp(27), self.width/32), min(dp(27), self.height/32)
        spacing: '10dp'
        GridLayout:
            id: grid_logo
            cols: 1
            pos_hint: {'center_y': .5}
            size_hint: 1, None
            height: self.minimum_height
            Label:
                color: root.text_color
                text: 'ELECTRUM'
                size_hint: 1, None
                height: self.texture_size[1] if self.opacity else 0
                font_size: '33sp'
                font_name: 'electrum/gui/kivy/data/fonts/tron/Tr2n.ttf'
        GridLayout:
            cols: 1
            id: crcontent
            spacing: '1dp'
        Widget:
            size_hint: 1, 0.3
        GridLayout:
            rows: 1
            spacing: '12dp'
            size_hint: 1, None
            height: self.minimum_height
            WizardButton:
                id: back
                text: _('Back')
                root: root
            WizardButton:
                id: next
                text: _('Next')
                root: root
                disabled: root.value == ''


<WizardMultisigDialog>
    value: 'next'
    Widget
        size_hint: 1, 1
    Label:
        color: root.text_color
        size_hint: 1, None
        text_size: self.width, None
        height: self.texture_size[1]
        text: _("Choose the number of signatures needed to unlock funds in your wallet")
    Widget
        size_hint: 1, 1
    GridLayout:
        orientation: 'vertical'
        cols: 2
        spacing: '14dp'
        size_hint: 1, 1
        height: self.minimum_height
        Label:
            color: root.text_color
            text: _('From {} cosigners').format(n.value)
        Slider:
            id: n
            range: 2, 5
            step: 1
            value: 2
        Label:
            color: root.text_color
            text: _('Require {} signatures').format(m.value)
        Slider:
            id: m
            range: 1, n.value
            step: 1
            value: 2


<WizardChoiceDialog>
    message : ''
    Widget:
        size_hint: 1, 1
    Label:
        color: root.text_color
        size_hint: 1, None
        text_size: self.width, None
        height: self.texture_size[1]
        text: root.message
    Widget
        size_hint: 1, 1
    GridLayout:
        row_default_height: '48dp'
        orientation: 'vertical'
        id: choices
        cols: 1
        spacing: '14dp'
        size_hint: 1, None

<WizardConfirmDialog>
    message : ''
    Widget:
        size_hint: 1, 1
    Label:
        color: root.text_color
        size_hint: 1, None
        text_size: self.width, None
        height: self.texture_size[1]
        text: root.message
    Widget
        size_hint: 1, 1

<WizardTOSDialog>
    message : ''
    size_hint: 1, 1
    ScrollView:
        size_hint: 1, 1
        TextInput:
            color: root.text_color
            size_hint: 1, None
            text_size: self.width, None
            height: self.minimum_height
            text: root.message
            disabled: True

<WizardEmailDialog>
    Label:
        color: root.text_color
        size_hint: 1, None
        text_size: self.width, None
        height: self.texture_size[1]
        text: 'Please enter your email address'
    WizardTextInput:
        id: email
        on_text: Clock.schedule_once(root.on_text)
        multiline: False
        on_text_validate: Clock.schedule_once(root.on_enter)

<WizardKnownOTPDialog>
    message : ''
    message2: ''
    Widget:
        size_hint: 1, 1
    Label:
        color: root.text_color
        size_hint: 1, None
        text_size: self.width, None
        height: self.texture_size[1]
        text: root.message
    Widget
        size_hint: 1, 1
    WizardTextInput:
        id: otp
        on_text: Clock.schedule_once(root.on_text)
        multiline: False
        on_text_validate: Clock.schedule_once(root.on_enter)
    Widget
        size_hint: 1, 1
    Label:
        color: root.text_color
        size_hint: 1, None
        text_size: self.width, None
        height: self.texture_size[1]
        text: root.message2
    Widget
        size_hint: 1, 1
        height: '48sp'
    BoxLayout:
        orientation: 'horizontal'
        WizardButton:
            id: cb
            text: _('Request new secret')
            on_release: root.request_new_secret()
            size_hint: 1, None
        WizardButton:
            id: abort
            text: _('Abort creation')
            on_release: root.abort_wallet_creation()
            size_hint: 1, None


<WizardNewOTPDialog>
    message : ''
    message2 : ''
    Label:
        color: root.text_color
        size_hint: 1, None
        text_size: self.width, None
        height: self.texture_size[1]
        text: root.message
    QRCodeWidget:
        id: qr
        size_hint: 1, 1
    Label:
        color: root.text_color
        size_hint: 1, None
        text_size: self.width, None
        height: self.texture_size[1]
        text: root.message2
    WizardTextInput:
        id: otp
        on_text: Clock.schedule_once(root.on_text)
        multiline: False
        on_text_validate: Clock.schedule_once(root.on_enter)

<MButton@Button>:
    size_hint: 1, None
    height: '33dp'
    on_release:
        self.parent.update_amount(self.text)

<WordButton@Button>:
    size_hint: None, None
    padding: '5dp', '5dp'
    text_size: None, self.height
    width: self.texture_size[0]
    height: '30dp'
    on_release:
        self.parent.new_word(self.text)


<SeedButton@Button>:
    height: dp(100)
    border: 4, 4, 4, 4
    halign: 'justify'
    valign: 'top'
    font_size: '18dp'
    text_size: self.width - dp(24), self.height - dp(12)
    color: .1, .1, .1, 1
    background_normal: 'atlas://electrum/gui/kivy/theming/light/white_bg_round_top'
    background_down: self.background_normal
    size_hint_y: None


<SeedLabel@Label>:
    font_size: '12sp'
    text_size: self.width, None
    size_hint: 1, None
    height: self.texture_size[1]
    halign: 'justify'
    valign: 'middle'
    border: 4, 4, 4, 4

<SeedDialogHeader@GridLayout>
    text: ''
    options_dialog: None
    rows: 1
    orientation: 'horizontal'
    size_hint: 1, None
    height: self.minimum_height
    BigLabel:
        size_hint: 9, None
        text: root.text
    IconButton:
        id: options_button
        height: '30dp'
        width: '30dp'
        size_hint: 1, None
        icon: 'atlas://electrum/gui/kivy/theming/light/gear'
        on_release:
            root.options_dialog() if root.options_dialog else None

<RestoreSeedDialog>
    message: ''
    word: ''
    SeedDialogHeader:
        id: seed_dialog_header
        text: 'ENTER YOUR SEED PHRASE'
        options_dialog: root.options_dialog
    GridLayout:
        cols: 1
        padding: 0, '12dp'
        orientation: 'vertical'
        spacing: '12dp'
        size_hint: 1, None
        height: self.minimum_height
        SeedButton:
            id: text_input_seed
            text: ''
            on_text: Clock.schedule_once(root.on_text)
        SeedLabel:
            text: root.message
        BoxLayout:
            id: suggestions
            height: '35dp'
            size_hint: 1, None
            new_word: root.on_word
        BoxLayout:
            id: line1
            update_amount: root.update_text
            size_hint: 1, None
            height: '30dp'
            MButton:
                text: 'Q'
            MButton:
                text: 'W'
            MButton:
                text: 'E'
            MButton:
                text: 'R'
            MButton:
                text: 'T'
            MButton:
                text: 'Y'
            MButton:
                text: 'U'
            MButton:
                text: 'I'
            MButton:
                text: 'O'
            MButton:
                text: 'P'
        BoxLayout:
            id: line2
            update_amount: root.update_text
            size_hint: 1, None
            height: '30dp'
            Widget:
                size_hint: 0.5, None
                height: '33dp'
            MButton:
                text: 'A'
            MButton:
                text: 'S'
            MButton:
                text: 'D'
            MButton:
                text: 'F'
            MButton:
                text: 'G'
            MButton:
                text: 'H'
            MButton:
                text: 'J'
            MButton:
                text: 'K'
            MButton:
                text: 'L'
            Widget:
                size_hint: 0.5, None
                height: '33dp'
        BoxLayout:
            id: line3
            update_amount: root.update_text
            size_hint: 1, None
            height: '30dp'
            Widget:
                size_hint: 1, None
            MButton:
                text: 'Z'
            MButton:
                text: 'X'
            MButton:
                text: 'C'
            MButton:
                text: 'V'
            MButton:
                text: 'B'
            MButton:
                text: 'N'
            MButton:
                text: 'M'
            MButton:
                text: ' '
            MButton:
                text: '<'

<AddXpubDialog>
    title: ''
    message: ''
    BigLabel:
        text: root.title
    GridLayout
        cols: 1
        padding: 0, '12dp'
        orientation: 'vertical'
        spacing: '12dp'
        size_hint: 1, None
        height: self.minimum_height
        SeedButton:
            id: text_input
            text: ''
            on_text: Clock.schedule_once(root.check_text)
        SeedLabel:
            text: root.message
    GridLayout
        rows: 1
        spacing: '12dp'
        size_hint: 1, None
        height: self.minimum_height
        IconButton:
            id: scan
            height: '48sp'
            on_release: root.scan_xpub()
            icon: 'atlas://electrum/gui/kivy/theming/light/camera'
            size_hint: 1, None
        WizardButton:
            text: _('Paste')
            on_release: root.do_paste()
        WizardButton:
            text: _('Clear')
            on_release: root.do_clear()


<ShowXpubDialog>
    xpub: ''
    message: _('Here is your master public key. Share it with your cosigners.')
    BigLabel:
        text: "MASTER PUBLIC KEY"
    GridLayout
        cols: 1
        padding: 0, '12dp'
        orientation: 'vertical'
        spacing: '12dp'
        size_hint: 1, None
        height: self.minimum_height
        SeedButton:
            id: text_input
            text: root.xpub
        SeedLabel:
            text: root.message
    GridLayout
        rows: 1
        spacing: '12dp'
        size_hint: 1, None
        height: self.minimum_height
        WizardButton:
            text: _('QR code')
            on_release: root.do_qr()
        WizardButton:
            text: _('Copy')
            on_release: root.do_copy()
        WizardButton:
            text: _('Share')
            on_release: root.do_share()

<ShowSeedDialog>
    spacing: '12dp'
    value: 'next'
    SeedDialogHeader:
        text: "PLEASE WRITE DOWN YOUR SEED PHRASE"
        options_dialog: root.options_dialog
    GridLayout:
        id: grid
        cols: 1
        pos_hint: {'center_y': .5}
        size_hint_y: None
        height: self.minimum_height
        orientation: 'vertical'
        spacing: '12dp'
        SeedButton:
            text: root.seed_text
        SeedLabel:
            text: root.message

<LineDialog>
    BigLabel:
        text: root.title
    SeedLabel:
        text: root.message
    TextInput:
        id: passphrase_input
        multiline: False
        size_hint: 1, None
        height: '48dp'
    SeedLabel:
        text: root.warning

<ChoiceLineDialog>
    BigLabel:
        text: root.title
    SeedLabel:
        text: root.message1
    GridLayout:
        row_default_height: '48dp'
        orientation: 'vertical'
        id: choices
        cols: 1
        spacing: '14dp'
        size_hint: 1, None
    SeedLabel:
        text: root.message2
    TextInput:
        id: text_input
        multiline: False
        size_hint: 1, None
        height: '48dp'

''')



class WizardDialog(EventsDialog):
    ''' Abstract dialog to be used as the base for all Create Account Dialogs
    '''
    crcontent = ObjectProperty(None)

    def __init__(self, wizard, **kwargs):
        self.auto_dismiss = False
        super(WizardDialog, self).__init__()
        self.wizard = wizard
        self.ids.back.disabled = not wizard.can_go_back()
        self.app = App.get_running_app()
        self.run_next = kwargs['run_next']

        self._trigger_size_dialog = Clock.create_trigger(self._size_dialog)
        # note: everything bound here needs to be unbound as otherwise the
        # objects will be kept around and keep receiving the callbacks
        Window.bind(size=self._trigger_size_dialog,
                    rotation=self._trigger_size_dialog,
                    on_keyboard=self.on_keyboard)
        self._trigger_size_dialog()
        self._on_release = False

    def _size_dialog(self, dt):
        app = App.get_running_app()
        if app.ui_mode[0] == 'p':
            self.size = Window.size
        else:
            #tablet
            if app.orientation[0] == 'p':
                #portrait
                self.size = Window.size[0]/1.67, Window.size[1]/1.4
            else:
                self.size = Window.size[0]/2.5, Window.size[1]

    def add_widget(self, widget, index=0):
        if not self.crcontent:
            super(WizardDialog, self).add_widget(widget)
        else:
            self.crcontent.add_widget(widget, index=index)

    def on_keyboard(self, instance, key, keycode, codepoint, modifier):
        if key == 27:
            if self.wizard.can_go_back():
                self.wizard.go_back()
            else:
                app = App.get_running_app()
                if not app.is_exit:
                    app.is_exit = True
                    app.show_info(_('Press again to exit'))
                else:
                    self._on_release = False
                    self.dismiss()
            return True

    def on_dismiss(self):
        Window.unbind(size=self._trigger_size_dialog,
                      rotation=self._trigger_size_dialog,
                      on_keyboard=self.on_keyboard)
        app = App.get_running_app()
        if app.wallet is None and not self._on_release:
            app.stop()

    def get_params(self, button):
        return (None,)

    def on_release(self, button):
        self._on_release = True
        self.close()
        if not button:
            self.parent.dispatch('on_wizard_complete', None, None)
            return
        if button is self.ids.back:
            self.wizard.go_back()
            return
        params = self.get_params(button)
        self.run_next(*params)


class WizardMultisigDialog(WizardDialog):

    def get_params(self, button):
        m = self.ids.m.value
        n = self.ids.n.value
        return m, n


class WizardOTPDialogBase(WizardDialog):

    def get_otp(self):
        otp = self.ids.otp.text
        if len(otp) != 6:
            return
        try:
            return int(otp)
        except:
            return

    def on_text(self, dt):
        self.ids.next.disabled = self.get_otp() is None

    def on_enter(self, dt):
        # press next
        next = self.ids.next
        if not next.disabled:
            next.dispatch('on_release')


class WizardKnownOTPDialog(WizardOTPDialogBase):

    def __init__(self, wizard, **kwargs):
        WizardOTPDialogBase.__init__(self, wizard, **kwargs)
        self.message = _("This wallet is already registered with TrustedCoin. To finalize wallet creation, please enter your Google Authenticator Code.")
        self.message2 =_("If you have lost your Google Authenticator account, you can request a new secret. You will need to retype your seed.")
        self.request_new = False

    def get_params(self, button):
        return (self.get_otp(), self.request_new)

    def request_new_secret(self):
        self.request_new = True
        self.on_release(True)

    def abort_wallet_creation(self):
        self._on_release = True
        self.wizard.terminate(aborted=True)
        self.dismiss()


class WizardNewOTPDialog(WizardOTPDialogBase):

    def __init__(self, wizard, **kwargs):
        WizardOTPDialogBase.__init__(self, wizard, **kwargs)
        otp_secret = kwargs['otp_secret']
        uri = "otpauth://totp/%s?secret=%s"%('trustedcoin.com', otp_secret)
        self.message = "Please scan the following QR code in Google Authenticator. You may also use the secret key: %s"%otp_secret
        self.message2 = _('Then, enter your Google Authenticator code:')
        self.ids.qr.set_data(uri)

    def get_params(self, button):
        return (self.get_otp(), False)

class WizardTOSDialog(WizardDialog):

    def __init__(self, wizard, **kwargs):
        WizardDialog.__init__(self, wizard, **kwargs)
        self.ids.next.text = 'Accept'
        self.ids.next.disabled = False
        self.message = kwargs['tos']
        self.message2 = _('Enter your email address:')

class WizardEmailDialog(WizardDialog):

    def get_params(self, button):
        return (self.ids.email.text,)

    def on_text(self, dt):
        self.ids.next.disabled = not is_valid_email(self.ids.email.text)

    def on_enter(self, dt):
        # press next
        next = self.ids.next
        if not next.disabled:
            next.dispatch('on_release')

class WizardConfirmDialog(WizardDialog):

    def __init__(self, wizard, **kwargs):
        super(WizardConfirmDialog, self).__init__(wizard, **kwargs)
        self.message = kwargs.get('message', '')
        self.value = 'ok'

    def on_parent(self, instance, value):
        if value:
            app = App.get_running_app()
            self._back = _back = partial(app.dispatch, 'on_back')

    def get_params(self, button):
        return (True,)


class WizardChoiceDialog(WizardDialog):

    def __init__(self, wizard, **kwargs):
        super(WizardChoiceDialog, self).__init__(wizard, **kwargs)
        self.title = kwargs.get('message', '')
        self.message = kwargs.get('message', '')
        choices = kwargs.get('choices', [])
        self.init_choices(choices)

    def init_choices(self, choices):
        layout = self.ids.choices
        layout.bind(minimum_height=layout.setter('height'))
        for action, text in choices:
            l = WizardButton(text=text)
            l.action = action
            l.height = '48dp'
            l.root = self
            layout.add_widget(l)

    def on_parent(self, instance, value):
        if value:
            app = App.get_running_app()
            self._back = _back = partial(app.dispatch, 'on_back')

    def get_params(self, button):
        return (button.action,)


class LineDialog(WizardDialog):
    title = StringProperty('')
    message = StringProperty('')
    warning = StringProperty('')

    def __init__(self, wizard, **kwargs):
        WizardDialog.__init__(self, wizard, **kwargs)
        self.title = kwargs.get('title', '')
        self.message = kwargs.get('message', '')
        self.ids.next.disabled = False

    def get_params(self, b):
        return (self.ids.passphrase_input.text,)

class CLButton(ToggleButton):
    def on_release(self):
        self.root.script_type = self.script_type
        self.root.set_text(self.value)

class ChoiceLineDialog(WizardChoiceDialog):
    title = StringProperty('')
    message1 = StringProperty('')
    message2 = StringProperty('')

    def __init__(self, wizard, **kwargs):
        WizardDialog.__init__(self, wizard, **kwargs)
        self.title = kwargs.get('title', '')
        self.message1 = kwargs.get('message1', '')
        self.message2 = kwargs.get('message2', '')
        self.choices = kwargs.get('choices', [])
        default_choice_idx = kwargs.get('default_choice_idx', 0)
        self.ids.next.disabled = False
        layout = self.ids.choices
        layout.bind(minimum_height=layout.setter('height'))
        for idx, (script_type, title, text) in enumerate(self.choices):
            b = CLButton(text=title, height='30dp', group=self.title, allow_no_selection=False)
            b.script_type = script_type
            b.root = self
            b.value = text
            layout.add_widget(b)
            if idx == default_choice_idx:
                b.trigger_action(duration=0)

    def set_text(self, value):
        self.ids.text_input.text = value

    def get_params(self, b):
        return (self.ids.text_input.text, self.script_type)

class ShowSeedDialog(WizardDialog):
    seed_text = StringProperty('')
    message = _("If you forget your PIN or lose your device, your seed phrase will be the only way to recover your funds.")
    ext = False

    def __init__(self, wizard, **kwargs):
        super(ShowSeedDialog, self).__init__(wizard, **kwargs)
        self.seed_text = kwargs['seed_text']

    def on_parent(self, instance, value):
        if value:
            app = App.get_running_app()
            self._back = _back = partial(self.ids.back.dispatch, 'on_release')

    def options_dialog(self):
        from .seed_options import SeedOptionsDialog
        def callback(ext, _):
            self.ext = ext
        d = SeedOptionsDialog(self.ext, None, callback)
        d.open()

    def get_params(self, b):
        return (self.ext,)


class WordButton(Button):
    pass

class WizardButton(Button):
    pass


class RestoreSeedDialog(WizardDialog):

    def __init__(self, wizard, **kwargs):
        super(RestoreSeedDialog, self).__init__(wizard, **kwargs)
        self._test = kwargs['test']
        from electrum.mnemonic import Mnemonic
        from electrum.old_mnemonic import wordlist as old_wordlist
        self.words = set(Mnemonic('en').wordlist).union(set(old_wordlist))
        self.ids.text_input_seed.text = test_seed if is_test else ''
        self.message = _('Please type your seed phrase using the virtual keyboard.')
        self.title = _('Enter Seed')
        self.ext = False
        self.bip39 = False

    def options_dialog(self):
        from .seed_options import SeedOptionsDialog
        def callback(ext, bip39):
            self.ext = ext
            self.bip39 = bip39
            self.update_next_button()
        d = SeedOptionsDialog(self.ext, self.bip39, callback)
        d.open()

    def get_suggestions(self, prefix):
        for w in self.words:
            if w.startswith(prefix):
                yield w

    def update_next_button(self):
        self.ids.next.disabled = False if self.bip39 else not bool(self._test(self.get_text()))

    def on_text(self, dt):
        self.update_next_button()

        text = self.ids.text_input_seed.text
        if not text:
            last_word = ''
        elif text[-1] == ' ':
            last_word = ''
        else:
            last_word = text.split(' ')[-1]

        enable_space = False
        self.ids.suggestions.clear_widgets()
        suggestions = [x for x in self.get_suggestions(last_word)]

        if last_word in suggestions:
            b = WordButton(text=last_word)
            self.ids.suggestions.add_widget(b)
            enable_space = True

        for w in suggestions:
            if w != last_word and len(suggestions) < 10:
                b = WordButton(text=w)
                self.ids.suggestions.add_widget(b)

        i = len(last_word)
        p = set()
        for x in suggestions:
            if len(x)>i: p.add(x[i])

        for line in [self.ids.line1, self.ids.line2, self.ids.line3]:
            for c in line.children:
                if isinstance(c, Button):
                    if c.text in 'ABCDEFGHIJKLMNOPQRSTUVWXYZ':
                        c.disabled = (c.text.lower() not in p) and bool(last_word)
                    elif c.text == ' ':
                        c.disabled = not enable_space

    def on_word(self, w):
        text = self.get_text()
        words = text.split(' ')
        words[-1] = w
        text = ' '.join(words)
        self.ids.text_input_seed.text = text + ' '
        self.ids.suggestions.clear_widgets()

    def get_text(self):
        ti = self.ids.text_input_seed
        return ' '.join(ti.text.strip().split())

    def update_text(self, c):
        c = c.lower()
        text = self.ids.text_input_seed.text
        if c == '<':
            text = text[:-1]
        else:
            text += c
        self.ids.text_input_seed.text = text

    def on_parent(self, instance, value):
        if value:
            tis = self.ids.text_input_seed
            tis.focus = True
            #tis._keyboard.bind(on_key_down=self.on_key_down)
            self._back = _back = partial(self.ids.back.dispatch,
                                         'on_release')
            app = App.get_running_app()

    def on_key_down(self, keyboard, keycode, key, modifiers):
        if keycode[0] in (13, 271):
            self.on_enter()
            return True

    def on_enter(self):
        #self._remove_keyboard()
        # press next
        next = self.ids.next
        if not next.disabled:
            next.dispatch('on_release')

    def _remove_keyboard(self):
        tis = self.ids.text_input_seed
        if tis._keyboard:
            tis._keyboard.unbind(on_key_down=self.on_key_down)
            tis.focus = False

    def get_params(self, b):
        return (self.get_text(), self.bip39, self.ext)


class ConfirmSeedDialog(RestoreSeedDialog):

    def __init__(self, *args, **kwargs):
        RestoreSeedDialog.__init__(self, *args, **kwargs)
        self.ids.seed_dialog_header.ids.options_button.disabled = True

    def get_params(self, b):
        return (self.get_text(),)
    def options_dialog(self):
        pass


class ShowXpubDialog(WizardDialog):

    def __init__(self, wizard, **kwargs):
        WizardDialog.__init__(self, wizard, **kwargs)
        self.xpub = kwargs['xpub']
        self.ids.next.disabled = False

    def do_copy(self):
        self.app._clipboard.copy(self.xpub)

    def do_share(self):
        self.app.do_share(self.xpub, _("Master Public Key"))

    def do_qr(self):
        from .qr_dialog import QRDialog
        popup = QRDialog(_("Master Public Key"), self.xpub, True)
        popup.open()


class AddXpubDialog(WizardDialog):

    def __init__(self, wizard, **kwargs):
        WizardDialog.__init__(self, wizard, **kwargs)
        def is_valid(x):
            try:
                return kwargs['is_valid'](x)
            except:
                return False
        self.is_valid = is_valid
        self.title = kwargs['title']
        self.message = kwargs['message']
        self.allow_multi = kwargs.get('allow_multi', False)

    def check_text(self, dt):
        self.ids.next.disabled = not bool(self.is_valid(self.get_text()))

    def get_text(self):
        ti = self.ids.text_input
        return ti.text.strip()

    def get_params(self, button):
        return (self.get_text(),)

    def scan_xpub(self):
        def on_complete(text):
            if self.allow_multi:
                self.ids.text_input.text += text + '\n'
            else:
                self.ids.text_input.text = text
        self.app.scan_qr(on_complete)

    def do_paste(self):
        self.ids.text_input.text = test_xpub if is_test else self.app._clipboard.paste()

    def do_clear(self):
        self.ids.text_input.text = ''




class InstallWizard(BaseWizard, Widget):
    '''
    events::
        `on_wizard_complete` Fired when the wizard is done creating/ restoring
        wallet/s.
    '''

    __events__ = ('on_wizard_complete', )

    def on_wizard_complete(self, storage, db):
        """overriden by main_window"""
        pass

    def waiting_dialog(self, task, msg, on_finished=None):
        '''Perform a blocking task in the background by running the passed
        method in a thread.
        '''
        def target():
            # run your threaded function
            try:
                task()
            except Exception as err:
                self.show_error(str(err))
            # on  completion hide message
            Clock.schedule_once(lambda dt: app.info_bubble.hide(now=True), -1)
            if on_finished:
                def protected_on_finished():
                    try:
                        on_finished()
                    except Exception as e:
                        self.show_error(str(e))
                Clock.schedule_once(lambda dt: protected_on_finished(), -1)

        app = App.get_running_app()
        app.show_info_bubble(
            text=msg, icon='atlas://electrum/gui/kivy/theming/light/important',
            pos=Window.center, width='200sp', arrow_pos=None, modal=True)
        t = threading.Thread(target = target)
        t.start()

<<<<<<< HEAD
    def terminate(self, *, storage=None, aborted=False):
        if storage is None and not aborted:
            storage = self.create_storage(self.path)
        self.dispatch('on_wizard_complete', storage)
=======
    def terminate(self, *, storage=None, db=None, aborted=False):
        if storage is None and not aborted:
            storage, db = self.create_storage(self.path)
        self.dispatch('on_wizard_complete', storage, db)
>>>>>>> 942e03e3

    def choice_dialog(self, **kwargs):
        choices = kwargs['choices']
        if len(choices) > 1:
            WizardChoiceDialog(self, **kwargs).open()
        else:
            f = kwargs['run_next']
            f(choices[0][0])

    def multisig_dialog(self, **kwargs): WizardMultisigDialog(self, **kwargs).open()
    def show_seed_dialog(self, **kwargs): ShowSeedDialog(self, **kwargs).open()
    def line_dialog(self, **kwargs): LineDialog(self, **kwargs).open()
    def choice_and_line_dialog(self, **kwargs): ChoiceLineDialog(self, **kwargs).open()

    def confirm_seed_dialog(self, **kwargs):
        kwargs['title'] = _('Confirm Seed')
        kwargs['message'] = _('Please retype your seed phrase, to confirm that you properly saved it')
        ConfirmSeedDialog(self, **kwargs).open()

    def restore_seed_dialog(self, **kwargs):
        RestoreSeedDialog(self, **kwargs).open()

    def confirm_dialog(self, **kwargs):
        WizardConfirmDialog(self, **kwargs).open()

    def tos_dialog(self, **kwargs):
        WizardTOSDialog(self, **kwargs).open()

    def email_dialog(self, **kwargs):
        WizardEmailDialog(self, **kwargs).open()

    def otp_dialog(self, **kwargs):
        if kwargs['otp_secret']:
            WizardNewOTPDialog(self, **kwargs).open()
        else:
            WizardKnownOTPDialog(self, **kwargs).open()

    def add_xpub_dialog(self, **kwargs):
        kwargs['message'] += ' ' + _('Use the camera button to scan a QR code.')
        AddXpubDialog(self, **kwargs).open()

    def add_cosigner_dialog(self, **kwargs):
        kwargs['title'] = _("Add Cosigner") + " %d"%kwargs['index']
        kwargs['message'] = _('Please paste your cosigners master public key, or scan it using the camera button.')
        AddXpubDialog(self, **kwargs).open()

    def show_xpub_dialog(self, **kwargs): ShowXpubDialog(self, **kwargs).open()

    def show_message(self, msg): self.show_error(msg)

    def show_error(self, msg):
        app = App.get_running_app()
        Clock.schedule_once(lambda dt: app.show_error(msg))

    def request_password(self, run_next, force_disable_encrypt_cb=False):
        if force_disable_encrypt_cb:
            # do not request PIN for watching-only wallets
            run_next(None, False)
            return
        def on_success(old_pin, pin):
            assert old_pin is None
            run_next(pin, True)
        def on_failure():
            self.show_error(_('PIN mismatch'))
            self.run('request_password', run_next)
        popup = PasswordDialog()
        app = App.get_running_app()
        popup.init(app, wallet=None, msg=_('Choose PIN code'),
                   on_success=on_success, on_failure=on_failure, is_change=2)
        popup.open()

    def action_dialog(self, action, run_next):
        f = getattr(self, action)
        f()<|MERGE_RESOLUTION|>--- conflicted
+++ resolved
@@ -1086,17 +1086,10 @@
         t = threading.Thread(target = target)
         t.start()
 
-<<<<<<< HEAD
-    def terminate(self, *, storage=None, aborted=False):
-        if storage is None and not aborted:
-            storage = self.create_storage(self.path)
-        self.dispatch('on_wizard_complete', storage)
-=======
     def terminate(self, *, storage=None, db=None, aborted=False):
         if storage is None and not aborted:
             storage, db = self.create_storage(self.path)
         self.dispatch('on_wizard_complete', storage, db)
->>>>>>> 942e03e3
 
     def choice_dialog(self, **kwargs):
         choices = kwargs['choices']
