from kivy.app import App
from kivy.factory import Factory
from kivy.properties import ObjectProperty
from kivy.lang import Builder

from electrum.util import base_units_list
from electrum.i18n import languages
from electrum.gui.kivy.i18n import _
from electrum.plugin import run_hook
from electrum import coinchooser

from electrum.gui import messages
from electrum.gui.kivy import KIVY_GUI_PATH

from .choice_dialog import ChoiceDialog

Builder.load_string('''
#:import partial functools.partial
#:import _ electrum.gui.kivy.i18n._
#:import messages electrum.gui.messages

<SettingsDialog@Popup>
    id: settings
<<<<<<< HEAD
    title: _('NavCash Settings')
    disable_pin: False
=======
    title: _('Electrum Settings')
    has_pin_code: False
>>>>>>> 7ffb2c3c
    use_encryption: False
    BoxLayout:
        orientation: 'vertical'
        ScrollView:
            GridLayout:
                id: scrollviewlayout
                cols:1
                size_hint: 1, None
                height: self.minimum_height
                padding: '10dp'
                SettingsItem:
                    lang: settings.get_language_name()
                    title: 'Language' + ': ' + str(self.lang)
                    description: _('Language')
                    action: partial(root.language_dialog, self)
                CardSeparator
                SettingsItem:
                    status: 'ON' if root.has_pin_code else 'OFF'
                    title: _('PIN code') + ': ' + self.status
                    description: _("Change your PIN code.") if root.has_pin_code else _("Add PIN code")
                    action: partial(root.change_pin_code, self)
                CardSeparator
                SettingsItem:
                    bu: app.base_unit
                    title: _('Denomination') + ': ' + self.bu
                    description: _("Base unit for Navcoin amounts.")
                    action: partial(root.unit_dialog, self)
                CardSeparator
                SettingsItem:
                    status: root.fx_status()
                    title: _('Fiat Currency') + ': ' + self.status
                    description: _("Display amounts in fiat currency.")
                    action: partial(root.fx_dialog, self)
                CardSeparator
                SettingsItem:
                    status: 'ON' if bool(app.plugins.get('labels')) else 'OFF'
                    title: _('Labels Sync') + ': ' + self.status
                    description: _("Save and synchronize your labels.")
                    action: partial(root.plugin_dialog, 'labels', self)
                CardSeparator
                SettingsItem:
                    status: _('Yes') if app.use_unconfirmed else _('No')
                    title: _('Spend unconfirmed') + ': ' + self.status
                    description: _("Use unconfirmed coins in transactions.")
                    message: _('Spend unconfirmed coins')
                    action: partial(root.boolean_dialog, 'use_unconfirmed', _('Use unconfirmed'), self.message)
                CardSeparator
                SettingsItem:
                    status: _('Yes') if app.use_change else _('No')
                    title: _('Use change addresses') + ': ' + self.status
                    description: _("Send your change to separate addresses.")
                    message: _('Send excess coins to change addresses')
                    action: partial(root.boolean_dialog, 'use_change', _('Use change addresses'), self.message)
                CardSeparator
                SettingsItem:
                    title: _('Password')
                    description: _('Change your password') if app._use_single_password else _("Change your password for this wallet.")
                    action: root.change_password
                CardSeparator
                SettingsItem:
                    status: _('Yes') if app.use_recoverable_channels else _('No')
                    title: _('Create recoverable channels') + ': ' + self.status
                    description: _("Add channel recovery data to funding transaction.")
                    message: _(messages.MSG_RECOVERABLE_CHANNELS)
                    action: partial(root.boolean_dialog, 'use_recoverable_channels', _('Create recoverable channels'), self.message)
                CardSeparator
                SettingsItem:
                    status: _('Trampoline') if not app.use_gossip else _('Gossip')
                    title: _('Lightning Routing') + ': ' + self.status
                    description: _("Use trampoline routing or gossip.")
                    action: partial(root.routing_dialog, self)

                # disabled: there is currently only one coin selection policy
                #CardSeparator
                #SettingsItem:
                #    status: root.coinselect_status()
                #    title: _('Coin selection') + ': ' + self.status
                #    description: "Coin selection method"
                #    action: partial(root.coinselect_dialog, self)
''')



class SettingsDialog(Factory.Popup):

    def __init__(self, app):
        self.app = app
        self.plugins = self.app.plugins
        self.config = self.app.electrum_config
        Factory.Popup.__init__(self)
        layout = self.ids.scrollviewlayout
        layout.bind(minimum_height=layout.setter('height'))
        # cached dialogs
        self._fx_dialog = None
        self._proxy_dialog = None
        self._language_dialog = None
        self._unit_dialog = None
        self._coinselect_dialog = None

    def update(self):
        self.wallet = self.app.wallet
        self.use_encryption = self.wallet.has_password() if self.wallet else False
        self.has_pin_code = self.app.has_pin_code()

    def get_language_name(self):
        return languages.get(self.config.get('language', 'en_UK'), '')

    def change_password(self, dt):
        self.app.change_password(self.update)

    def change_pin_code(self, label, dt):
        self.app.pin_code_dialog(self.update)

    def language_dialog(self, item, dt):
        if self._language_dialog is None:
            l = self.config.get('language', 'en_UK')
            def cb(key):
                self.config.set_key("language", key, True)
                item.lang = self.get_language_name()
                self.app.language = key
            self._language_dialog = ChoiceDialog(_('Language'), languages, l, cb)
        self._language_dialog.open()

    def unit_dialog(self, item, dt):
        if self._unit_dialog is None:
            def cb(text):
                self.app._set_bu(text)
                item.bu = self.app.base_unit
            self._unit_dialog = ChoiceDialog(_('Denomination'), base_units_list,
                                             self.app.base_unit, cb, keep_choice_order=True)
        self._unit_dialog.open()

    def routing_dialog(self, item, dt):
        description = _(messages.MSG_HELP_TRAMPOLINE)
        def cb(text):
            self.app.use_gossip = (text == 'Gossip')
        dialog = ChoiceDialog(
            _('Lightning Routing'),
            ['Trampoline', 'Gossip'],
            'Gossip' if self.app.use_gossip else 'Trampoline',
            cb, description=description,
            keep_choice_order=True)
        dialog.open()

    def coinselect_status(self):
        return coinchooser.get_name(self.app.electrum_config)

    def coinselect_dialog(self, item, dt):
        if self._coinselect_dialog is None:
            choosers = sorted(coinchooser.COIN_CHOOSERS.keys())
            chooser_name = coinchooser.get_name(self.config)
            def cb(text):
                self.config.set_key('coin_chooser', text)
                item.status = text
            self._coinselect_dialog = ChoiceDialog(_('Coin selection'), choosers, chooser_name, cb)
        self._coinselect_dialog.open()

    def proxy_status(self):
        net_params = self.app.network.get_parameters()
        proxy = net_params.proxy
        return proxy.get('host') +':' + proxy.get('port') if proxy else _('None')

    def proxy_dialog(self, item, dt):
        network = self.app.network
        if self._proxy_dialog is None:
            net_params = network.get_parameters()
            proxy = net_params.proxy
            def callback(popup):
                nonlocal net_params
                if popup.ids.mode.text != 'None':
                    proxy = {
                        'mode':popup.ids.mode.text,
                        'host':popup.ids.host.text,
                        'port':popup.ids.port.text,
                        'user':popup.ids.user.text,
                        'password':popup.ids.password.text
                    }
                else:
                    proxy = None
                net_params = net_params._replace(proxy=proxy)
                network.run_from_another_thread(network.set_parameters(net_params))
                item.status = self.proxy_status()
            popup = Builder.load_file(KIVY_GUI_PATH + '/uix/ui_screens/proxy.kv')
            popup.ids.mode.text = proxy.get('mode') if proxy else 'None'
            popup.ids.host.text = proxy.get('host') if proxy else ''
            popup.ids.port.text = proxy.get('port') if proxy else ''
            popup.ids.user.text = proxy.get('user') if proxy else ''
            popup.ids.password.text = proxy.get('password') if proxy else ''
            popup.on_dismiss = lambda: callback(popup)
            self._proxy_dialog = popup
        self._proxy_dialog.open()

    def plugin_dialog(self, name, label, dt):
        from .checkbox_dialog import CheckBoxDialog
        def callback(status):
            self.plugins.enable(name) if status else self.plugins.disable(name)
            label.status = 'ON' if status else 'OFF'
        status = bool(self.plugins.get(name))
        dd = self.plugins.descriptions.get(name)
        descr = dd.get('description')
        fullname = dd.get('fullname')
        d = CheckBoxDialog(fullname, descr, status, callback)
        d.open()

    def boolean_dialog(self, name, title, message, dt):
        from .checkbox_dialog import CheckBoxDialog
        CheckBoxDialog(title, message, getattr(self.app, name), lambda x: setattr(self.app, name, x)).open()

    def fx_status(self):
        fx = self.app.fx
        if fx.is_enabled():
            source = fx.exchange.name()
            ccy = fx.get_currency()
            return '%s [%s]' %(ccy, source)
        else:
            return _('None')

    def fx_dialog(self, label, dt):
        if self._fx_dialog is None:
            from .fx_dialog import FxDialog
            def cb():
                label.status = self.fx_status()
            self._fx_dialog = FxDialog(self.app, self.plugins, self.config, cb)
        self._fx_dialog.open()<|MERGE_RESOLUTION|>--- conflicted
+++ resolved
@@ -21,13 +21,8 @@
 
 <SettingsDialog@Popup>
     id: settings
-<<<<<<< HEAD
     title: _('NavCash Settings')
-    disable_pin: False
-=======
-    title: _('Electrum Settings')
     has_pin_code: False
->>>>>>> 7ffb2c3c
     use_encryption: False
     BoxLayout:
         orientation: 'vertical'
