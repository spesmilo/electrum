{
    "3smoooajg7qqac2y.onion": {
        "pruning": "-",
        "s": "50002",
        "t": "50001",
        "version": "1.4"
    },
    "81-7-10-251.blue.kundencontroller.de": {
        "pruning": "-",
        "s": "50002",
        "version": "1.4"
    },
    "E-X.not.fyi": {
        "pruning": "-",
        "s": "50002",
        "t": "50001",
        "version": "1.4"
    },
    "VPS.hsmiths.com": {
        "pruning": "-",
        "s": "50002",
        "t": "50001",
        "version": "1.4"
    },
    "b.ooze.cc": {
        "pruning": "-",
        "s": "50002",
        "t": "50001",
        "version": "1.4"
    },
    "bauerjda5hnedjam.onion": {
        "pruning": "-",
        "s": "50002",
        "t": "50001",
        "version": "1.4"
    },
    "bauerjhejlv6di7s.onion": {
        "pruning": "-",
        "s": "50002",
        "t": "50001",
        "version": "1.4"
    },
    "bitcoin.corgi.party": {
        "pruning": "-",
        "s": "50002",
        "t": "50001",
        "version": "1.4"
    },
    "bitcoin3nqy3db7c.onion": {
        "pruning": "-",
        "s": "50002",
        "t": "50001",
        "version": "1.4"
    },
    "bitcoins.sk": {
        "pruning": "-",
        "s": "50002",
        "t": "50001",
        "version": "1.4"
    },
    "btc.cihar.com": {
        "pruning": "-",
        "s": "50002",
        "t": "50001",
        "version": "1.4"
    },
    "btc.xskyx.net": {
        "pruning": "-",
        "s": "50002",
        "t": "50001",
        "version": "1.4"
    },
    "currentlane.lovebitco.in": {
        "pruning": "-",
        "s": "50002",
        "t": "50001",
        "version": "1.4"
    },
    "daedalus.bauerj.eu": {
        "pruning": "-",
        "s": "50002",
        "t": "50001",
        "version": "1.4"
    },
    "electrum.jochen-hoenicke.de": {
        "pruning": "-",
        "s": "50005",
        "t": "50003",
        "version": "1.4"
    },
    "dragon085.startdedicated.de": {
        "pruning": "-",
        "s": "50002",
        "version": "1.4"
    },
    "e-1.claudioboxx.com": {
        "pruning": "-",
        "s": "50002",
        "t": "50001",
        "version": "1.4"
    },
    "e.keff.org": {
        "pruning": "-",
        "s": "50002",
        "t": "50001",
        "version": "1.4"
    },
    "electrum-server.ninja": {
        "pruning": "-",
        "s": "50002",
        "t": "50001",
        "version": "1.4"
    },
    "electrum-unlimited.criptolayer.net": {
        "pruning": "-",
        "s": "50002",
        "version": "1.4"
    },
    "electrum.eff.ro": {
        "pruning": "-",
        "s": "50002",
        "t": "50001",
        "version": "1.4"
    },
    "electrum.festivaldelhumor.org": {
        "pruning": "-",
        "s": "50002",
        "t": "50001",
        "version": "1.4"
    },
    "electrum.hsmiths.com": {
        "pruning": "-",
        "s": "50002",
        "t": "50001",
        "version": "1.4"
    },
    "electrum.leblancnet.us": {
        "pruning": "-",
        "s": "50002",
        "t": "50001",
        "version": "1.4"
    },
    "electrum.mindspot.org": {
        "pruning": "-",
        "s": "50002",
        "version": "1.4"
    },
    "electrum.qtornado.com": {
        "pruning": "-",
        "s": "50002",
        "t": "50001",
        "version": "1.4"
    },
    "electrum.taborsky.cz": {
        "pruning": "-",
        "s": "50002",
        "version": "1.4"
    },
    "electrum.villocq.com": {
        "pruning": "-",
        "s": "50002",
        "t": "50001",
        "version": "1.4"
    },
    "electrum2.eff.ro": {
        "pruning": "-",
        "s": "50002",
        "t": "50001",
        "version": "1.4"
    },
    "electrum2.villocq.com": {
        "pruning": "-",
        "s": "50002",
        "t": "50001",
        "version": "1.4"
    },
    "electrumx.bot.nu": {
        "pruning": "-",
        "s": "50002",
        "t": "50001",
        "version": "1.4"
    },
    "electrumx.ddns.net": {
        "pruning": "-",
        "s": "50002",
        "t": "50001",
        "version": "1.4"
    },
    "electrumx.ftp.sh": {
        "pruning": "-",
        "s": "50002",
        "version": "1.4"
    },
    "electrumx.soon.it": {
        "pruning": "-",
        "s": "50002",
        "t": "50001",
        "version": "1.4"
    },
    "electrumxhqdsmlu.onion": {
        "pruning": "-",
        "t": "50001",
        "version": "1.4"
    },
    "elx01.knas.systems": {
        "pruning": "-",
        "s": "50002",
        "t": "50001",
        "version": "1.4"
    },
    "enode.duckdns.org": {
        "pruning": "-",
        "s": "50002",
        "t": "50001",
        "version": "1.4"
    },
    "fedaykin.goip.de": {
        "pruning": "-",
        "s": "50002",
        "t": "50001",
        "version": "1.4"
    },
    "fn.48.org": {
        "pruning": "-",
        "s": "50002",
        "t": "50003",
        "version": "1.4"
    },
    "helicarrier.bauerj.eu": {
        "pruning": "-",
        "s": "50002",
        "t": "50001",
        "version": "1.4"
    },
    "hsmiths4fyqlw5xw.onion": {
        "pruning": "-",
        "s": "50002",
        "t": "50001",
        "version": "1.4"
    },
    "hsmiths5mjk6uijs.onion": {
        "pruning": "-",
        "s": "50002",
        "t": "50001",
        "version": "1.4"
    },
<<<<<<< HEAD
    "icarus.tetradrachm.net": {
        "pruning": "-",
        "s": "50002",
        "t": "50001",
        "version": "1.4"
    },
=======
>>>>>>> 942e03e3
    "electrum.emzy.de": {
        "pruning": "-",
        "s": "50002",
        "t": "50001",
        "version": "1.4"
    },
    "ndnd.selfhost.eu": {
        "pruning": "-",
        "s": "50002",
        "t": "50001",
        "version": "1.4"
    },
    "ndndword5lpb7eex.onion": {
        "pruning": "-",
        "t": "50001",
        "version": "1.4"
    },
    "orannis.com": {
        "pruning": "-",
        "s": "50002",
        "t": "50001",
        "version": "1.4"
    },
    "ozahtqwp25chjdjd.onion": {
        "pruning": "-",
        "s": "50002",
        "t": "50001",
        "version": "1.4"
    },
    "qtornadoklbgdyww.onion": {
        "pruning": "-",
        "s": "50002",
        "t": "50001",
        "version": "1.4"
    },
    "rbx.curalle.ovh": {
        "pruning": "-",
        "s": "50002",
        "version": "1.4"
    },
    "s7clinmo4cazmhul.onion": {
        "pruning": "-",
        "t": "50001",
        "version": "1.4"
    },
    "tardis.bauerj.eu": {
        "pruning": "-",
        "s": "50002",
        "t": "50001",
        "version": "1.4"
    },
    "technetium.network": {
        "pruning": "-",
        "s": "50002",
        "version": "1.4"
    },
    "tomscryptos.com": {
        "pruning": "-",
        "s": "50002",
        "t": "50001",
        "version": "1.4"
    },
    "ulrichard.ch": {
        "pruning": "-",
        "s": "50002",
        "t": "50001",
        "version": "1.4"
    },
    "vmd27610.contaboserver.net": {
        "pruning": "-",
        "s": "50002",
        "t": "50001",
        "version": "1.4"
    },
    "vmd30612.contaboserver.net": {
        "pruning": "-",
        "s": "50002",
        "t": "50001",
        "version": "1.4"
    },
    "wsw6tua3xl24gsmi264zaep6seppjyrkyucpsmuxnjzyt3f3j6swshad.onion": {
        "pruning": "-",
        "s": "50002",
        "t": "50001",
        "version": "1.4"
    },
    "xray587.startdedicated.de": {
        "pruning": "-",
        "s": "50002",
        "version": "1.4"
    },
    "yuio.top": {
        "pruning": "-",
        "s": "50002",
        "t": "50001",
        "version": "1.4"
    },
    "bitcoin.dragon.zone": {
        "pruning": "-",
        "s": "50004",
        "t": "50003",
        "version": "1.4"
    },
    "ecdsa.net" : {
        "pruning": "-",
        "s": "110",
        "t": "50001",
        "version": "1.4"
    },
    "btc.usebsv.com": {
        "pruning": "-",
        "s": "50006",
        "version": "1.4"
    },
    "e2.keff.org": {
        "pruning": "-",
        "s": "50002",
        "t": "50001",
        "version": "1.4"
    },
    "electrum.hodlister.co": {
        "pruning": "-",
        "s": "50002",
        "version": "1.4"
    },
    "electrum3.hodlister.co": {
        "pruning": "-",
        "s": "50002",
        "version": "1.4"
    },
    "electrum5.hodlister.co": {
        "pruning": "-",
        "s": "50002",
        "version": "1.4"
    },
    "electrumx.electricnewyear.net": {
        "pruning": "-",
        "s": "50002",
        "version": "1.4"
    },
    "fortress.qtornado.com": {
        "pruning": "-",
        "s": "443",
        "t": "50001",
        "version": "1.4"
    },
    "green-gold.westeurope.cloudapp.azure.com": {
        "pruning": "-",
        "s": "56002",
        "t": "56001",
        "version": "1.4"
    },
    "electrumx.erbium.eu": {
        "pruning": "-",
        "s": "50002",
        "t": "50001",
        "version": "1.4"
    }
}<|MERGE_RESOLUTION|>--- conflicted
+++ resolved
@@ -244,15 +244,6 @@
         "t": "50001",
         "version": "1.4"
     },
-<<<<<<< HEAD
-    "icarus.tetradrachm.net": {
-        "pruning": "-",
-        "s": "50002",
-        "t": "50001",
-        "version": "1.4"
-    },
-=======
->>>>>>> 942e03e3
     "electrum.emzy.de": {
         "pruning": "-",
         "s": "50002",
