#!/usr/bin/env python
#
# Electrum - lightweight Bitcoin client
# Copyright (C) 2011 thomasv@gitorious
#
# Permission is hereby granted, free of charge, to any person
# obtaining a copy of this software and associated documentation files
# (the "Software"), to deal in the Software without restriction,
# including without limitation the rights to use, copy, modify, merge,
# publish, distribute, sublicense, and/or sell copies of the Software,
# and to permit persons to whom the Software is furnished to do so,
# subject to the following conditions:
#
# The above copyright notice and this permission notice shall be
# included in all copies or substantial portions of the Software.
#
# THE SOFTWARE IS PROVIDED "AS IS", WITHOUT WARRANTY OF ANY KIND,
# EXPRESS OR IMPLIED, INCLUDING BUT NOT LIMITED TO THE WARRANTIES OF
# MERCHANTABILITY, FITNESS FOR A PARTICULAR PURPOSE AND
# NONINFRINGEMENT. IN NO EVENT SHALL THE AUTHORS OR COPYRIGHT HOLDERS
# BE LIABLE FOR ANY CLAIM, DAMAGES OR OTHER LIABILITY, WHETHER IN AN
# ACTION OF CONTRACT, TORT OR OTHERWISE, ARISING FROM, OUT OF OR IN
# CONNECTION WITH THE SOFTWARE OR THE USE OR OTHER DEALINGS IN THE
# SOFTWARE.

import os
import re
import ssl
import sys
import traceback
import asyncio
import socket
from typing import Tuple, Union, List, TYPE_CHECKING, Optional, Set, NamedTuple, Any, Sequence, Dict
from collections import defaultdict
from ipaddress import IPv4Network, IPv6Network, ip_address, IPv6Address, IPv4Address
import itertools
import logging
import hashlib
import functools

import aiorpcx
from aiorpcx import RPCSession, Notification, NetAddress, NewlineFramer
from aiorpcx.curio import timeout_after, TaskTimeout
from aiorpcx.jsonrpc import JSONRPC, CodeMessageError
from aiorpcx.rawsocket import RSClient
import certifi

from .util import (ignore_exceptions, log_exceptions, bfh, MySocksProxy,
                   is_integer, is_non_negative_integer, is_hash256_str, is_hex_str,
                   is_int_or_float, is_non_negative_int_or_float, OldTaskGroup)
from . import util
from . import x509
from . import pem
from . import version
from . import blockchain
from .blockchain import Blockchain, HEADER_SIZE
from . import bitcoin
from . import constants
from .i18n import _
from .logging import Logger
from .transaction import Transaction

if TYPE_CHECKING:
    from .network import Network
    from .simple_config import SimpleConfig


ca_path = certifi.where()

BUCKET_NAME_OF_ONION_SERVERS = 'onion'

MAX_INCOMING_MSG_SIZE = 1_000_000  # in bytes

_KNOWN_NETWORK_PROTOCOLS = {'t', 's'}
PREFERRED_NETWORK_PROTOCOL = 's'
assert PREFERRED_NETWORK_PROTOCOL in _KNOWN_NETWORK_PROTOCOLS


class NetworkTimeout:
    # seconds
    class Generic:
        NORMAL = 30
        RELAXED = 45
        MOST_RELAXED = 600

    class Urgent(Generic):
        NORMAL = 10
        RELAXED = 20
        MOST_RELAXED = 60


def assert_non_negative_integer(val: Any) -> None:
    if not is_non_negative_integer(val):
        raise RequestCorrupted(f'{val!r} should be a non-negative integer')


def assert_integer(val: Any) -> None:
    if not is_integer(val):
        raise RequestCorrupted(f'{val!r} should be an integer')


def assert_int_or_float(val: Any) -> None:
    if not is_int_or_float(val):
        raise RequestCorrupted(f'{val!r} should be int or float')


def assert_non_negative_int_or_float(val: Any) -> None:
    if not is_non_negative_int_or_float(val):
        raise RequestCorrupted(f'{val!r} should be a non-negative int or float')


def assert_hash256_str(val: Any) -> None:
    if not is_hash256_str(val):
        raise RequestCorrupted(f'{val!r} should be a hash256 str')


def assert_hex_str(val: Any) -> None:
    if not is_hex_str(val):
        raise RequestCorrupted(f'{val!r} should be a hex str')


def assert_dict_contains_field(d: Any, *, field_name: str) -> Any:
    if not isinstance(d, dict):
        raise RequestCorrupted(f'{d!r} should be a dict')
    if field_name not in d:
        raise RequestCorrupted(f'required field {field_name!r} missing from dict')
    return d[field_name]


def assert_list_or_tuple(val: Any) -> None:
    if not isinstance(val, (list, tuple)):
        raise RequestCorrupted(f'{val!r} should be a list or tuple')


class NotificationSession(RPCSession):

    def __init__(self, *args, interface: 'Interface', **kwargs):
        super(NotificationSession, self).__init__(*args, **kwargs)
        self.subscriptions = defaultdict(list)
        self.cache = {}
        self.default_timeout = NetworkTimeout.Generic.NORMAL
        self._msg_counter = itertools.count(start=1)
        self.interface = interface
        self.cost_hard_limit = 0  # disable aiorpcx resource limits

    async def handle_request(self, request):
        self.maybe_log(f"--> {request}")
        try:
            if isinstance(request, Notification):
                params, result = request.args[:-1], request.args[-1]
                key = self.get_hashable_key_for_rpc_call(request.method, params)
                if key in self.subscriptions:
                    self.cache[key] = result
                    for queue in self.subscriptions[key]:
                        await queue.put(request.args)
                else:
                    raise Exception(f'unexpected notification')
            else:
                raise Exception(f'unexpected request. not a notification')
        except Exception as e:
            self.interface.logger.info(f"error handling request {request}. exc: {repr(e)}")
            await self.close()

    async def send_request(self, *args, timeout=None, **kwargs):
        # note: semaphores/timeouts/backpressure etc are handled by
        # aiorpcx. the timeout arg here in most cases should not be set
        msg_id = next(self._msg_counter)
        self.maybe_log(f"<-- {args} {kwargs} (id: {msg_id})")
        try:
            # note: RPCSession.send_request raises TaskTimeout in case of a timeout.
            # TaskTimeout is a subclass of CancelledError, which is *suppressed* in TaskGroups
            response = await asyncio.wait_for(
                super().send_request(*args, **kwargs),
                timeout)
        except (TaskTimeout, asyncio.TimeoutError) as e:
            raise RequestTimedOut(f'request timed out: {args} (id: {msg_id})') from e
        except CodeMessageError as e:
            self.maybe_log(f"--> {repr(e)} (id: {msg_id})")
            raise
        else:
            self.maybe_log(f"--> {response} (id: {msg_id})")
            return response

    def set_default_timeout(self, timeout):
        self.sent_request_timeout = timeout
        self.max_send_delay = timeout

    async def subscribe(self, method: str, params: List, queue: asyncio.Queue):
        # note: until the cache is written for the first time,
        # each 'subscribe' call might make a request on the network.
        key = self.get_hashable_key_for_rpc_call(method, params)
        self.subscriptions[key].append(queue)
        if key in self.cache:
            result = self.cache[key]
        else:
            result = await self.send_request(method, params)
            self.cache[key] = result
        await queue.put(params + [result])

    def unsubscribe(self, queue):
        """Unsubscribe a callback to free object references to enable GC."""
        # note: we can't unsubscribe from the server, so we keep receiving
        # subsequent notifications
        for v in self.subscriptions.values():
            if queue in v:
                v.remove(queue)

    @classmethod
    def get_hashable_key_for_rpc_call(cls, method, params):
        """Hashable index for subscriptions and cache"""
        return str(method) + repr(params)

    def maybe_log(self, msg: str) -> None:
        if not self.interface: return
        if self.interface.debug or self.interface.network.debug:
            self.interface.logger.debug(msg)

    def default_framer(self):
        # overridden so that max_size can be customized
        max_size = int(self.interface.network.config.get('network_max_incoming_msg_size',
                                                         MAX_INCOMING_MSG_SIZE))
        return NewlineFramer(max_size=max_size)

    async def close(self, *, force_after: int = None):
        """Closes the connection and waits for it to be closed.
        We try to flush buffered data to the wire, which can take some time.
        """
        if force_after is None:
            # We give up after a while and just abort the connection.
            # Note: specifically if the server is running Fulcrum, waiting seems hopeless,
            #       the connection must be aborted (see https://github.com/cculianu/Fulcrum/issues/76)
            # Note: if the ethernet cable was pulled or wifi disconnected, that too might
            #       wait until this timeout is triggered
            force_after = 1  # seconds
        await super().close(force_after=force_after)


class NetworkException(Exception): pass


class GracefulDisconnect(NetworkException):
    log_level = logging.INFO

    def __init__(self, *args, log_level=None, **kwargs):
        Exception.__init__(self, *args, **kwargs)
        if log_level is not None:
            self.log_level = log_level


class RequestTimedOut(GracefulDisconnect):
    def __str__(self):
        return _("Network request timed out.")


class RequestCorrupted(Exception): pass

class ErrorParsingSSLCert(Exception): pass
class ErrorGettingSSLCertFromServer(Exception): pass
class ErrorSSLCertFingerprintMismatch(Exception): pass
class InvalidOptionCombination(Exception): pass
class ConnectError(NetworkException): pass


class _RSClient(RSClient):
    async def create_connection(self):
        try:
            return await super().create_connection()
        except OSError as e:
            # note: using "from e" here will set __cause__ of ConnectError
            raise ConnectError(e) from e


class ServerAddr:

    def __init__(self, host: str, port: Union[int, str], *, protocol: str = None):
        assert isinstance(host, str), repr(host)
        if protocol is None:
            protocol = 's'
        if not host:
            raise ValueError('host must not be empty')
        if host[0] == '[' and host[-1] == ']':  # IPv6
            host = host[1:-1]
        try:
            net_addr = NetAddress(host, port)  # this validates host and port
        except Exception as e:
            raise ValueError(f"cannot construct ServerAddr: invalid host or port (host={host}, port={port})") from e
        if protocol not in _KNOWN_NETWORK_PROTOCOLS:
            raise ValueError(f"invalid network protocol: {protocol}")
        self.host = str(net_addr.host)  # canonical form (if e.g. IPv6 address)
        self.port = int(net_addr.port)
        self.protocol = protocol
        self._net_addr_str = str(net_addr)

    @classmethod
    def from_str(cls, s: str) -> 'ServerAddr':
        # host might be IPv6 address, hence do rsplit:
        host, port, protocol = str(s).rsplit(':', 2)
        return ServerAddr(host=host, port=port, protocol=protocol)

    @classmethod
    def from_str_with_inference(cls, s: str) -> Optional['ServerAddr']:
        """Construct ServerAddr from str, guessing missing details.
        Ongoing compatibility not guaranteed.
        """
        if not s:
            return None
        items = str(s).rsplit(':', 2)
        if len(items) < 2:
            return None  # although maybe we could guess the port too?
        host = items[0]
        port = items[1]
        if len(items) >= 3:
            protocol = items[2]
        else:
            protocol = PREFERRED_NETWORK_PROTOCOL
        return ServerAddr(host=host, port=port, protocol=protocol)

    def to_friendly_name(self) -> str:
        # note: this method is closely linked to from_str_with_inference
        if self.protocol == 's':  # hide trailing ":s"
            return self.net_addr_str()
        return str(self)

    def __str__(self):
        return '{}:{}'.format(self.net_addr_str(), self.protocol)

    def to_json(self) -> str:
        return str(self)

    def __repr__(self):
        return f'<ServerAddr host={self.host} port={self.port} protocol={self.protocol}>'

    def net_addr_str(self) -> str:
        return self._net_addr_str

    def __eq__(self, other):
        if not isinstance(other, ServerAddr):
            return False
        return (self.host == other.host
                and self.port == other.port
                and self.protocol == other.protocol)

    def __ne__(self, other):
        return not (self == other)

    def __hash__(self):
        return hash((self.host, self.port, self.protocol))


def _get_cert_path_for_host(*, config: 'SimpleConfig', host: str) -> str:
    filename = host
    try:
        ip = ip_address(host)
    except ValueError:
        pass
    else:
        if isinstance(ip, IPv6Address):
            filename = f"ipv6_{ip.packed.hex()}"
    return os.path.join(config.path, 'certs', filename)


class Interface(Logger):

    LOGGING_SHORTCUT = 'i'

    def __init__(self, *, network: 'Network', server: ServerAddr, proxy: Optional[dict]):
        self.ready = network.asyncio_loop.create_future()
        self.got_disconnected = asyncio.Event()
        self.server = server
        Logger.__init__(self)
        assert network.config.path
        self.cert_path = _get_cert_path_for_host(config=network.config, host=self.host)
        self.blockchain = None  # type: Optional[Blockchain]
        self._requested_chunks = set()  # type: Set[int]
        self.network = network
        self.session = None  # type: Optional[NotificationSession]
        self._ipaddr_bucket = None
        # Set up proxy.
        # - for servers running on localhost, the proxy is not used. If user runs their own server
        #   on same machine, this lets them enable the proxy (which is used for e.g. FX rates).
        #   note: we could maybe relax this further and bypass the proxy for all private
        #         addresses...? e.g. 192.168.x.x
        if util.is_localhost(server.host):
            self.logger.info(f"looks like localhost: not using proxy for this server")
            proxy = None
        self.proxy = MySocksProxy.from_proxy_dict(proxy)

        # Latest block header and corresponding height, as claimed by the server.
        # Note that these values are updated before they are verified.
        # Especially during initial header sync, verification can take a long time.
        # Failing verification will get the interface closed.
        self.tip_header = None
        self.tip = 0

        self.fee_estimates_eta = {}  # type: Dict[int, int]

        # Dump network messages (only for this interface).  Set at runtime from the console.
        self.debug = True

        self.taskgroup = OldTaskGroup()

        async def spawn_task():
            task = await self.network.taskgroup.spawn(self.run())
            task.set_name(f"interface::{str(server)}")
        asyncio.run_coroutine_threadsafe(spawn_task(), self.network.asyncio_loop)

    @property
    def host(self):
        return self.server.host

    @property
    def port(self):
        return self.server.port

    @property
    def protocol(self):
        return self.server.protocol

    def diagnostic_name(self):
        return self.server.net_addr_str()

    def __str__(self):
        return f"<Interface {self.diagnostic_name()}>"

    async def is_server_ca_signed(self, ca_ssl_context):
        """Given a CA enforcing SSL context, returns True if the connection
        can be established. Returns False if the server has a self-signed
        certificate but otherwise is okay. Any other failures raise.
        """
        try:
            await self.open_session(ca_ssl_context, exit_early=True)
        except ConnectError as e:
            cause = e.__cause__
            if isinstance(cause, ssl.SSLError) and cause.reason == 'CERTIFICATE_VERIFY_FAILED':
                # failures due to self-signed certs are normal
                return False
            raise
        return True

    async def _try_saving_ssl_cert_for_first_time(self, ca_ssl_context):
        ca_signed = await self.is_server_ca_signed(ca_ssl_context)
        if ca_signed:
            if self._get_expected_fingerprint():
                raise InvalidOptionCombination("cannot use --serverfingerprint with CA signed servers")
            with open(self.cert_path, 'w') as f:
                # empty file means this is CA signed, not self-signed
                f.write('')
        else:
            await self._save_certificate()

    def _is_saved_ssl_cert_available(self):
        if not os.path.exists(self.cert_path):
            return False
        with open(self.cert_path, 'r') as f:
            contents = f.read()
        if contents == '':  # CA signed
            if self._get_expected_fingerprint():
                raise InvalidOptionCombination("cannot use --serverfingerprint with CA signed servers")
            return True
        # pinned self-signed cert
        try:
            b = pem.dePem(contents, 'CERTIFICATE')
        except SyntaxError as e:
            self.logger.info(f"error parsing already saved cert: {e}")
            raise ErrorParsingSSLCert(e) from e
        try:
            x = x509.X509(b)
        except Exception as e:
            self.logger.info(f"error parsing already saved cert: {e}")
            raise ErrorParsingSSLCert(e) from e
        try:
            x.check_date()
        except x509.CertificateError as e:
            self.logger.info(f"certificate has expired: {e}")
            os.unlink(self.cert_path)  # delete pinned cert only in this case
            return False
        self._verify_certificate_fingerprint(bytearray(b))
        return True

    async def _get_ssl_context(self):
        if self.protocol != 's':
            # using plaintext TCP
            return None

        # see if we already have cert for this server; or get it for the first time
        ca_sslc = ssl.create_default_context(purpose=ssl.Purpose.SERVER_AUTH, cafile=ca_path)
        if not self._is_saved_ssl_cert_available():
            try:
                await self._try_saving_ssl_cert_for_first_time(ca_sslc)
            except (OSError, ConnectError, aiorpcx.socks.SOCKSError) as e:
                raise ErrorGettingSSLCertFromServer(e) from e
        # now we have a file saved in our certificate store
        siz = os.stat(self.cert_path).st_size
        if siz == 0:
            # CA signed cert
            sslc = ca_sslc
        else:
            # pinned self-signed cert
            sslc = ssl.create_default_context(purpose=ssl.Purpose.SERVER_AUTH, cafile=self.cert_path)
            sslc.check_hostname = False
        return sslc

    def handle_disconnect(func):
        @functools.wraps(func)
        async def wrapper_func(self: 'Interface', *args, **kwargs):
            try:
                return await func(self, *args, **kwargs)
            except GracefulDisconnect as e:
                self.logger.log(e.log_level, f"disconnecting due to {repr(e)}")
            except aiorpcx.jsonrpc.RPCError as e:
                self.logger.warning(f"disconnecting due to {repr(e)}")
                self.logger.debug(f"(disconnect) trace for {repr(e)}", exc_info=True)
            finally:
                self.got_disconnected.set()
                await self.network.connection_down(self)
                # if was not 'ready' yet, schedule waiting coroutines:
                self.ready.cancel()
        return wrapper_func

    @ignore_exceptions  # do not kill network.taskgroup
    @log_exceptions
    @handle_disconnect
    async def run(self):
        try:
            ssl_context = await self._get_ssl_context()
        except (ErrorParsingSSLCert, ErrorGettingSSLCertFromServer) as e:
            self.logger.info(f'disconnecting due to: {repr(e)}')
            return
        try:
            await self.open_session(ssl_context)
        except (asyncio.CancelledError, ConnectError, aiorpcx.socks.SOCKSError) as e:
            # make SSL errors for main interface more visible (to help servers ops debug cert pinning issues)
            if (isinstance(e, ConnectError) and isinstance(e.__cause__, ssl.SSLError)
                    and self.is_main_server() and not self.network.auto_connect):
                self.logger.warning(f'Cannot connect to main server due to SSL error '
                                    f'(maybe cert changed compared to "{self.cert_path}"). Exc: {repr(e)}')
            else:
                self.logger.info(f'disconnecting due to: {repr(e)}')
            return

    def _mark_ready(self) -> None:
        if self.ready.cancelled():
            raise GracefulDisconnect('conn establishment was too slow; *ready* future was cancelled')
        if self.ready.done():
            return

        assert self.tip_header
        chain = blockchain.check_header(self.tip_header)
        if not chain:
            self.blockchain = blockchain.get_best_chain()
        else:
            self.blockchain = chain
        assert self.blockchain is not None

        self.logger.info(f"set blockchain with height {self.blockchain.height()}")

        self.ready.set_result(1)

    def is_connected_and_ready(self) -> bool:
        return self.ready.done() and not self.got_disconnected.is_set()

    async def _save_certificate(self) -> None:
        if not os.path.exists(self.cert_path):
            # we may need to retry this a few times, in case the handshake hasn't completed
            for _ in range(10):
                dercert = await self._fetch_certificate()
                if dercert:
                    self.logger.info("succeeded in getting cert")
                    self._verify_certificate_fingerprint(dercert)
                    with open(self.cert_path, 'w') as f:
                        cert = ssl.DER_cert_to_PEM_cert(dercert)
                        # workaround android bug
                        cert = re.sub("([^\n])-----END CERTIFICATE-----","\\1\n-----END CERTIFICATE-----",cert)
                        f.write(cert)
                        # even though close flushes, we can't fsync when closed.
                        # and we must flush before fsyncing, cause flush flushes to OS buffer
                        # fsync writes to OS buffer to disk
                        f.flush()
                        os.fsync(f.fileno())
                    break
                await asyncio.sleep(1)
            else:
                raise GracefulDisconnect("could not get certificate after 10 tries")

    async def _fetch_certificate(self) -> bytes:
        sslc = ssl.SSLContext(protocol=ssl.PROTOCOL_TLS_CLIENT)
        sslc.check_hostname = False
        sslc.verify_mode = ssl.CERT_NONE
        async with _RSClient(session_factory=RPCSession,
                             host=self.host, port=self.port,
                             ssl=sslc, proxy=self.proxy) as session:
            asyncio_transport = session.transport._asyncio_transport  # type: asyncio.BaseTransport
            ssl_object = asyncio_transport.get_extra_info("ssl_object")  # type: ssl.SSLObject
            return ssl_object.getpeercert(binary_form=True)

    def _get_expected_fingerprint(self) -> Optional[str]:
        if self.is_main_server():
            return self.network.config.get("serverfingerprint")

    def _verify_certificate_fingerprint(self, certificate):
        expected_fingerprint = self._get_expected_fingerprint()
        if not expected_fingerprint:
            return
        fingerprint = hashlib.sha256(certificate).hexdigest()
        fingerprints_match = fingerprint.lower() == expected_fingerprint.lower()
        if not fingerprints_match:
            util.trigger_callback('cert_mismatch')
            raise ErrorSSLCertFingerprintMismatch('Refusing to connect to server due to cert fingerprint mismatch')
        self.logger.info("cert fingerprint verification passed")

    async def get_block_header(self, height, assert_mode):
<<<<<<< HEAD
       
=======
        if not is_non_negative_integer(height):
            raise Exception(f"{repr(height)} is not a block height")
>>>>>>> 019d2133
        self.logger.info(f'requesting block header {height} in mode {assert_mode}')
        # use lower timeout as we usually have blockchain network.bhi_lock here
        timeout = self.network.get_network_timeout_seconds(NetworkTimeout.Urgent)
        res = await self.session.send_request('blockchain.block.header', [height], timeout=timeout)
        return blockchain.deserialize_header(bytes.fromhex(res), height)

    async def request_chunk(self, height: int, tip=None, *, can_return_early=False):
        if not is_non_negative_integer(height):
            raise Exception(f"{repr(height)} is not a block height")
        index = height // 2016
        if can_return_early and index in self._requested_chunks:
            return
        self.logger.info(f"requesting chunk from height {height}")
        size = 2016
        if tip is not None:
            size = min(size, tip - index * 2016 + 1)
            size = max(size, 0)
        try:
            self._requested_chunks.add(index)
            res = await self.session.send_request('blockchain.block.headers', [index * 2016, size])
        finally:
            self._requested_chunks.discard(index)
        assert_dict_contains_field(res, field_name='count')
        assert_dict_contains_field(res, field_name='hex')
        assert_dict_contains_field(res, field_name='max')
        assert_non_negative_integer(res['count'])
        assert_non_negative_integer(res['max'])
        assert_hex_str(res['hex'])
        if len(res['hex']) != HEADER_SIZE * 2 * res['count']:
            raise RequestCorrupted('inconsistent chunk hex and count')
        # we never request more than 2016 headers, but we enforce those fit in a single response
        if res['max'] < 2016:
            raise RequestCorrupted(f"server uses too low 'max' count for block.headers: {res['max']} < 2016")
        if res['count'] != size:
            raise RequestCorrupted(f"expected {size} headers but only got {res['count']}")
        conn = self.blockchain.connect_chunk(index, res['hex'])
        if not conn:
            return conn, 0
        return conn, res['count']

    def is_main_server(self) -> bool:
        return (self.network.interface == self or
                self.network.interface is None and self.network.default_server == self.server)

    async def open_session(self, sslc, exit_early=False):
        session_factory = lambda *args, iface=self, **kwargs: NotificationSession(*args, **kwargs, interface=iface)
        async with _RSClient(session_factory=session_factory,
                             host=self.host, port=self.port,
                             ssl=sslc, proxy=self.proxy) as session:
            self.session = session  # type: NotificationSession
            self.session.set_default_timeout(self.network.get_network_timeout_seconds(NetworkTimeout.Generic))
            try:
                ver = await session.send_request('server.version', [self.client_name(), version.PROTOCOL_VERSION])
            except aiorpcx.jsonrpc.RPCError as e:
                raise GracefulDisconnect(e)  # probably 'unsupported protocol version'
            if exit_early:
                return
            if ver[1] != version.PROTOCOL_VERSION:
                raise GracefulDisconnect(f'server violated protocol-version-negotiation. '
                                         f'we asked for {version.PROTOCOL_VERSION!r}, they sent {ver[1]!r}')
            if not self.network.check_interface_against_healthy_spread_of_connected_servers(self):
                raise GracefulDisconnect(f'too many connected servers already '
                                         f'in bucket {self.bucket_based_on_ipaddress()}')
            self.logger.info(f"connection established. version: {ver}")

            try:
                async with self.taskgroup as group:
                    await group.spawn(self.ping)
                    await group.spawn(self.request_fee_estimates)
                    await group.spawn(self.run_fetch_blocks)
                    await group.spawn(self.monitor_connection)
            except aiorpcx.jsonrpc.RPCError as e:
                if e.code in (JSONRPC.EXCESSIVE_RESOURCE_USAGE,
                              JSONRPC.SERVER_BUSY,
                              JSONRPC.METHOD_NOT_FOUND):
                    raise GracefulDisconnect(e, log_level=logging.WARNING) from e
                raise
            finally:
                self.got_disconnected.set()  # set this ASAP, ideally before any awaits

    async def monitor_connection(self):
        while True:
            await asyncio.sleep(1)
            # If the session/transport is no longer open, we disconnect.
            # e.g. if the remote cleanly sends EOF, we would handle that here.
            # note: If the user pulls the ethernet cable or disconnects wifi,
            #       ideally we would detect that here, so that the GUI/etc can reflect that.
            #       - On Android, this seems to work reliably , where asyncio.BaseProtocol.connection_lost()
            #         gets called with e.g. ConnectionAbortedError(103, 'Software caused connection abort').
            #       - On desktop Linux/Win, it seems BaseProtocol.connection_lost() is not called in such cases.
            #         Hence, in practice the connection issue will only be detected the next time we try
            #         to send a message (plus timeout), which can take minutes...
            if not self.session or self.session.is_closing():
                raise GracefulDisconnect('session was closed')

    async def ping(self):
        while True:
            await asyncio.sleep(300)
            await self.session.send_request('server.ping')

    async def request_fee_estimates(self):
        from .simple_config import FEE_ETA_TARGETS
        while True:
            async with OldTaskGroup() as group:
                fee_tasks = []
                for i in FEE_ETA_TARGETS:
                    fee_tasks.append((i, await group.spawn(self.get_estimatefee(i))))
            for nblock_target, task in fee_tasks:
                fee = task.result()
                if fee < 0: continue
                assert isinstance(fee, int)
                self.fee_estimates_eta[nblock_target] = fee
            self.network.update_fee_estimates()
            await asyncio.sleep(60)

    async def close(self, *, force_after: int = None):
        """Closes the connection and waits for it to be closed.
        We try to flush buffered data to the wire, which can take some time.
        """
        if self.session:
            await self.session.close(force_after=force_after)
        # monitor_connection will cancel tasks

    async def run_fetch_blocks(self):
        header_queue = asyncio.Queue()
        await self.session.subscribe('blockchain.headers.subscribe', [], header_queue)
        while True:
            item = await header_queue.get()
            raw_header = item[0]
            height = raw_header['height']
            header = blockchain.deserialize_header(bfh(raw_header['hex']), height)
            self.tip_header = header
            self.tip = height
            if self.tip < constants.net.max_checkpoint():
                raise GracefulDisconnect('server tip below max checkpoint')
            self._mark_ready()
            blockchain_updated = await self._process_header_at_tip()
            # header processing done
            if blockchain_updated:
                util.trigger_callback('blockchain_updated')
            util.trigger_callback('network_updated')
            await self.network.switch_unwanted_fork_interface()
            await self.network.switch_lagging_interface()

    async def _process_header_at_tip(self) -> bool:
        """Returns:
        False - boring fast-forward: we already have this header as part of this blockchain from another interface,
        True - new header we didn't have, or reorg
        """
        height, header = self.tip, self.tip_header
        async with self.network.bhi_lock:
            if self.blockchain.height() >= height and self.blockchain.check_header(header):
                # another interface amended the blockchain
                self.logger.info(f"skipping header {height}")
                return False
            _, height = await self.step(height, header)
            # in the simple case, height == self.tip+1
            if height <= self.tip:
                await self.sync_until(height)
            return True

    async def sync_until(self, height, next_height=None):
        if next_height is None:
            next_height = self.tip
        last = None
        while last is None or height <= next_height:
            prev_last, prev_height = last, height
            if next_height > height + 10:
                could_connect, num_headers = await self.request_chunk(height, next_height)
                if not could_connect:
                    if height <= constants.net.max_checkpoint():
                        raise GracefulDisconnect('server chain conflicts with checkpoints or genesis')
                    last, height = await self.step(height)
                    continue
                util.trigger_callback('network_updated')
                height = (height // 2016 * 2016) + num_headers
                assert height <= next_height+1, (height, self.tip)
                last = 'catchup'
            else:
                last, height = await self.step(height)
            assert (prev_last, prev_height) != (last, height), 'had to prevent infinite loop in interface.sync_until'
        return last, height

    async def step(self, height, header=None):
        assert 0 <= height <= self.tip, (height, self.tip)
        if header is None:
            header = await self.get_block_header(height, 'catchup')

        chain = blockchain.check_header(header) if 'mock' not in header else header['mock']['check'](header)
        if chain:
            self.blockchain = chain if isinstance(chain, Blockchain) else self.blockchain
            # note: there is an edge case here that is not handled.
            # we might know the blockhash (enough for check_header) but
            # not have the header itself. e.g. regtest chain with only genesis.
            # this situation resolves itself on the next block
            return 'catchup', height+1

        can_connect = blockchain.can_connect(header) if 'mock' not in header else header['mock']['connect'](height)
        if not can_connect:
            self.logger.info(f"can't connect {height}")
            height, header, bad, bad_header = await self._search_headers_backwards(height, header)
            chain = blockchain.check_header(header) if 'mock' not in header else header['mock']['check'](header)
            can_connect = blockchain.can_connect(header) if 'mock' not in header else header['mock']['connect'](height)
            assert chain or can_connect
        if can_connect:
            self.logger.info(f"could connect {height}")
            height += 1
            if isinstance(can_connect, Blockchain):  # not when mocking
                self.blockchain = can_connect
                self.blockchain.save_header(header)
            return 'catchup', height

        good, bad, bad_header = await self._search_headers_binary(height, bad, bad_header, chain)
        return await self._resolve_potential_chain_fork_given_forkpoint(good, bad, bad_header)

    async def _search_headers_binary(self, height, bad, bad_header, chain):
        assert bad == bad_header['block_height']
        _assert_header_does_not_check_against_any_chain(bad_header)

        self.blockchain = chain if isinstance(chain, Blockchain) else self.blockchain
        good = height
        while True:
            
            assert good < bad, (good, bad)
            height = (good + bad) // 2
            self.logger.info(f"binary step. good {good}, bad {bad}, height {height}")
            header = await self.get_block_header(height, 'binary')
            chain = blockchain.check_header(header) if 'mock' not in header else header['mock']['check'](header)
            if chain:
                self.blockchain = chain if isinstance(chain, Blockchain) else self.blockchain
                good = height
            else:
                bad = height
                bad_header = header
              
            if good + 1 == bad:
                break
        mock = 'mock' in bad_header and bad_header['mock']['connect'](height)
        real = not mock and self.blockchain.can_connect(bad_header, check_height=False)
        if not real and not mock:
            raise Exception('unexpected bad header during binary: {}'.format(bad_header))
        _assert_header_does_not_check_against_any_chain(bad_header)

        self.logger.info(f"binary search exited. good {good}, bad {bad}")
        return good, bad, bad_header

    async def _resolve_potential_chain_fork_given_forkpoint(self, good, bad, bad_header):
        assert good + 1 == bad
        assert bad == bad_header['block_height']
        _assert_header_does_not_check_against_any_chain(bad_header)
        # 'good' is the height of a block 'good_header', somewhere in self.blockchain.
        # bad_header connects to good_header; bad_header itself is NOT in self.blockchain.

        bh = self.blockchain.height()
        assert bh >= good, (bh, good)
        if bh == good:
            height = good + 1
            self.logger.info(f"catching up from {height}")
            return 'no_fork', height

        # this is a new fork we don't yet have
        height = bad + 1
        self.logger.info(f"new fork at bad height {bad}")
        forkfun = self.blockchain.fork if 'mock' not in bad_header else bad_header['mock']['fork']
        b = forkfun(bad_header)  # type: Blockchain
        self.blockchain = b
        assert b.forkpoint == bad
        return 'fork', height

    async def _search_headers_backwards(self, height, header):
        async def iterate():
            nonlocal height, header
            checkp = False
            if height <= constants.net.max_checkpoint():
                constants.net.CHECKPOINTS=[]
                self.logger.info(f"height < max_checkpoint. checkpoints cleared")
                height = constants.net.max_checkpoint()
            header = await self.get_block_header(height, 'backward')
            chain = blockchain.check_header(header) if 'mock' not in header else header['mock']['check'](header)
            can_connect = blockchain.can_connect(header) if 'mock' not in header else header['mock']['connect'](height)
            if chain or can_connect:
                return False
            if checkp:
                raise GracefulDisconnect("server chain conflicts with checkpoints")
            return True

        bad, bad_header = height, header
        _assert_header_does_not_check_against_any_chain(bad_header)
        with blockchain.blockchains_lock: chains = list(blockchain.blockchains.values())
        local_max = max([0] + [x.height() for x in chains]) if 'mock' not in header else float('inf')
        height = min(local_max + 1, height - 1)
        while await iterate():
            bad, bad_header = height, header
            delta = self.tip - height
            height = self.tip - 2 * delta

        _assert_header_does_not_check_against_any_chain(bad_header)
        self.logger.info(f"exiting backward mode at {height}")
        return height, header, bad, bad_header

    @classmethod
    def client_name(cls) -> str:
        return f'electrum/{version.ELECTRUM_VERSION}'

    def is_tor(self):
        return self.host.endswith('.onion')

    def ip_addr(self) -> Optional[str]:
        session = self.session
        if not session: return None
        peer_addr = session.remote_address()
        if not peer_addr: return None
        return str(peer_addr.host)

    def bucket_based_on_ipaddress(self) -> str:
        def do_bucket():
            if self.is_tor():
                return BUCKET_NAME_OF_ONION_SERVERS
            try:
                ip_addr = ip_address(self.ip_addr())  # type: Union[IPv4Address, IPv6Address]
            except ValueError:
                return ''
            if not ip_addr:
                return ''
            if ip_addr.is_loopback:  # localhost is exempt
                return ''
            if ip_addr.version == 4:
                slash16 = IPv4Network(ip_addr).supernet(prefixlen_diff=32-16)
                return str(slash16)
            elif ip_addr.version == 6:
                slash48 = IPv6Network(ip_addr).supernet(prefixlen_diff=128-48)
                return str(slash48)
            return ''

        if not self._ipaddr_bucket:
            self._ipaddr_bucket = do_bucket()
        return self._ipaddr_bucket

    async def get_merkle_for_transaction(self, tx_hash: str, tx_height: int) -> dict:
        if not is_hash256_str(tx_hash):
            raise Exception(f"{repr(tx_hash)} is not a txid")
        if not is_non_negative_integer(tx_height):
            raise Exception(f"{repr(tx_height)} is not a block height")
        # do request
        res = await self.session.send_request('blockchain.transaction.get_merkle', [tx_hash, tx_height])
        # check response
        block_height = assert_dict_contains_field(res, field_name='block_height')
        merkle = assert_dict_contains_field(res, field_name='merkle')
        pos = assert_dict_contains_field(res, field_name='pos')
        # note: tx_height was just a hint to the server, don't enforce the response to match it
        assert_non_negative_integer(block_height)
        assert_non_negative_integer(pos)
        assert_list_or_tuple(merkle)
        for item in merkle:
            assert_hash256_str(item)
        return res

    async def get_transaction(self, tx_hash: str, *, timeout=None) -> str:
        if not is_hash256_str(tx_hash):
            raise Exception(f"{repr(tx_hash)} is not a txid")
        raw = await self.session.send_request('blockchain.transaction.get', [tx_hash], timeout=timeout)
        # validate response
        if not is_hex_str(raw):
            raise RequestCorrupted(f"received garbage (non-hex) as tx data (txid {tx_hash}): {raw!r}")
        tx = Transaction(raw)
        try:
            tx.deserialize()  # see if raises
        except Exception as e:
            raise RequestCorrupted(f"cannot deserialize received transaction (txid {tx_hash})") from e
        if tx.txid() != tx_hash:
            raise RequestCorrupted(f"received tx does not match expected txid {tx_hash} (got {tx.txid()})")
        return raw

    async def get_history_for_scripthash(self, sh: str) -> List[dict]:
        if not is_hash256_str(sh):
            raise Exception(f"{repr(sh)} is not a scripthash")
        # do request
        res = await self.session.send_request('blockchain.scripthash.get_history', [sh])
        # check response
        assert_list_or_tuple(res)
        prev_height = 1
        for tx_item in res:
            height = assert_dict_contains_field(tx_item, field_name='height')
            assert_dict_contains_field(tx_item, field_name='tx_hash')
            assert_integer(height)
            assert_hash256_str(tx_item['tx_hash'])
            if height in (-1, 0):
                assert_dict_contains_field(tx_item, field_name='fee')
                assert_non_negative_integer(tx_item['fee'])
                prev_height = float("inf")  # this ensures confirmed txs can't follow mempool txs
            else:
                # check monotonicity of heights
                if height < prev_height:
                    raise RequestCorrupted(f'heights of confirmed txs must be in increasing order')
                prev_height = height
        hashes = set(map(lambda item: item['tx_hash'], res))
        if len(hashes) != len(res):
            # Either server is sending garbage... or maybe if server is race-prone
            # a recently mined tx could be included in both last block and mempool?
            # Still, it's simplest to just disregard the response.
            raise RequestCorrupted(f"server history has non-unique txids for sh={sh}")
        return res

    async def listunspent_for_scripthash(self, sh: str) -> List[dict]:
        if not is_hash256_str(sh):
            raise Exception(f"{repr(sh)} is not a scripthash")
        # do request
        res = await self.session.send_request('blockchain.scripthash.listunspent', [sh])
        # check response
        assert_list_or_tuple(res)
        for utxo_item in res:
            assert_dict_contains_field(utxo_item, field_name='tx_pos')
            assert_dict_contains_field(utxo_item, field_name='value')
            assert_dict_contains_field(utxo_item, field_name='tx_hash')
            assert_dict_contains_field(utxo_item, field_name='height')
            assert_non_negative_integer(utxo_item['tx_pos'])
            assert_non_negative_integer(utxo_item['value'])
            assert_non_negative_integer(utxo_item['height'])
            assert_hash256_str(utxo_item['tx_hash'])
        return res

    async def get_balance_for_scripthash(self, sh: str) -> dict:
        if not is_hash256_str(sh):
            raise Exception(f"{repr(sh)} is not a scripthash")
        # do request
        res = await self.session.send_request('blockchain.scripthash.get_balance', [sh])
        # check response
        assert_dict_contains_field(res, field_name='confirmed')
        assert_dict_contains_field(res, field_name='unconfirmed')
        assert_non_negative_integer(res['confirmed'])
        assert_integer(res['unconfirmed'])
        return res

    async def get_txid_from_txpos(self, tx_height: int, tx_pos: int, merkle: bool):
        if not is_non_negative_integer(tx_height):
            raise Exception(f"{repr(tx_height)} is not a block height")
        if not is_non_negative_integer(tx_pos):
            raise Exception(f"{repr(tx_pos)} should be non-negative integer")
        # do request
        res = await self.session.send_request(
            'blockchain.transaction.id_from_pos',
            [tx_height, tx_pos, merkle],
        )
        # check response
        if merkle:
            assert_dict_contains_field(res, field_name='tx_hash')
            assert_dict_contains_field(res, field_name='merkle')
            assert_hash256_str(res['tx_hash'])
            assert_list_or_tuple(res['merkle'])
            for node_hash in res['merkle']:
                assert_hash256_str(node_hash)
        else:
            assert_hash256_str(res)
        return res

    async def get_fee_histogram(self) -> Sequence[Tuple[Union[float, int], int]]:
        # do request
        res = await self.session.send_request('mempool.get_fee_histogram')
        # check response
        assert_list_or_tuple(res)
        prev_fee = float('inf')
        for fee, s in res:
            assert_non_negative_int_or_float(fee)
            assert_non_negative_integer(s)
            if fee >= prev_fee:  # check monotonicity
                raise RequestCorrupted(f'fees must be in decreasing order')
            prev_fee = fee
        return res

    async def get_server_banner(self) -> str:
        # do request
        res = await self.session.send_request('server.banner')
        # check response
        if not isinstance(res, str):
            raise RequestCorrupted(f'{res!r} should be a str')
        return res

    async def get_donation_address(self) -> str:
        # do request
        res = await self.session.send_request('server.donation_address')
        # check response
        if not res:  # ignore empty string
            return ''
        if not bitcoin.is_address(res):
            # note: do not hard-fail -- allow server to use future-type
            #       bitcoin address we do not recognize
            self.logger.info(f"invalid donation address from server: {repr(res)}")
            res = ''
        return res

    async def get_relay_fee(self) -> int:
        """Returns the min relay feerate in sat/kbyte."""
        # do request
        res = await self.session.send_request('blockchain.relayfee')
        # check response
        assert_non_negative_int_or_float(res)
        relayfee = int(res * bitcoin.COIN)
        relayfee = max(0, relayfee)
        return relayfee

    async def get_estimatefee(self, num_blocks: int) -> int:
        """Returns a feerate estimate for getting confirmed within
        num_blocks blocks, in sat/kbyte.
        """
        if not is_non_negative_integer(num_blocks):
            raise Exception(f"{repr(num_blocks)} is not a num_blocks")
        # do request
        res = await self.session.send_request('blockchain.estimatefee', [num_blocks])
        # check response
        if res != -1:
            assert_non_negative_int_or_float(res)
            res = int(res * bitcoin.COIN)
        return res


def _assert_header_does_not_check_against_any_chain(header: dict) -> None:
    chain_bad = blockchain.check_header(header) if 'mock' not in header else header['mock']['check'](header)
    if chain_bad:
        raise Exception('bad_header must not check!')


def check_cert(host, cert):
    try:
        b = pem.dePem(cert, 'CERTIFICATE')
        x = x509.X509(b)
    except:
        traceback.print_exc(file=sys.stdout)
        return

    try:
        x.check_date()
        expired = False
    except:
        expired = True

    m = "host: %s\n"%host
    m += "has_expired: %s\n"% expired
    util.print_msg(m)


# Used by tests
def _match_hostname(name, val):
    if val == name:
        return True

    return val.startswith('*.') and name.endswith(val[1:])


def test_certificates():
    from .simple_config import SimpleConfig
    config = SimpleConfig()
    mydir = os.path.join(config.path, "certs")
    certs = os.listdir(mydir)
    for c in certs:
        p = os.path.join(mydir,c)
        with open(p, encoding='utf-8') as f:
            cert = f.read()
        check_cert(c, cert)

if __name__ == "__main__":
    test_certificates()<|MERGE_RESOLUTION|>--- conflicted
+++ resolved
@@ -609,12 +609,8 @@
         self.logger.info("cert fingerprint verification passed")
 
     async def get_block_header(self, height, assert_mode):
-<<<<<<< HEAD
-       
-=======
         if not is_non_negative_integer(height):
             raise Exception(f"{repr(height)} is not a block height")
->>>>>>> 019d2133
         self.logger.info(f'requesting block header {height} in mode {assert_mode}')
         # use lower timeout as we usually have blockchain network.bhi_lock here
         timeout = self.network.get_network_timeout_seconds(NetworkTimeout.Urgent)
@@ -837,7 +833,7 @@
         self.blockchain = chain if isinstance(chain, Blockchain) else self.blockchain
         good = height
         while True:
-            
+
             assert good < bad, (good, bad)
             height = (good + bad) // 2
             self.logger.info(f"binary step. good {good}, bad {bad}, height {height}")
@@ -849,7 +845,7 @@
             else:
                 bad = height
                 bad_header = header
-              
+
             if good + 1 == bad:
                 break
         mock = 'mock' in bad_header and bad_header['mock']['connect'](height)
