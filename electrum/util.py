# Electrum - lightweight Bitcoin client
# Copyright (C) 2011 Thomas Voegtlin
#
# Permission is hereby granted, free of charge, to any person
# obtaining a copy of this software and associated documentation files
# (the "Software"), to deal in the Software without restriction,
# including without limitation the rights to use, copy, modify, merge,
# publish, distribute, sublicense, and/or sell copies of the Software,
# and to permit persons to whom the Software is furnished to do so,
# subject to the following conditions:
#
# The above copyright notice and this permission notice shall be
# included in all copies or substantial portions of the Software.
#
# THE SOFTWARE IS PROVIDED "AS IS", WITHOUT WARRANTY OF ANY KIND,
# EXPRESS OR IMPLIED, INCLUDING BUT NOT LIMITED TO THE WARRANTIES OF
# MERCHANTABILITY, FITNESS FOR A PARTICULAR PURPOSE AND
# NONINFRINGEMENT. IN NO EVENT SHALL THE AUTHORS OR COPYRIGHT HOLDERS
# BE LIABLE FOR ANY CLAIM, DAMAGES OR OTHER LIABILITY, WHETHER IN AN
# ACTION OF CONTRACT, TORT OR OTHERWISE, ARISING FROM, OUT OF OR IN
# CONNECTION WITH THE SOFTWARE OR THE USE OR OTHER DEALINGS IN THE
# SOFTWARE.
import binascii
import os, sys, re, json
from collections import defaultdict, OrderedDict
from typing import (NamedTuple, Union, TYPE_CHECKING, Tuple, Optional, Callable, Any,
                    Sequence, Dict, Generic, TypeVar, List, Iterable, Set)
from datetime import datetime
import decimal
from decimal import Decimal
import traceback
import urllib
import threading
import hmac
import stat
from locale import localeconv
import asyncio
import urllib.request, urllib.parse, urllib.error
import builtins
import json
import time
from typing import NamedTuple, Optional
import ssl
import ipaddress
from ipaddress import IPv4Address, IPv6Address
import random
import secrets
import functools
from abc import abstractmethod, ABC

import attr
import aiohttp
from aiohttp_socks import ProxyConnector, ProxyType
import aiorpcx
import certifi
import dns.resolver

from .i18n import _
from .logging import get_logger, Logger

if TYPE_CHECKING:
    from .network import Network
    from .interface import Interface
    from .simple_config import SimpleConfig


_logger = get_logger(__name__)


def inv_dict(d):
    return {v: k for k, v in d.items()}


def all_subclasses(cls) -> Set:
    """Return all (transitive) subclasses of cls."""
    res = set(cls.__subclasses__())
    for sub in res.copy():
        res |= all_subclasses(sub)
    return res


ca_path = certifi.where()


base_units = {'FTC':8, 'mFTC':5, 'bits':2, 'sat':0}
base_units_inverse = inv_dict(base_units)
base_units_list = ['FTC', 'mFTC', 'bits', 'sat']  # list(dict) does not guarantee order

DECIMAL_POINT_DEFAULT = 5  # mFTC


class UnknownBaseUnit(Exception): pass


def decimal_point_to_base_unit_name(dp: int) -> str:
    # e.g. 8 -> "FTC"
    try:
        return base_units_inverse[dp]
    except KeyError:
        raise UnknownBaseUnit(dp) from None


def base_unit_name_to_decimal_point(unit_name: str) -> int:
    # e.g. "FTC" -> 8
    try:
        return base_units[unit_name]
    except KeyError:
        raise UnknownBaseUnit(unit_name) from None

def parse_max_spend(amt: Any) -> Optional[int]:
    """Checks if given amount is "spend-max"-like.
    Returns None or the positive integer weight for "max". Never raises.

    When creating invoices and on-chain txs, the user can specify to send "max".
    This is done by setting the amount to '!'. Splitting max between multiple
    tx outputs is also possible, and custom weights (positive ints) can also be used.
    For example, to send 40% of all coins to address1, and 60% to address2:
    ```
    address1, 2!
    address2, 3!
    ```
    """
    if not (isinstance(amt, str) and amt and amt[-1] == '!'):
        return None
    if amt == '!':
        return 1
    x = amt[:-1]
    try:
        x = int(x)
    except ValueError:
        return None
    if x > 0:
        return x
    return None

class NotEnoughFunds(Exception):
    def __str__(self):
        return _("Insufficient funds")


class NoDynamicFeeEstimates(Exception):
    def __str__(self):
        return _('Dynamic fee estimates not available')


class InvalidPassword(Exception):
    def __init__(self, message: Optional[str] = None):
        self.message = message

    def __str__(self):
        if self.message is None:
            return _("Incorrect password")
        else:
            return str(self.message)


class AddTransactionException(Exception):
    pass


class UnrelatedTransactionException(AddTransactionException):
    def __str__(self):
        return _("Transaction is unrelated to this wallet.")


class FileImportFailed(Exception):
    def __init__(self, message=''):
        self.message = str(message)

    def __str__(self):
        return _("Failed to import from file.") + "\n" + self.message


class FileExportFailed(Exception):
    def __init__(self, message=''):
        self.message = str(message)

    def __str__(self):
        return _("Failed to export to file.") + "\n" + self.message


class WalletFileException(Exception): pass


class BitcoinException(Exception): pass


class UserFacingException(Exception):
    """Exception that contains information intended to be shown to the user."""


class InvoiceError(UserFacingException): pass


# Throw this exception to unwind the stack like when an error occurs.
# However unlike other exceptions the user won't be informed.
class UserCancelled(Exception):
    '''An exception that is suppressed from the user'''
    pass


# note: this is not a NamedTuple as then its json encoding cannot be customized
class Satoshis(object):
    __slots__ = ('value',)

    def __new__(cls, value):
        self = super(Satoshis, cls).__new__(cls)
        # note: 'value' sometimes has msat precision
        self.value = value
        return self

    def __repr__(self):
        return f'Satoshis({self.value})'

    def __str__(self):
        # note: precision is truncated to satoshis here
        return format_satoshis(self.value)

    def __eq__(self, other):
        return self.value == other.value

    def __ne__(self, other):
        return not (self == other)

    def __add__(self, other):
        return Satoshis(self.value + other.value)


# note: this is not a NamedTuple as then its json encoding cannot be customized
class Fiat(object):
    __slots__ = ('value', 'ccy')

    def __new__(cls, value: Optional[Decimal], ccy: str):
        self = super(Fiat, cls).__new__(cls)
        self.ccy = ccy
        if not isinstance(value, (Decimal, type(None))):
            raise TypeError(f"value should be Decimal or None, not {type(value)}")
        self.value = value
        return self

    def __repr__(self):
        return 'Fiat(%s)'% self.__str__()

    def __str__(self):
        if self.value is None or self.value.is_nan():
            return _('No Data')
        else:
            return "{:.2f}".format(self.value)

    def to_ui_string(self):
        if self.value is None or self.value.is_nan():
            return _('No Data')
        else:
            return "{:.2f}".format(self.value) + ' ' + self.ccy

    def __eq__(self, other):
        if not isinstance(other, Fiat):
            return False
        if self.ccy != other.ccy:
            return False
        if isinstance(self.value, Decimal) and isinstance(other.value, Decimal) \
                and self.value.is_nan() and other.value.is_nan():
            return True
        return self.value == other.value

    def __ne__(self, other):
        return not (self == other)

    def __add__(self, other):
        assert self.ccy == other.ccy
        return Fiat(self.value + other.value, self.ccy)


class MyEncoder(json.JSONEncoder):
    def default(self, obj):
        # note: this does not get called for namedtuples :(  https://bugs.python.org/issue30343
        from .transaction import Transaction, TxOutput
        from .lnutil import UpdateAddHtlc
        if isinstance(obj, UpdateAddHtlc):
            return obj.to_tuple()
        if isinstance(obj, Transaction):
            return obj.serialize()
        if isinstance(obj, TxOutput):
            return obj.to_legacy_tuple()
        if isinstance(obj, Satoshis):
            return str(obj)
        if isinstance(obj, Fiat):
            return str(obj)
        if isinstance(obj, Decimal):
            return str(obj)
        if isinstance(obj, datetime):
            return obj.isoformat(' ')[:-3]
        if isinstance(obj, set):
            return list(obj)
        if isinstance(obj, bytes): # for nametuples in lnchannel
            return obj.hex()
        if hasattr(obj, 'to_json') and callable(obj.to_json):
            return obj.to_json()
        return super(MyEncoder, self).default(obj)


class ThreadJob(Logger):
    """A job that is run periodically from a thread's main loop.  run() is
    called from that thread's context.
    """

    def __init__(self):
        Logger.__init__(self)

    def run(self):
        """Called periodically from the thread"""
        pass

class DebugMem(ThreadJob):
    '''A handy class for debugging GC memory leaks'''
    def __init__(self, classes, interval=30):
        ThreadJob.__init__(self)
        self.next_time = 0
        self.classes = classes
        self.interval = interval

    def mem_stats(self):
        import gc
        self.logger.info("Start memscan")
        gc.collect()
        objmap = defaultdict(list)
        for obj in gc.get_objects():
            for class_ in self.classes:
                if isinstance(obj, class_):
                    objmap[class_].append(obj)
        for class_, objs in objmap.items():
            self.logger.info(f"{class_.__name__}: {len(objs)}")
        self.logger.info("Finish memscan")

    def run(self):
        if time.time() > self.next_time:
            self.mem_stats()
            self.next_time = time.time() + self.interval

class DaemonThread(threading.Thread, Logger):
    """ daemon thread that terminates cleanly """

    LOGGING_SHORTCUT = 'd'

    def __init__(self):
        threading.Thread.__init__(self)
        Logger.__init__(self)
        self.parent_thread = threading.current_thread()
        self.running = False
        self.running_lock = threading.Lock()
        self.job_lock = threading.Lock()
        self.jobs = []
        self.stopped_event = threading.Event()  # set when fully stopped

    def add_jobs(self, jobs):
        with self.job_lock:
            self.jobs.extend(jobs)

    def run_jobs(self):
        # Don't let a throwing job disrupt the thread, future runs of
        # itself, or other jobs.  This is useful protection against
        # malformed or malicious server responses
        with self.job_lock:
            for job in self.jobs:
                try:
                    job.run()
                except Exception as e:
                    self.logger.exception('')

    def remove_jobs(self, jobs):
        with self.job_lock:
            for job in jobs:
                self.jobs.remove(job)

    def start(self):
        with self.running_lock:
            self.running = True
        return threading.Thread.start(self)

    def is_running(self):
        with self.running_lock:
            return self.running and self.parent_thread.is_alive()

    def stop(self):
        with self.running_lock:
            self.running = False

    def on_stop(self):
        if 'ANDROID_DATA' in os.environ:
            import jnius
            jnius.detach()
            self.logger.info("jnius detach")
        self.logger.info("stopped")
        self.stopped_event.set()


def print_stderr(*args):
    args = [str(item) for item in args]
    sys.stderr.write(" ".join(args) + "\n")
    sys.stderr.flush()

def print_msg(*args):
    # Stringify args
    args = [str(item) for item in args]
    sys.stdout.write(" ".join(args) + "\n")
    sys.stdout.flush()

def json_encode(obj):
    try:
        s = json.dumps(obj, sort_keys = True, indent = 4, cls=MyEncoder)
    except TypeError:
        s = repr(obj)
    return s

def json_decode(x):
    try:
        return json.loads(x, parse_float=Decimal)
    except:
        return x

def json_normalize(x):
    # note: The return value of commands, when going through the JSON-RPC interface,
    #       is json-encoded. The encoder used there cannot handle some types, e.g. electrum.util.Satoshis.
    # note: We should not simply do "json_encode(x)" here, as then later x would get doubly json-encoded.
    # see #5868
    return json_decode(json_encode(x))


# taken from Django Source Code
def constant_time_compare(val1, val2):
    """Return True if the two strings are equal, False otherwise."""
    return hmac.compare_digest(to_bytes(val1, 'utf8'), to_bytes(val2, 'utf8'))


# decorator that prints execution time
_profiler_logger = _logger.getChild('profiler')
def profiler(func):
    def do_profile(args, kw_args):
        name = func.__qualname__
        t0 = time.time()
        o = func(*args, **kw_args)
        t = time.time() - t0
        _profiler_logger.debug(f"{name} {t:,.4f} sec")
        return o
    return lambda *args, **kw_args: do_profile(args, kw_args)


def android_ext_dir():
    from android.storage import primary_external_storage_path
    return primary_external_storage_path()

def android_backup_dir():
    pkgname = get_android_package_name()
    d = os.path.join(android_ext_dir(), pkgname)
    if not os.path.exists(d):
        os.mkdir(d)
    return d

def android_data_dir():
    import jnius
    PythonActivity = jnius.autoclass('org.kivy.android.PythonActivity')
    return PythonActivity.mActivity.getFilesDir().getPath() + '/data'

def ensure_sparse_file(filename):
    # On modern Linux, no need to do anything.
    # On Windows, need to explicitly mark file.
    if os.name == "nt":
        try:
            os.system('fsutil sparse setflag "{}" 1'.format(filename))
        except Exception as e:
            _logger.info(f'error marking file {filename} as sparse: {e}')


def get_headers_dir(config):
    return config.path


def assert_datadir_available(config_path):
    path = config_path
    if os.path.exists(path):
        return
    else:
        raise FileNotFoundError(
            'Electrum datadir does not exist. Was it deleted while running?' + '\n' +
            'Should be at {}'.format(path))


def assert_file_in_datadir_available(path, config_path):
    if os.path.exists(path):
        return
    else:
        assert_datadir_available(config_path)
        raise FileNotFoundError(
            'Cannot find file but datadir is there.' + '\n' +
            'Should be at {}'.format(path))


def standardize_path(path):
    return os.path.normcase(
            os.path.realpath(
                os.path.abspath(
                    os.path.expanduser(
                        path
    ))))


def get_new_wallet_name(wallet_folder: str) -> str:
    """Returns a file basename for a new wallet to be used.
    Can raise OSError.
    """
    i = 1
    while True:
        filename = "wallet_%d" % i
        if filename in os.listdir(wallet_folder):
            i += 1
        else:
            break
    return filename


def is_android_debug_apk() -> bool:
    is_android = 'ANDROID_DATA' in os.environ
    if not is_android:
        return False
    from jnius import autoclass
    pkgname = get_android_package_name()
    build_config = autoclass(f"{pkgname}.BuildConfig")
    return bool(build_config.DEBUG)


def get_android_package_name() -> str:
    is_android = 'ANDROID_DATA' in os.environ
    assert is_android
    from jnius import autoclass
    from android.config import ACTIVITY_CLASS_NAME
    activity = autoclass(ACTIVITY_CLASS_NAME).mActivity
    pkgname = str(activity.getPackageName())
    return pkgname


def assert_bytes(*args):
    """
    porting helper, assert args type
    """
    try:
        for x in args:
            assert isinstance(x, (bytes, bytearray))
    except:
        print('assert bytes failed', list(map(type, args)))
        raise


def assert_str(*args):
    """
    porting helper, assert args type
    """
    for x in args:
        assert isinstance(x, str)


def to_string(x, enc) -> str:
    if isinstance(x, (bytes, bytearray)):
        return x.decode(enc)
    if isinstance(x, str):
        return x
    else:
        raise TypeError("Not a string or bytes like object")


def to_bytes(something, encoding='utf8') -> bytes:
    """
    cast string to bytes() like object, but for python2 support it's bytearray copy
    """
    if isinstance(something, bytes):
        return something
    if isinstance(something, str):
        return something.encode(encoding)
    elif isinstance(something, bytearray):
        return bytes(something)
    else:
        raise TypeError("Not a string or bytes like object")


bfh = bytes.fromhex


def bh2u(x: bytes) -> str:
    """
    str with hex representation of a bytes-like object

    >>> x = bytes((1, 2, 10))
    >>> bh2u(x)
    '01020A'
    """
    return x.hex()


def xor_bytes(a: bytes, b: bytes) -> bytes:
    size = min(len(a), len(b))
    return ((int.from_bytes(a[:size], "big") ^ int.from_bytes(b[:size], "big"))
            .to_bytes(size, "big"))


def user_dir():
    if "ELECTRUMDIR" in os.environ:
        return os.environ["ELECTRUMDIR"]
    elif 'ANDROID_DATA' in os.environ:
        return android_data_dir()
    elif os.name == 'posix':
        return os.path.join(os.environ["HOME"], ".electrum")
    elif "APPDATA" in os.environ:
        return os.path.join(os.environ["APPDATA"], "Electrum")
    elif "LOCALAPPDATA" in os.environ:
        return os.path.join(os.environ["LOCALAPPDATA"], "Electrum")
    else:
        #raise Exception("No home directory found in environment variables.")
        return


def resource_path(*parts):
    return os.path.join(pkg_dir, *parts)


# absolute path to python package folder of electrum ("lib")
pkg_dir = os.path.split(os.path.realpath(__file__))[0]


def is_valid_email(s):
    regexp = r"[^@]+@[^@]+\.[^@]+"
    return re.match(regexp, s) is not None


def is_hash256_str(text: Any) -> bool:
    if not isinstance(text, str): return False
    if len(text) != 64: return False
    return is_hex_str(text)


def is_hex_str(text: Any) -> bool:
    if not isinstance(text, str): return False
    try:
        b = bytes.fromhex(text)
    except:
        return False
    # forbid whitespaces in text:
    if len(text) != 2 * len(b):
        return False
    return True


def is_integer(val: Any) -> bool:
    return isinstance(val, int)


def is_non_negative_integer(val: Any) -> bool:
    if is_integer(val):
        return val >= 0
    return False


def is_int_or_float(val: Any) -> bool:
    return isinstance(val, (int, float))


def is_non_negative_int_or_float(val: Any) -> bool:
    if is_int_or_float(val):
        return val >= 0
    return False


def chunks(items, size: int):
    """Break up items, an iterable, into chunks of length size."""
    if size < 1:
        raise ValueError(f"size must be positive, not {repr(size)}")
    for i in range(0, len(items), size):
        yield items[i: i + size]


def format_satoshis_plain(
        x: Union[int, float, Decimal, str],  # amount in satoshis,
        *,
        decimal_point: int = 8,  # how much to shift decimal point to left (default: sat->BTC)
) -> str:
    """Display a satoshi amount scaled.  Always uses a '.' as a decimal
    point and has no thousands separator"""
    if parse_max_spend(x):
        return f'max({x})'
    assert isinstance(x, (int, float, Decimal)), f"{x!r} should be a number"
    scale_factor = pow(10, decimal_point)
    return "{:.8f}".format(Decimal(x) / scale_factor).rstrip('0').rstrip('.')


# Check that Decimal precision is sufficient.
# We need at the very least ~20, as we deal with msat amounts, and
# log10(21_000_000 * 10**8 * 1000) ~= 18.3
# decimal.DefaultContext.prec == 28 by default, but it is mutable.
# We enforce that we have at least that available.
assert decimal.getcontext().prec >= 28, f"PyDecimal precision too low: {decimal.getcontext().prec}"

DECIMAL_POINT = localeconv()['decimal_point']  # type: str


def format_satoshis(
        x: Union[int, float, Decimal, str, None],  # amount in satoshis
        *,
        num_zeros: int = 0,
        decimal_point: int = 8,  # how much to shift decimal point to left (default: sat->BTC)
        precision: int = 0,  # extra digits after satoshi precision
        is_diff: bool = False,  # if True, enforce a leading sign (+/-)
        whitespaces: bool = False,  # if True, add whitespaces, to align numbers in a column
        add_thousands_sep: bool = False,  # if True, add whitespaces, for better readability of the numbers
) -> str:
    if x is None:
        return 'unknown'
    if parse_max_spend(x):
        return f'max({x})'
    assert isinstance(x, (int, float, Decimal)), f"{x!r} should be a number"
    # lose redundant precision
    x = Decimal(x).quantize(Decimal(10) ** (-precision))
    # format string
    overall_precision = decimal_point + precision  # max digits after final decimal point
    decimal_format = "." + str(overall_precision) if overall_precision > 0 else ""
    if is_diff:
        decimal_format = '+' + decimal_format
    # initial result
    scale_factor = pow(10, decimal_point)
    result = ("{:" + decimal_format + "f}").format(x / scale_factor)
    if "." not in result: result += "."
    result = result.rstrip('0')
    # add extra decimal places (zeros)
    integer_part, fract_part = result.split(".")
    if len(fract_part) < num_zeros:
        fract_part += "0" * (num_zeros - len(fract_part))
    # add whitespaces as thousands' separator for better readability of numbers
    if add_thousands_sep:
        sign = integer_part[0] if integer_part[0] in ("+", "-") else ""
        if sign == "-":
            integer_part = integer_part[1:]
        integer_part = "{:,}".format(int(integer_part)).replace(',', " ")
        integer_part = sign + integer_part
        fract_part = " ".join(fract_part[i:i+3] for i in range(0, len(fract_part), 3))
    result = integer_part + DECIMAL_POINT + fract_part
    # add leading/trailing whitespaces so that numbers can be aligned in a column
    if whitespaces:
        target_fract_len = overall_precision
        target_integer_len = 14 - decimal_point  # should be enough for up to unsigned 999999 BTC
        if add_thousands_sep:
            target_fract_len += max(0, (target_fract_len - 1) // 3)
            target_integer_len += max(0, (target_integer_len - 1) // 3)
        # add trailing whitespaces
        result += " " * (target_fract_len - len(fract_part))
        # add leading whitespaces
        target_total_len = target_integer_len + 1 + target_fract_len
        result = " " * (target_total_len - len(result)) + result
    return result


FEERATE_PRECISION = 1  # num fractional decimal places for sat/byte fee rates
_feerate_quanta = Decimal(10) ** (-FEERATE_PRECISION)


def format_fee_satoshis(fee, *, num_zeros=0, precision=None):
    if precision is None:
        precision = FEERATE_PRECISION
    num_zeros = min(num_zeros, FEERATE_PRECISION)  # no more zeroes than available prec
    return format_satoshis(fee, num_zeros=num_zeros, decimal_point=0, precision=precision)


def quantize_feerate(fee) -> Union[None, Decimal, int]:
    """Strip sat/byte fee rate of excess precision."""
    if fee is None:
        return None
    return Decimal(fee).quantize(_feerate_quanta, rounding=decimal.ROUND_HALF_DOWN)


def timestamp_to_datetime(timestamp: Optional[int]) -> Optional[datetime]:
    if timestamp is None:
        return None
    return datetime.fromtimestamp(timestamp)

def format_time(timestamp):
    date = timestamp_to_datetime(timestamp)
    return date.isoformat(' ')[:-3] if date else _("Unknown")


# Takes a timestamp and returns a string with the approximation of the age
def age(from_date, since_date = None, target_tz=None, include_seconds=False):
    if from_date is None:
        return "Unknown"

    from_date = datetime.fromtimestamp(from_date)
    if since_date is None:
        since_date = datetime.now(target_tz)

    td = time_difference(from_date - since_date, include_seconds)
    return td + " ago" if from_date < since_date else "in " + td


def time_difference(distance_in_time, include_seconds):
    #distance_in_time = since_date - from_date
    distance_in_seconds = int(round(abs(distance_in_time.days * 86400 + distance_in_time.seconds)))
    distance_in_minutes = int(round(distance_in_seconds/60))

    if distance_in_minutes == 0:
        if include_seconds:
            return "%s seconds" % distance_in_seconds
        else:
            return "less than a minute"
    elif distance_in_minutes < 45:
        return "%s minutes" % distance_in_minutes
    elif distance_in_minutes < 90:
        return "about 1 hour"
    elif distance_in_minutes < 1440:
        return "about %d hours" % (round(distance_in_minutes / 60.0))
    elif distance_in_minutes < 2880:
        return "1 day"
    elif distance_in_minutes < 43220:
        return "%d days" % (round(distance_in_minutes / 1440))
    elif distance_in_minutes < 86400:
        return "about 1 month"
    elif distance_in_minutes < 525600:
        return "%d months" % (round(distance_in_minutes / 43200))
    elif distance_in_minutes < 1051200:
        return "about 1 year"
    else:
        return "over %d years" % (round(distance_in_minutes / 525600))

mainnet_block_explorers = {
    'Bitupper Explorer': ('https://bitupper.com/en/explorer/bitcoin/',
                        {'tx': 'transactions/', 'addr': 'addresses/'}),
    'Bitflyer.jp': ('https://chainflyer.bitflyer.jp/',
                        {'tx': 'Transaction/', 'addr': 'Address/'}),
    'Blockchain.info': ('https://blockchain.com/btc/',
                        {'tx': 'tx/', 'addr': 'address/'}),
    'blockchainbdgpzk.onion': ('https://blockchainbdgpzk.onion/',
                        {'tx': 'tx/', 'addr': 'address/'}),
    'Blockstream.info': ('https://blockstream.info/',
                        {'tx': 'tx/', 'addr': 'address/'}),
    'Bitaps.com': ('https://btc.bitaps.com/',
                        {'tx': '', 'addr': ''}),
    'FTC.com': ('https://btc.com/',
                        {'tx': '', 'addr': ''}),
    'Chain.so': ('https://www.chain.so/',
                        {'tx': 'tx/FTC/', 'addr': 'address/FTC/'}),
    'Insight.is': ('https://insight.bitpay.com/',
                        {'tx': 'tx/', 'addr': 'address/'}),
    'TradeBlock.com': ('https://tradeblock.com/blockchain/',
                        {'tx': 'tx/', 'addr': 'address/'}),
    'BlockCypher.com': ('https://live.blockcypher.com/btc/',
                        {'tx': 'tx/', 'addr': 'address/'}),
    'Blockchair.com': ('https://blockchair.com/bitcoin/',
                        {'tx': 'transaction/', 'addr': 'address/'}),
    'blockonomics.co': ('https://www.blockonomics.co/',
                        {'tx': 'api/tx?txid=', 'addr': '#/search?q='}),
    'mempool.space': ('https://mempool.space/',
                        {'tx': 'tx/', 'addr': 'address/'}),
    'mempool.emzy.de': ('https://mempool.emzy.de/',
                        {'tx': 'tx/', 'addr': 'address/'}),
    'OXT.me': ('https://oxt.me/',
                        {'tx': 'transaction/', 'addr': 'address/'}),
    'smartbit.com.au': ('https://www.smartbit.com.au/',
                        {'tx': 'tx/', 'addr': 'address/'}),
    'mynode.local': ('http://mynode.local:3002/',
                        {'tx': 'tx/', 'addr': 'address/'}),
    'system default': ('blockchain:/',
                        {'tx': 'tx/', 'addr': 'address/'}),
}

testnet_block_explorers = {
    'Bitaps.com': ('https://tbtc.bitaps.com/',
                       {'tx': '', 'addr': ''}),
    'BlockCypher.com': ('https://live.blockcypher.com/btc-testnet/',
                       {'tx': 'tx/', 'addr': 'address/'}),
    'Blockchain.info': ('https://www.blockchain.com/btc-testnet/',
                       {'tx': 'tx/', 'addr': 'address/'}),
    'Blockstream.info': ('https://blockstream.info/testnet/',
                        {'tx': 'tx/', 'addr': 'address/'}),
    'mempool.space': ('https://mempool.space/testnet/',
                        {'tx': 'tx/', 'addr': 'address/'}),
    'smartbit.com.au': ('https://testnet.smartbit.com.au/',
                       {'tx': 'tx/', 'addr': 'address/'}),
    'system default': ('blockchain://000000000933ea01ad0ee984209779baaec3ced90fa3f408719526f8d77f4943/',
                       {'tx': 'tx/', 'addr': 'address/'}),
}

signet_block_explorers = {
    'bc-2.jp': ('https://explorer.bc-2.jp/',
                        {'tx': 'tx/', 'addr': 'address/'}),
    'mempool.space': ('https://mempool.space/signet/',
                        {'tx': 'tx/', 'addr': 'address/'}),
    'bitcoinexplorer.org': ('https://signet.bitcoinexplorer.org/',
                       {'tx': 'tx/', 'addr': 'address/'}),
    'wakiyamap.dev': ('https://signet-explorer.wakiyamap.dev/',
                       {'tx': 'tx/', 'addr': 'address/'}),
    'system default': ('blockchain:/',
                       {'tx': 'tx/', 'addr': 'address/'}),
}

_block_explorer_default_api_loc = {'tx': 'tx/', 'addr': 'address/'}


def block_explorer_info():
    from . import constants
    if constants.net.NET_NAME == "testnet":
        return testnet_block_explorers
    elif constants.net.NET_NAME == "signet":
        return signet_block_explorers
    return mainnet_block_explorers


def block_explorer(config: 'SimpleConfig') -> Optional[str]:
    """Returns name of selected block explorer,
    or None if a custom one (not among hardcoded ones) is configured.
    """
    if config.get('block_explorer_custom') is not None:
        return None
    default_ = 'Blockstream.info'
    be_key = config.get('block_explorer', default_)
    be_tuple = block_explorer_info().get(be_key)
    if be_tuple is None:
        be_key = default_
    assert isinstance(be_key, str), f"{be_key!r} should be str"
    return be_key


def block_explorer_tuple(config: 'SimpleConfig') -> Optional[Tuple[str, dict]]:
    custom_be = config.get('block_explorer_custom')
    if custom_be:
        if isinstance(custom_be, str):
            return custom_be, _block_explorer_default_api_loc
        if isinstance(custom_be, (tuple, list)) and len(custom_be) == 2:
            return tuple(custom_be)
        _logger.warning(f"not using 'block_explorer_custom' from config. "
                        f"expected a str or a pair but got {custom_be!r}")
        return None
    else:
        # using one of the hardcoded block explorers
        return block_explorer_info().get(block_explorer(config))


def block_explorer_URL(config: 'SimpleConfig', kind: str, item: str) -> Optional[str]:
    be_tuple = block_explorer_tuple(config)
    if not be_tuple:
        return
    explorer_url, explorer_dict = be_tuple
    kind_str = explorer_dict.get(kind)
    if kind_str is None:
        return
    if explorer_url[-1] != "/":
        explorer_url += "/"
    url_parts = [explorer_url, kind_str, item]
    return ''.join(url_parts)

# URL decode
#_ud = re.compile('%([0-9a-hA-H]{2})', re.MULTILINE)
#urldecode = lambda x: _ud.sub(lambda m: chr(int(m.group(1), 16)), x)


# note: when checking against these, use .lower() to support case-insensitivity
BITCOIN_BIP21_URI_SCHEME = 'bitcoin'
LIGHTNING_URI_SCHEME = 'lightning'


class InvalidBitcoinURI(Exception): pass


# TODO rename to parse_bip21_uri or similar
def parse_URI(uri: str, on_pr: Callable = None, *, loop=None) -> dict:
    """Raises InvalidBitcoinURI on malformed URI."""
    from . import bitcoin
<<<<<<< HEAD
    from .bitcoin import COIN, TOTAL_COIN_SUPPLY_LIMIT_IN_FTC
=======
    from .bitcoin import COIN, TOTAL_COIN_SUPPLY_LIMIT_IN_BTC
    from .lnaddr import lndecode
>>>>>>> 019d2133

    if not isinstance(uri, str):
        raise InvalidBitcoinURI(f"expected string, not {repr(uri)}")

    if ':' not in uri:
        if not bitcoin.is_address(uri):
            raise InvalidBitcoinURI("Not a bitcoin address")
        return {'address': uri}

    u = urllib.parse.urlparse(uri)
    if u.scheme.lower() != BITCOIN_BIP21_URI_SCHEME:
        raise InvalidBitcoinURI("Not a bitcoin URI")
    address = u.path

    # python for android fails to parse query
    if address.find('?') > 0:
        address, query = u.path.split('?')
        pq = urllib.parse.parse_qs(query)
    else:
        pq = urllib.parse.parse_qs(u.query)

    for k, v in pq.items():
        if len(v) != 1:
            raise InvalidBitcoinURI(f'Duplicate Key: {repr(k)}')

    out = {k: v[0] for k, v in pq.items()}
    if address:
        if not bitcoin.is_address(address):
            raise InvalidBitcoinURI(f"Invalid bitcoin address: {address}")
        out['address'] = address
    if 'amount' in out:
        am = out['amount']
        try:
            m = re.match(r'([0-9.]+)X([0-9])', am)
            if m:
                k = int(m.group(2)) - 8
                amount = Decimal(m.group(1)) * pow(Decimal(10), k)
            else:
                amount = Decimal(am) * COIN
            if amount > TOTAL_COIN_SUPPLY_LIMIT_IN_FTC * COIN:
                raise InvalidBitcoinURI(f"amount is out-of-bounds: {amount!r} FTC")
            out['amount'] = int(amount)
        except Exception as e:
            raise InvalidBitcoinURI(f"failed to parse 'amount' field: {repr(e)}") from e
    if 'message' in out:
        out['message'] = out['message']
        out['memo'] = out['message']
    if 'time' in out:
        try:
            out['time'] = int(out['time'])
        except Exception as e:
            raise InvalidBitcoinURI(f"failed to parse 'time' field: {repr(e)}") from e
    if 'exp' in out:
        try:
            out['exp'] = int(out['exp'])
        except Exception as e:
            raise InvalidBitcoinURI(f"failed to parse 'exp' field: {repr(e)}") from e
    if 'sig' in out:
        try:
            out['sig'] = bh2u(bitcoin.base_decode(out['sig'], base=58))
        except Exception as e:
            raise InvalidBitcoinURI(f"failed to parse 'sig' field: {repr(e)}") from e
    if 'lightning' in out:
        try:
            lnaddr = lndecode(out['lightning'])
            amount_sat = out.get('amount')
            if amount_sat:
                assert int(lnaddr.get_amount_sat()) == amount_sat
            address = out.get('address')
            if address:
                assert lnaddr.get_fallback_address() == address
        except Exception as e:
            raise InvalidBitcoinURI(f"Inconsistent lightning field: {repr(e)}") from e

    r = out.get('r')
    sig = out.get('sig')
    name = out.get('name')
    if on_pr and (r or (name and sig)):
        @log_exceptions
        async def get_payment_request():
            from . import paymentrequest as pr
            if name and sig:
                s = pr.serialize_request(out).SerializeToString()
                request = pr.PaymentRequest(s)
            else:
                request = await pr.get_payment_request(r)
            if on_pr:
                on_pr(request)
        loop = loop or get_asyncio_loop()
        asyncio.run_coroutine_threadsafe(get_payment_request(), loop)

    return out


def create_bip21_uri(addr, amount_sat: Optional[int], message: Optional[str],
                     *, extra_query_params: Optional[dict] = None) -> str:
    from . import bitcoin
    if not bitcoin.is_address(addr):
        return ""
    if extra_query_params is None:
        extra_query_params = {}
    query = []
    if amount_sat:
        query.append('amount=%s'%format_satoshis_plain(amount_sat))
    if message:
        query.append('message=%s'%urllib.parse.quote(message))
    for k, v in extra_query_params.items():
        if not isinstance(k, str) or k != urllib.parse.quote(k):
            raise Exception(f"illegal key for URI: {repr(k)}")
        v = urllib.parse.quote(v)
        query.append(f"{k}={v}")
    p = urllib.parse.ParseResult(
        scheme=BITCOIN_BIP21_URI_SCHEME,
        netloc='',
        path=addr,
        params='',
        query='&'.join(query),
        fragment='',
    )
    return str(urllib.parse.urlunparse(p))


def maybe_extract_lightning_payment_identifier(data: str) -> Optional[str]:
    data = data.strip()  # whitespaces
    data = data.lower()
    if data.startswith(LIGHTNING_URI_SCHEME + ':ln'):
        cut_prefix = LIGHTNING_URI_SCHEME + ':'
        data = data[len(cut_prefix):]
    if data.startswith('ln'):
        return data
    return None


def is_uri(data: str) -> bool:
    data = data.lower()
    if (data.startswith(LIGHTNING_URI_SCHEME + ":") or
            data.startswith(BITCOIN_BIP21_URI_SCHEME + ':')):
        return True
    return False


class FailedToParsePaymentIdentifier(Exception):
    pass


# Python bug (http://bugs.python.org/issue1927) causes raw_input
# to be redirected improperly between stdin/stderr on Unix systems
#TODO: py3
def raw_input(prompt=None):
    if prompt:
        sys.stdout.write(prompt)
    return builtin_raw_input()

builtin_raw_input = builtins.input
builtins.input = raw_input


def parse_json(message):
    # TODO: check \r\n pattern
    n = message.find(b'\n')
    if n==-1:
        return None, message
    try:
        j = json.loads(message[0:n].decode('utf8'))
    except:
        j = None
    return j, message[n+1:]


def setup_thread_excepthook():
    """
    Workaround for `sys.excepthook` thread bug from:
    http://bugs.python.org/issue1230540

    Call once from the main thread before creating any threads.
    """

    init_original = threading.Thread.__init__

    def init(self, *args, **kwargs):

        init_original(self, *args, **kwargs)
        run_original = self.run

        def run_with_except_hook(*args2, **kwargs2):
            try:
                run_original(*args2, **kwargs2)
            except Exception:
                sys.excepthook(*sys.exc_info())

        self.run = run_with_except_hook

    threading.Thread.__init__ = init


def send_exception_to_crash_reporter(e: BaseException):
    from .base_crash_reporter import send_exception_to_crash_reporter
    send_exception_to_crash_reporter(e)


def versiontuple(v):
    return tuple(map(int, (v.split("."))))


def read_json_file(path):
    try:
        with open(path, 'r', encoding='utf-8') as f:
            data = json.loads(f.read())
    #backwards compatibility for JSONDecodeError
    except ValueError:
        _logger.exception('')
        raise FileImportFailed(_("Invalid JSON code."))
    except BaseException as e:
        _logger.exception('')
        raise FileImportFailed(e)
    return data


def write_json_file(path, data):
    try:
        with open(path, 'w+', encoding='utf-8') as f:
            json.dump(data, f, indent=4, sort_keys=True, cls=MyEncoder)
    except (IOError, os.error) as e:
        _logger.exception('')
        raise FileExportFailed(e)


def os_chmod(path, mode):
    """os.chmod aware of tmpfs"""
    try:
        os.chmod(path, mode)
    except OSError as e:
        xdg_runtime_dir = os.environ.get("XDG_RUNTIME_DIR", None)
        if xdg_runtime_dir and is_subpath(path, xdg_runtime_dir):
            _logger.info(f"Tried to chmod in tmpfs. Skipping... {e!r}")
        else:
            raise


def make_dir(path, allow_symlink=True):
    """Make directory if it does not yet exist."""
    if not os.path.exists(path):
        if not allow_symlink and os.path.islink(path):
            raise Exception('Dangling link: ' + path)
        os.mkdir(path)
        os_chmod(path, stat.S_IRUSR | stat.S_IWUSR | stat.S_IXUSR)


def is_subpath(long_path: str, short_path: str) -> bool:
    """Returns whether long_path is a sub-path of short_path."""
    try:
        common = os.path.commonpath([long_path, short_path])
    except ValueError:
        return False
    short_path = standardize_path(short_path)
    common     = standardize_path(common)
    return short_path == common


def log_exceptions(func):
    """Decorator to log AND re-raise exceptions."""
    assert asyncio.iscoroutinefunction(func), 'func needs to be a coroutine'
    @functools.wraps(func)
    async def wrapper(*args, **kwargs):
        self = args[0] if len(args) > 0 else None
        try:
            return await func(*args, **kwargs)
        except asyncio.CancelledError as e:
            raise
        except BaseException as e:
            mylogger = self.logger if hasattr(self, 'logger') else _logger
            try:
                mylogger.exception(f"Exception in {func.__name__}: {repr(e)}")
            except BaseException as e2:
                print(f"logging exception raised: {repr(e2)}... orig exc: {repr(e)} in {func.__name__}")
            raise
    return wrapper


def ignore_exceptions(func):
    """Decorator to silently swallow all exceptions."""
    assert asyncio.iscoroutinefunction(func), 'func needs to be a coroutine'
    @functools.wraps(func)
    async def wrapper(*args, **kwargs):
        try:
            return await func(*args, **kwargs)
        except Exception as e:
            pass
    return wrapper


def with_lock(func):
    """Decorator to enforce a lock on a function call."""
    def func_wrapper(self, *args, **kwargs):
        with self.lock:
            return func(self, *args, **kwargs)
    return func_wrapper


class TxMinedInfo(NamedTuple):
    height: int                        # height of block that mined tx
    conf: Optional[int] = None         # number of confirmations, SPV verified (None means unknown)
    timestamp: Optional[int] = None    # timestamp of block that mined tx
    txpos: Optional[int] = None        # position of tx in serialized block
    header_hash: Optional[str] = None  # hash of block that mined tx


def make_aiohttp_session(proxy: Optional[dict], headers=None, timeout=None):
    if headers is None:
        headers = {'User-Agent': 'Electrum'}
    if timeout is None:
        # The default timeout is high intentionally.
        # DNS on some systems can be really slow, see e.g. #5337
        timeout = aiohttp.ClientTimeout(total=45)
    elif isinstance(timeout, (int, float)):
        timeout = aiohttp.ClientTimeout(total=timeout)
    ssl_context = ssl.create_default_context(purpose=ssl.Purpose.SERVER_AUTH, cafile=ca_path)

    if proxy:
        connector = ProxyConnector(
            proxy_type=ProxyType.SOCKS5 if proxy['mode'] == 'socks5' else ProxyType.SOCKS4,
            host=proxy['host'],
            port=int(proxy['port']),
            username=proxy.get('user', None),
            password=proxy.get('password', None),
            rdns=True,
            ssl=ssl_context,
        )
    else:
        connector = aiohttp.TCPConnector(ssl=ssl_context)

    return aiohttp.ClientSession(headers=headers, timeout=timeout, connector=connector)


class OldTaskGroup(aiorpcx.TaskGroup):
    """Automatically raises exceptions on join; as in aiorpcx prior to version 0.20.
    That is, when using TaskGroup as a context manager, if any task encounters an exception,
    we would like that exception to be re-raised (propagated out). For the wait=all case,
    the OldTaskGroup class is emulating the following code-snippet:
    ```
    async with TaskGroup() as group:
        await group.spawn(task1())
        await group.spawn(task2())

        async for task in group:
            if not task.cancelled():
                task.result()
    ```
    So instead of the above, one can just write:
    ```
    async with OldTaskGroup() as group:
        await group.spawn(task1())
        await group.spawn(task2())
    ```
    """
    async def join(self):
        if self._wait is all:
            exc = False
            try:
                async for task in self:
                    if not task.cancelled():
                        task.result()
            except BaseException:  # including asyncio.CancelledError
                exc = True
                raise
            finally:
                if exc:
                    await self.cancel_remaining()
                await super().join()
        else:
            await super().join()
            if self.completed:
                self.completed.result()

# We monkey-patch aiorpcx TimeoutAfter (used by timeout_after and ignore_after API),
# to fix a timing issue present in asyncio as a whole re timing out tasks.
# To see the issue we are trying to fix, consider example:
#     async def outer_task():
#         async with timeout_after(0.1):
#             await inner_task()
# When the 0.1 sec timeout expires, inner_task will get cancelled by timeout_after (=internal cancellation).
# If around the same time (in terms of event loop iterations) another coroutine
# cancels outer_task (=external cancellation), there will be a race.
# Both cancellations work by propagating a CancelledError out to timeout_after, which then
# needs to decide (in TimeoutAfter.__aexit__) whether it's due to an internal or external cancellation.
# AFAICT asyncio provides no reliable way of distinguishing between the two.
# This patch tries to always give priority to external cancellations.
# see https://github.com/kyuupichan/aiorpcX/issues/44
# see https://github.com/aio-libs/async-timeout/issues/229
# see https://bugs.python.org/issue42130 and https://bugs.python.org/issue45098
def _aiorpcx_monkeypatched_set_new_deadline(task, deadline):
    def timeout_task():
        task._orig_cancel()
        task._timed_out = None if getattr(task, "_externally_cancelled", False) else deadline
    def mycancel(*args, **kwargs):
        task._orig_cancel(*args, **kwargs)
        task._externally_cancelled = True
        task._timed_out = None
    if not hasattr(task, "_orig_cancel"):
        task._orig_cancel = task.cancel
        task.cancel = mycancel
    task._deadline_handle = task._loop.call_at(deadline, timeout_task)

aiorpcx.curio._set_new_deadline = _aiorpcx_monkeypatched_set_new_deadline


class NetworkJobOnDefaultServer(Logger, ABC):
    """An abstract base class for a job that runs on the main network
    interface. Every time the main interface changes, the job is
    restarted, and some of its internals are reset.
    """
    def __init__(self, network: 'Network'):
        Logger.__init__(self)
        self.network = network
        self.interface = None  # type: Interface
        self._restart_lock = asyncio.Lock()
        # Ensure fairness between NetworkJobs. e.g. if multiple wallets
        # are open, a large wallet's Synchronizer should not starve the small wallets:
        self._network_request_semaphore = asyncio.Semaphore(100)

        self._reset()
        # every time the main interface changes, restart:
        register_callback(self._restart, ['default_server_changed'])
        # also schedule a one-off restart now, as there might already be a main interface:
        asyncio.run_coroutine_threadsafe(self._restart(), network.asyncio_loop)

    def _reset(self):
        """Initialise fields. Called every time the underlying
        server connection changes.
        """
        self.taskgroup = OldTaskGroup()
        self.reset_request_counters()

    async def _start(self, interface: 'Interface'):
        self.interface = interface
        await interface.taskgroup.spawn(self._run_tasks(taskgroup=self.taskgroup))

    @abstractmethod
    async def _run_tasks(self, *, taskgroup: OldTaskGroup) -> None:
        """Start tasks in taskgroup. Called every time the underlying
        server connection changes.
        """
        # If self.taskgroup changed, don't start tasks. This can happen if we have
        # been restarted *just now*, i.e. after the _run_tasks coroutine object was created.
        if taskgroup != self.taskgroup:
            raise asyncio.CancelledError()

    async def stop(self, *, full_shutdown: bool = True):
        if full_shutdown:
            unregister_callback(self._restart)
        await self.taskgroup.cancel_remaining()

    @log_exceptions
    async def _restart(self, *args):
        interface = self.network.interface
        if interface is None:
            return  # we should get called again soon

        async with self._restart_lock:
            await self.stop(full_shutdown=False)
            self._reset()
            await self._start(interface)

    def reset_request_counters(self):
        self._requests_sent = 0
        self._requests_answered = 0

    def num_requests_sent_and_answered(self) -> Tuple[int, int]:
        return self._requests_sent, self._requests_answered

    @property
    def session(self):
        s = self.interface.session
        assert s is not None
        return s


_asyncio_event_loop = None  # type: Optional[asyncio.AbstractEventLoop]
def get_asyncio_loop() -> asyncio.AbstractEventLoop:
    """Returns the global asyncio event loop we use."""
    if _asyncio_event_loop is None:
        raise Exception("event loop not created yet")
    return _asyncio_event_loop


def create_and_start_event_loop() -> Tuple[asyncio.AbstractEventLoop,
                                           asyncio.Future,
                                           threading.Thread]:
    global _asyncio_event_loop
    if _asyncio_event_loop is not None:
        raise Exception("there is already a running event loop")

    # asyncio.get_event_loop() became deprecated in python3.10. (see https://github.com/python/cpython/issues/83710)
    # We set a custom event loop policy purely to be compatible with code that
    # relies on asyncio.get_event_loop().
    # - in python 3.8-3.9, asyncio.Event.__init__, asyncio.Lock.__init__,
    #   and similar, calls get_event_loop. see https://github.com/python/cpython/pull/23420
    class MyEventLoopPolicy(asyncio.DefaultEventLoopPolicy):
        def get_event_loop(self):
            # In case electrum is being used as a library, there might be other
            # event loops in use besides ours. To minimise interfering with those,
            # if there is a loop running in the current thread, return that:
            running_loop = get_running_loop()
            if running_loop is not None:
                return running_loop
            # Otherwise, return our global loop:
            return get_asyncio_loop()
    asyncio.set_event_loop_policy(MyEventLoopPolicy())

    loop = asyncio.new_event_loop()
    _asyncio_event_loop = loop

    def on_exception(loop, context):
        """Suppress spurious messages it appears we cannot control."""
        SUPPRESS_MESSAGE_REGEX = re.compile('SSL handshake|Fatal read error on|'
                                            'SSL error in data received')
        message = context.get('message')
        if message and SUPPRESS_MESSAGE_REGEX.match(message):
            return
        loop.default_exception_handler(context)

    def run_event_loop():
        try:
            loop.run_until_complete(stopping_fut)
        finally:
            # clean-up
            global _asyncio_event_loop
            _asyncio_event_loop = None

    loop.set_exception_handler(on_exception)
    # loop.set_debug(1)
    stopping_fut = loop.create_future()
    loop_thread = threading.Thread(
        target=run_event_loop,
        name='EventLoop',
    )
    loop_thread.start()
    return loop, stopping_fut, loop_thread


class OrderedDictWithIndex(OrderedDict):
    """An OrderedDict that keeps track of the positions of keys.

    Note: very inefficient to modify contents, except to add new items.
    """

    def __init__(self):
        super().__init__()
        self._key_to_pos = {}
        self._pos_to_key = {}

    def _recalc_index(self):
        self._key_to_pos = {key: pos for (pos, key) in enumerate(self.keys())}
        self._pos_to_key = {pos: key for (pos, key) in enumerate(self.keys())}

    def pos_from_key(self, key):
        return self._key_to_pos[key]

    def value_from_pos(self, pos):
        key = self._pos_to_key[pos]
        return self[key]

    def popitem(self, *args, **kwargs):
        ret = super().popitem(*args, **kwargs)
        self._recalc_index()
        return ret

    def move_to_end(self, *args, **kwargs):
        ret = super().move_to_end(*args, **kwargs)
        self._recalc_index()
        return ret

    def clear(self):
        ret = super().clear()
        self._recalc_index()
        return ret

    def pop(self, *args, **kwargs):
        ret = super().pop(*args, **kwargs)
        self._recalc_index()
        return ret

    def update(self, *args, **kwargs):
        ret = super().update(*args, **kwargs)
        self._recalc_index()
        return ret

    def __delitem__(self, *args, **kwargs):
        ret = super().__delitem__(*args, **kwargs)
        self._recalc_index()
        return ret

    def __setitem__(self, key, *args, **kwargs):
        is_new_key = key not in self
        ret = super().__setitem__(key, *args, **kwargs)
        if is_new_key:
            pos = len(self) - 1
            self._key_to_pos[key] = pos
            self._pos_to_key[pos] = key
        return ret


def multisig_type(wallet_type):
    '''If wallet_type is mofn multi-sig, return [m, n],
    otherwise return None.'''
    if not wallet_type:
        return None
    match = re.match(r'(\d+)of(\d+)', wallet_type)
    if match:
        match = [int(x) for x in match.group(1, 2)]
    return match


def is_ip_address(x: Union[str, bytes]) -> bool:
    if isinstance(x, bytes):
        x = x.decode("utf-8")
    try:
        ipaddress.ip_address(x)
        return True
    except ValueError:
        return False


def is_localhost(host: str) -> bool:
    if str(host) in ('localhost', 'localhost.',):
        return True
    if host[0] == '[' and host[-1] == ']':  # IPv6
        host = host[1:-1]
    try:
        ip_addr = ipaddress.ip_address(host)  # type: Union[IPv4Address, IPv6Address]
        return ip_addr.is_loopback
    except ValueError:
        pass  # not an IP
    return False


def is_private_netaddress(host: str) -> bool:
    if is_localhost(host):
        return True
    if host[0] == '[' and host[-1] == ']':  # IPv6
        host = host[1:-1]
    try:
        ip_addr = ipaddress.ip_address(host)  # type: Union[IPv4Address, IPv6Address]
        return ip_addr.is_private
    except ValueError:
        pass  # not an IP
    return False


def list_enabled_bits(x: int) -> Sequence[int]:
    """e.g. 77 (0b1001101) --> (0, 2, 3, 6)"""
    binary = bin(x)[2:]
    rev_bin = reversed(binary)
    return tuple(i for i, b in enumerate(rev_bin) if b == '1')


def resolve_dns_srv(host: str):
    srv_records = dns.resolver.resolve(host, 'SRV')
    # priority: prefer lower
    # weight: tie breaker; prefer higher
    srv_records = sorted(srv_records, key=lambda x: (x.priority, -x.weight))

    def dict_from_srv_record(srv):
        return {
            'host': str(srv.target),
            'port': srv.port,
        }
    return [dict_from_srv_record(srv) for srv in srv_records]


def randrange(bound: int) -> int:
    """Return a random integer k such that 1 <= k < bound, uniformly
    distributed across that range."""
    # secrets.randbelow(bound) returns a random int: 0 <= r < bound,
    # hence transformations:
    return secrets.randbelow(bound - 1) + 1


class CallbackManager:
    # callbacks set by the GUI or any thread
    # guarantee: the callbacks will always get triggered from the asyncio thread.

    def __init__(self):
        self.callback_lock = threading.Lock()
        self.callbacks = defaultdict(list)      # note: needs self.callback_lock
        self.asyncio_loop = None

    def register_callback(self, func, events):
        with self.callback_lock:
            for event in events:
                self.callbacks[event].append(func)

    def unregister_callback(self, callback):
        with self.callback_lock:
            for callbacks in self.callbacks.values():
                if callback in callbacks:
                    callbacks.remove(callback)

    def trigger_callback(self, event, *args):
        """Trigger a callback with given arguments.
        Can be called from any thread. The callback itself will get scheduled
        on the event loop.
        """
        if self.asyncio_loop is None:
            self.asyncio_loop = get_asyncio_loop()
            assert self.asyncio_loop.is_running(), "event loop not running"
        with self.callback_lock:
            callbacks = self.callbacks[event][:]
        for callback in callbacks:
            # FIXME: if callback throws, we will lose the traceback
            if asyncio.iscoroutinefunction(callback):
                asyncio.run_coroutine_threadsafe(callback(*args), self.asyncio_loop)
            elif get_running_loop() == self.asyncio_loop:
                # run callback immediately, so that it is guaranteed
                # to have been executed when this method returns
                callback(*args)
            else:
                self.asyncio_loop.call_soon_threadsafe(callback, *args)


callback_mgr = CallbackManager()
trigger_callback = callback_mgr.trigger_callback
register_callback = callback_mgr.register_callback
unregister_callback = callback_mgr.unregister_callback
_event_listeners = defaultdict(set)  # type: Dict[str, Set[str]]


class EventListener:

    def _list_callbacks(self):
        for c in self.__class__.__mro__:
            classpath = f"{c.__module__}.{c.__name__}"
            for method_name in _event_listeners[classpath]:
                method = getattr(self, method_name)
                assert callable(method)
                assert method_name.startswith('on_event_')
                yield method_name[len('on_event_'):], method

    def register_callbacks(self):
        for name, method in self._list_callbacks():
            _logger.info(f'registering callback {method}')
            register_callback(method, [name])

    def unregister_callbacks(self):
        for name, method in self._list_callbacks():
            _logger.info(f'unregistering callback {method}')
            unregister_callback(method)


def event_listener(func):
    classname, method_name = func.__qualname__.split('.')
    assert method_name.startswith('on_event_')
    classpath = f"{func.__module__}.{classname}"
    _event_listeners[classpath].add(method_name)
    return func


_NetAddrType = TypeVar("_NetAddrType")


class NetworkRetryManager(Generic[_NetAddrType]):
    """Truncated Exponential Backoff for network connections."""

    def __init__(
            self, *,
            max_retry_delay_normal: float,
            init_retry_delay_normal: float,
            max_retry_delay_urgent: float = None,
            init_retry_delay_urgent: float = None,
    ):
        self._last_tried_addr = {}  # type: Dict[_NetAddrType, Tuple[float, int]]  # (unix ts, num_attempts)

        # note: these all use "seconds" as unit
        if max_retry_delay_urgent is None:
            max_retry_delay_urgent = max_retry_delay_normal
        if init_retry_delay_urgent is None:
            init_retry_delay_urgent = init_retry_delay_normal
        self._max_retry_delay_normal = max_retry_delay_normal
        self._init_retry_delay_normal = init_retry_delay_normal
        self._max_retry_delay_urgent = max_retry_delay_urgent
        self._init_retry_delay_urgent = init_retry_delay_urgent

    def _trying_addr_now(self, addr: _NetAddrType) -> None:
        last_time, num_attempts = self._last_tried_addr.get(addr, (0, 0))
        # we add up to 1 second of noise to the time, so that clients are less likely
        # to get synchronised and bombard the remote in connection waves:
        cur_time = time.time() + random.random()
        self._last_tried_addr[addr] = cur_time, num_attempts + 1

    def _on_connection_successfully_established(self, addr: _NetAddrType) -> None:
        self._last_tried_addr[addr] = time.time(), 0

    def _can_retry_addr(self, addr: _NetAddrType, *,
                        now: float = None, urgent: bool = False) -> bool:
        if now is None:
            now = time.time()
        last_time, num_attempts = self._last_tried_addr.get(addr, (0, 0))
        if urgent:
            max_delay = self._max_retry_delay_urgent
            init_delay = self._init_retry_delay_urgent
        else:
            max_delay = self._max_retry_delay_normal
            init_delay = self._init_retry_delay_normal
        delay = self.__calc_delay(multiplier=init_delay, max_delay=max_delay, num_attempts=num_attempts)
        next_time = last_time + delay
        return next_time < now

    @classmethod
    def __calc_delay(cls, *, multiplier: float, max_delay: float,
                     num_attempts: int) -> float:
        num_attempts = min(num_attempts, 100_000)
        try:
            res = multiplier * 2 ** num_attempts
        except OverflowError:
            return max_delay
        return max(0, min(max_delay, res))

    def _clear_addr_retry_times(self) -> None:
        self._last_tried_addr.clear()


class MySocksProxy(aiorpcx.SOCKSProxy):

    async def open_connection(self, host=None, port=None, **kwargs):
        loop = asyncio.get_running_loop()
        reader = asyncio.StreamReader(loop=loop)
        protocol = asyncio.StreamReaderProtocol(reader, loop=loop)
        transport, _ = await self.create_connection(
            lambda: protocol, host, port, **kwargs)
        writer = asyncio.StreamWriter(transport, protocol, reader, loop)
        return reader, writer

    @classmethod
    def from_proxy_dict(cls, proxy: dict = None) -> Optional['MySocksProxy']:
        if not proxy:
            return None
        username, pw = proxy.get('user'), proxy.get('password')
        if not username or not pw:
            auth = None
        else:
            auth = aiorpcx.socks.SOCKSUserAuth(username, pw)
        addr = aiorpcx.NetAddress(proxy['host'], proxy['port'])
        if proxy['mode'] == "socks4":
            ret = cls(addr, aiorpcx.socks.SOCKS4a, auth)
        elif proxy['mode'] == "socks5":
            ret = cls(addr, aiorpcx.socks.SOCKS5, auth)
        else:
            raise NotImplementedError  # http proxy not available with aiorpcx
        return ret


class JsonRPCClient:

    def __init__(self, session: aiohttp.ClientSession, url: str):
        self.session = session
        self.url = url
        self._id = 0

    async def request(self, endpoint, *args):
        self._id += 1
        data = ('{"jsonrpc": "2.0", "id":"%d", "method": "%s", "params": %s }'
                % (self._id, endpoint, json.dumps(args)))
        async with self.session.post(self.url, data=data) as resp:
            if resp.status == 200:
                r = await resp.json()
                result = r.get('result')
                error = r.get('error')
                if error:
                    return 'Error: ' + str(error)
                else:
                    return result
            else:
                text = await resp.text()
                return 'Error: ' + str(text)

    def add_method(self, endpoint):
        async def coro(*args):
            return await self.request(endpoint, *args)
        setattr(self, endpoint, coro)


T = TypeVar('T')

def random_shuffled_copy(x: Iterable[T]) -> List[T]:
    """Returns a shuffled copy of the input."""
    x_copy = list(x)  # copy
    random.shuffle(x_copy)  # shuffle in-place
    return x_copy


def test_read_write_permissions(path) -> None:
    # note: There might already be a file at 'path'.
    #       Make sure we do NOT overwrite/corrupt that!
    temp_path = "%s.tmptest.%s" % (path, os.getpid())
    echo = "fs r/w test"
    try:
        # test READ permissions for actual path
        if os.path.exists(path):
            with open(path, "rb") as f:
                f.read(1)  # read 1 byte
        # test R/W sanity for "similar" path
        with open(temp_path, "w", encoding='utf-8') as f:
            f.write(echo)
        with open(temp_path, "r", encoding='utf-8') as f:
            echo2 = f.read()
        os.remove(temp_path)
    except Exception as e:
        raise IOError(e) from e
    if echo != echo2:
        raise IOError('echo sanity-check failed')


class nullcontext:
    """Context manager that does no additional processing.
    This is a ~backport of contextlib.nullcontext from Python 3.10
    """

    def __init__(self, enter_result=None):
        self.enter_result = enter_result

    def __enter__(self):
        return self.enter_result

    def __exit__(self, *excinfo):
        pass

    async def __aenter__(self):
        return self.enter_result

    async def __aexit__(self, *excinfo):
        pass


def get_running_loop() -> Optional[asyncio.AbstractEventLoop]:
    """Returns the asyncio event loop that is *running in this thread*, if any."""
    try:
        return asyncio.get_running_loop()
    except RuntimeError:
        return None<|MERGE_RESOLUTION|>--- conflicted
+++ resolved
@@ -968,12 +968,9 @@
 def parse_URI(uri: str, on_pr: Callable = None, *, loop=None) -> dict:
     """Raises InvalidBitcoinURI on malformed URI."""
     from . import bitcoin
-<<<<<<< HEAD
-    from .bitcoin import COIN, TOTAL_COIN_SUPPLY_LIMIT_IN_FTC
-=======
     from .bitcoin import COIN, TOTAL_COIN_SUPPLY_LIMIT_IN_BTC
     from .lnaddr import lndecode
->>>>>>> 019d2133
+
 
     if not isinstance(uri, str):
         raise InvalidBitcoinURI(f"expected string, not {repr(uri)}")
