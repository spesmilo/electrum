# Copyright (C) 2018 The Electrum developers
# Distributed under the MIT software license, see the accompanying
# file LICENCE or http://www.opensource.org/licenses/mit-license.php

import asyncio
import os
from decimal import Decimal
import random
import time
import operator
from typing import (Optional, Sequence, Tuple, List, Set, Dict, TYPE_CHECKING,
                    NamedTuple, Union, Mapping, Any, Iterable, AsyncGenerator, DefaultDict)
import threading
import socket
import aiohttp
import json
from datetime import datetime, timezone
from functools import partial
from collections import defaultdict
import concurrent
from concurrent import futures
import urllib.parse

import dns.resolver
import dns.exception
from aiorpcx import run_in_thread, NetAddress, ignore_after

from . import constants, util
from . import keystore
from .util import profiler, chunks, OldTaskGroup
from .invoices import Invoice, PR_UNPAID, PR_EXPIRED, PR_PAID, PR_INFLIGHT, PR_FAILED, PR_ROUTING, LN_EXPIRY_NEVER
from .util import NetworkRetryManager, JsonRPCClient, NotEnoughFunds
from .lnutil import LN_MAX_FUNDING_SAT
from .keystore import BIP32_KeyStore
from .bitcoin import COIN
from .bitcoin import opcodes, make_op_return, address_to_scripthash
from .transaction import Transaction
from .transaction import get_script_type_from_output_script
from .crypto import sha256
from .bip32 import BIP32Node
from .util import bh2u, bfh, InvoiceError, resolve_dns_srv, is_ip_address, log_exceptions
from .crypto import chacha20_encrypt, chacha20_decrypt
from .util import ignore_exceptions, make_aiohttp_session
from .util import timestamp_to_datetime, random_shuffled_copy
from .util import MyEncoder, is_private_netaddress, UnrelatedTransactionException
from .logging import Logger
from .lntransport import LNTransport, LNResponderTransport, LNTransportBase
from .lnpeer import Peer, LN_P2P_NETWORK_TIMEOUT
from .lnaddr import lnencode, LnAddr, lndecode
from .ecc import der_sig_from_sig_string
from .lnchannel import Channel, AbstractChannel
from .lnchannel import ChannelState, PeerState, HTLCWithStatus
from .lnrater import LNRater
from . import lnutil
from .lnutil import funding_output_script
from .bitcoin import redeem_script_to_address
from .lnutil import (Outpoint, LNPeerAddr,
                     get_compressed_pubkey_from_bech32, extract_nodeid,
                     PaymentFailure, split_host_port, ConnStringFormatError,
                     generate_keypair, LnKeyFamily, LOCAL, REMOTE,
                     MIN_FINAL_CLTV_EXPIRY_FOR_INVOICE,
                     NUM_MAX_EDGES_IN_PAYMENT_PATH, SENT, RECEIVED, HTLCOwner,
                     UpdateAddHtlc, Direction, LnFeatures, ShortChannelID,
                     HtlcLog, derive_payment_secret_from_payment_preimage,
                     NoPathFound, InvalidGossipMsg)
from .lnutil import ln_dummy_address, ln_compare_features, IncompatibleLightningFeatures
from .transaction import PartialTxOutput, PartialTransaction, PartialTxInput
from .lnonion import OnionFailureCode, OnionRoutingFailure
from .lnmsg import decode_msg
from .i18n import _
from .lnrouter import (RouteEdge, LNPaymentRoute, LNPaymentPath, is_route_sane_to_use,
                       NoChannelPolicy, LNPathInconsistent)
from .address_synchronizer import TX_HEIGHT_LOCAL
from . import lnsweep
from .lnwatcher import LNWalletWatcher
from .crypto import pw_encode_with_version_and_mac, pw_decode_with_version_and_mac
from .lnutil import ImportedChannelBackupStorage, OnchainChannelBackupStorage
from .lnchannel import ChannelBackup
from .channel_db import UpdateStatus
from .channel_db import get_mychannel_info, get_mychannel_policy
from .submarine_swaps import SwapManager
from .channel_db import ChannelInfo, Policy
from .mpp_split import suggest_splits
from .trampoline import create_trampoline_route_and_onion, TRAMPOLINE_FEES, is_legacy_relay

if TYPE_CHECKING:
    from .network import Network
    from .wallet import Abstract_Wallet
    from .channel_db import ChannelDB
    from .simple_config import SimpleConfig


<<<<<<< HEAD
SAVED_PR_STATUS = [PR_PAID, PR_UNPAID, PR_SCHEDULED] # status that are persisted
=======
SAVED_PR_STATUS = [PR_PAID, PR_UNPAID] # status that are persisted
>>>>>>> 3b44646b

NUM_PEERS_TARGET = 4

# onchain channel backup data
CB_VERSION = 0
CB_MAGIC_BYTES = bytes([0, 0, 0, CB_VERSION])


FALLBACK_NODE_LIST_TESTNET = (
    LNPeerAddr(host='203.132.95.10', port=9735, pubkey=bfh('038863cf8ab91046230f561cd5b386cbff8309fa02e3f0c3ed161a3aeb64a643b9')),
    LNPeerAddr(host='2401:d002:4402:0:bf1d:986a:7598:6d49', port=9735, pubkey=bfh('038863cf8ab91046230f561cd5b386cbff8309fa02e3f0c3ed161a3aeb64a643b9')),
    LNPeerAddr(host='50.116.3.223', port=9734, pubkey=bfh('03236a685d30096b26692dce0cf0fa7c8528bdf61dbf5363a3ef6d5c92733a3016')),
    LNPeerAddr(host='3.16.119.191', port=9735, pubkey=bfh('03d5e17a3c213fe490e1b0c389f8cfcfcea08a29717d50a9f453735e0ab2a7c003')),
    LNPeerAddr(host='34.250.234.192', port=9735, pubkey=bfh('03933884aaf1d6b108397e5efe5c86bcf2d8ca8d2f700eda99db9214fc2712b134')),
    LNPeerAddr(host='88.99.209.230', port=9735, pubkey=bfh('0260d9119979caedc570ada883ff614c6efb93f7f7382e25d73ecbeba0b62df2d7')),
    LNPeerAddr(host='160.16.233.215', port=9735, pubkey=bfh('023ea0a53af875580899da0ab0a21455d9c19160c4ea1b7774c9d4be6810b02d2c')),
    LNPeerAddr(host='197.155.6.173', port=9735, pubkey=bfh('0269a94e8b32c005e4336bfb743c08a6e9beb13d940d57c479d95c8e687ccbdb9f')),
    LNPeerAddr(host='2c0f:fb18:406::4', port=9735, pubkey=bfh('0269a94e8b32c005e4336bfb743c08a6e9beb13d940d57c479d95c8e687ccbdb9f')),
    LNPeerAddr(host='163.172.94.64', port=9735, pubkey=bfh('030f0bf260acdbd3edcad84d7588ec7c5df4711e87e6a23016f989b8d3a4147230')),
    LNPeerAddr(host='23.237.77.12', port=9735, pubkey=bfh('02312627fdf07fbdd7e5ddb136611bdde9b00d26821d14d94891395452f67af248')),
    LNPeerAddr(host='197.155.6.172', port=9735, pubkey=bfh('02ae2f22b02375e3e9b4b4a2db4f12e1b50752b4062dbefd6e01332acdaf680379')),
    LNPeerAddr(host='2c0f:fb18:406::3', port=9735, pubkey=bfh('02ae2f22b02375e3e9b4b4a2db4f12e1b50752b4062dbefd6e01332acdaf680379')),
    LNPeerAddr(host='23.239.23.44', port=9740, pubkey=bfh('034fe52e98a0e9d3c21b767e1b371881265d8c7578c21f5afd6d6438da10348b36')),
    LNPeerAddr(host='2600:3c01::f03c:91ff:fe05:349c', port=9740, pubkey=bfh('034fe52e98a0e9d3c21b767e1b371881265d8c7578c21f5afd6d6438da10348b36')),
)

FALLBACK_NODE_LIST_MAINNET = [
    LNPeerAddr(host='172.81.181.3', port=9735, pubkey=bfh('0214382bdce7750dfcb8126df8e2b12de38536902dc36abcebdaeefdeca1df8284')),
    LNPeerAddr(host='35.230.100.60', port=9735, pubkey=bfh('023f5e3582716bed96f6f26cfcd8037e07474d7b4743afdc8b07e692df63464d7e')),
    LNPeerAddr(host='40.69.71.114', port=9735, pubkey=bfh('028303182c9885da93b3b25c9621d22cf34475e63c123942e402ab530c0556e675')),
    LNPeerAddr(host='94.177.171.73', port=9735, pubkey=bfh('0276e09a267592e7451a939c932cf685f0754de382a3ca85d2fb3a864d4c365ad5')),
    LNPeerAddr(host='34.236.113.58', port=9735, pubkey=bfh('02fa50c72ee1e2eb5f1b6d9c3032080c4c864373c4201dfa2966aa34eee1051f97')),
    LNPeerAddr(host='52.50.244.44', port=9735, pubkey=bfh('030c3f19d742ca294a55c00376b3b355c3c90d61c6b6b39554dbc7ac19b141c14f')),
    LNPeerAddr(host='157.245.68.47', port=9735, pubkey=bfh('03c2abfa93eacec04721c019644584424aab2ba4dff3ac9bdab4e9c97007491dda')),
    LNPeerAddr(host='18.221.23.28', port=9735, pubkey=bfh('03abf6f44c355dec0d5aa155bdbdd6e0c8fefe318eff402de65c6eb2e1be55dc3e')),
    LNPeerAddr(host='52.224.178.244', port=9735, pubkey=bfh('026b105ac13212c48714c6be9b11577a9ce10f10e1c88a45ce217e6331209faf8b')),
    LNPeerAddr(host='34.239.230.56', port=9735, pubkey=bfh('03864ef025fde8fb587d989186ce6a4a186895ee44a926bfc370e2c366597a3f8f')),
    LNPeerAddr(host='46.229.165.136', port=9735, pubkey=bfh('0390b5d4492dc2f5318e5233ab2cebf6d48914881a33ef6a9c6bcdbb433ad986d0')),
    LNPeerAddr(host='157.230.28.160', port=9735, pubkey=bfh('0279c22ed7a068d10dc1a38ae66d2d6461e269226c60258c021b1ddcdfe4b00bc4')),
    LNPeerAddr(host='74.108.13.152', port=9735, pubkey=bfh('0331f80652fb840239df8dc99205792bba2e559a05469915804c08420230e23c7c')),
    LNPeerAddr(host='167.172.44.148', port=9735, pubkey=bfh('0395033b252c6f40e3756984162d68174e2bd8060a129c0d3462a9370471c6d28f')),
    LNPeerAddr(host='138.68.14.104', port=9735, pubkey=bfh('03bb88ccc444534da7b5b64b4f7b15e1eccb18e102db0e400d4b9cfe93763aa26d')),
    LNPeerAddr(host='3.124.63.44', port=9735, pubkey=bfh('0242a4ae0c5bef18048fbecf995094b74bfb0f7391418d71ed394784373f41e4f3')),
    LNPeerAddr(host='2001:470:8:2e1::43', port=9735, pubkey=bfh('03baa70886d9200af0ffbd3f9e18d96008331c858456b16e3a9b41e735c6208fef')),
    LNPeerAddr(host='2601:186:c100:6bcd:219:d1ff:fe75:dc2f', port=9735, pubkey=bfh('0298f6074a454a1f5345cb2a7c6f9fce206cd0bf675d177cdbf0ca7508dd28852f')),
    LNPeerAddr(host='2001:41d0:e:734::1', port=9735, pubkey=bfh('03a503d8e30f2ff407096d235b5db63b4fcf3f89a653acb6f43d3fc492a7674019')),
    LNPeerAddr(host='2a01:4f9:2b:2254::2', port=9735, pubkey=bfh('02f3069a342ae2883a6f29e275f06f28a56a6ea2e2d96f5888a3266444dcf542b6')),
    LNPeerAddr(host='2a02:8070:24c1:100:528c:2997:6dbc:a054', port=9735, pubkey=bfh('02a45def9ae014fdd2603dd7033d157faa3a55a72b06a63ae22ef46d9fafdc6e8d')),
    LNPeerAddr(host='2600:3c01::f03c:91ff:fe05:349c', port=9736, pubkey=bfh('02731b798b39a09f9f14e90ee601afb6ebb796d6e5797de14582a978770b33700f')),
    LNPeerAddr(host='2a00:8a60:e012:a00::21', port=9735, pubkey=bfh('027ce055380348d7812d2ae7745701c9f93e70c1adeb2657f053f91df4f2843c71')),
    LNPeerAddr(host='2604:a880:400:d1::8bd:1001', port=9735, pubkey=bfh('03649c72a4816f0cd546f84aafbd657e92a30ab474de7ab795e8b5650a427611f7')),
    LNPeerAddr(host='2a01:4f8:c0c:7b31::1', port=9735, pubkey=bfh('02c16cca44562b590dd279c942200bdccfd4f990c3a69fad620c10ef2f8228eaff')),
    LNPeerAddr(host='2001:41d0:1:b40d::1', port=9735, pubkey=bfh('026726a4b043d413b45b334876d17b8a98848129604429ec65532ba286a42efeac')),
]


from .trampoline import trampolines_by_id, hardcoded_trampoline_nodes, is_hardcoded_trampoline


class PaymentInfo(NamedTuple):
    payment_hash: bytes
    amount_msat: Optional[int]
    direction: int
    status: int


class ErrorAddingPeer(Exception): pass


# set some feature flags as baseline for both LNWallet and LNGossip
# note that e.g. DATA_LOSS_PROTECT is needed for LNGossip as many peers require it
BASE_FEATURES = LnFeatures(0)\
    | LnFeatures.OPTION_DATA_LOSS_PROTECT_OPT\
    | LnFeatures.OPTION_STATIC_REMOTEKEY_OPT\
    | LnFeatures.VAR_ONION_OPT\
    | LnFeatures.PAYMENT_SECRET_OPT\
    | LnFeatures.OPTION_UPFRONT_SHUTDOWN_SCRIPT_OPT\

# we do not want to receive unrequested gossip (see lnpeer.maybe_save_remote_update)
LNWALLET_FEATURES = BASE_FEATURES\
    | LnFeatures.OPTION_DATA_LOSS_PROTECT_REQ\
    | LnFeatures.OPTION_STATIC_REMOTEKEY_REQ\
    | LnFeatures.GOSSIP_QUERIES_REQ\
    | LnFeatures.BASIC_MPP_OPT\
    | LnFeatures.OPTION_TRAMPOLINE_ROUTING_OPT\
    | LnFeatures.OPTION_SHUTDOWN_ANYSEGWIT_OPT\
    | LnFeatures.OPTION_CHANNEL_TYPE_OPT\

LNGOSSIP_FEATURES = BASE_FEATURES\
    | LnFeatures.GOSSIP_QUERIES_OPT\
    | LnFeatures.GOSSIP_QUERIES_REQ\


class LNWorker(Logger, NetworkRetryManager[LNPeerAddr]):

    INITIAL_TRAMPOLINE_FEE_LEVEL = 1 # only used for trampoline payments. set to 0 in tests.

    def __init__(self, xprv, features: LnFeatures):
        Logger.__init__(self)
        NetworkRetryManager.__init__(
            self,
            max_retry_delay_normal=3600,
            init_retry_delay_normal=600,
            max_retry_delay_urgent=300,
            init_retry_delay_urgent=4,
        )
        self.lock = threading.RLock()
        self.node_keypair = generate_keypair(BIP32Node.from_xkey(xprv), LnKeyFamily.NODE_KEY)
        self.backup_key = generate_keypair(BIP32Node.from_xkey(xprv), LnKeyFamily.BACKUP_CIPHER).privkey
        self._peers = {}  # type: Dict[bytes, Peer]  # pubkey -> Peer  # needs self.lock
        self.taskgroup = OldTaskGroup()
        self.listen_server = None  # type: Optional[asyncio.AbstractServer]
        self.features = features
        self.network = None  # type: Optional[Network]
        self.config = None  # type: Optional[SimpleConfig]
        self.stopping_soon = False  # whether we are being shut down

        util.register_callback(self.on_proxy_changed, ['proxy_set'])

    @property
    def channel_db(self):
        return self.network.channel_db if self.network else None

    @property
    def peers(self) -> Mapping[bytes, Peer]:
        """Returns a read-only copy of peers."""
        with self.lock:
            return self._peers.copy()

    def channels_for_peer(self, node_id: bytes) -> Dict[bytes, Channel]:
        return {}

    def get_node_alias(self, node_id: bytes) -> Optional[str]:
        """Returns the alias of the node, or None if unknown."""
        node_alias = None
        if self.channel_db:
            node_info = self.channel_db.get_node_info_for_node_id(node_id)
            if node_info:
                node_alias = node_info.alias
        else:
            for k, v in hardcoded_trampoline_nodes().items():
                if v.pubkey == node_id:
                    node_alias = k
                    break
        return node_alias

    async def maybe_listen(self):
        # FIXME: only one LNWorker can listen at a time (single port)
        listen_addr = self.config.get('lightning_listen')
        if listen_addr:
            self.logger.info(f'lightning_listen enabled. will try to bind: {listen_addr!r}')
            try:
                netaddr = NetAddress.from_string(listen_addr)
            except Exception as e:
                self.logger.error(f"failed to parse config key 'lightning_listen'. got: {e!r}")
                return
            addr = str(netaddr.host)
            async def cb(reader, writer):
                transport = LNResponderTransport(self.node_keypair.privkey, reader, writer)
                try:
                    node_id = await transport.handshake()
                except Exception as e:
                    self.logger.info(f'handshake failure from incoming connection: {e!r}')
                    return
                await self._add_peer_from_transport(node_id=node_id, transport=transport)
            try:
                self.listen_server = await asyncio.start_server(cb, addr, netaddr.port)
            except OSError as e:
                self.logger.error(f"cannot listen for lightning p2p. error: {e!r}")

    @ignore_exceptions  # don't kill outer taskgroup
    async def main_loop(self):
        self.logger.info("starting taskgroup.")
        try:
            async with self.taskgroup as group:
                await group.spawn(asyncio.Event().wait)  # run forever (until cancel)
        except Exception as e:
            self.logger.exception("taskgroup died.")
        finally:
            self.logger.info("taskgroup stopped.")

    async def _maintain_connectivity(self):
        while True:
            await asyncio.sleep(1)
            if self.stopping_soon:
                return
            now = time.time()
            if len(self._peers) >= NUM_PEERS_TARGET:
                continue
            peers = await self._get_next_peers_to_try()
            for peer in peers:
                if self._can_retry_addr(peer, now=now):
                    try:
                        await self._add_peer(peer.host, peer.port, peer.pubkey)
                    except ErrorAddingPeer as e:
                        self.logger.info(f"failed to add peer: {peer}. exc: {e!r}")

    async def _add_peer(self, host: str, port: int, node_id: bytes) -> Peer:
        if node_id in self._peers:
            return self._peers[node_id]
        port = int(port)
        peer_addr = LNPeerAddr(host, port, node_id)
        self._trying_addr_now(peer_addr)
        self.logger.info(f"adding peer {peer_addr}")
        if node_id == self.node_keypair.pubkey:
            raise ErrorAddingPeer("cannot connect to self")
        transport = LNTransport(self.node_keypair.privkey, peer_addr,
                                proxy=self.network.proxy)
        peer = await self._add_peer_from_transport(node_id=node_id, transport=transport)
        return peer

    async def _add_peer_from_transport(self, *, node_id: bytes, transport: LNTransportBase) -> Peer:
        peer = Peer(self, node_id, transport)
        with self.lock:
            existing_peer = self._peers.get(node_id)
            if existing_peer:
                existing_peer.close_and_cleanup()
            assert node_id not in self._peers
            self._peers[node_id] = peer
        await self.taskgroup.spawn(peer.main_loop())
        return peer

    def peer_closed(self, peer: Peer) -> None:
        with self.lock:
            peer2 = self._peers.get(peer.pubkey)
            if peer2 is peer:
                self._peers.pop(peer.pubkey)

    def num_peers(self) -> int:
        return sum([p.is_initialized() for p in self.peers.values()])

    def start_network(self, network: 'Network'):
        assert network
        self.network = network
        self.config = network.config
        self._add_peers_from_config()
        asyncio.run_coroutine_threadsafe(self.main_loop(), self.network.asyncio_loop)

    async def stop(self):
        if self.listen_server:
            self.listen_server.close()
        util.unregister_callback(self.on_proxy_changed)
        await self.taskgroup.cancel_remaining()

    def _add_peers_from_config(self):
        peer_list = self.config.get('lightning_peers', [])
        for host, port, pubkey in peer_list:
            asyncio.run_coroutine_threadsafe(
                self._add_peer(host, int(port), bfh(pubkey)),
                self.network.asyncio_loop)

    def is_good_peer(self, peer: LNPeerAddr) -> bool:
        # the purpose of this method is to filter peers that advertise the desired feature bits
        # it is disabled for now, because feature bits published in node announcements seem to be unreliable
        return True
        node_id = peer.pubkey
        node = self.channel_db._nodes.get(node_id)
        if not node:
            return False
        try:
            ln_compare_features(self.features, node.features)
        except IncompatibleLightningFeatures:
            return False
        #self.logger.info(f'is_good {peer.host}')
        return True

    def on_peer_successfully_established(self, peer: Peer) -> None:
        if isinstance(peer.transport, LNTransport):
            peer_addr = peer.transport.peer_addr
            # reset connection attempt count
            self._on_connection_successfully_established(peer_addr)
            # add into channel db
            if self.channel_db:
                self.channel_db.add_recent_peer(peer_addr)
            # save network address into channels we might have with peer
            for chan in peer.channels.values():
                chan.add_or_update_peer_addr(peer_addr)

    async def _get_next_peers_to_try(self) -> Sequence[LNPeerAddr]:
        now = time.time()
        await self.channel_db.data_loaded.wait()
        # first try from recent peers
        recent_peers = self.channel_db.get_recent_peers()
        for peer in recent_peers:
            if not peer:
                continue
            if peer.pubkey in self._peers:
                continue
            if not self._can_retry_addr(peer, now=now):
                continue
            if not self.is_good_peer(peer):
                continue
            return [peer]
        # try random peer from graph
        unconnected_nodes = self.channel_db.get_200_randomly_sorted_nodes_not_in(self.peers.keys())
        if unconnected_nodes:
            for node_id in unconnected_nodes:
                addrs = self.channel_db.get_node_addresses(node_id)
                if not addrs:
                    continue
                host, port, timestamp = self.choose_preferred_address(list(addrs))
                try:
                    peer = LNPeerAddr(host, port, node_id)
                except ValueError:
                    continue
                if not self._can_retry_addr(peer, now=now):
                    continue
                if not self.is_good_peer(peer):
                    continue
                #self.logger.info('taking random ln peer from our channel db')
                return [peer]

        # getting desperate... let's try hardcoded fallback list of peers
        if constants.net in (constants.BitcoinTestnet,):
            fallback_list = FALLBACK_NODE_LIST_TESTNET
        elif constants.net in (constants.BitcoinMainnet,):
            fallback_list = FALLBACK_NODE_LIST_MAINNET
        else:
            return []  # regtest??

        fallback_list = [peer for peer in fallback_list if self._can_retry_addr(peer, now=now)]
        if fallback_list:
            return [random.choice(fallback_list)]

        # last resort: try dns seeds (BOLT-10)
        return await run_in_thread(self._get_peers_from_dns_seeds)

    def _get_peers_from_dns_seeds(self) -> Sequence[LNPeerAddr]:
        # NOTE: potentially long blocking call, do not run directly on asyncio event loop.
        # Return several peers to reduce the number of dns queries.
        if not constants.net.LN_DNS_SEEDS:
            return []
        dns_seed = random.choice(constants.net.LN_DNS_SEEDS)
        self.logger.info('asking dns seed "{}" for ln peers'.format(dns_seed))
        try:
            # note: this might block for several seconds
            # this will include bech32-encoded-pubkeys and ports
            srv_answers = resolve_dns_srv('r{}.{}'.format(
                constants.net.LN_REALM_BYTE, dns_seed))
        except dns.exception.DNSException as e:
            self.logger.info(f'failed querying (1) dns seed "{dns_seed}" for ln peers: {repr(e)}')
            return []
        random.shuffle(srv_answers)
        num_peers = 2 * NUM_PEERS_TARGET
        srv_answers = srv_answers[:num_peers]
        # we now have pubkeys and ports but host is still needed
        peers = []
        for srv_ans in srv_answers:
            try:
                # note: this might block for several seconds
                answers = dns.resolver.resolve(srv_ans['host'])
            except dns.exception.DNSException as e:
                self.logger.info(f'failed querying (2) dns seed "{dns_seed}" for ln peers: {repr(e)}')
                continue
            try:
                ln_host = str(answers[0])
                port = int(srv_ans['port'])
                bech32_pubkey = srv_ans['host'].split('.')[0]
                pubkey = get_compressed_pubkey_from_bech32(bech32_pubkey)
                peers.append(LNPeerAddr(ln_host, port, pubkey))
            except Exception as e:
                self.logger.info(f'error with parsing peer from dns seed: {repr(e)}')
                continue
        self.logger.info(f'got {len(peers)} ln peers from dns seed')
        return peers

    @staticmethod
    def choose_preferred_address(addr_list: Sequence[Tuple[str, int, int]]) -> Tuple[str, int, int]:
        assert len(addr_list) >= 1
        # choose first one that is an IP
        for host, port, timestamp in addr_list:
            if is_ip_address(host):
                return host, port, timestamp
        # otherwise choose one at random
        # TODO maybe filter out onion if not on tor?
        choice = random.choice(addr_list)
        return choice

    def on_proxy_changed(self, event, *args):
        for peer in self.peers.values():
            peer.close_and_cleanup()
        self._clear_addr_retry_times()

    @log_exceptions
    async def add_peer(self, connect_str: str) -> Peer:
        node_id, rest = extract_nodeid(connect_str)
        peer = self._peers.get(node_id)
        if not peer:
            if rest is not None:
                host, port = split_host_port(rest)
            else:
                if not self.channel_db:
                    addr = trampolines_by_id().get(node_id)
                    if not addr:
                        raise ConnStringFormatError(_('Address unknown for node:') + ' ' + bh2u(node_id))
                    host, port = addr.host, addr.port
                else:
                    addrs = self.channel_db.get_node_addresses(node_id)
                    if not addrs:
                        raise ConnStringFormatError(_('Don\'t know any addresses for node:') + ' ' + bh2u(node_id))
                    host, port, timestamp = self.choose_preferred_address(list(addrs))
            port = int(port)
            # Try DNS-resolving the host (if needed). This is simply so that
            # the caller gets a nice exception if it cannot be resolved.
            try:
                await asyncio.get_running_loop().getaddrinfo(host, port)
            except socket.gaierror:
                raise ConnStringFormatError(_('Hostname does not resolve (getaddrinfo failed)'))
            # add peer
            peer = await self._add_peer(host, port, node_id)
        return peer


class LNGossip(LNWorker):
    max_age = 14*24*3600
    LOGGING_SHORTCUT = 'g'

    def __init__(self):
        seed = os.urandom(32)
        node = BIP32Node.from_rootseed(seed, xtype='standard')
        xprv = node.to_xprv()
        super().__init__(xprv, LNGOSSIP_FEATURES)
        self.unknown_ids = set()

    def start_network(self, network: 'Network'):
        super().start_network(network)
        for coro in [
                self._maintain_connectivity(),
                self.maintain_db(),
        ]:
            tg_coro = self.taskgroup.spawn(coro)
            asyncio.run_coroutine_threadsafe(tg_coro, self.network.asyncio_loop)

    async def maintain_db(self):
        await self.channel_db.data_loaded.wait()
        while True:
            if len(self.unknown_ids) == 0:
                self.channel_db.prune_old_policies(self.max_age)
                self.channel_db.prune_orphaned_channels()
            await asyncio.sleep(120)

    async def add_new_ids(self, ids: Iterable[bytes]):
        known = self.channel_db.get_channel_ids()
        new = set(ids) - set(known)
        self.unknown_ids.update(new)
        util.trigger_callback('unknown_channels', len(self.unknown_ids))
        util.trigger_callback('gossip_peers', self.num_peers())
        util.trigger_callback('ln_gossip_sync_progress')

    def get_ids_to_query(self) -> Sequence[bytes]:
        N = 500
        l = list(self.unknown_ids)
        self.unknown_ids = set(l[N:])
        util.trigger_callback('unknown_channels', len(self.unknown_ids))
        util.trigger_callback('ln_gossip_sync_progress')
        return l[0:N]

    def get_sync_progress_estimate(self) -> Tuple[Optional[int], Optional[int], Optional[int]]:
        """Estimates the gossip synchronization process and returns the number
        of synchronized channels, the total channels in the network and a
        rescaled percentage of the synchronization process."""
        if self.num_peers() == 0:
            return None, None, None
        nchans_with_0p, nchans_with_1p, nchans_with_2p = self.channel_db.get_num_channels_partitioned_by_policy_count()
        num_db_channels = nchans_with_0p + nchans_with_1p + nchans_with_2p
        # some channels will never have two policies (only one is in gossip?...)
        # so if we have at least 1 policy for a channel, we consider that channel "complete" here
        current_est = num_db_channels - nchans_with_0p
        total_est = len(self.unknown_ids) + num_db_channels

        progress = current_est / total_est if total_est and current_est else 0
        progress_percent = (1.0 / 0.95 * progress) * 100
        progress_percent = min(progress_percent, 100)
        progress_percent = round(progress_percent)
        # take a minimal number of synchronized channels to get a more accurate
        # percentage estimate
        if current_est < 200:
            progress_percent = 0
        return current_est, total_est, progress_percent

    async def process_gossip(self, chan_anns, node_anns, chan_upds):
        # note: we run in the originating peer's TaskGroup, so we can safely raise here
        #       and disconnect only from that peer
        await self.channel_db.data_loaded.wait()
        self.logger.debug(f'process_gossip {len(chan_anns)} {len(node_anns)} {len(chan_upds)}')
        # channel announcements
        def process_chan_anns():
            for payload in chan_anns:
                self.channel_db.verify_channel_announcement(payload)
            self.channel_db.add_channel_announcements(chan_anns)
        await run_in_thread(process_chan_anns)
        # node announcements
        def process_node_anns():
            for payload in node_anns:
                self.channel_db.verify_node_announcement(payload)
            self.channel_db.add_node_announcements(node_anns)
        await run_in_thread(process_node_anns)
        # channel updates
        categorized_chan_upds = await run_in_thread(partial(
            self.channel_db.add_channel_updates,
            chan_upds,
            max_age=self.max_age))
        orphaned = categorized_chan_upds.orphaned
        if orphaned:
            self.logger.info(f'adding {len(orphaned)} unknown channel ids')
            orphaned_ids = [c['short_channel_id'] for c in orphaned]
            await self.add_new_ids(orphaned_ids)
        if categorized_chan_upds.good:
            self.logger.debug(f'on_channel_update: {len(categorized_chan_upds.good)}/{len(chan_upds)}')


class LNWallet(LNWorker):

    lnwatcher: Optional['LNWalletWatcher']
    MPP_EXPIRY = 120
    TIMEOUT_SHUTDOWN_FAIL_PENDING_HTLCS = 3  # seconds
    PAYMENT_TIMEOUT = 120

    def __init__(self, wallet: 'Abstract_Wallet', xprv):
        self.wallet = wallet
        self.db = wallet.db
        Logger.__init__(self)
        LNWorker.__init__(self, xprv, LNWALLET_FEATURES)
        self.config = wallet.config
        self.lnwatcher = None
        self.lnrater: LNRater = None
        self.payments = self.db.get_dict('lightning_payments')     # RHASH -> amount, direction, is_paid
        self.preimages = self.db.get_dict('lightning_preimages')   # RHASH -> preimage
        # note: this sweep_address is only used as fallback; as it might result in address-reuse
        self.sweep_address = wallet.get_new_sweep_address_for_channel()
        self.logs = defaultdict(list)  # type: Dict[str, List[HtlcLog]]  # key is RHASH  # (not persisted)
        # used in tests
        self.enable_htlc_settle = True
        self.enable_htlc_forwarding = True

        # note: accessing channels (besides simple lookup) needs self.lock!
        self._channels = {}  # type: Dict[bytes, Channel]
        channels = self.db.get_dict("channels")
        for channel_id, c in random_shuffled_copy(channels.items()):
            self._channels[bfh(channel_id)] = Channel(c, sweep_address=self.sweep_address, lnworker=self)

        self._channel_backups = {}  # type: Dict[bytes, ChannelBackup]
        # order is important: imported should overwrite onchain
        for name in ["onchain_channel_backups", "imported_channel_backups"]:
            channel_backups = self.db.get_dict(name)
            for channel_id, storage in channel_backups.items():
                self._channel_backups[bfh(channel_id)] = ChannelBackup(storage, sweep_address=self.sweep_address, lnworker=self)

        self.sent_htlcs = defaultdict(asyncio.Queue)  # type: Dict[bytes, asyncio.Queue[HtlcLog]]
        self.sent_htlcs_info = dict()                 # (RHASH, scid, htlc_id) -> route, payment_secret, amount_msat, bucket_msat, trampoline_fee_level
        self.sent_buckets = dict()                    # payment_secret -> (amount_sent, amount_failed)
        self.received_mpp_htlcs = dict()                  # RHASH -> mpp_status, htlc_set

        self.swap_manager = SwapManager(wallet=self.wallet, lnworker=self)
        # detect inflight payments
        self.inflight_payments = set()        # (not persisted) keys of invoices that are in PR_INFLIGHT state
        for payment_hash in self.get_payments(status='inflight').keys():
            self.set_invoice_status(payment_hash.hex(), PR_INFLIGHT)

        self.trampoline_forwarding_failures = {} # todo: should be persisted
        # map forwarded htlcs (fw_info=(scid_hex, htlc_id)) to originating peer pubkeys
        self.downstream_htlc_to_upstream_peer_map = {}  # type: Dict[Tuple[str, int], bytes]

    def has_deterministic_node_id(self) -> bool:
        return bool(self.db.get('lightning_xprv'))

    def can_have_recoverable_channels(self) -> bool:
        return (self.has_deterministic_node_id()
                and not (self.config.get('lightning_listen')))

    def has_recoverable_channels(self) -> bool:
        """Whether *future* channels opened by this wallet would be recoverable
        from seed (via putting OP_RETURN outputs into funding txs).
        """
        return (self.can_have_recoverable_channels()
                and self.config.get('use_recoverable_channels', True))

    @property
    def channels(self) -> Mapping[bytes, Channel]:
        """Returns a read-only copy of channels."""
        with self.lock:
            return self._channels.copy()

    @property
    def channel_backups(self) -> Mapping[bytes, ChannelBackup]:
        """Returns a read-only copy of channels."""
        with self.lock:
            return self._channel_backups.copy()

    def get_channel_by_id(self, channel_id: bytes) -> Optional[Channel]:
        return self._channels.get(channel_id, None)

    def diagnostic_name(self):
        return self.wallet.diagnostic_name()

    @ignore_exceptions
    @log_exceptions
    async def sync_with_local_watchtower(self):
        watchtower = self.network.local_watchtower
        if watchtower:
            while True:
                for chan in self.channels.values():
                    await self.sync_channel_with_watchtower(chan, watchtower.sweepstore)
                await asyncio.sleep(5)

    @ignore_exceptions
    @log_exceptions
    async def sync_with_remote_watchtower(self):
        while True:
            # periodically poll if the user updated 'watchtower_url'
            await asyncio.sleep(5)
            watchtower_url = self.config.get('watchtower_url')
            if not watchtower_url:
                continue
            parsed_url = urllib.parse.urlparse(watchtower_url)
            if not (parsed_url.scheme == 'https' or is_private_netaddress(parsed_url.hostname)):
                self.logger.warning(f"got watchtower URL for remote tower but we won't use it! "
                                    f"can only use HTTPS (except if private IP): not using {watchtower_url!r}")
                continue
            # try to sync with the remote watchtower
            try:
                async with make_aiohttp_session(proxy=self.network.proxy) as session:
                    watchtower = JsonRPCClient(session, watchtower_url)
                    watchtower.add_method('get_ctn')
                    watchtower.add_method('add_sweep_tx')
                    for chan in self.channels.values():
                        await self.sync_channel_with_watchtower(chan, watchtower)
            except aiohttp.client_exceptions.ClientConnectorError:
                self.logger.info(f'could not contact remote watchtower {watchtower_url}')

    async def sync_channel_with_watchtower(self, chan: Channel, watchtower):
        outpoint = chan.funding_outpoint.to_str()
        addr = chan.get_funding_address()
        current_ctn = chan.get_oldest_unrevoked_ctn(REMOTE)
        watchtower_ctn = await watchtower.get_ctn(outpoint, addr)
        for ctn in range(watchtower_ctn + 1, current_ctn):
            sweeptxs = chan.create_sweeptxs(ctn)
            for tx in sweeptxs:
                await watchtower.add_sweep_tx(outpoint, ctn, tx.inputs()[0].prevout.to_str(), tx.serialize())

    def start_network(self, network: 'Network'):
        super().start_network(network)
        self.lnwatcher = LNWalletWatcher(self, network)
        self.lnwatcher.start_network(network)
        self.swap_manager.start_network(network=network, lnwatcher=self.lnwatcher)
        self.lnrater = LNRater(self, network)

        for chan in self.channels.values():
            self.lnwatcher.add_channel(chan.funding_outpoint.to_str(), chan.get_funding_address())
        for cb in self.channel_backups.values():
            self.lnwatcher.add_channel(cb.funding_outpoint.to_str(), cb.get_funding_address())

        for coro in [
                self.maybe_listen(),
                self.lnwatcher.on_network_update('network_updated'), # shortcut (don't block) if funding tx locked and verified
                self.reestablish_peers_and_channels(),
                self.sync_with_local_watchtower(),
                self.sync_with_remote_watchtower(),
        ]:
            tg_coro = self.taskgroup.spawn(coro)
            asyncio.run_coroutine_threadsafe(tg_coro, self.network.asyncio_loop)

    async def stop(self):
        self.stopping_soon = True
        if self.listen_server:  # stop accepting new peers
            self.listen_server.close()
        async with ignore_after(self.TIMEOUT_SHUTDOWN_FAIL_PENDING_HTLCS):
            await self.wait_for_received_pending_htlcs_to_get_removed()
        await LNWorker.stop(self)
        if self.lnwatcher:
            await self.lnwatcher.stop()
            self.lnwatcher = None

    async def wait_for_received_pending_htlcs_to_get_removed(self):
        assert self.stopping_soon is True
        # We try to fail pending MPP HTLCs, and wait a bit for them to get removed.
        # Note: even without MPP, if we just failed/fulfilled an HTLC, it is good
        #       to wait a bit for it to become irrevocably removed.
        # Note: we don't wait for *all htlcs* to get removed, only for those
        #       that we can already fail/fulfill. e.g. forwarded htlcs cannot be removed
        async with OldTaskGroup() as group:
            for peer in self.peers.values():
                await group.spawn(peer.wait_one_htlc_switch_iteration())
        while True:
            if all(not peer.received_htlcs_pending_removal for peer in self.peers.values()):
                break
            async with OldTaskGroup(wait=any) as group:
                for peer in self.peers.values():
                    await group.spawn(peer.received_htlc_removed_event.wait())

    def peer_closed(self, peer):
        for chan in self.channels_for_peer(peer.pubkey).values():
            chan.peer_state = PeerState.DISCONNECTED
            util.trigger_callback('channel', self.wallet, chan)
        super().peer_closed(peer)

    def get_payments(self, *, status=None) -> Mapping[bytes, List[HTLCWithStatus]]:
        out = defaultdict(list)
        for chan in self.channels.values():
            d = chan.get_payments(status=status)
            for payment_hash, plist in d.items():
                out[payment_hash] += plist
        return out

    def get_payment_value(
            self, info: Optional['PaymentInfo'], plist: List[HTLCWithStatus],
    ) -> Tuple[int, int, int]:
        assert plist
        amount_msat = 0
        fee_msat = None
        for htlc_with_status in plist:
            htlc = htlc_with_status.htlc
            _direction = htlc_with_status.direction
            amount_msat += int(_direction) * htlc.amount_msat
            if _direction == SENT and info and info.amount_msat:
                fee_msat = (fee_msat or 0) - info.amount_msat - amount_msat
        timestamp = min([htlc_with_status.htlc.timestamp for htlc_with_status in plist])
        return amount_msat, fee_msat, timestamp

    def get_lightning_history(self):
        out = {}
        for payment_hash, plist in self.get_payments(status='settled').items():
            if len(plist) == 0:
                continue
            key = payment_hash.hex()
            info = self.get_payment_info(payment_hash)
            amount_msat, fee_msat, timestamp = self.get_payment_value(info, plist)
            if info is not None:
                label = self.wallet.get_label(key)
                direction = ('sent' if info.direction == SENT else 'received') if len(plist)==1 else 'self-payment'
            else:
                direction = 'forwarding'
                label = _('Forwarding')
            preimage = self.get_preimage(payment_hash).hex()
            item = {
                'type': 'payment',
                'label': label,
                'timestamp': timestamp or 0,
                'date': timestamp_to_datetime(timestamp),
                'direction': direction,
                'amount_msat': amount_msat,
                'fee_msat': fee_msat,
                'payment_hash': key,
                'preimage': preimage,
            }
            # add group_id to swap transactions
            swap = self.swap_manager.get_swap(payment_hash)
            if swap:
                if swap.is_reverse:
                    item['group_id'] = swap.spending_txid
                    item['group_label'] = 'Reverse swap' + ' ' + self.config.format_amount_and_units(swap.lightning_amount)
                else:
                    item['group_id'] = swap.funding_txid
                    item['group_label'] = 'Forward swap' + ' ' + self.config.format_amount_and_units(swap.onchain_amount)
            # done
            out[payment_hash] = item
        return out

    def get_onchain_history(self):
        current_height = self.wallet.get_local_height()
        out = {}
        # add funding events
        for chan in self.channels.values():
            item = chan.get_funding_height()
            if item is None:
                continue
            if not self.lnwatcher:
                continue  # lnwatcher not available with --offline (its data is not persisted)
            funding_txid, funding_height, funding_timestamp = item
            tx_height = self.lnwatcher.get_tx_height(funding_txid)
            item = {
                'channel_id': bh2u(chan.channel_id),
                'type': 'channel_opening',
                'label': self.wallet.get_label_for_txid(funding_txid) or (_('Open channel') + ' ' + chan.get_id_for_log()),
                'txid': funding_txid,
                'amount_msat': chan.balance(LOCAL, ctn=0),
                'direction': 'received',
                'timestamp': tx_height.timestamp,
                'date': timestamp_to_datetime(tx_height.timestamp),
                'fee_sat': None,
                'fee_msat': None,
                'height': tx_height.height,
                'confirmations': tx_height.conf,
            }
            out[funding_txid] = item
            item = chan.get_closing_height()
            if item is None:
                continue
            closing_txid, closing_height, closing_timestamp = item
            tx_height = self.lnwatcher.get_tx_height(closing_txid)
            item = {
                'channel_id': bh2u(chan.channel_id),
                'txid': closing_txid,
                'label': self.wallet.get_label_for_txid(closing_txid) or (_('Close channel') + ' ' + chan.get_id_for_log()),
                'type': 'channel_closure',
                'amount_msat': -chan.balance_minus_outgoing_htlcs(LOCAL),
                'direction': 'sent',
                'timestamp': tx_height.timestamp,
                'date': timestamp_to_datetime(tx_height.timestamp),
                'fee_sat': None,
                'fee_msat': None,
                'height': tx_height.height,
                'confirmations': tx_height.conf,
            }
            out[closing_txid] = item
        # add info about submarine swaps
        settled_payments = self.get_payments(status='settled')
        for payment_hash_hex, swap in self.swap_manager.swaps.items():
            txid = swap.spending_txid if swap.is_reverse else swap.funding_txid
            if txid is None:
                continue
            payment_hash = bytes.fromhex(payment_hash_hex)
            if payment_hash in settled_payments:
                plist = settled_payments[payment_hash]
                info = self.get_payment_info(payment_hash)
                amount_msat, fee_msat, timestamp = self.get_payment_value(info, plist)
            else:
                amount_msat = 0
            label = 'Reverse swap' if swap.is_reverse else 'Forward swap'
            delta = current_height - swap.locktime
            if self.lnwatcher:
                tx_height = self.lnwatcher.get_tx_height(swap.funding_txid)
                if swap.is_reverse and tx_height.height <= 0:
                    label += ' (%s)' % _('waiting for funding tx confirmation')
            if not swap.is_reverse and not swap.is_redeemed and swap.spending_txid is None and delta < 0:
                label += f' (refundable in {-delta} blocks)' # fixme: only if unspent
            out[txid] = {
                'txid': txid,
                'group_id': txid,
                'amount_msat': 0,
                #'amount_msat': amount_msat, # must not be added
                'type': 'swap',
                'label': self.wallet.get_label_for_txid(txid) or label,
            }
        return out

    def get_history(self):
        out = list(self.get_lightning_history().values()) + list(self.get_onchain_history().values())
        # sort by timestamp
        out.sort(key=lambda x: (x.get('timestamp') or float("inf")))
        balance_msat = 0
        for item in out:
            balance_msat += item['amount_msat']
            item['balance_msat'] = balance_msat
        return out

    def channel_peers(self) -> List[bytes]:
        node_ids = [chan.node_id for chan in self.channels.values() if not chan.is_closed()]
        return node_ids

    def channels_for_peer(self, node_id):
        assert type(node_id) is bytes
        return {chan_id: chan for (chan_id, chan) in self.channels.items()
                if chan.node_id == node_id}

    def channel_state_changed(self, chan: Channel):
        if type(chan) is Channel:
            self.save_channel(chan)
        util.trigger_callback('channel', self.wallet, chan)

    def save_channel(self, chan: Channel):
        assert type(chan) is Channel
        if chan.config[REMOTE].next_per_commitment_point == chan.config[REMOTE].current_per_commitment_point:
            raise Exception("Tried to save channel with next_point == current_point, this should not happen")
        self.wallet.save_db()
        util.trigger_callback('channel', self.wallet, chan)

    def channel_by_txo(self, txo: str) -> Optional[AbstractChannel]:
        for chan in self.channels.values():
            if chan.funding_outpoint.to_str() == txo:
                return chan
        for chan in self.channel_backups.values():
            if chan.funding_outpoint.to_str() == txo:
                return chan

    async def on_channel_update(self, chan: Channel):
        if type(chan) is ChannelBackup:
            util.trigger_callback('channel', self.wallet, chan)
            return

        if chan.get_state() == ChannelState.OPEN and chan.should_be_closed_due_to_expiring_htlcs(self.network.get_local_height()):
            self.logger.info(f"force-closing due to expiring htlcs")
            await self.schedule_force_closing(chan.channel_id)

        elif chan.get_state() == ChannelState.FUNDED:
            peer = self._peers.get(chan.node_id)
            if peer and peer.is_initialized():
                peer.send_funding_locked(chan)

        elif chan.get_state() == ChannelState.OPEN:
            peer = self._peers.get(chan.node_id)
            if peer:
                await peer.maybe_update_fee(chan)
                conf = self.lnwatcher.get_tx_height(chan.funding_outpoint.txid).conf
                peer.on_network_update(chan, conf)

        elif chan.get_state() == ChannelState.FORCE_CLOSING:
            force_close_tx = chan.force_close_tx()
            txid = force_close_tx.txid()
            height = self.lnwatcher.get_tx_height(txid).height
            if height == TX_HEIGHT_LOCAL:
                self.logger.info('REBROADCASTING CLOSING TX')
                await self.network.try_broadcasting(force_close_tx, 'force-close')

    @log_exceptions
    async def _open_channel_coroutine(
            self, *,
            connect_str: str,
            funding_tx: PartialTransaction,
            funding_sat: int,
            push_sat: int,
            password: Optional[str]) -> Tuple[Channel, PartialTransaction]:

        peer = await self.add_peer(connect_str)
        coro = peer.channel_establishment_flow(
            funding_tx=funding_tx,
            funding_sat=funding_sat,
            push_msat=push_sat * 1000,
            temp_channel_id=os.urandom(32))
        chan, funding_tx = await asyncio.wait_for(coro, LN_P2P_NETWORK_TIMEOUT)
        util.trigger_callback('channels_updated', self.wallet)
        self.wallet.add_transaction(funding_tx)  # save tx as local into the wallet
        self.wallet.sign_transaction(funding_tx, password)
        self.wallet.set_label(funding_tx.txid(), _('Open channel'))
        if funding_tx.is_complete():
            await self.network.try_broadcasting(funding_tx, 'open_channel')
        return chan, funding_tx

    def add_channel(self, chan: Channel):
        with self.lock:
            self._channels[chan.channel_id] = chan
        self.lnwatcher.add_channel(chan.funding_outpoint.to_str(), chan.get_funding_address())

    def add_new_channel(self, chan: Channel):
        self.add_channel(chan)
        channels_db = self.db.get_dict('channels')
        channels_db[chan.channel_id.hex()] = chan.storage
        for addr in chan.get_wallet_addresses_channel_might_want_reserved():
            self.wallet.set_reserved_state_of_address(addr, reserved=True)
        try:
            self.save_channel(chan)
        except:
            chan.set_state(ChannelState.REDEEMED)
            self.remove_channel(chan.channel_id)
            raise

    def cb_data(self, node_id):
        return CB_MAGIC_BYTES + node_id[0:16]

    def decrypt_cb_data(self, encrypted_data, funding_address):
        funding_scripthash = bytes.fromhex(address_to_scripthash(funding_address))
        nonce = funding_scripthash[0:12]
        return chacha20_decrypt(key=self.backup_key, data=encrypted_data, nonce=nonce)

    def encrypt_cb_data(self, data, funding_address):
        funding_scripthash = bytes.fromhex(address_to_scripthash(funding_address))
        nonce = funding_scripthash[0:12]
        return chacha20_encrypt(key=self.backup_key, data=data, nonce=nonce)

    def mktx_for_open_channel(
            self, *,
            coins: Sequence[PartialTxInput],
            funding_sat: int,
            node_id: bytes,
            fee_est=None) -> PartialTransaction:
        outputs = [PartialTxOutput.from_address_and_value(ln_dummy_address(), funding_sat)]
        if self.has_recoverable_channels():
            dummy_scriptpubkey = make_op_return(self.cb_data(node_id))
            outputs.append(PartialTxOutput(scriptpubkey=dummy_scriptpubkey, value=0))
        tx = self.wallet.make_unsigned_transaction(
            coins=coins,
            outputs=outputs,
            fee=fee_est)
        tx.set_rbf(False)
        return tx

    def suggest_funding_amount(self, amount_to_pay, coins):
        """ wether we can pay amount_sat after opening a new channel"""
        num_sats_can_send = int(self.num_sats_can_send())
        lightning_needed = amount_to_pay - num_sats_can_send
        assert lightning_needed > 0
        min_funding_sat = lightning_needed + (lightning_needed // 20) + 1000 # safety margin
        min_funding_sat = max(min_funding_sat, 100_000) # at least 1mBTC
        if min_funding_sat > LN_MAX_FUNDING_SAT:
            return
        try:
            self.mktx_for_open_channel(coins=coins, funding_sat=min_funding_sat, node_id=bytes(32), fee_est=None)
            funding_sat = min_funding_sat
        except NotEnoughFunds:
            return
        # if available, suggest twice that amount:
        if 2 * min_funding_sat <= LN_MAX_FUNDING_SAT:
            try:
                self.mktx_for_open_channel(coins=coins, funding_sat=2*min_funding_sat, node_id=bytes(32), fee_est=None)
                funding_sat = 2 * min_funding_sat
            except NotEnoughFunds:
                pass
        return funding_sat, min_funding_sat

    def open_channel(self, *, connect_str: str, funding_tx: PartialTransaction,
                     funding_sat: int, push_amt_sat: int, password: str = None) -> Tuple[Channel, PartialTransaction]:
        if funding_sat > LN_MAX_FUNDING_SAT:
            raise Exception(_("Requested channel capacity is over protocol allowed maximum."))
        coro = self._open_channel_coroutine(
            connect_str=connect_str, funding_tx=funding_tx, funding_sat=funding_sat,
            push_sat=push_amt_sat, password=password)
        fut = asyncio.run_coroutine_threadsafe(coro, self.network.asyncio_loop)
        try:
            chan, funding_tx = fut.result()
        except concurrent.futures.TimeoutError:
            raise Exception(_("open_channel timed out"))
        return chan, funding_tx

    def get_channel_by_short_id(self, short_channel_id: bytes) -> Optional[Channel]:
        for chan in self.channels.values():
            if chan.short_channel_id == short_channel_id:
                return chan

    def can_pay_invoice(self, invoice: Invoice) -> bool:
        assert invoice.is_lightning()
        return (invoice.get_amount_sat() or 0) <= self.num_sats_can_send()

    @log_exceptions
    async def pay_invoice(
            self, invoice: str, *,
            amount_msat: int = None,
            attempts: int = None, # used only in unit tests
            full_path: LNPaymentPath = None,
            channels: Optional[Sequence[Channel]] = None,
    ) -> Tuple[bool, List[HtlcLog]]:

        lnaddr = self._check_invoice(invoice, amount_msat=amount_msat)
        min_cltv_expiry = lnaddr.get_min_final_cltv_expiry()
        payment_hash = lnaddr.paymenthash
        key = payment_hash.hex()
        payment_secret = lnaddr.payment_secret
        invoice_pubkey = lnaddr.pubkey.serialize()
        invoice_features = lnaddr.get_features()
        r_tags = lnaddr.get_routing_info('r')
        amount_to_pay = lnaddr.get_amount_msat()
        status = self.get_payment_status(payment_hash)
        if status == PR_PAID:
            raise PaymentFailure(_("This invoice has been paid already"))
        if status == PR_INFLIGHT:
            raise PaymentFailure(_("A payment was already initiated for this invoice"))
        if payment_hash in self.get_payments(status='inflight'):
            raise PaymentFailure(_("A previous attempt to pay this invoice did not clear"))
        info = PaymentInfo(payment_hash, amount_to_pay, SENT, PR_UNPAID)
        self.save_payment_info(info)
        self.wallet.set_label(key, lnaddr.get_description())

        self.logger.info(f"pay_invoice starting session for RHASH={payment_hash.hex()}")
        self.set_invoice_status(key, PR_INFLIGHT)
        success = False
        try:
            await self.pay_to_node(
                node_pubkey=invoice_pubkey,
                payment_hash=payment_hash,
                payment_secret=payment_secret,
                amount_to_pay=amount_to_pay,
                min_cltv_expiry=min_cltv_expiry,
                r_tags=r_tags,
                invoice_features=invoice_features,
                attempts=attempts,
                full_path=full_path,
                channels=channels)
            success = True
        except PaymentFailure as e:
            self.logger.info(f'payment failure: {e!r}')
            reason = str(e)
        finally:
            self.logger.info(f"pay_invoice ending session for RHASH={payment_hash.hex()}. {success=}")
        if success:
            self.set_invoice_status(key, PR_PAID)
            util.trigger_callback('payment_succeeded', self.wallet, key)
        else:
            self.set_invoice_status(key, PR_UNPAID)
            util.trigger_callback('payment_failed', self.wallet, key, reason)
        log = self.logs[key]
        return success, log

    async def pay_to_node(
            self, *,
            node_pubkey: bytes,
            payment_hash: bytes,
            payment_secret: Optional[bytes],
            amount_to_pay: int,  # in msat
            min_cltv_expiry: int,
            r_tags,
            invoice_features: int,
            attempts: int = None,
            full_path: LNPaymentPath = None,
            fwd_trampoline_onion=None,
            fwd_trampoline_fee=None,
            fwd_trampoline_cltv_delta=None,
            channels: Optional[Sequence[Channel]] = None,
    ) -> None:

        if fwd_trampoline_onion:
            # todo: compare to the fee of the actual route we found
            if fwd_trampoline_fee < 1000:
                raise OnionRoutingFailure(code=OnionFailureCode.TRAMPOLINE_FEE_INSUFFICIENT, data=b'')
            if fwd_trampoline_cltv_delta < 576:
                raise OnionRoutingFailure(code=OnionFailureCode.TRAMPOLINE_EXPIRY_TOO_SOON, data=b'')

        self.logs[payment_hash.hex()] = log = []

        # when encountering trampoline forwarding difficulties in the legacy case, we
        # sometimes need to fall back to a single trampoline forwarder, at the expense
        # of privacy
        use_two_trampolines = True

        trampoline_fee_level = self.INITIAL_TRAMPOLINE_FEE_LEVEL
        start_time = time.time()
        amount_inflight = 0  # what we sent in htlcs (that receiver gets, without fees)
        while True:
            amount_to_send = amount_to_pay - amount_inflight
            if amount_to_send > 0:
                # 1. create a set of routes for remaining amount.
                # note: path-finding runs in a separate thread so that we don't block the asyncio loop
                # graph updates might occur during the computation
                routes = self.create_routes_for_payment(
                    amount_msat=amount_to_send,
                    final_total_msat=amount_to_pay,
                    invoice_pubkey=node_pubkey,
                    min_cltv_expiry=min_cltv_expiry,
                    r_tags=r_tags,
                    invoice_features=invoice_features,
                    full_path=full_path,
                    payment_hash=payment_hash,
                    payment_secret=payment_secret,
                    trampoline_fee_level=trampoline_fee_level,
                    use_two_trampolines=use_two_trampolines,
                    fwd_trampoline_onion=fwd_trampoline_onion,
                    channels=channels,
                )
                # 2. send htlcs
                async for route, amount_msat, total_msat, amount_receiver_msat, cltv_delta, bucket_payment_secret, trampoline_onion in routes:
                    amount_inflight += amount_receiver_msat
                    if amount_inflight > amount_to_pay:  # safety belts
                        raise Exception(f"amount_inflight={amount_inflight} > amount_to_pay={amount_to_pay}")
                    await self.pay_to_route(
                        route=route,
                        amount_msat=amount_msat,
                        total_msat=total_msat,
                        amount_receiver_msat=amount_receiver_msat,
                        payment_hash=payment_hash,
                        payment_secret=bucket_payment_secret,
                        min_cltv_expiry=cltv_delta,
                        trampoline_onion=trampoline_onion,
                        trampoline_fee_level=trampoline_fee_level)
                util.trigger_callback('invoice_status', self.wallet, payment_hash.hex())
            # 3. await a queue
            self.logger.info(f"amount inflight {amount_inflight}")
            htlc_log = await self.sent_htlcs[payment_hash].get()
            amount_inflight -= htlc_log.amount_msat
            if amount_inflight < 0:
                raise Exception(f"amount_inflight={amount_inflight} < 0")
            log.append(htlc_log)
            if htlc_log.success:
                if self.network.path_finder:
                    # TODO: report every route to liquidity hints for mpp
                    # in the case of success, we report channels of the
                    # route as being able to send the same amount in the future,
                    # as we assume to not know the capacity
                    self.network.path_finder.update_liquidity_hints(htlc_log.route, htlc_log.amount_msat)
                    # remove inflight htlcs from liquidity hints
                    self.network.path_finder.update_inflight_htlcs(htlc_log.route, add_htlcs=False)
                return
            # htlc failed
            if (attempts is not None and len(log) >= attempts) or (attempts is None and time.time() - start_time > self.PAYMENT_TIMEOUT):
                raise PaymentFailure('Giving up after %d attempts'%len(log))
            # if we get a tmp channel failure, it might work to split the amount and try more routes
            # if we get a channel update, we might retry the same route and amount
            route = htlc_log.route
            sender_idx = htlc_log.sender_idx
            erring_node_id = route[sender_idx].node_id
            failure_msg = htlc_log.failure_msg
            code, data = failure_msg.code, failure_msg.data
            self.logger.info(f"UPDATE_FAIL_HTLC. code={repr(code)}. "
                             f"decoded_data={failure_msg.decode_data()}. data={data.hex()!r}")
            self.logger.info(f"error reported by {bh2u(erring_node_id)}")
            if code == OnionFailureCode.MPP_TIMEOUT:
                raise PaymentFailure(failure_msg.code_name())
            # trampoline
            if not self.channel_db:
                # FIXME The trampoline nodes in the path are chosen randomly.
                #       Some of the errors might depend on how we have chosen them.
                #       Having more attempts is currently useful in part because of the randomness,
                #       instead we should give feedback to create_routes_for_payment.
                if code in (OnionFailureCode.TRAMPOLINE_FEE_INSUFFICIENT,
                            OnionFailureCode.TRAMPOLINE_EXPIRY_TOO_SOON):
                    # TODO: parse the node policy here (not returned by eclair yet)
                    # TODO: erring node is always the first trampoline even if second
                    #  trampoline demands more fees, we can't influence this
                    if htlc_log.trampoline_fee_level == trampoline_fee_level:
                        trampoline_fee_level += 1
                        self.logger.info(f'raising trampoline fee level {trampoline_fee_level}')
                    else:
                        self.logger.info(f'NOT raising trampoline fee level, already at {trampoline_fee_level}')
                    continue
                elif use_two_trampolines:
                    use_two_trampolines = False
                elif code in (OnionFailureCode.UNKNOWN_NEXT_PEER,
                              OnionFailureCode.TEMPORARY_NODE_FAILURE):
                    continue
                else:
                    raise PaymentFailure(failure_msg.code_name())
            else:
                self.handle_error_code_from_failed_htlc(
                    route=route, sender_idx=sender_idx, failure_msg=failure_msg, amount=htlc_log.amount_msat)

    async def pay_to_route(
            self, *,
            route: LNPaymentRoute,
            amount_msat: int,
            total_msat: int,
            amount_receiver_msat:int,
            payment_hash: bytes,
            payment_secret: Optional[bytes],
            min_cltv_expiry: int,
            trampoline_onion: bytes = None,
            trampoline_fee_level: int) -> None:

        # send a single htlc
        short_channel_id = route[0].short_channel_id
        chan = self.get_channel_by_short_id(short_channel_id)
        peer = self._peers.get(route[0].node_id)
        if not peer:
            raise PaymentFailure('Dropped peer')
        await peer.initialized
        htlc = peer.pay(
            route=route,
            chan=chan,
            amount_msat=amount_msat,
            total_msat=total_msat,
            payment_hash=payment_hash,
            min_final_cltv_expiry=min_cltv_expiry,
            payment_secret=payment_secret,
            trampoline_onion=trampoline_onion)

        key = (payment_hash, short_channel_id, htlc.htlc_id)
        self.sent_htlcs_info[key] = route, payment_secret, amount_msat, total_msat, amount_receiver_msat, trampoline_fee_level
        # if we sent MPP to a trampoline, add item to sent_buckets
        if not self.channel_db and amount_msat != total_msat:
            if payment_secret not in self.sent_buckets:
                self.sent_buckets[payment_secret] = (0, 0)
            amount_sent, amount_failed = self.sent_buckets[payment_secret]
            amount_sent += amount_receiver_msat
            self.sent_buckets[payment_secret] = amount_sent, amount_failed
        if self.network.path_finder:
            # add inflight htlcs to liquidity hints
            self.network.path_finder.update_inflight_htlcs(route, add_htlcs=True)
        util.trigger_callback('htlc_added', chan, htlc, SENT)

    def handle_error_code_from_failed_htlc(
            self,
            *,
            route: LNPaymentRoute,
            sender_idx: int,
            failure_msg: OnionRoutingFailure,
            amount: int) -> None:

        assert self.channel_db  # cannot be in trampoline mode
        assert self.network.path_finder

        # remove inflight htlcs from liquidity hints
        self.network.path_finder.update_inflight_htlcs(route, add_htlcs=False)

        code, data = failure_msg.code, failure_msg.data
        # TODO can we use lnmsg.OnionWireSerializer here?
        # TODO update onion_wire.csv
        # handle some specific error codes
        failure_codes = {
            OnionFailureCode.TEMPORARY_CHANNEL_FAILURE: 0,
            OnionFailureCode.AMOUNT_BELOW_MINIMUM: 8,
            OnionFailureCode.FEE_INSUFFICIENT: 8,
            OnionFailureCode.INCORRECT_CLTV_EXPIRY: 4,
            OnionFailureCode.EXPIRY_TOO_SOON: 0,
            OnionFailureCode.CHANNEL_DISABLED: 2,
        }

        # determine a fallback channel to blacklist if we don't get the erring
        # channel via the payload
        if sender_idx is None:
            raise PaymentFailure(failure_msg.code_name())
        try:
            fallback_channel = route[sender_idx + 1].short_channel_id
        except IndexError:
            raise PaymentFailure(f'payment destination reported error: {failure_msg.code_name()}') from None

        # TODO: handle unknown next peer?
        # handle failure codes that include a channel update
        if code in failure_codes:
            offset = failure_codes[code]
            channel_update_len = int.from_bytes(data[offset:offset+2], byteorder="big")
            channel_update_as_received = data[offset+2: offset+2+channel_update_len]
            payload = self._decode_channel_update_msg(channel_update_as_received)

            if payload is None:
                self.logger.info(f'could not decode channel_update for failed htlc: '
                                 f'{channel_update_as_received.hex()}')
                self.network.path_finder.liquidity_hints.add_to_blacklist(fallback_channel)
            else:
                # apply the channel update or get blacklisted
                blacklist, update = self._handle_chanupd_from_failed_htlc(
                    payload, route=route, sender_idx=sender_idx)

                # we interpret a temporary channel failure as a liquidity issue
                # in the channel and update our liquidity hints accordingly
                if code == OnionFailureCode.TEMPORARY_CHANNEL_FAILURE:
                    self.network.path_finder.update_liquidity_hints(
                        route,
                        amount,
                        failing_channel=ShortChannelID(payload['short_channel_id']))
                elif blacklist:
                    self.network.path_finder.liquidity_hints.add_to_blacklist(
                        payload['short_channel_id'])

                # if we can't decide on some action, we are stuck
                if not (blacklist or update):
                    raise PaymentFailure(failure_msg.code_name())
        # for errors that do not include a channel update
        else:
            self.network.path_finder.liquidity_hints.add_to_blacklist(fallback_channel)

    def _handle_chanupd_from_failed_htlc(self, payload, *, route, sender_idx) -> Tuple[bool, bool]:
        blacklist = False
        update = False
        try:
            r = self.channel_db.add_channel_update(payload, verify=True)
        except InvalidGossipMsg:
            return True, False  # blacklist
        short_channel_id = ShortChannelID(payload['short_channel_id'])
        if r == UpdateStatus.GOOD:
            self.logger.info(f"applied channel update to {short_channel_id}")
            # TODO: add test for this
            # FIXME: this does not work for our own unannounced channels.
            for chan in self.channels.values():
                if chan.short_channel_id == short_channel_id:
                    chan.set_remote_update(payload)
            update = True
        elif r == UpdateStatus.ORPHANED:
            # maybe it is a private channel (and data in invoice was outdated)
            self.logger.info(f"Could not find {short_channel_id}. maybe update is for private channel?")
            start_node_id = route[sender_idx].node_id
            update = self.channel_db.add_channel_update_for_private_channel(payload, start_node_id)
            blacklist = not update
        elif r == UpdateStatus.EXPIRED:
            blacklist = True
        elif r == UpdateStatus.DEPRECATED:
            self.logger.info(f'channel update is not more recent.')
            blacklist = True
        elif r == UpdateStatus.UNCHANGED:
            blacklist = True
        return blacklist, update

    @classmethod
    def _decode_channel_update_msg(cls, chan_upd_msg: bytes) -> Optional[Dict[str, Any]]:
        channel_update_as_received = chan_upd_msg
        channel_update_typed = (258).to_bytes(length=2, byteorder="big") + channel_update_as_received
        # note: some nodes put channel updates in error msgs with the leading msg_type already there.
        #       we try decoding both ways here.
        try:
            message_type, payload = decode_msg(channel_update_typed)
            if payload['chain_hash'] != constants.net.rev_genesis_bytes(): raise Exception()
            payload['raw'] = channel_update_typed
            return payload
        except:  # FIXME: too broad
            try:
                message_type, payload = decode_msg(channel_update_as_received)
                if payload['chain_hash'] != constants.net.rev_genesis_bytes(): raise Exception()
                payload['raw'] = channel_update_as_received
                return payload
            except:
                return None

    @staticmethod
    def _check_invoice(invoice: str, *, amount_msat: int = None) -> LnAddr:
        addr = lndecode(invoice)
        if addr.is_expired():
            raise InvoiceError(_("This invoice has expired"))
        if amount_msat:  # replace amt in invoice. main usecase is paying zero amt invoices
            existing_amt_msat = addr.get_amount_msat()
            if existing_amt_msat and amount_msat < existing_amt_msat:
                raise Exception("cannot pay lower amt than what is originally in LN invoice")
            addr.amount = Decimal(amount_msat) / COIN / 1000
        if addr.amount is None:
            raise InvoiceError(_("Missing amount"))
        if addr.get_min_final_cltv_expiry() > lnutil.NBLOCK_CLTV_EXPIRY_TOO_FAR_INTO_FUTURE:
            raise InvoiceError("{}\n{}".format(
                _("Invoice wants us to risk locking funds for unreasonably long."),
                f"min_final_cltv_expiry: {addr.get_min_final_cltv_expiry()}"))
        return addr

    def is_trampoline_peer(self, node_id: bytes) -> bool:
        # until trampoline is advertised in lnfeatures, check against hardcoded list
        if is_hardcoded_trampoline(node_id):
            return True
        peer = self._peers.get(node_id)
        if peer and peer.their_features.supports(LnFeatures.OPTION_TRAMPOLINE_ROUTING_OPT):
            return True
        return False

    def suggest_peer(self) -> Optional[bytes]:
        if self.channel_db:
            return self.lnrater.suggest_peer()
        else:
            return random.choice(list(hardcoded_trampoline_nodes().values())).pubkey

    async def create_routes_for_payment(
            self, *,
            amount_msat: int,        # part of payment amount we want routes for now
            final_total_msat: int,   # total payment amount final receiver will get
            invoice_pubkey,
            min_cltv_expiry,
            r_tags,
            invoice_features: int,
            payment_hash,
            payment_secret,
            trampoline_fee_level: int,
            use_two_trampolines: bool,
            fwd_trampoline_onion=None,
            full_path: LNPaymentPath = None,
            channels: Optional[Sequence[Channel]] = None,
    ) -> AsyncGenerator[Tuple[LNPaymentRoute, int], None]:

        """Creates multiple routes for splitting a payment over the available
        private channels.

        We first try to conduct the payment over a single channel. If that fails
        and mpp is supported by the receiver, we will split the payment."""
        invoice_features = LnFeatures(invoice_features)
        trampoline_features = LnFeatures.VAR_ONION_OPT
        local_height = self.network.get_local_height()
        if channels:
            my_active_channels = channels
        else:
            my_active_channels = [
                chan for chan in self.channels.values() if
                chan.is_active() and not chan.is_frozen_for_sending()]
        try:
            self.logger.info("trying single-part payment")
            # try to send over a single channel
            if not self.channel_db:
                for chan in my_active_channels:
                    if not self.is_trampoline_peer(chan.node_id):
                        continue
                    if chan.node_id == invoice_pubkey:
                        trampoline_onion = None
                        trampoline_payment_secret = payment_secret
                        trampoline_total_msat = final_total_msat
                        amount_with_fees = amount_msat
                        cltv_delta = min_cltv_expiry
                    else:
                        trampoline_onion, amount_with_fees, cltv_delta = create_trampoline_route_and_onion(
                            amount_msat=amount_msat,
                            total_msat=final_total_msat,
                            min_cltv_expiry=min_cltv_expiry,
                            my_pubkey=self.node_keypair.pubkey,
                            invoice_pubkey=invoice_pubkey,
                            invoice_features=invoice_features,
                            node_id=chan.node_id,
                            r_tags=r_tags,
                            payment_hash=payment_hash,
                            payment_secret=payment_secret,
                            local_height=local_height,
                            trampoline_fee_level=trampoline_fee_level,
                            use_two_trampolines=use_two_trampolines)
                        trampoline_payment_secret = os.urandom(32)
                        trampoline_total_msat = amount_with_fees
                    if chan.available_to_spend(LOCAL, strict=True) < amount_with_fees:
                        continue
                    route = [
                        RouteEdge(
                            start_node=self.node_keypair.pubkey,
                            end_node=chan.node_id,
                            short_channel_id=chan.short_channel_id,
                            fee_base_msat=0,
                            fee_proportional_millionths=0,
                            cltv_expiry_delta=0,
                            node_features=trampoline_features)
                    ]
                    yield route, amount_with_fees, trampoline_total_msat, amount_msat, cltv_delta, trampoline_payment_secret, trampoline_onion
                    break
                else:
                    raise NoPathFound()
            else:  # local single-part route computation
                route = await run_in_thread(
                    partial(
                        self.create_route_for_payment,
                        amount_msat=amount_msat,
                        invoice_pubkey=invoice_pubkey,
                        min_cltv_expiry=min_cltv_expiry,
                        r_tags=r_tags,
                        invoice_features=invoice_features,
                        my_sending_channels=my_active_channels,
                        full_path=full_path
                    )
                )
                yield route, amount_msat, final_total_msat, amount_msat, min_cltv_expiry, payment_secret, fwd_trampoline_onion
        except NoPathFound:  # fall back to payment splitting
            self.logger.info("no path found, trying multi-part payment")
            if not invoice_features.supports(LnFeatures.BASIC_MPP_OPT):
                raise
            channels_with_funds = {(chan.channel_id, chan.node_id): int(chan.available_to_spend(HTLCOwner.LOCAL))
                for chan in my_active_channels}
            self.logger.info(f"channels_with_funds: {channels_with_funds}")

            if not self.channel_db:
                # in the case of a legacy payment, we don't allow splitting via different
                # trampoline nodes, because of https://github.com/ACINQ/eclair/issues/2127
                use_single_node, _ = is_legacy_relay(invoice_features, r_tags)
                split_configurations = suggest_splits(
                    amount_msat,
                    channels_with_funds,
                    exclude_multinode_payments=use_single_node,
                    exclude_single_part_payments=True,
                    # we don't split within a channel when sending to a trampoline node,
                    # the trampoline node will split for us
                    exclude_single_channel_splits=True,
                )
                self.logger.info(f'suggest_split {amount_msat} returned {len(split_configurations)} configurations')

                for sc in split_configurations:
                    try:
                        self.logger.info(f"trying split configuration: {sc.config.values()} rating: {sc.rating}")
                        per_trampoline_channel_amounts = defaultdict(list)
                        # categorize by trampoline nodes for trampolin mpp construction
                        for (chan_id, _), part_amounts_msat in sc.config.items():
                            chan = self.channels[chan_id]
                            for part_amount_msat in part_amounts_msat:
                                per_trampoline_channel_amounts[chan.node_id].append((chan_id, part_amount_msat))
                        # for each trampoline forwarder, construct mpp trampoline
                        routes = []
                        for trampoline_node_id, trampoline_parts in per_trampoline_channel_amounts.items():
                            per_trampoline_amount = sum([x[1] for x in trampoline_parts])
                            trampoline_onion, per_trampoline_amount_with_fees, per_trampoline_cltv_delta = create_trampoline_route_and_onion(
                                amount_msat=per_trampoline_amount,
                                total_msat=final_total_msat,
                                min_cltv_expiry=min_cltv_expiry,
                                my_pubkey=self.node_keypair.pubkey,
                                invoice_pubkey=invoice_pubkey,
                                invoice_features=invoice_features,
                                node_id=trampoline_node_id,
                                r_tags=r_tags,
                                payment_hash=payment_hash,
                                payment_secret=payment_secret,
                                local_height=local_height,
                                trampoline_fee_level=trampoline_fee_level,
                                use_two_trampolines=use_two_trampolines)
                            # node_features is only used to determine is_tlv
                            per_trampoline_secret = os.urandom(32)
                            per_trampoline_fees = per_trampoline_amount_with_fees - per_trampoline_amount
                            self.logger.info(f'per trampoline fees: {per_trampoline_fees}')
                            for chan_id, part_amount_msat in trampoline_parts:
                                chan = self.channels[chan_id]
                                margin = chan.available_to_spend(LOCAL, strict=True) - part_amount_msat
                                delta_fee = min(per_trampoline_fees, margin)
                                # TODO: distribute trampoline fee over several channels?
                                part_amount_msat_with_fees = part_amount_msat + delta_fee
                                per_trampoline_fees -= delta_fee
                                route = [
                                    RouteEdge(
                                        start_node=self.node_keypair.pubkey,
                                        end_node=trampoline_node_id,
                                        short_channel_id=chan.short_channel_id,
                                        fee_base_msat=0,
                                        fee_proportional_millionths=0,
                                        cltv_expiry_delta=0,
                                        node_features=trampoline_features)
                                ]
                                self.logger.info(f'adding route {part_amount_msat} {delta_fee} {margin}')
                                routes.append((route, part_amount_msat_with_fees, per_trampoline_amount_with_fees, part_amount_msat, per_trampoline_cltv_delta, per_trampoline_secret, trampoline_onion))
                            if per_trampoline_fees != 0:
                                self.logger.info('not enough margin to pay trampoline fee')
                                raise NoPathFound()
                        for route in routes:
                            yield route
                        return
                    except NoPathFound:
                        continue
            else:
                split_configurations = suggest_splits(
                    amount_msat,
                    channels_with_funds,
                    exclude_single_part_payments=True,
                )
                # We atomically loop through a split configuration. If there was
                # a failure to find a path for a single part, we give back control
                # after exhausting the split configuration.
                yielded_from_split_configuration = False
                self.logger.info(f'suggest_split {amount_msat} returned {len(split_configurations)} configurations')
                for sc in split_configurations:
                    self.logger.info(f"trying split configuration: {list(sc.config.values())} rating: {sc.rating}")
                    for (chan_id, _), part_amounts_msat in sc.config.items():
                        for part_amount_msat in part_amounts_msat:
                            channel = self.channels[chan_id]
                            try:
                                route = await run_in_thread(
                                    partial(
                                        self.create_route_for_payment,
                                        amount_msat=part_amount_msat,
                                        invoice_pubkey=invoice_pubkey,
                                        min_cltv_expiry=min_cltv_expiry,
                                        r_tags=r_tags,
                                        invoice_features=invoice_features,
                                        my_sending_channels=[channel],
                                        full_path=None
                                    )
                                )
                                yield route, part_amount_msat, final_total_msat, part_amount_msat, min_cltv_expiry, payment_secret, fwd_trampoline_onion
                                yielded_from_split_configuration = True
                            except NoPathFound:
                                continue
                    if yielded_from_split_configuration:
                        return
            raise NoPathFound()

    @profiler
    def create_route_for_payment(
            self, *,
            amount_msat: int,
            invoice_pubkey: bytes,
            min_cltv_expiry: int,
            r_tags,
            invoice_features: int,
            my_sending_channels: List[Channel],
            full_path: Optional[LNPaymentPath]) -> LNPaymentRoute:

        my_sending_channels = {chan.short_channel_id: chan for chan in my_sending_channels
            if chan.short_channel_id is not None}
        # Collect all private edges from route hints.
        # Note: if some route hints are multiple edges long, and these paths cross each other,
        #       we allow our path finding to cross the paths; i.e. the route hints are not isolated.
        private_route_edges = {}  # type: Dict[ShortChannelID, RouteEdge]
        for private_path in r_tags:
            # we need to shift the node pubkey by one towards the destination:
            private_path_nodes = [edge[0] for edge in private_path][1:] + [invoice_pubkey]
            private_path_rest = [edge[1:] for edge in private_path]
            start_node = private_path[0][0]
            for end_node, edge_rest in zip(private_path_nodes, private_path_rest):
                short_channel_id, fee_base_msat, fee_proportional_millionths, cltv_expiry_delta = edge_rest
                short_channel_id = ShortChannelID(short_channel_id)
                # if we have a routing policy for this edge in the db, that takes precedence,
                # as it is likely from a previous failure
                channel_policy = self.channel_db.get_policy_for_node(
                    short_channel_id=short_channel_id,
                    node_id=start_node,
                    my_channels=my_sending_channels)
                if channel_policy:
                    fee_base_msat = channel_policy.fee_base_msat
                    fee_proportional_millionths = channel_policy.fee_proportional_millionths
                    cltv_expiry_delta = channel_policy.cltv_expiry_delta
                node_info = self.channel_db.get_node_info_for_node_id(node_id=end_node)
                route_edge = RouteEdge(
                        start_node=start_node,
                        end_node=end_node,
                        short_channel_id=short_channel_id,
                        fee_base_msat=fee_base_msat,
                        fee_proportional_millionths=fee_proportional_millionths,
                        cltv_expiry_delta=cltv_expiry_delta,
                        node_features=node_info.features if node_info else 0)
                private_route_edges[route_edge.short_channel_id] = route_edge
                start_node = end_node
        # now find a route, end to end: between us and the recipient
        try:
            route = self.network.path_finder.find_route(
                nodeA=self.node_keypair.pubkey,
                nodeB=invoice_pubkey,
                invoice_amount_msat=amount_msat,
                path=full_path,
                my_sending_channels=my_sending_channels,
                private_route_edges=private_route_edges)
        except NoChannelPolicy as e:
            raise NoPathFound() from e
        if not route:
            raise NoPathFound()
        # test sanity
        if not is_route_sane_to_use(route, amount_msat, min_cltv_expiry):
            self.logger.info(f"rejecting insane route {route}")
            raise NoPathFound()
        assert len(route) > 0
        if route[-1].end_node != invoice_pubkey:
            raise LNPathInconsistent("last node_id != invoice pubkey")
        # add features from invoice
        route[-1].node_features |= invoice_features
        return route

    def create_invoice(
            self, *,
            amount_msat: Optional[int],
            message: str,
            expiry: int,
            fallback_address: str,
            write_to_disk: bool = True,
            channels: Optional[Sequence[Channel]] = None,
    ) -> Tuple[LnAddr, str]:

        assert amount_msat is None or amount_msat > 0
        timestamp = int(time.time())
<<<<<<< HEAD
        routing_hints, trampoline_hints = self.calc_routing_hints_for_invoice(amount_msat)
=======
        routing_hints, trampoline_hints = self.calc_routing_hints_for_invoice(amount_msat, channels=channels)
>>>>>>> 3b44646b
        if not routing_hints:
            self.logger.info(
                "Warning. No routing hints added to invoice. "
                "Other clients will likely not be able to send to us.")
        invoice_features = self.features.for_invoice()
        payment_preimage = os.urandom(32)
        payment_hash = sha256(payment_preimage)
        info = PaymentInfo(payment_hash, amount_msat, RECEIVED, PR_UNPAID)
        amount_btc = amount_msat/Decimal(COIN*1000) if amount_msat else None
        if expiry == 0:
            expiry = LN_EXPIRY_NEVER
        lnaddr = LnAddr(
            paymenthash=payment_hash,
            amount=amount_btc,
            tags=[
                ('d', message),
                ('c', MIN_FINAL_CLTV_EXPIRY_FOR_INVOICE),
                ('x', expiry),
                ('9', invoice_features),
                ('f', fallback_address),
            ]
            + routing_hints
            + trampoline_hints,
            date=timestamp,
            payment_secret=derive_payment_secret_from_payment_preimage(payment_preimage))
        invoice = lnencode(lnaddr, self.node_keypair.privkey)
        self.save_preimage(payment_hash, payment_preimage, write_to_disk=False)
        self.save_payment_info(info, write_to_disk=False)
        if write_to_disk:
            self.wallet.save_db()
        return lnaddr, invoice

    def add_request(self, amount_sat: Optional[int], message:str, expiry: int, fallback_address:str) -> str:
        # passed expiry is relative, it is absolute in the lightning invoice
        amount_msat = amount_sat * 1000 if amount_sat else None
        timestamp = int(time.time())
        lnaddr, invoice = self.create_invoice(
            amount_msat=amount_msat,
            message=message,
            expiry=expiry,
            fallback_address=fallback_address,
            write_to_disk=False,
        )
        return invoice

    def save_preimage(self, payment_hash: bytes, preimage: bytes, *, write_to_disk: bool = True):
        assert sha256(preimage) == payment_hash
        self.preimages[bh2u(payment_hash)] = bh2u(preimage)
        if write_to_disk:
            self.wallet.save_db()

    def get_preimage(self, payment_hash: bytes) -> Optional[bytes]:
        r = self.preimages.get(bh2u(payment_hash))
        return bfh(r) if r else None

    def get_payment_info(self, payment_hash: bytes) -> Optional[PaymentInfo]:
        """returns None if payment_hash is a payment we are forwarding"""
        key = payment_hash.hex()
        with self.lock:
            if key in self.payments:
                amount_msat, direction, status = self.payments[key]
                return PaymentInfo(payment_hash, amount_msat, direction, status)

    def save_payment_info(self, info: PaymentInfo, *, write_to_disk: bool = True) -> None:
        key = info.payment_hash.hex()
        assert info.status in SAVED_PR_STATUS
        with self.lock:
            self.payments[key] = info.amount_msat, info.direction, info.status
        if write_to_disk:
            self.wallet.save_db()

    def check_received_mpp_htlc(self, payment_secret, short_channel_id, htlc: UpdateAddHtlc, expected_msat: int) -> Optional[bool]:
        """ return MPP status: True (accepted), False (expired) or None """
        payment_hash = htlc.payment_hash
        is_expired, is_accepted, htlc_set = self.received_mpp_htlcs.get(payment_secret, (False, False, set()))
        if self.get_payment_status(payment_hash) == PR_PAID:
            # payment_status is persisted
            is_accepted = True
            is_expired = False
        key = (short_channel_id, htlc)
        if key not in htlc_set:
            htlc_set.add(key)
        if not is_accepted and not is_expired:
            total = sum([_htlc.amount_msat for scid, _htlc in htlc_set])
            first_timestamp = min([_htlc.timestamp for scid, _htlc in htlc_set])
            if self.stopping_soon:
                is_expired = True  # try to time out pending HTLCs before shutting down
            elif time.time() - first_timestamp > self.MPP_EXPIRY:
                is_expired = True
            elif total == expected_msat:
                is_accepted = True
        if is_accepted or is_expired:
            htlc_set.remove(key)
        if len(htlc_set) > 0:
            self.received_mpp_htlcs[payment_secret] = is_expired, is_accepted, htlc_set
        elif payment_secret in self.received_mpp_htlcs:
            self.received_mpp_htlcs.pop(payment_secret)
        return True if is_accepted else (False if is_expired else None)

    def get_payment_status(self, payment_hash: bytes) -> int:
        info = self.get_payment_info(payment_hash)
        return info.status if info else PR_UNPAID

    def get_invoice_status(self, invoice: Invoice) -> int:
        key = invoice.rhash
        log = self.logs[key]
        if key in self.inflight_payments:
            return PR_INFLIGHT
        # status may be PR_FAILED
        status = self.get_payment_status(bfh(key))
        if status == PR_UNPAID and log:
            status = PR_FAILED
        return status

    def set_invoice_status(self, key: str, status: int) -> None:
        if status == PR_INFLIGHT:
            self.inflight_payments.add(key)
        elif key in self.inflight_payments:
            self.inflight_payments.remove(key)
        if status in SAVED_PR_STATUS:
            self.set_payment_status(bfh(key), status)
        util.trigger_callback('invoice_status', self.wallet, key)

    def set_request_status(self, payment_hash: bytes, status: int) -> None:
        if self.get_payment_status(payment_hash) != status:
            self.set_payment_status(payment_hash, status)
            for key, req in self.wallet.receive_requests.items():
                if req.is_lightning() and req.rhash == payment_hash.hex():
                    util.trigger_callback('request_status', self.wallet, key, status)

    def set_payment_status(self, payment_hash: bytes, status: int) -> None:
        info = self.get_payment_info(payment_hash)
        if info is None:
            # if we are forwarding
            return
        info = info._replace(status=status)
        self.save_payment_info(info)

    def _on_maybe_forwarded_htlc_resolved(self, chan: Channel, htlc_id: int) -> None:
        """Called when an HTLC we offered on chan gets irrevocably fulfilled or failed.
        If we find this was a forwarded HTLC, the upstream peer is notified.
        """
        fw_info = chan.short_channel_id.hex(), htlc_id
        upstream_peer_pubkey = self.downstream_htlc_to_upstream_peer_map.get(fw_info)
        if not upstream_peer_pubkey:
            return
        upstream_peer = self.peers.get(upstream_peer_pubkey)
        if not upstream_peer:
            return
        upstream_peer.downstream_htlc_resolved_event.set()
        upstream_peer.downstream_htlc_resolved_event.clear()

    def htlc_fulfilled(self, chan: Channel, payment_hash: bytes, htlc_id: int):
        util.trigger_callback('htlc_fulfilled', payment_hash, chan, htlc_id)
        self._on_maybe_forwarded_htlc_resolved(chan=chan, htlc_id=htlc_id)
        q = self.sent_htlcs.get(payment_hash)
        if q:
            route, payment_secret, amount_msat, bucket_msat, amount_receiver_msat, trampoline_fee_level = self.sent_htlcs_info[(payment_hash, chan.short_channel_id, htlc_id)]
            htlc_log = HtlcLog(
                success=True,
                route=route,
                amount_msat=amount_receiver_msat,
                trampoline_fee_level=trampoline_fee_level)
            q.put_nowait(htlc_log)
        else:
            key = payment_hash.hex()
            self.set_invoice_status(key, PR_PAID)
            util.trigger_callback('payment_succeeded', self.wallet, key)

    def htlc_failed(
            self,
            chan: Channel,
            payment_hash: bytes,
            htlc_id: int,
            error_bytes: Optional[bytes],
            failure_message: Optional['OnionRoutingFailure']):

        util.trigger_callback('htlc_failed', payment_hash, chan, htlc_id)
        self._on_maybe_forwarded_htlc_resolved(chan=chan, htlc_id=htlc_id)
        q = self.sent_htlcs.get(payment_hash)
        if q:
            # detect if it is part of a bucket
            # if yes, wait until the bucket completely failed
            key = (payment_hash, chan.short_channel_id, htlc_id)
            route, payment_secret, amount_msat, bucket_msat, amount_receiver_msat, trampoline_fee_level = self.sent_htlcs_info[key]
            if error_bytes:
                # TODO "decode_onion_error" might raise, catch and maybe blacklist/penalise someone?
                try:
                    failure_message, sender_idx = chan.decode_onion_error(error_bytes, route, htlc_id)
                except Exception as e:
                    sender_idx = None
                    failure_message = OnionRoutingFailure(-1, str(e))
            else:
                # probably got "update_fail_malformed_htlc". well... who to penalise now?
                assert failure_message is not None
                sender_idx = None
            self.logger.info(f"htlc_failed {failure_message}")

            # check sent_buckets if we use trampoline
            if not self.channel_db and payment_secret in self.sent_buckets:
                amount_sent, amount_failed = self.sent_buckets[payment_secret]
                amount_failed += amount_receiver_msat
                self.sent_buckets[payment_secret] = amount_sent, amount_failed
                if amount_sent != amount_failed:
                    self.logger.info('bucket still active...')
                    return
                self.logger.info('bucket failed')
                amount_receiver_msat = amount_sent

            htlc_log = HtlcLog(
                success=False,
                route=route,
                amount_msat=amount_receiver_msat,
                error_bytes=error_bytes,
                failure_msg=failure_message,
                sender_idx=sender_idx,
                trampoline_fee_level=trampoline_fee_level)
            q.put_nowait(htlc_log)
        else:
            self.logger.info(f"received unknown htlc_failed, probably from previous session")
            key = payment_hash.hex()
            self.set_invoice_status(key, PR_UNPAID)
            util.trigger_callback('payment_failed', self.wallet, key, '')

    def calc_routing_hints_for_invoice(self, amount_msat: Optional[int], channels=None):
        """calculate routing hints (BOLT-11 'r' field)"""
        routing_hints = []
<<<<<<< HEAD
        channels = list(self.get_channels_to_include_in_invoice(amount_msat))
        random.shuffle(channels)  # let's not leak channel order
=======
        if channels is None:
            channels = list(self.get_channels_for_receiving(amount_msat))
            random.shuffle(channels)  # let's not leak channel order
>>>>>>> 3b44646b
        scid_to_my_channels = {chan.short_channel_id: chan for chan in channels
                               if chan.short_channel_id is not None}
        for chan in channels:
            chan_id = chan.short_channel_id
            assert isinstance(chan_id, bytes), chan_id
            channel_info = get_mychannel_info(chan_id, scid_to_my_channels)
            # note: as a fallback, if we don't have a channel update for the
            # incoming direction of our private channel, we fill the invoice with garbage.
            # the sender should still be able to pay us, but will incur an extra round trip
            # (they will get the channel update from the onion error)
            # at least, that's the theory. https://github.com/lightningnetwork/lnd/issues/2066
            fee_base_msat = fee_proportional_millionths = 0
            cltv_expiry_delta = 1  # lnd won't even try with zero
            missing_info = True
            if channel_info:
                policy = get_mychannel_policy(channel_info.short_channel_id, chan.node_id, scid_to_my_channels)
                if policy:
                    fee_base_msat = policy.fee_base_msat
                    fee_proportional_millionths = policy.fee_proportional_millionths
                    cltv_expiry_delta = policy.cltv_expiry_delta
                    missing_info = False
            if missing_info:
                self.logger.info(
                    f"Warning. Missing channel update for our channel {chan_id}; "
                    f"filling invoice with incorrect data.")
            routing_hints.append(('r', [(
                chan.node_id,
                chan_id,
                fee_base_msat,
                fee_proportional_millionths,
                cltv_expiry_delta)]))
        trampoline_hints = []
        for r in routing_hints:
            node_id, short_channel_id, fee_base_msat, fee_proportional_millionths, cltv_expiry_delta = r[1][0]
            if len(r[1])== 1 and self.is_trampoline_peer(node_id):
                trampoline_hints.append(('t', (node_id, fee_base_msat, fee_proportional_millionths, cltv_expiry_delta)))
        return routing_hints, trampoline_hints

    def delete_payment(self, payment_hash_hex: str):
        try:
            with self.lock:
                del self.payments[payment_hash_hex]
        except KeyError:
            return
        self.wallet.save_db()

    def get_balance(self, frozen=False):
        with self.lock:
            return Decimal(sum(
                chan.balance(LOCAL) if not chan.is_closed() and (chan.is_frozen_for_sending() if frozen else True) else 0
                for chan in self.channels.values())) / 1000

<<<<<<< HEAD
    def num_sats_can_send(self) -> Decimal:
        can_send_dict = defaultdict(int)
        with self.lock:
            if self.channels:
                for c in self.channels.values():
                    if c.is_active() and not c.is_frozen_for_sending():
                        if not self.channel_db and not self.is_trampoline_peer(c.node_id):
                            continue
                        if self.channel_db:
                            can_send_dict[0] += c.available_to_spend(LOCAL)
                        else:
                            can_send_dict[c.node_id] += c.available_to_spend(LOCAL)
        can_send = max(can_send_dict.values()) if can_send_dict else 0
=======
    def get_channels_for_sending(self):
        for c in self.channels.values():
            if c.is_active() and not c.is_frozen_for_sending():
                if self.channel_db or self.is_trampoline_peer(c.node_id):
                    yield c

    def fee_estimate(self, amount_sat):
>>>>>>> 3b44646b
        # Here we have to guess a fee, because some callers (submarine swaps)
        # use this method to initiate a payment, which would otherwise fail.
        fee_base_msat = TRAMPOLINE_FEES[3]['fee_base_msat']
        fee_proportional_millionths = TRAMPOLINE_FEES[3]['fee_proportional_millionths']
        # inverse of fee_for_edge_msat
        amount_msat = amount_sat * 1000
        amount_minus_fees = (amount_msat - fee_base_msat) * 1_000_000 // ( 1_000_000 + fee_proportional_millionths)
        return Decimal(amount_msat - amount_minus_fees) / 1000

<<<<<<< HEAD
    def get_channels_to_include_in_invoice(self, amount_msat=None) -> Sequence[Channel]:
        if not amount_msat:  # assume we want to recv a large amt, e.g. finding max.
            amount_msat = float('inf')
        with self.lock:
            channels = list(self.channels.values())
            # we exclude channels that cannot *right now* receive (e.g. peer offline)
            channels = [chan for chan in channels
                        if (chan.is_active() and not chan.is_frozen_for_receiving())]
            # Filter out nodes that have low receive capacity compared to invoice amt.
            # Even with MPP, below a certain threshold, including these channels probably
            # hurts more than help, as they lead to many failed attempts for the sender.
            channels = sorted(channels, key=lambda chan: -chan.available_to_spend(REMOTE))
            selected_channels = []
            running_sum = 0
            cutoff_factor = 0.2  # heuristic
            for chan in channels:
                recv_capacity = chan.available_to_spend(REMOTE)
                chan_can_handle_payment_as_single_part = recv_capacity >= amount_msat
                chan_small_compared_to_running_sum = recv_capacity < cutoff_factor * running_sum
                if not chan_can_handle_payment_as_single_part and chan_small_compared_to_running_sum:
                    break
                running_sum += recv_capacity
                selected_channels.append(chan)
            channels = selected_channels
            del selected_channels
            # cap max channels to include to keep QR code reasonably scannable
            channels = channels[:10]
            return channels

    def num_sats_can_receive(self) -> Decimal:
        """Return a conservative estimate of max sat value we can realistically receive
        in a single payment. (MPP is allowed)

        The theoretical max would be `sum(chan.available_to_spend(REMOTE) for chan in self.channels)`,
        but that would require a sender using MPP to magically guess all our channel liquidities.
        """
        with self.lock:
            recv_channels = self.get_channels_to_include_in_invoice()
            recv_chan_msats = [chan.available_to_spend(REMOTE) for chan in recv_channels]
=======
    def num_sats_can_send(self, deltas=None) -> Decimal:
        """
        without trampoline, sum of all channel capacity
        with trampoline, MPP must use a single trampoline
        """
        if deltas is None:
            deltas = {}
        def send_capacity(chan):
            if chan in deltas:
                delta_msat = deltas[chan] * 1000
                if delta_msat > chan.available_to_spend(REMOTE):
                    delta_msat = 0
            else:
                delta_msat = 0
            return chan.available_to_spend(LOCAL) + delta_msat
        can_send_dict = defaultdict(int)
        with self.lock:
            for c in self.get_channels_for_sending():
                if self.channel_db:
                    can_send_dict[0] += send_capacity(c)
                else:
                    can_send_dict[c.node_id] += send_capacity(c)
        can_send = max(can_send_dict.values()) if can_send_dict else 0
        can_send_sat = Decimal(can_send)/1000
        can_send_sat -= self.fee_estimate(can_send_sat)
        return max(can_send_sat, 0)

    def get_channels_for_receiving(self, amount_msat=None) -> Sequence[Channel]:
        if not amount_msat:  # assume we want to recv a large amt, e.g. finding max.
            amount_msat = float('inf')
        with self.lock:
            channels = list(self.channels.values())
            # we exclude channels that cannot *right now* receive (e.g. peer offline)
            channels = [chan for chan in channels
                        if (chan.is_active() and not chan.is_frozen_for_receiving())]
            # Filter out nodes that have low receive capacity compared to invoice amt.
            # Even with MPP, below a certain threshold, including these channels probably
            # hurts more than help, as they lead to many failed attempts for the sender.
            channels = sorted(channels, key=lambda chan: -chan.available_to_spend(REMOTE))
            selected_channels = []
            running_sum = 0
            cutoff_factor = 0.2  # heuristic
            for chan in channels:
                recv_capacity = chan.available_to_spend(REMOTE)
                chan_can_handle_payment_as_single_part = recv_capacity >= amount_msat
                chan_small_compared_to_running_sum = recv_capacity < cutoff_factor * running_sum
                if not chan_can_handle_payment_as_single_part and chan_small_compared_to_running_sum:
                    break
                running_sum += recv_capacity
                selected_channels.append(chan)
            channels = selected_channels
            del selected_channels
            # cap max channels to include to keep QR code reasonably scannable
            channels = channels[:10]
            return channels

    def num_sats_can_receive(self, deltas=None) -> Decimal:
        """Return a conservative estimate of max sat value we can realistically receive
        in a single payment. (MPP is allowed)

        The theoretical max would be `sum(chan.available_to_spend(REMOTE) for chan in self.channels)`,
        but that would require a sender using MPP to magically guess all our channel liquidities.
        """
        if deltas is None:
            deltas = {}
        def recv_capacity(chan):
            if chan in deltas:
                delta_msat = deltas[chan] * 1000
                if delta_msat > chan.available_to_spend(LOCAL):
                    delta_msat = 0
            else:
                delta_msat = 0
            return chan.available_to_spend(REMOTE) + delta_msat
        with self.lock:
            recv_channels = self.get_channels_for_receiving()
            recv_chan_msats = [recv_capacity(chan) for chan in recv_channels]
>>>>>>> 3b44646b
        if not recv_chan_msats:
            return Decimal(0)
        can_receive_msat = max(
            max(recv_chan_msats),       # single-part payment baseline
            sum(recv_chan_msats) // 2,  # heuristic for MPP
        )
        return Decimal(can_receive_msat) / 1000
<<<<<<< HEAD
=======

    def _suggest_channels_for_rebalance(self, direction, amount_sat) -> Sequence[Tuple[Channel, int]]:
        """
        Suggest a channel and amount to send/receive with that channel, so that we will be able to receive/send amount_sat
        This is used when suggesting a swap or rebalance in order to receive a payment
        """
        with self.lock:
            func = self.num_sats_can_send if direction == SENT else self.num_sats_can_receive
            delta = amount_sat - func()
            assert delta > 0
            delta += self.fee_estimate(amount_sat)
            # add safety margin, for example if channel reserves is not met
            # also covers swap server percentage fee
            delta += delta // 20
            suggestions = []
            channels = self.get_channels_for_sending() if direction == SENT else self.get_channels_for_receiving()
            for chan in channels:
                if func(deltas={chan:delta}) >= amount_sat:
                    suggestions.append((chan, delta))
                elif direction==RECEIVED and func(deltas={chan:2*delta}) >= amount_sat:
                    # MPP heuristics has a 0.5 slope
                    suggestions.append((chan, 2*delta))
        if not suggestions:
            raise NotEnoughFunds
        return suggestions

    def _suggest_rebalance(self, direction, amount_sat):
        """
        Suggest a rebalance in order to be able to send or receive amount_sat.
        Returns (from_channel, to_channel, amount to shuffle)
        """
        try:
            suggestions = self._suggest_channels_for_rebalance(direction, amount_sat)
        except NotEnoughFunds:
            return False
        for chan2, delta in suggestions:
            # margin for fee caused by rebalancing
            delta += self.fee_estimate(amount_sat)
            # find other channel or trampoline that can send delta
            for chan1 in self.channels.values():
                if chan1.is_frozen_for_sending() or not chan1.is_active():
                    continue
                if chan1 == chan2:
                    continue
                if not self.channel_db and chan1.node_id == chan2.node_id:
                    continue
                if direction == SENT:
                    if chan1.can_pay(delta*1000):
                        return (chan1, chan2, delta)
                else:
                    if chan1.can_receive(delta*1000):
                        return (chan2, chan1, delta)
            else:
                continue
        else:
            return False

    def suggest_rebalance_to_send(self, amount_sat):
        return self._suggest_rebalance(SENT, amount_sat)

    def suggest_rebalance_to_receive(self, amount_sat):
        return self._suggest_rebalance(RECEIVED, amount_sat)

    def suggest_swap_to_send(self, amount_sat, coins):
        # fixme: if swap_amount_sat is lower than the minimum swap amount, we need to propose a higher value
        assert amount_sat > self.num_sats_can_send()
        try:
            suggestions = self._suggest_channels_for_rebalance(SENT, amount_sat)
        except NotEnoughFunds:
            return
        for chan, swap_recv_amount in suggestions:
            # check that we can send onchain
            swap_server_mining_fee = 10000 # guessing, because we have not called get_pairs yet
            swap_funding_sat = swap_recv_amount + swap_server_mining_fee
            swap_output = PartialTxOutput.from_address_and_value(ln_dummy_address(), int(swap_funding_sat))
            if not self.wallet.can_pay_onchain([swap_output], coins=coins):
                continue
            return (chan, swap_recv_amount)

    def suggest_swap_to_receive(self, amount_sat):
        assert amount_sat > self.num_sats_can_receive()
        try:
            suggestions = self._suggest_channels_for_rebalance(RECEIVED, amount_sat)
        except NotEnoughFunds:
            return
        for chan, swap_recv_amount in suggestions:
            return (chan, swap_recv_amount)

    async def rebalance_channels(self, chan1, chan2, amount_msat):
        lnaddr, invoice = self.create_invoice(
            amount_msat=amount_msat,
            message='rebalance',
            expiry=3600,
            fallback_address=None,
            channels = [chan2]
        )
        await self.pay_invoice(
            invoice, channels=[chan1])
>>>>>>> 3b44646b

    def num_sats_can_receive_no_mpp(self) -> Decimal:
        with self.lock:
            channels = [
                c for c in self.channels.values()
                if c.is_active() and not c.is_frozen_for_receiving()
            ]
            can_receive = max([c.available_to_spend(REMOTE) for c in channels]) if channels else 0
        return Decimal(can_receive) / 1000

    def can_receive_invoice(self, invoice: Invoice) -> bool:
        assert invoice.is_lightning()
        return (invoice.get_amount_sat() or 0) <= self.num_sats_can_receive()

    async def close_channel(self, chan_id):
        chan = self._channels[chan_id]
        peer = self._peers[chan.node_id]
        return await peer.close_channel(chan_id)

    def _force_close_channel(self, chan_id: bytes) -> Transaction:
        chan = self._channels[chan_id]
        tx = chan.force_close_tx()
        # We set the channel state to make sure we won't sign new commitment txs.
        # We expect the caller to try to broadcast this tx, after which it is
        # not safe to keep using the channel even if the broadcast errors (server could be lying).
        # Until the tx is seen in the mempool, there will be automatic rebroadcasts.
        chan.set_state(ChannelState.FORCE_CLOSING)
        # Add local tx to wallet to also allow manual rebroadcasts.
        try:
            self.wallet.add_transaction(tx)
        except UnrelatedTransactionException:
            pass  # this can happen if (~all the balance goes to REMOTE)
        return tx

    async def force_close_channel(self, chan_id: bytes) -> str:
        """Force-close the channel. Network-related exceptions are propagated to the caller.
        (automatic rebroadcasts will be scheduled)
        """
        # note: as we are async, it can take a few event loop iterations between the caller
        #       "calling us" and us getting to run, and we only set the channel state now:
        tx = self._force_close_channel(chan_id)
        await self.network.broadcast_transaction(tx)
        return tx.txid()

    def schedule_force_closing(self, chan_id: bytes) -> 'asyncio.Task[None]':
        """Schedules a task to force-close the channel and returns it.
        Network-related exceptions are suppressed.
        (automatic rebroadcasts will be scheduled)
        Note: this method is intentionally not async so that callers have a guarantee
              that the channel state is set immediately.
        """
        tx = self._force_close_channel(chan_id)
        return asyncio.create_task(self.network.try_broadcasting(tx, 'force-close'))

    def remove_channel(self, chan_id):
        chan = self.channels[chan_id]
        assert chan.can_be_deleted()
        with self.lock:
            self._channels.pop(chan_id)
            self.db.get('channels').pop(chan_id.hex())
        for addr in chan.get_wallet_addresses_channel_might_want_reserved():
            self.wallet.set_reserved_state_of_address(addr, reserved=False)

        util.trigger_callback('channels_updated', self.wallet)
        util.trigger_callback('wallet_updated', self.wallet)

    @ignore_exceptions
    @log_exceptions
    async def reestablish_peer_for_given_channel(self, chan: Channel) -> None:
        now = time.time()
        peer_addresses = []
        if not self.channel_db:
            addr = trampolines_by_id().get(chan.node_id)
            if addr:
                peer_addresses.append(addr)
        else:
            # will try last good address first, from gossip
            last_good_addr = self.channel_db.get_last_good_address(chan.node_id)
            if last_good_addr:
                peer_addresses.append(last_good_addr)
            # will try addresses for node_id from gossip
            addrs_from_gossip = self.channel_db.get_node_addresses(chan.node_id) or []
            for host, port, ts in addrs_from_gossip:
                peer_addresses.append(LNPeerAddr(host, port, chan.node_id))
        # will try addresses stored in channel storage
        peer_addresses += list(chan.get_peer_addresses())
        # Done gathering addresses.
        # Now select first one that has not failed recently.
        for peer in peer_addresses:
            if self._can_retry_addr(peer, urgent=True, now=now):
                await self._add_peer(peer.host, peer.port, peer.pubkey)
                return

    async def reestablish_peers_and_channels(self):
        while True:
            await asyncio.sleep(1)
            if self.stopping_soon:
                return
            for chan in self.channels.values():
                if chan.is_closed():
                    continue
                # reestablish
                if not chan.should_try_to_reestablish_peer():
                    continue
                peer = self._peers.get(chan.node_id, None)
                if peer:
                    await peer.taskgroup.spawn(peer.reestablish_channel(chan))
                else:
                    await self.taskgroup.spawn(self.reestablish_peer_for_given_channel(chan))

    def current_feerate_per_kw(self):
        from .simple_config import FEE_LN_ETA_TARGET, FEERATE_FALLBACK_STATIC_FEE, FEERATE_REGTEST_HARDCODED
        from .simple_config import FEERATE_PER_KW_MIN_RELAY_LIGHTNING
        if constants.net is constants.BitcoinRegtest:
            return FEERATE_REGTEST_HARDCODED // 4
        feerate_per_kvbyte = self.network.config.eta_target_to_fee(FEE_LN_ETA_TARGET)
        if feerate_per_kvbyte is None:
            feerate_per_kvbyte = FEERATE_FALLBACK_STATIC_FEE
        return max(FEERATE_PER_KW_MIN_RELAY_LIGHTNING, feerate_per_kvbyte // 4)

    def create_channel_backup(self, channel_id):
        chan = self._channels[channel_id]
        # do not backup old-style channels
        assert chan.is_static_remotekey_enabled()
        peer_addresses = list(chan.get_peer_addresses())
        peer_addr = peer_addresses[0]
        return ImportedChannelBackupStorage(
            node_id = chan.node_id,
            privkey = self.node_keypair.privkey,
            funding_txid = chan.funding_outpoint.txid,
            funding_index = chan.funding_outpoint.output_index,
            funding_address = chan.get_funding_address(),
            host = peer_addr.host,
            port = peer_addr.port,
            is_initiator = chan.constraints.is_initiator,
            channel_seed = chan.config[LOCAL].channel_seed,
            local_delay = chan.config[LOCAL].to_self_delay,
            remote_delay = chan.config[REMOTE].to_self_delay,
            remote_revocation_pubkey = chan.config[REMOTE].revocation_basepoint.pubkey,
            remote_payment_pubkey = chan.config[REMOTE].payment_basepoint.pubkey)

    def export_channel_backup(self, channel_id):
        xpub = self.wallet.get_fingerprint()
        backup_bytes = self.create_channel_backup(channel_id).to_bytes()
        assert backup_bytes == ImportedChannelBackupStorage.from_bytes(backup_bytes).to_bytes(), "roundtrip failed"
        encrypted = pw_encode_with_version_and_mac(backup_bytes, xpub)
        assert backup_bytes == pw_decode_with_version_and_mac(encrypted, xpub), "encrypt failed"
        return 'channel_backup:' + encrypted

    async def request_force_close(self, channel_id: bytes, *, connect_str=None) -> None:
        if channel_id in self.channels:
            chan = self.channels[channel_id]
            peer = self._peers.get(chan.node_id)
            if not peer:
                raise Exception('Peer not found')
            chan.should_request_force_close = True
            peer.close_and_cleanup()
        elif connect_str:
            peer = await self.add_peer(connect_str)
            await peer.trigger_force_close(channel_id)
        elif channel_id in self.channel_backups:
            await self._request_force_close_from_backup(channel_id)
        else:
            raise Exception(f'Unknown channel {channel_id.hex()}')

    def import_channel_backup(self, data):
        assert data.startswith('channel_backup:')
        encrypted = data[15:]
        xpub = self.wallet.get_fingerprint()
        decrypted = pw_decode_with_version_and_mac(encrypted, xpub)
        cb_storage = ImportedChannelBackupStorage.from_bytes(decrypted)
        channel_id = cb_storage.channel_id()
        if channel_id.hex() in self.db.get_dict("channels"):
            raise Exception('Channel already in wallet')
        self.logger.info(f'importing channel backup: {channel_id.hex()}')
        d = self.db.get_dict("imported_channel_backups")
        d[channel_id.hex()] = cb_storage
        with self.lock:
            cb = ChannelBackup(cb_storage, sweep_address=self.sweep_address, lnworker=self)
            self._channel_backups[channel_id] = cb
        self.wallet.save_db()
        util.trigger_callback('channels_updated', self.wallet)
        self.lnwatcher.add_channel(cb.funding_outpoint.to_str(), cb.get_funding_address())

    def has_conflicting_backup_with(self, remote_node_id: bytes):
        """ Returns whether we have an active channel with this node on another device, using same local node id. """
        channel_backup_peers = [
            cb.node_id for cb in self.channel_backups.values()
            if (not cb.is_closed() and cb.get_local_pubkey() == self.node_keypair.pubkey)]
        return any(remote_node_id.startswith(cb_peer_nodeid) for cb_peer_nodeid in channel_backup_peers)

    def remove_channel_backup(self, channel_id):
        chan = self.channel_backups[channel_id]
        assert chan.can_be_deleted()
        onchain_backups = self.db.get_dict("onchain_channel_backups")
        imported_backups = self.db.get_dict("imported_channel_backups")
        if channel_id.hex() in onchain_backups:
            onchain_backups.pop(channel_id.hex())
        elif channel_id.hex() in imported_backups:
            imported_backups.pop(channel_id.hex())
        else:
            raise Exception('Channel not found')
        with self.lock:
            self._channel_backups.pop(channel_id)
        self.wallet.save_db()
        util.trigger_callback('channels_updated', self.wallet)

    @log_exceptions
    async def _request_force_close_from_backup(self, channel_id: bytes):
        cb = self.channel_backups.get(channel_id)
        if not cb:
            raise Exception(f'channel backup not found {self.channel_backups}')
        cb = cb.cb # storage
        self.logger.info(f'requesting channel force close: {channel_id.hex()}')
        if isinstance(cb, ImportedChannelBackupStorage):
            node_id = cb.node_id
            privkey = cb.privkey
            addresses = [(cb.host, cb.port, 0)]
            # TODO also try network addresses from gossip db (as it might have changed)
        else:
            assert isinstance(cb, OnchainChannelBackupStorage)
            if not self.channel_db:
                raise Exception('Enable gossip first')
            node_id = self.network.channel_db.get_node_by_prefix(cb.node_id_prefix)
            privkey = self.node_keypair.privkey
            addresses = self.network.channel_db.get_node_addresses(node_id)
            if not addresses:
                raise Exception('Peer not found in gossip database')
        for host, port, timestamp in addresses:
            peer_addr = LNPeerAddr(host, port, node_id)
            transport = LNTransport(privkey, peer_addr, proxy=self.network.proxy)
            peer = Peer(self, node_id, transport, is_channel_backup=True)
            try:
                async with OldTaskGroup(wait=any) as group:
                    await group.spawn(peer._message_loop())
                    await group.spawn(peer.trigger_force_close(channel_id))
                return
            except Exception as e:
                self.logger.info(f'failed to connect {host} {e}')
                continue
        else:
            raise Exception('failed to connect')

    def maybe_add_backup_from_tx(self, tx):
        funding_address = None
        node_id_prefix = None
        for i, o in enumerate(tx.outputs()):
            script_type = get_script_type_from_output_script(o.scriptpubkey)
            if script_type == 'p2wsh':
                funding_index = i
                funding_address = o.address
                for o2 in tx.outputs():
                    if o2.scriptpubkey.startswith(bytes([opcodes.OP_RETURN])):
                        encrypted_data = o2.scriptpubkey[2:]
                        data = self.decrypt_cb_data(encrypted_data, funding_address)
                        if data.startswith(CB_MAGIC_BYTES):
                            node_id_prefix = data[4:]
        if node_id_prefix is None:
            return
        funding_txid = tx.txid()
        cb_storage = OnchainChannelBackupStorage(
            node_id_prefix = node_id_prefix,
            funding_txid = funding_txid,
            funding_index = funding_index,
            funding_address = funding_address,
            is_initiator = True)
        channel_id = cb_storage.channel_id().hex()
        if channel_id in self.db.get_dict("channels"):
            return
        self.logger.info(f"adding backup from tx")
        d = self.db.get_dict("onchain_channel_backups")
        d[channel_id] = cb_storage
        cb = ChannelBackup(cb_storage, sweep_address=self.sweep_address, lnworker=self)
        self.wallet.save_db()
        with self.lock:
            self._channel_backups[bfh(channel_id)] = cb
        util.trigger_callback('channels_updated', self.wallet)
        self.lnwatcher.add_channel(cb.funding_outpoint.to_str(), cb.get_funding_address())<|MERGE_RESOLUTION|>--- conflicted
+++ resolved
@@ -89,12 +89,7 @@
     from .channel_db import ChannelDB
     from .simple_config import SimpleConfig
 
-
-<<<<<<< HEAD
-SAVED_PR_STATUS = [PR_PAID, PR_UNPAID, PR_SCHEDULED] # status that are persisted
-=======
 SAVED_PR_STATUS = [PR_PAID, PR_UNPAID] # status that are persisted
->>>>>>> 3b44646b
 
 NUM_PEERS_TARGET = 4
 
@@ -1796,11 +1791,7 @@
 
         assert amount_msat is None or amount_msat > 0
         timestamp = int(time.time())
-<<<<<<< HEAD
-        routing_hints, trampoline_hints = self.calc_routing_hints_for_invoice(amount_msat)
-=======
         routing_hints, trampoline_hints = self.calc_routing_hints_for_invoice(amount_msat, channels=channels)
->>>>>>> 3b44646b
         if not routing_hints:
             self.logger.info(
                 "Warning. No routing hints added to invoice. "
@@ -2028,14 +2019,9 @@
     def calc_routing_hints_for_invoice(self, amount_msat: Optional[int], channels=None):
         """calculate routing hints (BOLT-11 'r' field)"""
         routing_hints = []
-<<<<<<< HEAD
-        channels = list(self.get_channels_to_include_in_invoice(amount_msat))
-        random.shuffle(channels)  # let's not leak channel order
-=======
         if channels is None:
             channels = list(self.get_channels_for_receiving(amount_msat))
             random.shuffle(channels)  # let's not leak channel order
->>>>>>> 3b44646b
         scid_to_my_channels = {chan.short_channel_id: chan for chan in channels
                                if chan.short_channel_id is not None}
         for chan in channels:
@@ -2088,21 +2074,6 @@
                 chan.balance(LOCAL) if not chan.is_closed() and (chan.is_frozen_for_sending() if frozen else True) else 0
                 for chan in self.channels.values())) / 1000
 
-<<<<<<< HEAD
-    def num_sats_can_send(self) -> Decimal:
-        can_send_dict = defaultdict(int)
-        with self.lock:
-            if self.channels:
-                for c in self.channels.values():
-                    if c.is_active() and not c.is_frozen_for_sending():
-                        if not self.channel_db and not self.is_trampoline_peer(c.node_id):
-                            continue
-                        if self.channel_db:
-                            can_send_dict[0] += c.available_to_spend(LOCAL)
-                        else:
-                            can_send_dict[c.node_id] += c.available_to_spend(LOCAL)
-        can_send = max(can_send_dict.values()) if can_send_dict else 0
-=======
     def get_channels_for_sending(self):
         for c in self.channels.values():
             if c.is_active() and not c.is_frozen_for_sending():
@@ -2110,7 +2081,6 @@
                     yield c
 
     def fee_estimate(self, amount_sat):
->>>>>>> 3b44646b
         # Here we have to guess a fee, because some callers (submarine swaps)
         # use this method to initiate a payment, which would otherwise fail.
         fee_base_msat = TRAMPOLINE_FEES[3]['fee_base_msat']
@@ -2120,47 +2090,6 @@
         amount_minus_fees = (amount_msat - fee_base_msat) * 1_000_000 // ( 1_000_000 + fee_proportional_millionths)
         return Decimal(amount_msat - amount_minus_fees) / 1000
 
-<<<<<<< HEAD
-    def get_channels_to_include_in_invoice(self, amount_msat=None) -> Sequence[Channel]:
-        if not amount_msat:  # assume we want to recv a large amt, e.g. finding max.
-            amount_msat = float('inf')
-        with self.lock:
-            channels = list(self.channels.values())
-            # we exclude channels that cannot *right now* receive (e.g. peer offline)
-            channels = [chan for chan in channels
-                        if (chan.is_active() and not chan.is_frozen_for_receiving())]
-            # Filter out nodes that have low receive capacity compared to invoice amt.
-            # Even with MPP, below a certain threshold, including these channels probably
-            # hurts more than help, as they lead to many failed attempts for the sender.
-            channels = sorted(channels, key=lambda chan: -chan.available_to_spend(REMOTE))
-            selected_channels = []
-            running_sum = 0
-            cutoff_factor = 0.2  # heuristic
-            for chan in channels:
-                recv_capacity = chan.available_to_spend(REMOTE)
-                chan_can_handle_payment_as_single_part = recv_capacity >= amount_msat
-                chan_small_compared_to_running_sum = recv_capacity < cutoff_factor * running_sum
-                if not chan_can_handle_payment_as_single_part and chan_small_compared_to_running_sum:
-                    break
-                running_sum += recv_capacity
-                selected_channels.append(chan)
-            channels = selected_channels
-            del selected_channels
-            # cap max channels to include to keep QR code reasonably scannable
-            channels = channels[:10]
-            return channels
-
-    def num_sats_can_receive(self) -> Decimal:
-        """Return a conservative estimate of max sat value we can realistically receive
-        in a single payment. (MPP is allowed)
-
-        The theoretical max would be `sum(chan.available_to_spend(REMOTE) for chan in self.channels)`,
-        but that would require a sender using MPP to magically guess all our channel liquidities.
-        """
-        with self.lock:
-            recv_channels = self.get_channels_to_include_in_invoice()
-            recv_chan_msats = [chan.available_to_spend(REMOTE) for chan in recv_channels]
-=======
     def num_sats_can_send(self, deltas=None) -> Decimal:
         """
         without trampoline, sum of all channel capacity
@@ -2237,7 +2166,6 @@
         with self.lock:
             recv_channels = self.get_channels_for_receiving()
             recv_chan_msats = [recv_capacity(chan) for chan in recv_channels]
->>>>>>> 3b44646b
         if not recv_chan_msats:
             return Decimal(0)
         can_receive_msat = max(
@@ -2245,8 +2173,6 @@
             sum(recv_chan_msats) // 2,  # heuristic for MPP
         )
         return Decimal(can_receive_msat) / 1000
-<<<<<<< HEAD
-=======
 
     def _suggest_channels_for_rebalance(self, direction, amount_sat) -> Sequence[Tuple[Channel, int]]:
         """
@@ -2345,7 +2271,6 @@
         )
         await self.pay_invoice(
             invoice, channels=[chan1])
->>>>>>> 3b44646b
 
     def num_sats_can_receive_no_mpp(self) -> Decimal:
         with self.lock:
