--- conflicted
+++ resolved
@@ -518,8 +518,6 @@
         self.assertEqual("m/0/2/1'", normalize_bip32_derivation("m/0/2/-1/"))
         self.assertEqual("m/0/1'/1'/5'", normalize_bip32_derivation("m/0//-1/1'///5h"))
 
-<<<<<<< HEAD
-=======
     def test_is_xkey_consistent_with_key_origin_info(self):
         ### actual data (high depth path)
         self.assertTrue(bip32.is_xkey_consistent_with_key_origin_info(
@@ -591,7 +589,6 @@
             derivation_prefix="m",
             root_fingerprint="aaaaaaaa"))
 
->>>>>>> 942e03e3
     def test_is_all_public_derivation(self):
         self.assertFalse(is_all_public_derivation("m/0/1'/1'"))
         self.assertFalse(is_all_public_derivation("m/0/2/1'"))
