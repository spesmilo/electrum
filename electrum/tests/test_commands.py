import unittest
from unittest import mock
from decimal import Decimal

from electrum.util import create_and_start_event_loop
from electrum.commands import Commands, eval_bool
<<<<<<< HEAD
from electrum import storage
=======
from electrum import storage, wallet
>>>>>>> 942e03e3
from electrum.wallet import restore_wallet_from_text
from electrum.simple_config import SimpleConfig

from . import TestCaseForTestnet, ElectrumTestCase


class TestCommands(ElectrumTestCase):

    def setUp(self):
        super().setUp()
        self.asyncio_loop, self._stop_loop, self._loop_thread = create_and_start_event_loop()
        self.config = SimpleConfig({'electrum_path': self.electrum_path})

    def tearDown(self):
        super().tearDown()
        self.asyncio_loop.call_soon_threadsafe(self._stop_loop.set_result, 1)
        self._loop_thread.join(timeout=1)

    def test_setconfig_non_auth_number(self):
        self.assertEqual(7777, Commands._setconfig_normalize_value('rpcport', "7777"))
        self.assertEqual(7777, Commands._setconfig_normalize_value('rpcport', '7777'))
        self.assertAlmostEqual(Decimal(2.3), Commands._setconfig_normalize_value('somekey', '2.3'))

    def test_setconfig_non_auth_number_as_string(self):
        self.assertEqual("7777", Commands._setconfig_normalize_value('somekey', "'7777'"))

    def test_setconfig_non_auth_boolean(self):
        self.assertEqual(True, Commands._setconfig_normalize_value('show_console_tab', "true"))
        self.assertEqual(True, Commands._setconfig_normalize_value('show_console_tab', "True"))

    def test_setconfig_non_auth_list(self):
        self.assertEqual(['file:///var/www/', 'https://electrum.org'],
            Commands._setconfig_normalize_value('url_rewrite', "['file:///var/www/','https://electrum.org']"))
        self.assertEqual(['file:///var/www/', 'https://electrum.org'],
            Commands._setconfig_normalize_value('url_rewrite', '["file:///var/www/","https://electrum.org"]'))

    def test_setconfig_auth(self):
        self.assertEqual("7777", Commands._setconfig_normalize_value('rpcuser', "7777"))
        self.assertEqual("7777", Commands._setconfig_normalize_value('rpcuser', '7777'))
        self.assertEqual("7777", Commands._setconfig_normalize_value('rpcpassword', '7777'))
        self.assertEqual("2asd", Commands._setconfig_normalize_value('rpcpassword', '2asd'))
        self.assertEqual("['file:///var/www/','https://electrum.org']",
            Commands._setconfig_normalize_value('rpcpassword', "['file:///var/www/','https://electrum.org']"))

    def test_eval_bool(self):
        self.assertFalse(eval_bool("False"))
        self.assertFalse(eval_bool("false"))
        self.assertFalse(eval_bool("0"))
        self.assertTrue(eval_bool("True"))
        self.assertTrue(eval_bool("true"))
        self.assertTrue(eval_bool("1"))

    def test_convert_xkey(self):
        cmds = Commands(config=self.config)
        xpubs = {
            ("xpub6CCWFbvCbqF92kGwm9nV7t7RvVoQUKaq5USMdyVP6jvv1NgN52KAX6NNYCeE8Ca7JQC4K5tZcnQrubQcjJ6iixfPs4pwAQJAQgTt6hBjg11", "standard"),
            ("ypub6X2mZGb7kWnct3U4bWa7KyCw6TwrQwaKzaxaRNPGUkJo4UVbKgUj9A2WZQbp87E2i3Js4ZV85SmQnt2BSzWjXCLzjQXMkK7egQXXVHT4eKn", "p2wpkh-p2sh"),
            ("zpub6qs2rwG2uCL6jLfBRsMjY4JSGS6JMZZpuhUoCmH9rkgg7aJpaLeHmDgeacZQ81sx7gRfp35gY77xgAdkAgvkKS2bbkDnLDw8x8bAsuKBrvP", "p2wpkh"),
        }
        for xkey1, xtype1 in xpubs:
            for xkey2, xtype2 in xpubs:
                self.assertEqual(xkey2, cmds._run('convert_xkey', (xkey1, xtype2)))

        xprvs = {
            ("xprv9yD9r6PJmTgqpGCUf8FUkkAhNTxv4rryiFWkqb5mYQPw8aMDXUzuyJ3tgv5vUqYkdK1E6Q5jKxPss4HkMBYV4q8AfG8t7rxgyS4xQX4ndAm", "standard"),
            ("yprvAJ3R9m4Dv9EKfZPbVV36xqGCYS7N1UrUdN2ycyyevQmpBgASn9AUbMi2i83WUkCg2x82qsgHnckRkLuK4sxVs4omXbqJhmnBFA8bo8ssinK", "p2wpkh-p2sh"),
            ("zprvAcsgTRj94pmoWraiKqpjAvMhiQFox6qyYUZCQNsYJR9hEmyg2oL3DRNAjL16UerbSbEqbMGrFH6yddWsnaNWfJVNPwXjHgbfWtCFBgDxFkX", "p2wpkh"),
        }
        for xkey1, xtype1 in xprvs:
            for xkey2, xtype2 in xprvs:
                self.assertEqual(xkey2, cmds._run('convert_xkey', (xkey1, xtype2)))

<<<<<<< HEAD
    @mock.patch.object(storage.WalletStorage, '_write')
    def test_encrypt_decrypt(self, mock_write):
=======
    @mock.patch.object(wallet.Abstract_Wallet, 'save_db')
    def test_encrypt_decrypt(self, mock_save_db):
>>>>>>> 942e03e3
        wallet = restore_wallet_from_text('p2wpkh:L4rYY5QpfN6wJEF4SEKDpcGhTPnCe9zcGs6hiSnhpprZqVywFifN',
                                          path='if_this_exists_mocking_failed_648151893',
                                          config=self.config)['wallet']
        cmds = Commands(config=self.config)
        cleartext = "asdasd this is the message"
        pubkey = "021f110909ded653828a254515b58498a6bafc96799fb0851554463ed44ca7d9da"
        ciphertext = cmds._run('encrypt', (pubkey, cleartext))
        self.assertEqual(cleartext, cmds._run('decrypt', (pubkey, ciphertext), wallet=wallet))

<<<<<<< HEAD
    @mock.patch.object(storage.WalletStorage, '_write')
    def test_export_private_key_imported(self, mock_write):
=======
    @mock.patch.object(wallet.Abstract_Wallet, 'save_db')
    def test_export_private_key_imported(self, mock_save_db):
>>>>>>> 942e03e3
        wallet = restore_wallet_from_text('p2wpkh:L4rYY5QpfN6wJEF4SEKDpcGhTPnCe9zcGs6hiSnhpprZqVywFifN p2wpkh:L4jkdiXszG26SUYvwwJhzGwg37H2nLhrbip7u6crmgNeJysv5FHL',
                                          path='if_this_exists_mocking_failed_648151893',
                                          config=self.config)['wallet']
        cmds = Commands(config=self.config)
        # single address tests
        with self.assertRaises(Exception):
            cmds._run('getprivatekeys', ("asdasd",), wallet=wallet)  # invalid addr, though might raise "not in wallet"
        with self.assertRaises(Exception):
            cmds._run('getprivatekeys', ("bc1qgfam82qk7uwh5j2xxmcd8cmklpe0zackyj6r23",), wallet=wallet)  # not in wallet
        self.assertEqual("p2wpkh:L4jkdiXszG26SUYvwwJhzGwg37H2nLhrbip7u6crmgNeJysv5FHL",
                         cmds._run('getprivatekeys', ("bc1q2ccr34wzep58d4239tl3x3734ttle92a8srmuw",), wallet=wallet))
        # list of addresses tests
        with self.assertRaises(Exception):
            cmds._run('getprivatekeys', (['bc1q2ccr34wzep58d4239tl3x3734ttle92a8srmuw', 'asd'], ), wallet=wallet)
        self.assertEqual(['p2wpkh:L4jkdiXszG26SUYvwwJhzGwg37H2nLhrbip7u6crmgNeJysv5FHL', 'p2wpkh:L4rYY5QpfN6wJEF4SEKDpcGhTPnCe9zcGs6hiSnhpprZqVywFifN'],
                         cmds._run('getprivatekeys', (['bc1q2ccr34wzep58d4239tl3x3734ttle92a8srmuw', 'bc1q9pzjpjq4nqx5ycnywekcmycqz0wjp2nq604y2n'], ), wallet=wallet))

<<<<<<< HEAD
    @mock.patch.object(storage.WalletStorage, '_write')
    def test_export_private_key_deterministic(self, mock_write):
=======
    @mock.patch.object(wallet.Abstract_Wallet, 'save_db')
    def test_export_private_key_deterministic(self, mock_save_db):
>>>>>>> 942e03e3
        wallet = restore_wallet_from_text('bitter grass shiver impose acquire brush forget axis eager alone wine silver',
                                          gap_limit=2,
                                          path='if_this_exists_mocking_failed_648151893',
                                          config=self.config)['wallet']
        cmds = Commands(config=self.config)
        # single address tests
        with self.assertRaises(Exception):
            cmds._run('getprivatekeys', ("asdasd",), wallet=wallet)  # invalid addr, though might raise "not in wallet"
        with self.assertRaises(Exception):
            cmds._run('getprivatekeys', ("bc1qgfam82qk7uwh5j2xxmcd8cmklpe0zackyj6r23",), wallet=wallet)  # not in wallet
        self.assertEqual("p2wpkh:L15oxP24NMNAXxq5r2aom24pHPtt3Fet8ZutgL155Bad93GSubM2",
                         cmds._run('getprivatekeys', ("bc1q3g5tmkmlvxryhh843v4dz026avatc0zzr6h3af",), wallet=wallet))
        # list of addresses tests
        with self.assertRaises(Exception):
            cmds._run('getprivatekeys', (['bc1q3g5tmkmlvxryhh843v4dz026avatc0zzr6h3af', 'asd'],), wallet=wallet)
        self.assertEqual(['p2wpkh:L15oxP24NMNAXxq5r2aom24pHPtt3Fet8ZutgL155Bad93GSubM2', 'p2wpkh:L4rYY5QpfN6wJEF4SEKDpcGhTPnCe9zcGs6hiSnhpprZqVywFifN'],
                         cmds._run('getprivatekeys', (['bc1q3g5tmkmlvxryhh843v4dz026avatc0zzr6h3af', 'bc1q9pzjpjq4nqx5ycnywekcmycqz0wjp2nq604y2n'], ), wallet=wallet))


class TestCommandsTestnet(TestCaseForTestnet):

    def setUp(self):
        super().setUp()
        self.asyncio_loop, self._stop_loop, self._loop_thread = create_and_start_event_loop()
        self.config = SimpleConfig({'electrum_path': self.electrum_path})

    def tearDown(self):
        super().tearDown()
        self.asyncio_loop.call_soon_threadsafe(self._stop_loop.set_result, 1)
        self._loop_thread.join(timeout=1)

    def test_convert_xkey(self):
        cmds = Commands(config=self.config)
        xpubs = {
            ("tpubD8p5qNfjczgTGbh9qgNxsbFgyhv8GgfVkmp3L88qtRm5ibUYiDVCrn6WYfnGey5XVVw6Bc5QNQUZW5B4jFQsHjmaenvkFUgWtKtgj5AdPm9", "standard"),
            ("upub59wfQ8qJTg6ZSuvwtR313Qdp8gP8TSBwTof5dPQ3QVsYp1N9t29Rr9TGF1pj8kAXUg3mKbmrTKasA2qmBJKb1bGUzB6ApDZpVC7LoHhyvBo", "p2wpkh-p2sh"),
            ("vpub5UmvhoWDcMe3JD84impdFVjKJeXaQ4BSNvBJQnHvnWFRs7BP8gJzUD7QGDnK8epStKAa55NQuywR3KTKtzjbopx5rWnbQ8PJkvAzBtgaGBc", "p2wpkh"),
        }
        for xkey1, xtype1 in xpubs:
            for xkey2, xtype2 in xpubs:
                self.assertEqual(xkey2, cmds._run('convert_xkey', (xkey1, xtype2)))

        xprvs = {
            ("tprv8c83gxdVUcznP8fMx2iNUBbaQgQC7MUbBUDG3c6YU9xgt7Dn5pfcgHUeNZTAvuYmNgVHjyTzYzGWwJr7GvKCm2FkPaaJipyipbfJeB3tdPW", "standard"),
            ("uprv8vxJzdJQdJYGERrUnPVzgGh5aeYe3yU66ajUpzzRrALZwD31LUqBJM8nPmQkvpCgnKc6VT4Z1ed4pbTfzcjDZFwMFvGjJjoD6Kix2pCwVe7", "p2wpkh-p2sh"),
            ("vprv9FnaJHyKmz5k5j3bckHctMnakch5zbTb1hFhcPtKEAiSzJrEb8zjvQnvQyNLvircBxiuEvf7UJycht5EiK9EMVcx8Fy9techN3nbRQRFhEv", "p2wpkh"),
        }
        for xkey1, xtype1 in xprvs:
            for xkey2, xtype2 in xprvs:
                self.assertEqual(xkey2, cmds._run('convert_xkey', (xkey1, xtype2)))

    def test_serialize(self):
        cmds = Commands(config=self.config)
        jsontx = {
            "inputs": [
                {
                    "prevout_hash": "9d221a69ca3997cbeaf5624d723e7dc5f829b1023078c177d37bdae95f37c539",
                    "prevout_n": 1,
                    "value": 1000000,
                    "privkey": "p2wpkh:cVDXzzQg6RoCTfiKpe8MBvmm5d5cJc6JLuFApsFDKwWa6F5TVHpD"
                }
            ],
            "outputs": [
                {
                    "address": "tb1q4s8z6g5jqzllkgt8a4har94wl8tg0k9m8kv5zd",
                    "value": 990000
                }
            ]
        }
<<<<<<< HEAD
        self.assertEqual("0200000000010139c5375fe9da7bd377c1783002b129f8c57d3e724d62f5eacb9739ca691a229d0100000000feffffff01301b0f0000000000160014ac0e2d229200bffb2167ed6fd196aef9d687d8bb02483045022100fa88a9e7930b2af269fd0a5cb7fbbc3d0a05606f3ac6ea8a40686ebf02fdd85802203dd19603b4ee8fdb81d40185572027686f70ea299c6a3e22bc2545e1396398b20121021f110909ded653828a254515b58498a6bafc96799fb0851554463ed44ca7d9da00000000",
=======
        self.assertEqual("0200000000010139c5375fe9da7bd377c1783002b129f8c57d3e724d62f5eacb9739ca691a229d0100000000feffffff01301b0f0000000000160014ac0e2d229200bffb2167ed6fd196aef9d687d8bb0247304402206367fb2ddd723985f5f51e0f2435084c0a66f5c26f4403a75d3dd417b71a20450220545dc3637bcb49beedbbdf5063e05cad63be91af4f839886451c30ecd6edf1d20121021f110909ded653828a254515b58498a6bafc96799fb0851554463ed44ca7d9da00000000",
>>>>>>> 942e03e3
                         cmds._run('serialize', (jsontx,)))<|MERGE_RESOLUTION|>--- conflicted
+++ resolved
@@ -4,11 +4,7 @@
 
 from electrum.util import create_and_start_event_loop
 from electrum.commands import Commands, eval_bool
-<<<<<<< HEAD
-from electrum import storage
-=======
 from electrum import storage, wallet
->>>>>>> 942e03e3
 from electrum.wallet import restore_wallet_from_text
 from electrum.simple_config import SimpleConfig
 
@@ -81,13 +77,8 @@
             for xkey2, xtype2 in xprvs:
                 self.assertEqual(xkey2, cmds._run('convert_xkey', (xkey1, xtype2)))
 
-<<<<<<< HEAD
-    @mock.patch.object(storage.WalletStorage, '_write')
-    def test_encrypt_decrypt(self, mock_write):
-=======
     @mock.patch.object(wallet.Abstract_Wallet, 'save_db')
     def test_encrypt_decrypt(self, mock_save_db):
->>>>>>> 942e03e3
         wallet = restore_wallet_from_text('p2wpkh:L4rYY5QpfN6wJEF4SEKDpcGhTPnCe9zcGs6hiSnhpprZqVywFifN',
                                           path='if_this_exists_mocking_failed_648151893',
                                           config=self.config)['wallet']
@@ -97,13 +88,8 @@
         ciphertext = cmds._run('encrypt', (pubkey, cleartext))
         self.assertEqual(cleartext, cmds._run('decrypt', (pubkey, ciphertext), wallet=wallet))
 
-<<<<<<< HEAD
-    @mock.patch.object(storage.WalletStorage, '_write')
-    def test_export_private_key_imported(self, mock_write):
-=======
     @mock.patch.object(wallet.Abstract_Wallet, 'save_db')
     def test_export_private_key_imported(self, mock_save_db):
->>>>>>> 942e03e3
         wallet = restore_wallet_from_text('p2wpkh:L4rYY5QpfN6wJEF4SEKDpcGhTPnCe9zcGs6hiSnhpprZqVywFifN p2wpkh:L4jkdiXszG26SUYvwwJhzGwg37H2nLhrbip7u6crmgNeJysv5FHL',
                                           path='if_this_exists_mocking_failed_648151893',
                                           config=self.config)['wallet']
@@ -121,13 +107,8 @@
         self.assertEqual(['p2wpkh:L4jkdiXszG26SUYvwwJhzGwg37H2nLhrbip7u6crmgNeJysv5FHL', 'p2wpkh:L4rYY5QpfN6wJEF4SEKDpcGhTPnCe9zcGs6hiSnhpprZqVywFifN'],
                          cmds._run('getprivatekeys', (['bc1q2ccr34wzep58d4239tl3x3734ttle92a8srmuw', 'bc1q9pzjpjq4nqx5ycnywekcmycqz0wjp2nq604y2n'], ), wallet=wallet))
 
-<<<<<<< HEAD
-    @mock.patch.object(storage.WalletStorage, '_write')
-    def test_export_private_key_deterministic(self, mock_write):
-=======
     @mock.patch.object(wallet.Abstract_Wallet, 'save_db')
     def test_export_private_key_deterministic(self, mock_save_db):
->>>>>>> 942e03e3
         wallet = restore_wallet_from_text('bitter grass shiver impose acquire brush forget axis eager alone wine silver',
                                           gap_limit=2,
                                           path='if_this_exists_mocking_failed_648151893',
@@ -197,9 +178,5 @@
                 }
             ]
         }
-<<<<<<< HEAD
-        self.assertEqual("0200000000010139c5375fe9da7bd377c1783002b129f8c57d3e724d62f5eacb9739ca691a229d0100000000feffffff01301b0f0000000000160014ac0e2d229200bffb2167ed6fd196aef9d687d8bb02483045022100fa88a9e7930b2af269fd0a5cb7fbbc3d0a05606f3ac6ea8a40686ebf02fdd85802203dd19603b4ee8fdb81d40185572027686f70ea299c6a3e22bc2545e1396398b20121021f110909ded653828a254515b58498a6bafc96799fb0851554463ed44ca7d9da00000000",
-=======
         self.assertEqual("0200000000010139c5375fe9da7bd377c1783002b129f8c57d3e724d62f5eacb9739ca691a229d0100000000feffffff01301b0f0000000000160014ac0e2d229200bffb2167ed6fd196aef9d687d8bb0247304402206367fb2ddd723985f5f51e0f2435084c0a66f5c26f4403a75d3dd417b71a20450220545dc3637bcb49beedbbdf5063e05cad63be91af4f839886451c30ecd6edf1d20121021f110909ded653828a254515b58498a6bafc96799fb0851554463ed44ca7d9da00000000",
->>>>>>> 942e03e3
                          cmds._run('serialize', (jsontx,)))