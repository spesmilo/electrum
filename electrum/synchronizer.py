#!/usr/bin/env python
#
# Electrum - lightweight Bitcoin client
# Copyright (C) 2014 Thomas Voegtlin
#
# Permission is hereby granted, free of charge, to any person
# obtaining a copy of this software and associated documentation files
# (the "Software"), to deal in the Software without restriction,
# including without limitation the rights to use, copy, modify, merge,
# publish, distribute, sublicense, and/or sell copies of the Software,
# and to permit persons to whom the Software is furnished to do so,
# subject to the following conditions:
#
# The above copyright notice and this permission notice shall be
# included in all copies or substantial portions of the Software.
#
# THE SOFTWARE IS PROVIDED "AS IS", WITHOUT WARRANTY OF ANY KIND,
# EXPRESS OR IMPLIED, INCLUDING BUT NOT LIMITED TO THE WARRANTIES OF
# MERCHANTABILITY, FITNESS FOR A PARTICULAR PURPOSE AND
# NONINFRINGEMENT. IN NO EVENT SHALL THE AUTHORS OR COPYRIGHT HOLDERS
# BE LIABLE FOR ANY CLAIM, DAMAGES OR OTHER LIABILITY, WHETHER IN AN
# ACTION OF CONTRACT, TORT OR OTHERWISE, ARISING FROM, OUT OF OR IN
# CONNECTION WITH THE SOFTWARE OR THE USE OR OTHER DEALINGS IN THE
# SOFTWARE.
import asyncio
import hashlib
from typing import Dict, List, TYPE_CHECKING, Tuple
from collections import defaultdict
import logging

from aiorpcx import TaskGroup, run_in_thread, RPCError

from .transaction import Transaction, PartialTransaction
from .util import bh2u, make_aiohttp_session, NetworkJobOnDefaultServer
from .bitcoin import address_to_scripthash, is_address
from .network import UntrustedServerReturnedError
from .logging import Logger
from .interface import GracefulDisconnect

if TYPE_CHECKING:
    from .network import Network
    from .address_synchronizer import AddressSynchronizer


class SynchronizerFailure(Exception): pass


def history_status(h):
    if not h:
        return None
    status = ''
    for tx_hash, height in h:
        status += tx_hash + ':%d:' % height
    return bh2u(hashlib.sha256(status.encode('ascii')).digest())


class SynchronizerBase(NetworkJobOnDefaultServer):
    """Subscribe over the network to a set of addresses, and monitor their statuses.
    Every time a status changes, run a coroutine provided by the subclass.
    """
    def __init__(self, network: 'Network'):
        self.asyncio_loop = network.asyncio_loop
        self._reset_request_counters()
        NetworkJobOnDefaultServer.__init__(self, network)
        self._reset_request_counters()

    def _reset(self):
        super()._reset()
        self.requested_addrs = set()
        self.scripthash_to_address = {}
        self._processed_some_notifications = False  # so that we don't miss them
        self._reset_request_counters()
        # Queues
        self.add_queue = asyncio.Queue()
        self.status_queue = asyncio.Queue()

    async def _start_tasks(self):
        try:
            async with self.taskgroup as group:
                await group.spawn(self.send_subscriptions())
                await group.spawn(self.handle_status())
                await group.spawn(self.main())
        finally:
            # we are being cancelled now
            self.session.unsubscribe(self.status_queue)

    def _reset_request_counters(self):
        self._requests_sent = 0
        self._requests_answered = 0

    def add(self, addr):
        asyncio.run_coroutine_threadsafe(self._add_address(addr), self.asyncio_loop)

    async def _add_address(self, addr: str):
        if not is_address(addr): raise ValueError(f"invalid bitcoin address {addr}")
        if addr in self.requested_addrs: return
        self.requested_addrs.add(addr)
        await self.add_queue.put(addr)

    async def _on_address_status(self, addr, status):
        """Handle the change of the status of an address."""
        raise NotImplementedError()  # implemented by subclasses

    async def send_subscriptions(self):
        async def subscribe_to_address(addr):
            h = address_to_scripthash(addr)
            self.scripthash_to_address[h] = addr
            self._requests_sent += 1
            try:
                await self.session.subscribe('blockchain.scripthash.subscribe', [h], self.status_queue)
            except RPCError as e:
                if e.message == 'history too large':  # no unique error code
                    raise GracefulDisconnect(e, log_level=logging.ERROR) from e
                raise
            self._requests_answered += 1
            self.requested_addrs.remove(addr)

        while True:
            addr = await self.add_queue.get()
            await self.taskgroup.spawn(subscribe_to_address, addr)

    async def handle_status(self):
        while True:
            h, status = await self.status_queue.get()
            addr = self.scripthash_to_address[h]
            await self.taskgroup.spawn(self._on_address_status, addr, status)
            self._processed_some_notifications = True

    def num_requests_sent_and_answered(self) -> Tuple[int, int]:
        return self._requests_sent, self._requests_answered

    async def main(self):
        raise NotImplementedError()  # implemented by subclasses


class Synchronizer(SynchronizerBase):
    '''The synchronizer keeps the wallet up-to-date with its set of
    addresses and their transactions.  It subscribes over the network
    to wallet addresses, gets the wallet to generate new addresses
    when necessary, requests the transaction history of any addresses
    we don't have the full history of, and requests binary transaction
    data of any transactions the wallet doesn't have.
    '''
    def __init__(self, wallet: 'AddressSynchronizer'):
        self.wallet = wallet
        SynchronizerBase.__init__(self, wallet.network)

    def _reset(self):
        super()._reset()
        self.requested_tx = {}
        self.requested_histories = set()

    def diagnostic_name(self):
        return self.wallet.diagnostic_name()

    def is_up_to_date(self):
        return (not self.requested_addrs
                and not self.requested_histories
                and not self.requested_tx)

    async def _on_address_status(self, addr, status):
        history = self.wallet.db.get_addr_history(addr)
        if history_status(history) == status:
            return
        if (addr, status) in self.requested_histories:
            return
        # request address history
        self.requested_histories.add((addr, status))
        h = address_to_scripthash(addr)
        self._requests_sent += 1
        result = await self.network.get_history_for_scripthash(h)
        self._requests_answered += 1
        self.logger.info(f"receiving history {addr} {len(result)}")
        hashes = set(map(lambda item: item['tx_hash'], result))
        hist = list(map(lambda item: (item['tx_hash'], item['height']), result))
        # tx_fees
        tx_fees = [(item['tx_hash'], item.get('fee')) for item in result]
        tx_fees = dict(filter(lambda x:x[1] is not None, tx_fees))
        # Check that txids are unique
        if len(hashes) != len(result):
            self.logger.info(f"error: server history has non-unique txids: {addr}")
        # Check that the status corresponds to what was announced
        elif history_status(hist) != status:
            self.logger.info(f"error: status mismatch: {addr}")
        else:
            # Store received history
            self.wallet.receive_history_callback(addr, hist, tx_fees)
            # Request transactions we don't have
            await self._request_missing_txs(hist)

        # Remove request; this allows up_to_date to be True
        self.requested_histories.discard((addr, status))

    async def _request_missing_txs(self, hist, *, allow_server_not_finding_tx=False):
        # "hist" is a list of [tx_hash, tx_height] lists
        transaction_hashes = []
        for tx_hash, tx_height in hist:
            if tx_hash in self.requested_tx:
                continue
            tx = self.wallet.db.get_transaction(tx_hash)
            if tx and not isinstance(tx, PartialTransaction):
                continue  # already have complete tx
            transaction_hashes.append(tx_hash)
            self.requested_tx[tx_hash] = tx_height

        if not transaction_hashes: return
        async with TaskGroup() as group:
            for tx_hash in transaction_hashes:
                await group.spawn(self._get_transaction(tx_hash, allow_server_not_finding_tx=allow_server_not_finding_tx))

    async def _get_transaction(self, tx_hash, *, allow_server_not_finding_tx=False):
        self._requests_sent += 1
        try:
            raw_tx = await self.network.get_transaction(tx_hash)
        except UntrustedServerReturnedError as e:
            # most likely, "No such mempool or blockchain transaction"
            if allow_server_not_finding_tx:
                self.requested_tx.pop(tx_hash)
                return
            else:
                raise
        finally:
            self._requests_answered += 1
        tx = Transaction(raw_tx)
<<<<<<< HEAD
        try:
            tx.deserialize()  # see if raises
        except Exception as e:
            # possible scenarios:
            # 1: server is sending garbage
            # 2: there is a bug in the deserialization code
            # 3: there was a segwit-like upgrade that changed the tx structure
            #    that we don't know about
            raise SynchronizerFailure(f"cannot deserialize transaction {tx_hash}") from e
=======
>>>>>>> 942e03e3
        if tx_hash != tx.txid():
            raise SynchronizerFailure(f"received tx does not match expected txid ({tx_hash} != {tx.txid()})")
        tx_height = self.requested_tx.pop(tx_hash)
        self.wallet.receive_tx_callback(tx_hash, tx, tx_height)
        self.logger.info(f"received tx {tx_hash} height: {tx_height} bytes: {len(raw_tx)}")
        # callbacks
        self.wallet.network.trigger_callback('new_transaction', self.wallet, tx)

    async def main(self):
        self.wallet.set_up_to_date(False)
        # request missing txns, if any
        for addr in self.wallet.db.get_history():
            history = self.wallet.db.get_addr_history(addr)
            # Old electrum servers returned ['*'] when all history for the address
            # was pruned. This no longer happens but may remain in old wallets.
            if history == ['*']: continue
            await self._request_missing_txs(history, allow_server_not_finding_tx=True)
        # add addresses to bootstrap
        for addr in self.wallet.get_addresses():
            await self._add_address(addr)
        # main loop
        while True:
            await asyncio.sleep(0.1)
            await run_in_thread(self.wallet.synchronize)
            up_to_date = self.is_up_to_date()
            if (up_to_date != self.wallet.is_up_to_date()
                    or up_to_date and self._processed_some_notifications):
                self._processed_some_notifications = False
                if up_to_date:
                    self._reset_request_counters()
                self.wallet.set_up_to_date(up_to_date)
                self.wallet.network.trigger_callback('wallet_updated', self.wallet)


class Notifier(SynchronizerBase):
    """Watch addresses. Every time the status of an address changes,
    an HTTP POST is sent to the corresponding URL.
    """
    def __init__(self, network):
        SynchronizerBase.__init__(self, network)
        self.watched_addresses = defaultdict(list)  # type: Dict[str, List[str]]
        self.start_watching_queue = asyncio.Queue()

    async def main(self):
        # resend existing subscriptions if we were restarted
        for addr in self.watched_addresses:
            await self._add_address(addr)
        # main loop
        while True:
            addr, url = await self.start_watching_queue.get()
            self.watched_addresses[addr].append(url)
            await self._add_address(addr)

    async def _on_address_status(self, addr, status):
        self.logger.info(f'new status for addr {addr}')
        headers = {'content-type': 'application/json'}
        data = {'address': addr, 'status': status}
        for url in self.watched_addresses[addr]:
            try:
                async with make_aiohttp_session(proxy=self.network.proxy, headers=headers) as session:
                    async with session.post(url, json=data, headers=headers) as resp:
                        await resp.text()
            except Exception as e:
                self.logger.info(repr(e))
            else:
                self.logger.info(f'Got Response for {addr}')<|MERGE_RESOLUTION|>--- conflicted
+++ resolved
@@ -222,18 +222,6 @@
         finally:
             self._requests_answered += 1
         tx = Transaction(raw_tx)
-<<<<<<< HEAD
-        try:
-            tx.deserialize()  # see if raises
-        except Exception as e:
-            # possible scenarios:
-            # 1: server is sending garbage
-            # 2: there is a bug in the deserialization code
-            # 3: there was a segwit-like upgrade that changed the tx structure
-            #    that we don't know about
-            raise SynchronizerFailure(f"cannot deserialize transaction {tx_hash}") from e
-=======
->>>>>>> 942e03e3
         if tx_hash != tx.txid():
             raise SynchronizerFailure(f"received tx does not match expected txid ({tx_hash} != {tx.txid()})")
         tx_height = self.requested_tx.pop(tx_hash)
