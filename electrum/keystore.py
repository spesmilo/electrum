--- conflicted
+++ resolved
@@ -526,12 +526,8 @@
     @lru_cache(maxsize=None)
     def derive_pubkey(self, for_change: int, n: int) -> bytes:
         for_change = int(for_change)
-<<<<<<< HEAD
-        assert for_change in (0, 1, 2)
-=======
-        if for_change not in (0, 1):
+        if for_change not in (0, 1, 2):
             raise CannotDerivePubkey("forbidden path")
->>>>>>> 7ffb2c3c
         xpub = self.xpub_change if for_change else self.xpub_receive
         if xpub is None:
             rootnode = self.get_bip32_node_for_xpub()
