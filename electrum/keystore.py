--- conflicted
+++ resolved
@@ -28,20 +28,6 @@
 import hashlib
 import re
 from typing import Tuple, TYPE_CHECKING, Union, Sequence, Optional, Dict, List, NamedTuple
-<<<<<<< HEAD
-
-from . import bitcoin, ecc, constants, bip32
-from .bitcoin import deserialize_privkey, serialize_privkey
-from .bip32 import (convert_bip32_path_to_list_of_uint32, BIP32_PRIME,
-                    is_xpub, is_xprv, BIP32Node, normalize_bip32_derivation,
-                    convert_bip32_intpath_to_strpath)
-from .ecc import string_to_number, number_to_string
-from .crypto import (pw_decode, pw_encode, sha256, sha256d, PW_HASH_VERSION_LATEST,
-                     SUPPORTED_PW_HASH_VERSIONS, UnsupportedPasswordHashVersion, hash_160)
-from .util import (InvalidPassword, WalletFileException,
-                   BitcoinException, bh2u, bfh, inv_dict)
-from .mnemonic import Mnemonic, load_wordlist, seed_type, is_seed
-=======
 from functools import lru_cache
 from abc import ABC, abstractmethod
 
@@ -57,24 +43,15 @@
 from .util import (InvalidPassword, WalletFileException,
                    BitcoinException, bh2u, bfh, inv_dict, is_hex_str)
 from .mnemonic import Mnemonic, Wordlist, seed_type, is_seed
->>>>>>> 942e03e3
 from .plugin import run_hook
 from .logging import Logger
 
 if TYPE_CHECKING:
     from .gui.qt.util import TaskThread
-<<<<<<< HEAD
-    from .transaction import Transaction, PartialTransaction, PartialTxInput, PartialTxOutput
     from .plugins.hw_wallet import HW_PluginBase, HardwareClientBase
 
 
-class KeyStore(Logger):
-=======
-    from .plugins.hw_wallet import HW_PluginBase, HardwareClientBase
-
-
 class KeyStore(Logger, ABC):
->>>>>>> 942e03e3
     type: str
 
     def __init__(self):
@@ -98,25 +75,6 @@
         """Returns whether the keystore can be encrypted with a password."""
         pass
 
-<<<<<<< HEAD
-    def get_tx_derivations(self, tx: 'PartialTransaction') -> Dict[str, Union[Sequence[int], str]]:
-        keypairs = {}
-        for txin in tx.inputs():
-            if txin.is_complete():
-                continue
-            for pubkey in txin.pubkeys:
-                if pubkey in txin.part_sigs:
-                    # this pubkey already signed
-                    continue
-                derivation = self.get_pubkey_derivation(pubkey, txin)
-                if not derivation:
-                    continue
-                keypairs[pubkey.hex()] = derivation
-        return keypairs
-
-    def can_sign(self, tx) -> bool:
-        if self.is_watching_only():
-=======
     def _get_tx_derivations(self, tx: 'PartialTransaction') -> Dict[str, Union[Sequence[int], str]]:
         keypairs = {}
         for txin in tx.inputs():
@@ -142,30 +100,9 @@
         if not ignore_watching_only and self.is_watching_only():
             return False
         if not isinstance(tx, PartialTransaction):
->>>>>>> 942e03e3
             return False
         return bool(self._get_tx_derivations(tx))
 
-<<<<<<< HEAD
-    def ready_to_sign(self) -> bool:
-        return not self.is_watching_only()
-
-    def dump(self) -> dict:
-        raise NotImplementedError()  # implemented by subclasses
-
-    def is_deterministic(self) -> bool:
-        raise NotImplementedError()  # implemented by subclasses
-
-    def sign_message(self, sequence, message, password) -> bytes:
-        raise NotImplementedError()  # implemented by subclasses
-
-    def decrypt_message(self, sequence, message, password) -> bytes:
-        raise NotImplementedError()  # implemented by subclasses
-
-    def sign_transaction(self, tx: 'PartialTransaction', password) -> None:
-        raise NotImplementedError()  # implemented by subclasses
-
-=======
     def can_sign_txin(self, txin: 'TxInput', *, ignore_watching_only=False) -> bool:
         """Returns whether this keystore could sign this txin."""
         if not ignore_watching_only and self.is_watching_only():
@@ -198,7 +135,6 @@
         pass
 
     @abstractmethod
->>>>>>> 942e03e3
     def get_pubkey_derivation(self, pubkey: bytes,
                               txinout: Union['PartialTxInput', 'PartialTxOutput'],
                               *, only_der_suffix=True) \
@@ -207,45 +143,7 @@
         the pubkey itself (hex) if the pubkey belongs to the keystore but not HD derived,
         or None if the pubkey is unrelated.
         """
-<<<<<<< HEAD
-        def test_der_suffix_against_pubkey(der_suffix: Sequence[int], pubkey: bytes) -> bool:
-            if len(der_suffix) != 2:
-                return False
-            if pubkey.hex() != self.derive_pubkey(*der_suffix):
-                return False
-            return True
-
-        if hasattr(self, 'get_root_fingerprint'):
-            if pubkey not in txinout.bip32_paths:
-                return None
-            fp_found, path_found = txinout.bip32_paths[pubkey]
-            der_suffix = None
-            full_path = None
-            # try fp against our root
-            my_root_fingerprint_hex = self.get_root_fingerprint()
-            my_der_prefix_str = self.get_derivation_prefix()
-            ks_der_prefix = convert_bip32_path_to_list_of_uint32(my_der_prefix_str) if my_der_prefix_str else None
-            if (my_root_fingerprint_hex is not None and ks_der_prefix is not None and
-                    fp_found.hex() == my_root_fingerprint_hex):
-                if path_found[:len(ks_der_prefix)] == ks_der_prefix:
-                    der_suffix = path_found[len(ks_der_prefix):]
-                    if not test_der_suffix_against_pubkey(der_suffix, pubkey):
-                        der_suffix = None
-            # try fp against our intermediate fingerprint
-            if (der_suffix is None and hasattr(self, 'xpub') and
-                    fp_found == BIP32Node.from_xkey(self.xpub).calc_fingerprint_of_this_node()):
-                der_suffix = path_found
-                if not test_der_suffix_against_pubkey(der_suffix, pubkey):
-                    der_suffix = None
-            if der_suffix is None:
-                return None
-            if ks_der_prefix is not None:
-                full_path = ks_der_prefix + list(der_suffix)
-            return der_suffix if only_der_suffix else full_path
-        return None
-=======
-        pass
->>>>>>> 942e03e3
+        pass
 
     def find_my_pubkey_in_txinout(
             self, txinout: Union['PartialTxInput', 'PartialTxOutput'],
@@ -422,9 +320,6 @@
             return ''
 
 
-<<<<<<< HEAD
-class Xpub:
-=======
 class MasterPublicKeyMixin(ABC):
 
     @abstractmethod
@@ -500,7 +395,6 @@
 
 
 class Xpub(MasterPublicKeyMixin):
->>>>>>> 942e03e3
 
     def __init__(self, *, derivation_prefix: str = None, root_fingerprint: str = None):
         self.xpub = None
@@ -519,20 +413,6 @@
     def get_master_public_key(self):
         return self.xpub
 
-<<<<<<< HEAD
-    def get_derivation_prefix(self) -> Optional[str]:
-        """Returns to bip32 path from some root node to self.xpub
-        Note that the return value might be None; if it is unknown.
-        """
-        return self._derivation_prefix
-
-    def get_root_fingerprint(self) -> Optional[str]:
-        """Returns the bip32 fingerprint of the top level node.
-        This top level node is the node at the beginning of the derivation prefix,
-        i.e. applying the derivation prefix to it will result self.xpub
-        Note that the return value might be None; if it is unknown.
-        """
-=======
     def get_bip32_node_for_xpub(self) -> Optional[BIP32Node]:
         if self._xpub_bip32_node is None:
             if self.xpub is None:
@@ -544,18 +424,10 @@
         return self._derivation_prefix
 
     def get_root_fingerprint(self) -> Optional[str]:
->>>>>>> 942e03e3
         return self._root_fingerprint
 
     def get_fp_and_derivation_to_be_used_in_partial_tx(self, der_suffix: Sequence[int], *,
                                                        only_der_suffix: bool = True) -> Tuple[bytes, Sequence[int]]:
-<<<<<<< HEAD
-        """Returns fingerprint and derivation path corresponding to a derivation suffix.
-        The fingerprint is either the root fp or the intermediate fp, depending on what is available
-        and 'only_der_suffix', and the derivation path is adjusted accordingly.
-        """
-=======
->>>>>>> 942e03e3
         fingerprint_hex = self.get_root_fingerprint()
         der_prefix_str = self.get_derivation_prefix()
         if not only_der_suffix and fingerprint_hex is not None and der_prefix_str is not None:
@@ -564,11 +436,7 @@
             der_prefix_ints = convert_bip32_path_to_list_of_uint32(der_prefix_str)
         else:
             # use intermediate fp, and claim der suffix is the full path
-<<<<<<< HEAD
-            fingerprint_bytes = BIP32Node.from_xkey(self.xpub).calc_fingerprint_of_this_node()
-=======
             fingerprint_bytes = self.get_bip32_node_for_xpub().calc_fingerprint_of_this_node()
->>>>>>> 942e03e3
             der_prefix_ints = convert_bip32_path_to_list_of_uint32('m')
         der_full = der_prefix_ints + list(der_suffix)
         return fingerprint_bytes, der_full
@@ -577,11 +445,7 @@
         assert self.xpub
         fp_bytes, der_full = self.get_fp_and_derivation_to_be_used_in_partial_tx(der_suffix=[],
                                                                                  only_der_suffix=only_der_suffix)
-<<<<<<< HEAD
-        bip32node = BIP32Node.from_xkey(self.xpub)
-=======
         bip32node = self.get_bip32_node_for_xpub()
->>>>>>> 942e03e3
         depth = len(der_full)
         child_number_int = der_full[-1] if len(der_full) >= 1 else 0
         child_number_bytes = child_number_int.to_bytes(length=4, byteorder="big")
@@ -596,25 +460,13 @@
         # try to derive ourselves from what we were given
         child_node1 = root_node.subkey_at_private_derivation(derivation_prefix)
         child_pubkey_bytes1 = child_node1.eckey.get_public_key_bytes(compressed=True)
-<<<<<<< HEAD
-        child_node2 = BIP32Node.from_xkey(self.xpub)
-=======
         child_node2 = self.get_bip32_node_for_xpub()
->>>>>>> 942e03e3
         child_pubkey_bytes2 = child_node2.eckey.get_public_key_bytes(compressed=True)
         if child_pubkey_bytes1 != child_pubkey_bytes2:
             raise Exception("(xpub, derivation_prefix, root_node) inconsistency")
         self.add_key_origin(derivation_prefix=derivation_prefix,
                             root_fingerprint=root_node.calc_fingerprint_of_this_node().hex().lower())
 
-<<<<<<< HEAD
-    def add_key_origin(self, *, derivation_prefix: Optional[str], root_fingerprint: Optional[str]):
-        assert self.xpub
-        self._root_fingerprint = root_fingerprint
-        self._derivation_prefix = normalize_bip32_derivation(derivation_prefix)
-
-    def derive_pubkey(self, for_change, n) -> str:
-=======
     def add_key_origin(self, *, derivation_prefix: str = None, root_fingerprint: str = None) -> None:
         assert self.xpub
         if not (root_fingerprint is None or (is_hex_str(root_fingerprint) and len(root_fingerprint) == 8)):
@@ -632,7 +484,6 @@
 
     @lru_cache(maxsize=None)
     def derive_pubkey(self, for_change: int, n: int) -> bytes:
->>>>>>> 942e03e3
         for_change = int(for_change)
         assert for_change in (0, 1)
         xpub = self.xpub_change if for_change else self.xpub_receive
@@ -648,11 +499,7 @@
     @classmethod
     def get_pubkey_from_xpub(self, xpub: str, sequence) -> bytes:
         node = BIP32Node.from_xkey(xpub).subkey_at_public_derivation(sequence)
-<<<<<<< HEAD
-        return node.eckey.get_public_key_hex(compressed=True)
-=======
         return node.eckey.get_public_key_bytes(compressed=True)
->>>>>>> 942e03e3
 
 
 class BIP32_KeyStore(Xpub, Deterministic_KeyStore):
@@ -729,10 +576,6 @@
         k, _ = self.get_private_key(sequence, password)
         cK = ecc.ECPrivkey(k).get_public_key_bytes()
         return cK, k
-<<<<<<< HEAD
-=======
-
->>>>>>> 942e03e3
 
 class Old_KeyStore(MasterPublicKeyMixin, Deterministic_KeyStore):
 
@@ -804,14 +647,10 @@
         public_key = master_public_key + z*ecc.GENERATOR
         return public_key.get_public_key_bytes(compressed=False)
 
-<<<<<<< HEAD
-    def derive_pubkey(self, for_change, n) -> str:
-=======
     @lru_cache(maxsize=None)
     def derive_pubkey(self, for_change, n) -> bytes:
         for_change = int(for_change)
         assert for_change in (0, 1)
->>>>>>> 942e03e3
         return self.get_pubkey_from_mpk(self.mpk, for_change, n)
 
     def _get_private_key_from_stretched_exponent(self, for_change, n, secexp):
@@ -852,10 +691,6 @@
             self._root_fingerprint = xfp.hex().lower()
         return self._root_fingerprint
 
-<<<<<<< HEAD
-    # TODO Old_KeyStore and Xpub could share a common baseclass?
-=======
->>>>>>> 942e03e3
     def get_fp_and_derivation_to_be_used_in_partial_tx(self, der_suffix: Sequence[int], *,
                                                        only_der_suffix: bool = True) -> Tuple[bytes, Sequence[int]]:
         fingerprint_hex = self.get_root_fingerprint()
@@ -875,11 +710,7 @@
         self.pw_hash_version = PW_HASH_VERSION_LATEST
 
 
-<<<<<<< HEAD
-class Hardware_KeyStore(KeyStore, Xpub):
-=======
 class Hardware_KeyStore(Xpub, KeyStore):
->>>>>>> 942e03e3
     hw_type: str
     device: str
     plugin: 'HW_PluginBase'
@@ -929,12 +760,6 @@
         '''A device paired with the wallet was (re-)connected.  This can be
         called in any thread context.'''
         self.logger.info("paired")
-<<<<<<< HEAD
-
-    def can_export(self):
-        return False
-=======
->>>>>>> 942e03e3
 
     def is_watching_only(self):
         '''The wallet is not watching-only; the user will be prompted for
@@ -943,10 +768,6 @@
         return False
 
     def get_password_for_storage_encryption(self) -> str:
-<<<<<<< HEAD
-        from .storage import get_derivation_used_for_hw_device_encryption
-=======
->>>>>>> 942e03e3
         client = self.plugin.get_client(self)
         return client.get_password_for_storage_encryption()
 
@@ -964,27 +785,16 @@
     def opportunistically_fill_in_missing_info_from_device(self, client: 'HardwareClientBase'):
         assert client is not None
         if self._root_fingerprint is None:
-<<<<<<< HEAD
-            # digitalbitbox (at least) does not reveal xpubs corresponding to unhardened paths
-            # so ask for a direct child, and read out fingerprint from that:
-            child_of_root_xpub = client.get_xpub("m/0'", xtype='standard')
-            root_fingerprint = BIP32Node.from_xkey(child_of_root_xpub).fingerprint.hex().lower()
-            self._root_fingerprint = root_fingerprint
-=======
             self._root_fingerprint = client.request_root_fingerprint_from_device()
->>>>>>> 942e03e3
             self.is_requesting_to_be_rewritten_to_wallet_file = True
         if self.label != client.label():
             self.label = client.label()
             self.is_requesting_to_be_rewritten_to_wallet_file = True
 
-<<<<<<< HEAD
-=======
 
 KeyStoreWithMPK = Union[KeyStore, MasterPublicKeyMixin]  # intersection really...
 AddressIndexGeneric = Union[Sequence[int], str]  # can be hex pubkey str
 
->>>>>>> 942e03e3
 
 def bip39_normalize_passphrase(passphrase):
     return normalize('NFKD', passphrase or '')
@@ -1079,13 +889,8 @@
     raise WalletFileException(f'unknown hardware type: {hw_type}. '
                               f'hw_keystores: {list(hw_keystores)}')
 
-<<<<<<< HEAD
-def load_keystore(storage, name) -> KeyStore:
-    d = storage.get(name, {})
-=======
 def load_keystore(db, name) -> KeyStore:
     d = db.get(name, {})
->>>>>>> 942e03e3
     t = d.get('type')
     if not t:
         raise WalletFileException(
