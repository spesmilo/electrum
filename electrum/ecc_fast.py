# taken (with minor modifications) from pycoin
# https://github.com/richardkiss/pycoin/blob/01b1787ed902df23f99a55deb00d8cd076a906fe/pycoin/ecdsa/native/secp256k1.py

import os
import sys
import traceback
import ctypes
from ctypes import (
    byref, c_byte, c_int, c_uint, c_char_p, c_size_t, c_void_p, create_string_buffer,
    CFUNCTYPE, POINTER, cast
)

from .logging import get_logger

<<<<<<< HEAD
from .logging import get_logger

=======
>>>>>>> 942e03e3

_logger = get_logger(__name__)


SECP256K1_FLAGS_TYPE_MASK = ((1 << 8) - 1)
SECP256K1_FLAGS_TYPE_CONTEXT = (1 << 0)
SECP256K1_FLAGS_TYPE_COMPRESSION = (1 << 1)
# /** The higher bits contain the actual data. Do not use directly. */
SECP256K1_FLAGS_BIT_CONTEXT_VERIFY = (1 << 8)
SECP256K1_FLAGS_BIT_CONTEXT_SIGN = (1 << 9)
SECP256K1_FLAGS_BIT_COMPRESSION = (1 << 8)

# /** Flags to pass to secp256k1_context_create. */
SECP256K1_CONTEXT_VERIFY = (SECP256K1_FLAGS_TYPE_CONTEXT | SECP256K1_FLAGS_BIT_CONTEXT_VERIFY)
SECP256K1_CONTEXT_SIGN = (SECP256K1_FLAGS_TYPE_CONTEXT | SECP256K1_FLAGS_BIT_CONTEXT_SIGN)
SECP256K1_CONTEXT_NONE = (SECP256K1_FLAGS_TYPE_CONTEXT)

SECP256K1_EC_COMPRESSED = (SECP256K1_FLAGS_TYPE_COMPRESSION | SECP256K1_FLAGS_BIT_COMPRESSION)
SECP256K1_EC_UNCOMPRESSED = (SECP256K1_FLAGS_TYPE_COMPRESSION)


class LibModuleMissing(Exception): pass


def load_library():
    if sys.platform == 'darwin':
        library_paths = (os.path.join(os.path.dirname(__file__), 'libsecp256k1.0.dylib'),
                         'libsecp256k1.0.dylib')
    elif sys.platform in ('windows', 'win32'):
        library_paths = (os.path.join(os.path.dirname(__file__), 'libsecp256k1-0.dll'),
                         'libsecp256k1-0.dll')
    elif 'ANDROID_DATA' in os.environ:
        library_paths = ('libsecp256k1.so',)
    else:  # desktop Linux and similar
        library_paths = (os.path.join(os.path.dirname(__file__), 'libsecp256k1.so.0'),
                         'libsecp256k1.so.0')

    exceptions = []
    secp256k1 = None
    for libpath in library_paths:
        try:
            secp256k1 = ctypes.cdll.LoadLibrary(libpath)
        except BaseException as e:
            exceptions.append(e)
        else:
            break
    if not secp256k1:
<<<<<<< HEAD
        _logger.warning('libsecp256k1 library failed to load')
=======
        _logger.error(f'libsecp256k1 library failed to load. exceptions: {repr(exceptions)}')
>>>>>>> 942e03e3
        return None

    try:
        secp256k1.secp256k1_context_create.argtypes = [c_uint]
        secp256k1.secp256k1_context_create.restype = c_void_p

        secp256k1.secp256k1_context_randomize.argtypes = [c_void_p, c_char_p]
        secp256k1.secp256k1_context_randomize.restype = c_int

        secp256k1.secp256k1_ec_pubkey_create.argtypes = [c_void_p, c_void_p, c_char_p]
        secp256k1.secp256k1_ec_pubkey_create.restype = c_int

        secp256k1.secp256k1_ecdsa_sign.argtypes = [c_void_p, c_char_p, c_char_p, c_char_p, c_void_p, c_void_p]
        secp256k1.secp256k1_ecdsa_sign.restype = c_int

        secp256k1.secp256k1_ecdsa_verify.argtypes = [c_void_p, c_char_p, c_char_p, c_char_p]
        secp256k1.secp256k1_ecdsa_verify.restype = c_int

        secp256k1.secp256k1_ec_pubkey_parse.argtypes = [c_void_p, c_char_p, c_char_p, c_size_t]
        secp256k1.secp256k1_ec_pubkey_parse.restype = c_int

        secp256k1.secp256k1_ec_pubkey_serialize.argtypes = [c_void_p, c_char_p, c_void_p, c_char_p, c_uint]
        secp256k1.secp256k1_ec_pubkey_serialize.restype = c_int

        secp256k1.secp256k1_ecdsa_signature_parse_compact.argtypes = [c_void_p, c_char_p, c_char_p]
        secp256k1.secp256k1_ecdsa_signature_parse_compact.restype = c_int

        secp256k1.secp256k1_ecdsa_signature_normalize.argtypes = [c_void_p, c_char_p, c_char_p]
        secp256k1.secp256k1_ecdsa_signature_normalize.restype = c_int

        secp256k1.secp256k1_ecdsa_signature_serialize_compact.argtypes = [c_void_p, c_char_p, c_char_p]
        secp256k1.secp256k1_ecdsa_signature_serialize_compact.restype = c_int

        secp256k1.secp256k1_ecdsa_signature_parse_der.argtypes = [c_void_p, c_char_p, c_char_p, c_size_t]
        secp256k1.secp256k1_ecdsa_signature_parse_der.restype = c_int

        secp256k1.secp256k1_ecdsa_signature_serialize_der.argtypes = [c_void_p, c_char_p, c_void_p, c_char_p]
        secp256k1.secp256k1_ecdsa_signature_serialize_der.restype = c_int

        secp256k1.secp256k1_ec_pubkey_tweak_mul.argtypes = [c_void_p, c_char_p, c_char_p]
        secp256k1.secp256k1_ec_pubkey_tweak_mul.restype = c_int

        secp256k1.secp256k1_ec_pubkey_combine.argtypes = [c_void_p, c_char_p, c_void_p, c_size_t]
        secp256k1.secp256k1_ec_pubkey_combine.restype = c_int

<<<<<<< HEAD
        secp256k1.ctx = secp256k1.secp256k1_context_create(SECP256K1_CONTEXT_SIGN | SECP256K1_CONTEXT_VERIFY)
        r = secp256k1.secp256k1_context_randomize(secp256k1.ctx, os.urandom(32))
        if r:
            return secp256k1
        else:
            _logger.warning('secp256k1_context_randomize failed')
            return None
    except (OSError, AttributeError):
        _logger.warning('libsecp256k1 library was found and loaded but there was an error when using it')
        return None


class _patched_functions:
    prepared_to_patch = False
    monkey_patching_active = False


def _prepare_monkey_patching_of_python_ecdsa_internals_with_libsecp256k1():
    if not _libsecp256k1:
        return

    # save original functions so that we can undo patching (needed for tests)
    _patched_functions.orig_sign   = staticmethod(ecdsa.ecdsa.Private_key.sign)
    _patched_functions.orig_verify = staticmethod(ecdsa.ecdsa.Public_key.verifies)
    _patched_functions.orig_mul    = staticmethod(ecdsa.ellipticcurve.Point.__mul__)
    _patched_functions.orig_add    = staticmethod(ecdsa.ellipticcurve.Point.__add__)

    curve_secp256k1 = ecdsa.ecdsa.curve_secp256k1
    curve_order = ecdsa.curves.SECP256k1.order
    point_at_infinity = ecdsa.ellipticcurve.INFINITY

    def _get_ptr_to_well_formed_pubkey_string_buffer_from_ecdsa_point(point: ecdsa.ellipticcurve.Point):
        assert point.curve() == curve_secp256k1
        pubkey = create_string_buffer(64)
        public_pair_bytes = b'\4' + point.x().to_bytes(32, byteorder="big") + point.y().to_bytes(32, byteorder="big")
        r = _libsecp256k1.secp256k1_ec_pubkey_parse(
            _libsecp256k1.ctx, pubkey, public_pair_bytes, len(public_pair_bytes))
        if not r:
            raise Exception('public key could not be parsed or is invalid')
        return pubkey

    def _get_ecdsa_point_from_libsecp256k1_pubkey_object(pubkey) -> ecdsa.ellipticcurve.Point:
        pubkey_serialized = create_string_buffer(65)
        pubkey_size = c_size_t(65)
        _libsecp256k1.secp256k1_ec_pubkey_serialize(
            _libsecp256k1.ctx, pubkey_serialized, byref(pubkey_size), pubkey, SECP256K1_EC_UNCOMPRESSED)
        x = int.from_bytes(pubkey_serialized[1:33], byteorder="big")
        y = int.from_bytes(pubkey_serialized[33:], byteorder="big")
        return ecdsa.ellipticcurve.Point(curve_secp256k1, x, y, curve_order)

    def add(self: ecdsa.ellipticcurve.Point, other: ecdsa.ellipticcurve.Point) -> ecdsa.ellipticcurve.Point:
        if self.curve() != curve_secp256k1:
            # this operation is not on the secp256k1 curve; use original implementation
            return _patched_functions.orig_add(self, other)
        if self == point_at_infinity: return other
        if other == point_at_infinity: return self

        pubkey1 = _get_ptr_to_well_formed_pubkey_string_buffer_from_ecdsa_point(self)
        pubkey2 = _get_ptr_to_well_formed_pubkey_string_buffer_from_ecdsa_point(other)
        pubkey_sum = create_string_buffer(64)

        pubkey1 = cast(pubkey1, c_char_p)
        pubkey2 = cast(pubkey2, c_char_p)
        array_of_pubkey_ptrs = (c_char_p * 2)(pubkey1, pubkey2)
        r = _libsecp256k1.secp256k1_ec_pubkey_combine(_libsecp256k1.ctx, pubkey_sum, array_of_pubkey_ptrs, 2)
        if not r:
            return point_at_infinity
        return _get_ecdsa_point_from_libsecp256k1_pubkey_object(pubkey_sum)

    def mul(self: ecdsa.ellipticcurve.Point, other: int) -> ecdsa.ellipticcurve.Point:
        if self.curve() != curve_secp256k1:
            # this operation is not on the secp256k1 curve; use original implementation
            return _patched_functions.orig_mul(self, other)
        other %= curve_order
        if self == point_at_infinity or other == 0:
            return point_at_infinity
        pubkey = _get_ptr_to_well_formed_pubkey_string_buffer_from_ecdsa_point(self)
        r = _libsecp256k1.secp256k1_ec_pubkey_tweak_mul(_libsecp256k1.ctx, pubkey, other.to_bytes(32, byteorder="big"))
        if not r:
            return point_at_infinity
        return _get_ecdsa_point_from_libsecp256k1_pubkey_object(pubkey)

    def sign(self: ecdsa.ecdsa.Private_key, hash: int, random_k: int) -> ecdsa.ecdsa.Signature:
        # note: random_k is ignored
        if self.public_key.curve != curve_secp256k1:
            # this operation is not on the secp256k1 curve; use original implementation
            return _patched_functions.orig_sign(self, hash, random_k)
        secret_exponent = self.secret_multiplier
        nonce_function = None
        sig = create_string_buffer(64)
        sig_hash_bytes = hash.to_bytes(32, byteorder="big")
        r = _libsecp256k1.secp256k1_ecdsa_sign(
            _libsecp256k1.ctx, sig, sig_hash_bytes, secret_exponent.to_bytes(32, byteorder="big"), nonce_function, None)
        if not r:
            raise Exception('the nonce generation function failed, or the private key was invalid')
        compact_signature = create_string_buffer(64)
        _libsecp256k1.secp256k1_ecdsa_signature_serialize_compact(_libsecp256k1.ctx, compact_signature, sig)
        r = int.from_bytes(compact_signature[:32], byteorder="big")
        s = int.from_bytes(compact_signature[32:], byteorder="big")
        return ecdsa.ecdsa.Signature(r, s)

    def verify(self: ecdsa.ecdsa.Public_key, hash: int, signature: ecdsa.ecdsa.Signature) -> bool:
        if self.curve != curve_secp256k1:
            # this operation is not on the secp256k1 curve; use original implementation
            return _patched_functions.orig_verify(self, hash, signature)
        sig = create_string_buffer(64)
        input64 = signature.r.to_bytes(32, byteorder="big") + signature.s.to_bytes(32, byteorder="big")
        r = _libsecp256k1.secp256k1_ecdsa_signature_parse_compact(_libsecp256k1.ctx, sig, input64)
        if not r:
            return False
        r = _libsecp256k1.secp256k1_ecdsa_signature_normalize(_libsecp256k1.ctx, sig, sig)

        public_pair_bytes = b'\4' + self.point.x().to_bytes(32, byteorder="big") + self.point.y().to_bytes(32, byteorder="big")
        pubkey = create_string_buffer(64)
        r = _libsecp256k1.secp256k1_ec_pubkey_parse(
            _libsecp256k1.ctx, pubkey, public_pair_bytes, len(public_pair_bytes))
        if not r:
            return False

        return 1 == _libsecp256k1.secp256k1_ecdsa_verify(_libsecp256k1.ctx, sig, hash.to_bytes(32, byteorder="big"), pubkey)

    # save new functions so that we can (re-)do patching
    _patched_functions.fast_sign   = sign
    _patched_functions.fast_verify = verify
    _patched_functions.fast_mul    = mul
    _patched_functions.fast_add    = add

    _patched_functions.prepared_to_patch = True


def do_monkey_patching_of_python_ecdsa_internals_with_libsecp256k1():
    if not _libsecp256k1:
        # FIXME logging 'verbosity' is not yet initialised
        _logger.info('libsecp256k1 library not available, falling back to python-ecdsa. '
                     'This means signing operations will be slower.')
        return
    if not _patched_functions.prepared_to_patch:
        raise Exception("can't patch python-ecdsa without preparations")
    ecdsa.ecdsa.Private_key.sign      = _patched_functions.fast_sign
    ecdsa.ecdsa.Public_key.verifies   = _patched_functions.fast_verify
    ecdsa.ellipticcurve.Point.__mul__ = _patched_functions.fast_mul
    ecdsa.ellipticcurve.Point.__add__ = _patched_functions.fast_add

    _patched_functions.monkey_patching_active = True


def undo_monkey_patching_of_python_ecdsa_internals_with_libsecp256k1():
    if not _libsecp256k1:
        return
    if not _patched_functions.prepared_to_patch:
        raise Exception("can't patch python-ecdsa without preparations")
    ecdsa.ecdsa.Private_key.sign      = _patched_functions.orig_sign
    ecdsa.ecdsa.Public_key.verifies   = _patched_functions.orig_verify
    ecdsa.ellipticcurve.Point.__mul__ = _patched_functions.orig_mul
    ecdsa.ellipticcurve.Point.__add__ = _patched_functions.orig_add

    _patched_functions.monkey_patching_active = False


def is_using_fast_ecc():
    return _patched_functions.monkey_patching_active
=======
        # --enable-module-recovery
        try:
            secp256k1.secp256k1_ecdsa_recover.argtypes = [c_void_p, c_char_p, c_char_p, c_char_p]
            secp256k1.secp256k1_ecdsa_recover.restype = c_int

            secp256k1.secp256k1_ecdsa_recoverable_signature_parse_compact.argtypes = [c_void_p, c_char_p, c_char_p, c_int]
            secp256k1.secp256k1_ecdsa_recoverable_signature_parse_compact.restype = c_int
        except (OSError, AttributeError):
            raise LibModuleMissing('libsecp256k1 library found but it was built '
                                   'without required module (--enable-module-recovery)')

        secp256k1.ctx = secp256k1.secp256k1_context_create(SECP256K1_CONTEXT_SIGN | SECP256K1_CONTEXT_VERIFY)
        ret = secp256k1.secp256k1_context_randomize(secp256k1.ctx, os.urandom(32))
        if not ret:
            _logger.error('secp256k1_context_randomize failed')
            return None

        return secp256k1
    except (OSError, AttributeError) as e:
        _logger.error(f'libsecp256k1 library was found and loaded but there was an error when using it: {repr(e)}')
        return None
>>>>>>> 942e03e3


_libsecp256k1 = None
try:
    _libsecp256k1 = load_library()
<<<<<<< HEAD
except:
    _libsecp256k1 = None
=======
except BaseException as e:
    _logger.error(f'failed to load libsecp256k1: {repr(e)}')

>>>>>>> 942e03e3

if _libsecp256k1 is None:
    # hard fail:
    sys.exit(f"Error: Failed to load libsecp256k1.")<|MERGE_RESOLUTION|>--- conflicted
+++ resolved
@@ -12,11 +12,6 @@
 
 from .logging import get_logger
 
-<<<<<<< HEAD
-from .logging import get_logger
-
-=======
->>>>>>> 942e03e3
 
 _logger = get_logger(__name__)
 
@@ -64,11 +59,7 @@
         else:
             break
     if not secp256k1:
-<<<<<<< HEAD
-        _logger.warning('libsecp256k1 library failed to load')
-=======
         _logger.error(f'libsecp256k1 library failed to load. exceptions: {repr(exceptions)}')
->>>>>>> 942e03e3
         return None
 
     try:
@@ -114,169 +105,6 @@
         secp256k1.secp256k1_ec_pubkey_combine.argtypes = [c_void_p, c_char_p, c_void_p, c_size_t]
         secp256k1.secp256k1_ec_pubkey_combine.restype = c_int
 
-<<<<<<< HEAD
-        secp256k1.ctx = secp256k1.secp256k1_context_create(SECP256K1_CONTEXT_SIGN | SECP256K1_CONTEXT_VERIFY)
-        r = secp256k1.secp256k1_context_randomize(secp256k1.ctx, os.urandom(32))
-        if r:
-            return secp256k1
-        else:
-            _logger.warning('secp256k1_context_randomize failed')
-            return None
-    except (OSError, AttributeError):
-        _logger.warning('libsecp256k1 library was found and loaded but there was an error when using it')
-        return None
-
-
-class _patched_functions:
-    prepared_to_patch = False
-    monkey_patching_active = False
-
-
-def _prepare_monkey_patching_of_python_ecdsa_internals_with_libsecp256k1():
-    if not _libsecp256k1:
-        return
-
-    # save original functions so that we can undo patching (needed for tests)
-    _patched_functions.orig_sign   = staticmethod(ecdsa.ecdsa.Private_key.sign)
-    _patched_functions.orig_verify = staticmethod(ecdsa.ecdsa.Public_key.verifies)
-    _patched_functions.orig_mul    = staticmethod(ecdsa.ellipticcurve.Point.__mul__)
-    _patched_functions.orig_add    = staticmethod(ecdsa.ellipticcurve.Point.__add__)
-
-    curve_secp256k1 = ecdsa.ecdsa.curve_secp256k1
-    curve_order = ecdsa.curves.SECP256k1.order
-    point_at_infinity = ecdsa.ellipticcurve.INFINITY
-
-    def _get_ptr_to_well_formed_pubkey_string_buffer_from_ecdsa_point(point: ecdsa.ellipticcurve.Point):
-        assert point.curve() == curve_secp256k1
-        pubkey = create_string_buffer(64)
-        public_pair_bytes = b'\4' + point.x().to_bytes(32, byteorder="big") + point.y().to_bytes(32, byteorder="big")
-        r = _libsecp256k1.secp256k1_ec_pubkey_parse(
-            _libsecp256k1.ctx, pubkey, public_pair_bytes, len(public_pair_bytes))
-        if not r:
-            raise Exception('public key could not be parsed or is invalid')
-        return pubkey
-
-    def _get_ecdsa_point_from_libsecp256k1_pubkey_object(pubkey) -> ecdsa.ellipticcurve.Point:
-        pubkey_serialized = create_string_buffer(65)
-        pubkey_size = c_size_t(65)
-        _libsecp256k1.secp256k1_ec_pubkey_serialize(
-            _libsecp256k1.ctx, pubkey_serialized, byref(pubkey_size), pubkey, SECP256K1_EC_UNCOMPRESSED)
-        x = int.from_bytes(pubkey_serialized[1:33], byteorder="big")
-        y = int.from_bytes(pubkey_serialized[33:], byteorder="big")
-        return ecdsa.ellipticcurve.Point(curve_secp256k1, x, y, curve_order)
-
-    def add(self: ecdsa.ellipticcurve.Point, other: ecdsa.ellipticcurve.Point) -> ecdsa.ellipticcurve.Point:
-        if self.curve() != curve_secp256k1:
-            # this operation is not on the secp256k1 curve; use original implementation
-            return _patched_functions.orig_add(self, other)
-        if self == point_at_infinity: return other
-        if other == point_at_infinity: return self
-
-        pubkey1 = _get_ptr_to_well_formed_pubkey_string_buffer_from_ecdsa_point(self)
-        pubkey2 = _get_ptr_to_well_formed_pubkey_string_buffer_from_ecdsa_point(other)
-        pubkey_sum = create_string_buffer(64)
-
-        pubkey1 = cast(pubkey1, c_char_p)
-        pubkey2 = cast(pubkey2, c_char_p)
-        array_of_pubkey_ptrs = (c_char_p * 2)(pubkey1, pubkey2)
-        r = _libsecp256k1.secp256k1_ec_pubkey_combine(_libsecp256k1.ctx, pubkey_sum, array_of_pubkey_ptrs, 2)
-        if not r:
-            return point_at_infinity
-        return _get_ecdsa_point_from_libsecp256k1_pubkey_object(pubkey_sum)
-
-    def mul(self: ecdsa.ellipticcurve.Point, other: int) -> ecdsa.ellipticcurve.Point:
-        if self.curve() != curve_secp256k1:
-            # this operation is not on the secp256k1 curve; use original implementation
-            return _patched_functions.orig_mul(self, other)
-        other %= curve_order
-        if self == point_at_infinity or other == 0:
-            return point_at_infinity
-        pubkey = _get_ptr_to_well_formed_pubkey_string_buffer_from_ecdsa_point(self)
-        r = _libsecp256k1.secp256k1_ec_pubkey_tweak_mul(_libsecp256k1.ctx, pubkey, other.to_bytes(32, byteorder="big"))
-        if not r:
-            return point_at_infinity
-        return _get_ecdsa_point_from_libsecp256k1_pubkey_object(pubkey)
-
-    def sign(self: ecdsa.ecdsa.Private_key, hash: int, random_k: int) -> ecdsa.ecdsa.Signature:
-        # note: random_k is ignored
-        if self.public_key.curve != curve_secp256k1:
-            # this operation is not on the secp256k1 curve; use original implementation
-            return _patched_functions.orig_sign(self, hash, random_k)
-        secret_exponent = self.secret_multiplier
-        nonce_function = None
-        sig = create_string_buffer(64)
-        sig_hash_bytes = hash.to_bytes(32, byteorder="big")
-        r = _libsecp256k1.secp256k1_ecdsa_sign(
-            _libsecp256k1.ctx, sig, sig_hash_bytes, secret_exponent.to_bytes(32, byteorder="big"), nonce_function, None)
-        if not r:
-            raise Exception('the nonce generation function failed, or the private key was invalid')
-        compact_signature = create_string_buffer(64)
-        _libsecp256k1.secp256k1_ecdsa_signature_serialize_compact(_libsecp256k1.ctx, compact_signature, sig)
-        r = int.from_bytes(compact_signature[:32], byteorder="big")
-        s = int.from_bytes(compact_signature[32:], byteorder="big")
-        return ecdsa.ecdsa.Signature(r, s)
-
-    def verify(self: ecdsa.ecdsa.Public_key, hash: int, signature: ecdsa.ecdsa.Signature) -> bool:
-        if self.curve != curve_secp256k1:
-            # this operation is not on the secp256k1 curve; use original implementation
-            return _patched_functions.orig_verify(self, hash, signature)
-        sig = create_string_buffer(64)
-        input64 = signature.r.to_bytes(32, byteorder="big") + signature.s.to_bytes(32, byteorder="big")
-        r = _libsecp256k1.secp256k1_ecdsa_signature_parse_compact(_libsecp256k1.ctx, sig, input64)
-        if not r:
-            return False
-        r = _libsecp256k1.secp256k1_ecdsa_signature_normalize(_libsecp256k1.ctx, sig, sig)
-
-        public_pair_bytes = b'\4' + self.point.x().to_bytes(32, byteorder="big") + self.point.y().to_bytes(32, byteorder="big")
-        pubkey = create_string_buffer(64)
-        r = _libsecp256k1.secp256k1_ec_pubkey_parse(
-            _libsecp256k1.ctx, pubkey, public_pair_bytes, len(public_pair_bytes))
-        if not r:
-            return False
-
-        return 1 == _libsecp256k1.secp256k1_ecdsa_verify(_libsecp256k1.ctx, sig, hash.to_bytes(32, byteorder="big"), pubkey)
-
-    # save new functions so that we can (re-)do patching
-    _patched_functions.fast_sign   = sign
-    _patched_functions.fast_verify = verify
-    _patched_functions.fast_mul    = mul
-    _patched_functions.fast_add    = add
-
-    _patched_functions.prepared_to_patch = True
-
-
-def do_monkey_patching_of_python_ecdsa_internals_with_libsecp256k1():
-    if not _libsecp256k1:
-        # FIXME logging 'verbosity' is not yet initialised
-        _logger.info('libsecp256k1 library not available, falling back to python-ecdsa. '
-                     'This means signing operations will be slower.')
-        return
-    if not _patched_functions.prepared_to_patch:
-        raise Exception("can't patch python-ecdsa without preparations")
-    ecdsa.ecdsa.Private_key.sign      = _patched_functions.fast_sign
-    ecdsa.ecdsa.Public_key.verifies   = _patched_functions.fast_verify
-    ecdsa.ellipticcurve.Point.__mul__ = _patched_functions.fast_mul
-    ecdsa.ellipticcurve.Point.__add__ = _patched_functions.fast_add
-
-    _patched_functions.monkey_patching_active = True
-
-
-def undo_monkey_patching_of_python_ecdsa_internals_with_libsecp256k1():
-    if not _libsecp256k1:
-        return
-    if not _patched_functions.prepared_to_patch:
-        raise Exception("can't patch python-ecdsa without preparations")
-    ecdsa.ecdsa.Private_key.sign      = _patched_functions.orig_sign
-    ecdsa.ecdsa.Public_key.verifies   = _patched_functions.orig_verify
-    ecdsa.ellipticcurve.Point.__mul__ = _patched_functions.orig_mul
-    ecdsa.ellipticcurve.Point.__add__ = _patched_functions.orig_add
-
-    _patched_functions.monkey_patching_active = False
-
-
-def is_using_fast_ecc():
-    return _patched_functions.monkey_patching_active
-=======
         # --enable-module-recovery
         try:
             secp256k1.secp256k1_ecdsa_recover.argtypes = [c_void_p, c_char_p, c_char_p, c_char_p]
@@ -298,20 +126,14 @@
     except (OSError, AttributeError) as e:
         _logger.error(f'libsecp256k1 library was found and loaded but there was an error when using it: {repr(e)}')
         return None
->>>>>>> 942e03e3
 
 
 _libsecp256k1 = None
 try:
     _libsecp256k1 = load_library()
-<<<<<<< HEAD
-except:
-    _libsecp256k1 = None
-=======
 except BaseException as e:
     _logger.error(f'failed to load libsecp256k1: {repr(e)}')
 
->>>>>>> 942e03e3
 
 if _libsecp256k1 is None:
     # hard fail:
