# Electrum - lightweight Bitcoin client
# Copyright (C) 2015 Thomas Voegtlin
#
# Permission is hereby granted, free of charge, to any person
# obtaining a copy of this software and associated documentation files
# (the "Software"), to deal in the Software without restriction,
# including without limitation the rights to use, copy, modify, merge,
# publish, distribute, sublicense, and/or sell copies of the Software,
# and to permit persons to whom the Software is furnished to do so,
# subject to the following conditions:
#
# The above copyright notice and this permission notice shall be
# included in all copies or substantial portions of the Software.
#
# THE SOFTWARE IS PROVIDED "AS IS", WITHOUT WARRANTY OF ANY KIND,
# EXPRESS OR IMPLIED, INCLUDING BUT NOT LIMITED TO THE WARRANTIES OF
# MERCHANTABILITY, FITNESS FOR A PARTICULAR PURPOSE AND
# NONINFRINGEMENT. IN NO EVENT SHALL THE AUTHORS OR COPYRIGHT HOLDERS
# BE LIABLE FOR ANY CLAIM, DAMAGES OR OTHER LIABILITY, WHETHER IN AN
# ACTION OF CONTRACT, TORT OR OTHERWISE, ARISING FROM, OUT OF OR IN
# CONNECTION WITH THE SOFTWARE OR THE USE OR OTHER DEALINGS IN THE
# SOFTWARE.

# Wallet classes:
#   - Imported_Wallet: imported address, no keystore
#   - Standard_Wallet: one keystore, P2PKH
#   - Multisig_Wallet: several keystores, P2SH


import copy
import errno
import json
import os
import random
import time
from decimal import Decimal
<<<<<<< HEAD
from numbers import Number
from typing import TYPE_CHECKING, Optional, List, Union, Tuple

from . import bitcoin, coinchooser, paymentrequest, ecc, bip32
from . import transaction_utils
from .address_synchronizer import AddressSynchronizer, TX_HEIGHT_LOCAL, TX_HEIGHT_UNCONF_PARENT, TX_HEIGHT_UNCONFIRMED
from .bip174 import PSBT, SIGHASH_ALL
from .bip32 import xpub_to_bip32_psbt
from .bitcoin import COIN, TYPE_ADDRESS, is_address, address_to_script, is_minikey, relayfee, dust_threshold
from .contacts import Contacts
=======
from typing import TYPE_CHECKING, List, Optional, Tuple

from .i18n import _
from .util import (NotEnoughFunds, PrintError, UserCancelled, profiler,
                   format_satoshis, format_fee_satoshis, NoDynamicFeeEstimates,
                   WalletFileException, BitcoinException,
                   InvalidPassword, format_time, timestamp_to_datetime, Satoshis,
                   Fiat, bfh, bh2u, TxMinedInfo)
from .bitcoin import (COIN, TYPE_ADDRESS, is_address, address_to_script,
                      is_minikey, relayfee, dust_threshold)
from .version import *
>>>>>>> 0ec7005f
from .crypto import sha256d
from .i18n import _
from .interface import RequestTimedOut
from .keystore import load_keystore, Hardware_KeyStore
from .paymentrequest import PR_PAID, PR_UNPAID, PR_UNKNOWN, PR_EXPIRED, InvoiceStore
from .plugin import run_hook
from .storage import WalletStorage, multisig_type, STO_EV_PLAINTEXT, STO_EV_USER_PW, STO_EV_XPUB_PW
from .transaction import Transaction, tx_to_immutable, ImmutableTransaction
from .transaction_utils import TxOutputHwInfo, is_input_value_needed, TxOutput, is_segwit_input
from .util import (NotEnoughFunds, UserCancelled, profiler, format_satoshis, format_fee_satoshis, NoDynamicFeeEstimates,
                   WalletFileException, InvalidPassword, format_time, BitcoinException, bh2u, timestamp_to_datetime,
                   Satoshis, Fiat, print_error)

if TYPE_CHECKING:
    from .network import Network
    from .simple_config import SimpleConfig

TX_STATUS = [
    _('Unconfirmed'),
    _('Unconfirmed parent'),
    _('Not Verified'),
    _('Local'),
]


def append_utxos_to_inputs(inputs, network: 'Network', pubkey, txin_type, imax):
    if txin_type != 'p2pk':
        address = bitcoin.pubkey_to_address(txin_type, pubkey)
        scripthash = bitcoin.address_to_scripthash(address)
    else:
        script = bitcoin.public_key_to_p2pk_script(pubkey)
        scripthash = bitcoin.script_to_scripthash(script)
        address = '(pubkey)'

    u = network.run_from_another_thread(network.listunspent_for_scripthash(scripthash))
    for item in u:
        if len(inputs) >= imax:
            break
        item['address'] = address
        item['type'] = txin_type
        item['prevout_hash'] = item['tx_hash']
        item['prevout_n'] = int(item['tx_pos'])
        item['pubkeys'] = [pubkey]
        item['x_pubkeys'] = [pubkey]
        item['signatures'] = [None]
        item['num_sig'] = 1
        inputs.append(item)

def sweep_preparations(privkeys, network: 'Network', imax=100):

    def find_utxos_for_privkey(txin_type, privkey, compressed):
        pubkey = ecc.ECPrivkey(privkey).get_public_key_hex(compressed=compressed)
        append_utxos_to_inputs(inputs, network, pubkey, txin_type, imax)
        keypairs[pubkey] = privkey, compressed
    inputs = []
    keypairs = {}
    for sec in privkeys:
        txin_type, privkey, compressed = bitcoin.deserialize_privkey(sec)
        find_utxos_for_privkey(txin_type, privkey, compressed)
        # do other lookups to increase support coverage
        if is_minikey(sec):
            # minikeys don't have a compressed byte
            # we lookup both compressed and uncompressed pubkeys
            find_utxos_for_privkey(txin_type, privkey, not compressed)
        elif txin_type == 'p2pkh':
            # WIF serialization does not distinguish p2pkh and p2pk
            # we also search for pay-to-pubkey outputs
            find_utxos_for_privkey('p2pk', privkey, compressed)
    if not inputs:
        raise Exception(_('No inputs found. (Note that inputs need to be confirmed)'))
        # FIXME actually inputs need not be confirmed now, see https://github.com/kyuupichan/electrumx/issues/365
    return inputs, keypairs


def sweep(privkeys, network: 'Network', config: 'SimpleConfig', recipient, fee=None, imax=100):
    inputs, keypairs = sweep_preparations(privkeys, network, imax)
    total = sum(i.get('value') for i in inputs)
    if fee is None:
        outputs = [TxOutput(TYPE_ADDRESS, recipient, total)]
        tx = Transaction.from_io(inputs, outputs)
        fee = config.estimate_fee(tx.estimated_size())
    if total - fee < 0:
        raise Exception(_('Not enough funds on address.') + '\nTotal: %d satoshis\nFee: %d'%(total, fee))
    if total - fee < dust_threshold(network):
        raise Exception(_('Not enough funds on address.') + '\nTotal: %d satoshis\nFee: %d\nDust Threshold: %d'%(total, fee, dust_threshold(network)))

    outputs = [TxOutput(TYPE_ADDRESS, recipient, total - fee)]
    locktime = network.get_local_height()

    tx = Transaction.from_io(inputs, outputs, locktime=locktime)
    tx.set_rbf(True)
    tx.sign(keypairs)
    return tx



class CannotBumpFee(Exception): pass




class Abstract_Wallet(AddressSynchronizer):
    """
    Wallet classes are created to handle various address generation methods.
    Completion states (watching-only, single account, no seed, etc) are handled inside classes.
    """

    max_change_outputs = 3
    gap_limit_for_change = 6
    verbosity_filter = 'w'

    def __init__(self, storage: WalletStorage):
        AddressSynchronizer.__init__(self, storage)

        # saved fields
        self.use_change            = storage.get('use_change', True)
        self.multiple_change       = storage.get('multiple_change', False)
        self.labels                = storage.get('labels', {})
        self.frozen_addresses      = set(storage.get('frozen_addresses',[]))
        self.fiat_value            = storage.get('fiat_value', {})
        self.receive_requests      = storage.get('payment_requests', {})

        self.calc_unused_change_addresses()

        # save wallet type the first time
        if self.storage.get('wallet_type') is None:
            self.storage.put('wallet_type', self.wallet_type)

        # invoices and contacts
        self.invoices = InvoiceStore(self.storage)
        self.contacts = Contacts(self.storage)

        self._coin_price_cache = {}

    def load_and_cleanup(self):
        self.load_keystore()
        self.load_addresses()
        self.test_addresses_sanity()
        super().load_and_cleanup()

    def diagnostic_name(self):
        return self.basename()

    def __str__(self):
        return self.basename()

    def get_master_public_key(self):
        return None

    def basename(self):
        return os.path.basename(self.storage.path)

    def save_addresses(self):
        self.storage.put('addresses', {'receiving':self.receiving_addresses, 'change':self.change_addresses})

    def load_addresses(self):
        d = self.storage.get('addresses', {})
        if type(d) != dict: d = {}
        self.receiving_addresses = d.get('receiving', [])
        self.change_addresses = d.get('change', [])

    def test_addresses_sanity(self):
        addrs = self.get_receiving_addresses()
        if len(addrs) > 0:
            if not bitcoin.is_address(addrs[0]):
                raise WalletFileException('The addresses in this wallet are not bitcoin addresses.')

    def calc_unused_change_addresses(self):
        with self.lock:
            if hasattr(self, '_unused_change_addresses'):
                addrs = self._unused_change_addresses
            else:
                addrs = self.get_change_addresses()
            self._unused_change_addresses = [addr for addr in addrs if
                                            self.get_address_history_len(addr) == 0]
            return list(self._unused_change_addresses)

    def is_deterministic(self):
        return self.keystore.is_deterministic()

    def set_label(self, name, text = None):
        changed = False
        old_text = self.labels.get(name)
        if text:
            text = text.replace("\n", " ")
            if old_text != text:
                self.labels[name] = text
                changed = True
        else:
            if old_text is not None:
                self.labels.pop(name)
                changed = True
        if changed:
            run_hook('set_label', self, name, text)
            self.storage.put('labels', self.labels)
        return changed

    def set_fiat_value(self, txid, ccy, text, fx, value_sat):
        if txid not in self.transactions:
            return
        # since fx is inserting the thousands separator,
        # and not util, also have fx remove it
        text = fx.remove_thousands_separator(text)
        def_fiat = self.default_fiat_value(txid, fx, value_sat)
        formatted = fx.ccy_amount_str(def_fiat, commas=False)
        def_fiat_rounded = Decimal(formatted)
        reset = not text
        if not reset:
            try:
                text_dec = Decimal(text)
                text_dec_rounded = Decimal(fx.ccy_amount_str(text_dec, commas=False))
                reset = text_dec_rounded == def_fiat_rounded
            except:
                # garbage. not resetting, but not saving either
                return False
        if reset:
            d = self.fiat_value.get(ccy, {})
            if d and txid in d:
                d.pop(txid)
            else:
                # avoid saving empty dict
                return True
        else:
            if ccy not in self.fiat_value:
                self.fiat_value[ccy] = {}
            self.fiat_value[ccy][txid] = text
        self.storage.put('fiat_value', self.fiat_value)
        return reset

    def get_fiat_value(self, txid, ccy):
        fiat_value = self.fiat_value.get(ccy, {}).get(txid)
        try:
            return Decimal(fiat_value)
        except:
            return

    def is_mine(self, address, bip32_fingerprints=None):
        try:
            self.get_address_index(address)
        except KeyError:
            if bip32_fingerprints:
                if self.keystore.master_fingerprint in bip32_fingerprints:
                    return True
            return False
        return True

    def is_change(self, address):
        if not self.is_mine(address):
            return False
        return self.get_address_index(address)[0]

    def get_address_index(self, address):
        raise NotImplementedError()

    def get_redeem_script(self, address):
        return None

    def export_private_key(self, address, password):
        if self.is_watching_only():
            return []
        index = self.get_address_index(address)
        pk, compressed = self.keystore.get_private_key(None, index, password)
        txin_type = self.get_txin_type(address)
        redeem_script = self.get_redeem_script(address)
        serialized_privkey = bitcoin.serialize_privkey(pk, compressed, txin_type)
        return serialized_privkey, redeem_script

    def get_public_keys(self, address):
        return [self.get_public_key(address)]

    def is_found(self):
        return self.history.values() != [[]] * len(self.history)

    def get_tx_info(self, tx: Transaction):
        is_relevant, is_mine, v, fee = self.get_wallet_delta(tx)
        exp_n = None
        can_broadcast = False
        can_bump = False
        label = ''
        height = conf = timestamp = None
        tx_hash = tx.txid()
        if tx.is_complete():
            if tx_hash in self.transactions.keys():
                label = self.get_label(tx_hash)
                tx_mined_status = self.get_tx_height(tx_hash)
                height, conf = tx_mined_status.height, tx_mined_status.conf
                if height > 0:
                    if conf:
                        status = _("{} confirmations").format(conf)
                    else:
                        status = _('Not verified')
                elif height in (TX_HEIGHT_UNCONF_PARENT, TX_HEIGHT_UNCONFIRMED):
                    status = _('Unconfirmed')
                    if fee is None:
                        fee = self.tx_fees.get(tx_hash)
                    if fee and self.network and self.network.config.has_fee_mempool():
                        size = tx.estimated_size()
                        fee_per_byte = fee / size
                        exp_n = self.network.config.fee_to_depth(fee_per_byte)
                    can_bump = is_mine and not tx.is_final()
                else:
                    status = _('Local')
                    can_broadcast = self.network is not None
            else:
                status = _("Signed")
                can_broadcast = self.network is not None
        else:
            s, r = tx.signature_count()
            status = _("Unsigned") if s == 0 else _('Partially signed') + ' (%d/%d)'%(s,r)

        if is_relevant:
            if is_mine:
                if fee is not None:
                    amount = v + fee
                else:
                    amount = v
            else:
                amount = v
        else:
            amount = None

        return tx_hash, status, label, can_broadcast, can_bump, amount, fee, height, conf, timestamp, exp_n

    def get_psbt_info(self, psbt: PSBT):
        tx = psbt.glob.unsigned_tx
        is_relevant, is_mine, v, fee = self.get_wallet_delta(tx)
        exp_n = None
        can_broadcast = False
        can_bump = False
        label = ''
        height = conf = timestamp = None
        tx_hash = tx.txid()
        if psbt.is_complete():
            if tx_hash in self.transactions.keys():
                label = self.get_label(tx_hash)
                tx_mined_status = self.get_tx_height(tx_hash)
                height, conf = tx_mined_status.height, tx_mined_status.conf
                if height > 0:
                    if conf:
                        status = _("{} confirmations").format(conf)
                    else:
                        status = _('Not verified')
                elif height in (TX_HEIGHT_UNCONF_PARENT, TX_HEIGHT_UNCONFIRMED):
                    status = _('Unconfirmed')
                    if fee is None:
                        fee = self.tx_fees.get(tx_hash)
                    if fee and self.network and self.network.config.has_fee_mempool():
                        size = tx.estimated_size()
                        fee_per_byte = fee / size
                        exp_n = self.network.config.fee_to_depth(fee_per_byte)
                    can_bump = is_mine and not tx.is_final()
                else:
                    status = _('Local')
                    can_broadcast = self.network is not None
            else:
                status = _("Signed")
                can_broadcast = self.network is not None
        else:
            s, r = psbt.signature_count()
            status = _("Unsigned") if s == 0 else _('Partially signed') + ' (%d/%d)' % (s, r)

        if is_relevant:
            if is_mine:
                if fee is not None:
                    amount = v + fee
                else:
                    amount = v
            else:
                amount = v
        else:
            amount = None

        return tx_hash, status, label, can_broadcast, can_bump, amount, fee, height, conf, timestamp, exp_n

    def get_spendable_coins(self, domain, config, *, nonlocal_only=False):
        confirmed_only = config.get('confirmed_only', False)
        return self.get_utxos(domain,
                              excluded=self.frozen_addresses,
                              mature=True,
                              confirmed_only=confirmed_only,
                              nonlocal_only=nonlocal_only)

    def dummy_address(self):
        return self.get_receiving_addresses()[0]

    def get_frozen_balance(self):
        return self.get_balance(self.frozen_addresses)

    def balance_at_timestamp(self, domain, target_timestamp):
        h = self.get_history(domain)
        balance = 0
        for tx_hash, tx_mined_status, value, balance in h:
            if tx_mined_status.timestamp > target_timestamp:
                return balance - value
        # return last balance
        return balance

    @profiler
    def get_full_history(self, domain=None, from_timestamp=None, to_timestamp=None,
                         fx=None, show_addresses=False, show_fees=False):
        out = []
        income = 0
        expenditures = 0
        capital_gains = Decimal(0)
        fiat_income = Decimal(0)
        fiat_expenditures = Decimal(0)
        h = self.get_history(domain)
        now = time.time()
        for tx_hash, tx_mined_status, value, balance in h:
            timestamp = tx_mined_status.timestamp
            if from_timestamp and (timestamp or now) < from_timestamp:
                continue
            if to_timestamp and (timestamp or now) >= to_timestamp:
                continue
            tx = self.transactions.get(tx_hash)
            item = {
                'txid': tx_hash,
                'height': tx_mined_status.height,
                'confirmations': tx_mined_status.conf,
                'timestamp': timestamp,
                'value': Satoshis(value),
                'balance': Satoshis(balance),
                'date': timestamp_to_datetime(timestamp),
                'label': self.get_label(tx_hash),
                'txpos_in_block': tx_mined_status.txpos,
            }
            tx_fee = None
            if show_fees:
                tx_fee = self.get_tx_fee(tx)
                item['fee'] = Satoshis(tx_fee) if tx_fee is not None else None
            if show_addresses:
                item['inputs'] = list(map(lambda x: dict((k, x[k]) for k in ('prevout_hash', 'prevout_n')), tx.inputs()))
                item['outputs'] = list(map(lambda x:{'address':x.address, 'value':Satoshis(x.value)},
                                           tx.get_outputs_for_UI()))
            # value may be None if wallet is not fully synchronized
            if value is None:
                continue
            # fixme: use in and out values
            if value < 0:
                expenditures += -value
            else:
                income += value
            # fiat computations
            if fx and fx.is_enabled() and fx.get_history_config():
                fiat_fields = self.get_tx_item_fiat(tx_hash, value, fx, tx_fee)
                fiat_value = fiat_fields['fiat_value'].value
                item.update(fiat_fields)
                if value < 0:
                    capital_gains += fiat_fields['capital_gain'].value
                    fiat_expenditures += -fiat_value
                else:
                    fiat_income += fiat_value
            out.append(item)
        # add summary
        if out:
            b, v = out[0]['balance'].value, out[0]['value'].value
            start_balance = None if b is None or v is None else b - v
            end_balance = out[-1]['balance'].value
            if from_timestamp is not None and to_timestamp is not None:
                start_date = timestamp_to_datetime(from_timestamp)
                end_date = timestamp_to_datetime(to_timestamp)
            else:
                start_date = None
                end_date = None
            summary = {
                'start_date': start_date,
                'end_date': end_date,
                'start_balance': Satoshis(start_balance),
                'end_balance': Satoshis(end_balance),
                'income': Satoshis(income),
                'expenditures': Satoshis(expenditures)
            }
            if fx and fx.is_enabled() and fx.get_history_config():
                unrealized = self.unrealized_gains(domain, fx.timestamp_rate, fx.ccy)
                summary['capital_gains'] = Fiat(capital_gains, fx.ccy)
                summary['fiat_income'] = Fiat(fiat_income, fx.ccy)
                summary['fiat_expenditures'] = Fiat(fiat_expenditures, fx.ccy)
                summary['unrealized_gains'] = Fiat(unrealized, fx.ccy)
                summary['start_fiat_balance'] = Fiat(fx.historical_value(start_balance, start_date), fx.ccy)
                summary['end_fiat_balance'] = Fiat(fx.historical_value(end_balance, end_date), fx.ccy)
                summary['start_fiat_value'] = Fiat(fx.historical_value(COIN, start_date), fx.ccy)
                summary['end_fiat_value'] = Fiat(fx.historical_value(COIN, end_date), fx.ccy)
        else:
            summary = {}
        return {
            'transactions': out,
            'summary': summary
        }

    def default_fiat_value(self, tx_hash, fx, value_sat):
        return value_sat / Decimal(COIN) * self.price_at_timestamp(tx_hash, fx.timestamp_rate)

    def get_tx_item_fiat(self, tx_hash, value, fx, tx_fee):
        item = {}
        fiat_value = self.get_fiat_value(tx_hash, fx.ccy)
        fiat_default = fiat_value is None
        fiat_rate = self.price_at_timestamp(tx_hash, fx.timestamp_rate)
        fiat_value = fiat_value if fiat_value is not None else self.default_fiat_value(tx_hash, fx, value)
        fiat_fee = tx_fee / Decimal(COIN) * fiat_rate if tx_fee is not None else None
        item['fiat_value'] = Fiat(fiat_value, fx.ccy)
        item['fiat_fee'] = Fiat(fiat_fee, fx.ccy) if fiat_fee else None
        item['fiat_default'] = fiat_default
        if value < 0:
            acquisition_price = - value / Decimal(COIN) * self.average_price(tx_hash, fx.timestamp_rate, fx.ccy)
            liquidation_price = - fiat_value
            item['acquisition_price'] = Fiat(acquisition_price, fx.ccy)
            cg = liquidation_price - acquisition_price
            item['capital_gain'] = Fiat(cg, fx.ccy)
        return item

    def get_label(self, tx_hash):
        label = self.labels.get(tx_hash, '')
        if label is '':
            label = self.get_default_label(tx_hash)
        return label

    def get_default_label(self, tx_hash):
        if self.txi.get(tx_hash) == {}:
            d = self.txo.get(tx_hash, {})
            labels = []
            for addr in d.keys():
                label = self.labels.get(addr)
                if label:
                    labels.append(label)
            return ', '.join(labels)
        return ''

    def get_tx_status(self, tx_hash, tx_mined_info: TxMinedInfo):
        extra = []
        height = tx_mined_info.height
        conf = tx_mined_info.conf
        timestamp = tx_mined_info.timestamp
        if conf == 0:
            tx = self.transactions.get(tx_hash)
            if not tx:
                return 2, 'unknown'
            is_final = tx and tx.is_final()
            if not is_final:
                extra.append('rbf')
            fee = self.get_wallet_delta(tx)[3]
            if fee is None:
                fee = self.tx_fees.get(tx_hash)
            if fee is not None:
                size = tx.estimated_size()
                fee_per_byte = fee / size
                extra.append(format_fee_satoshis(fee_per_byte) + ' sat/b')
            if fee is not None and height in (TX_HEIGHT_UNCONF_PARENT, TX_HEIGHT_UNCONFIRMED) \
               and self.network and self.network.config.has_fee_mempool():
                exp_n = self.network.config.fee_to_depth(fee_per_byte)
                if exp_n:
                    extra.append('%.2f MB'%(exp_n/1000000))
            if height == TX_HEIGHT_LOCAL:
                status = 3
            elif height == TX_HEIGHT_UNCONF_PARENT:
                status = 1
            elif height == TX_HEIGHT_UNCONFIRMED:
                status = 0
            else:
                status = 2  # not SPV verified
        else:
            status = 3 + min(conf, 6)
        time_str = format_time(timestamp) if timestamp else _("unknown")
        status_str = TX_STATUS[status] if status < 4 else time_str
        if extra:
            status_str += ' [%s]'%(', '.join(extra))
        return status, status_str

    def relayfee(self):
        return relayfee(self.network)

    def dust_threshold(self):
        return dust_threshold(self.network)

    def get_unconfirmed_base_tx_for_batching(self) -> Optional[Transaction]:
        candidate = None
        for tx_hash, tx_mined_status, delta, balance in self.get_history():
            # tx should not be mined yet
            if tx_mined_status.conf > 0: continue
            # tx should be "outgoing" from wallet
            if delta >= 0: continue
            tx = self.transactions.get(tx_hash)
            if not tx: continue
            # is_mine outputs should not be spent yet
            # to avoid cancelling our own dependent transactions
            txid = tx.txid()
            if any([self.is_mine(o.address) and self.spent_outpoints[txid].get(output_idx)
                    for output_idx, o in enumerate(tx.outputs())]):
                continue
            # all inputs should be is_mine
            if not all([self.is_mine(self.get_txin_address(txin)) for txin in tx.inputs()]):
                continue
            # prefer txns already in mempool (vs local)
            if tx_mined_status.height == TX_HEIGHT_LOCAL:
                candidate = tx
                continue
            # tx must have opted-in for RBF
            if tx.is_final(): continue
            return tx
        return candidate

    # def make_unsigned_transaction(self, coins, outputs, config, fixed_fee=None, change_addr=None, is_sweep=False):
    #     print_error('make_unsigned_transaction deprecated')
    #     # check outputs
    #     i_max = None
    #     for i, o in enumerate(outputs):
    #         if o.type == TYPE_ADDRESS:
    #             if not is_address(o.address):
    #                 raise Exception("Invalid bitcoin address: {}".format(o.address))
    #         if o.value == '!':
    #             if i_max is not None:
    #                 raise Exception("More than one output set to spend max")
    #             i_max = i
    #
    #     if fixed_fee is None and config.fee_per_kb() is None:
    #         raise NoDynamicFeeEstimates()
    #
    #     for item in coins:
    #         self.add_input_info(item)
    #
    #     # change address
    #     # if we leave it empty, coin_chooser will set it
    #     change_addrs = []
    #     if change_addr:
    #         change_addrs = [change_addr]
    #     elif self.use_change:
    #         # Recalc and get unused change addresses
    #         addrs = self.calc_unused_change_addresses()
    #         # New change addresses are created only after a few
    #         # confirmations.
    #         if addrs:
    #             # if there are any unused, select all
    #             change_addrs = addrs
    #         else:
    #             # if there are none, take one randomly from the last few
    #             addrs = self.get_change_addresses()[-self.gap_limit_for_change:]
    #             change_addrs = [random.choice(addrs)] if addrs else []
    #
    #     # Fee estimator
    #     if fixed_fee is None:
    #         fee_estimator = config.estimate_fee
    #     elif isinstance(fixed_fee, Number):
    #         fee_estimator = lambda size: fixed_fee
    #     elif callable(fixed_fee):
    #         fee_estimator = fixed_fee
    #     else:
    #         raise Exception('Invalid argument fixed_fee: %s' % fixed_fee)
    #
    #     if i_max is None:
    #         # Let the coin chooser select the coins to spend
    #         max_change = self.max_change_outputs if self.multiple_change else 1
    #         coin_chooser = coinchooser.get_coin_chooser(config)
    #         # If there is an unconfirmed RBF tx, merge with it
    #         base_tx = self.get_unconfirmed_base_tx_for_batching()
    #         if config.get('batch_rbf', False) and base_tx:
    #             is_local = self.get_tx_height(base_tx.txid()).height == TX_HEIGHT_LOCAL
    #             base_tx = Transaction(base_tx.serialize())
    #             base_tx.deserialize(force_full_parse=True)
    #             base_tx.remove_signatures()
    #             base_tx.add_inputs_info(self)
    #             base_tx_fee = base_tx.get_fee()
    #             relayfeerate = self.relayfee() / 1000
    #             original_fee_estimator = fee_estimator
    #             def fee_estimator(size: int) -> int:
    #                 lower_bound = base_tx_fee + round(size * relayfeerate)
    #                 lower_bound = lower_bound if not is_local else 0
    #                 return max(lower_bound, original_fee_estimator(size))
    #             txi = base_tx.inputs()
    #             txo = list(filter(lambda o: not self.is_change(o.address), base_tx.outputs()))
    #         else:
    #             txi = []
    #             txo = []
    #         tx = coin_chooser.make_tx(coins, txi, outputs[:] + txo, change_addrs[:max_change],
    #                                   fee_estimator, self.dust_threshold())
    #     else:
    #         # FIXME?? this might spend inputs with negative effective value...
    #         sendable = sum(map(lambda x:x['value'], coins))
    #         outputs[i_max] = outputs[i_max]._replace(value=0)
    #         tx = Transaction.from_io(coins, outputs[:])
    #         fee = fee_estimator(tx.estimated_size())
    #         amount = sendable - tx.output_value() - fee
    #         if amount < 0:
    #             raise NotEnoughFunds()
    #         outputs[i_max] = outputs[i_max]._replace(value=amount)
    #         tx = Transaction.from_io(coins, outputs[:])
    #
    #     # Timelock tx to current height.
    #     tx.locktime = self.get_local_height()
    #     run_hook('make_unsigned_transaction', self, tx)
    #     return tx

    def make_psbt(self,
                  inputs: List[dict],
                  outputs: List[TxOutput],
                  config,
                  fixed_fee=None,
                  change_addr=None,
                  is_sweep=False
                  ) -> PSBT:
        # check outputs
        i_max = None
        for i, o in enumerate(outputs):
            if o.type == TYPE_ADDRESS:
                if not is_address(o.address):
                    raise Exception("Invalid bitcoin address: {}".format(o.address))
            if o.value == '!':
                if i_max is not None:
                    raise Exception("More than one output set to spend max")
                i_max = i

        if fixed_fee is None and config.fee_per_kb() is None:
            raise NoDynamicFeeEstimates()

        sig_info = self.get_input_info_psbt(inputs)

        # change address
        # if we leave it empty, coin_chooser will set it
        change_addrs = []
        if change_addr:
            change_addrs = [change_addr]
        elif self.use_change:
            # Recalc and get unused change addresses
            addrs = self.calc_unused_change_addresses()
            # New change addresses are created only after a few
            # confirmations.
            if addrs:
                # if there are any unused, select all
                change_addrs = addrs
            else:
                # if there are none, take one randomly from the last few
                addrs = self.get_change_addresses()[-self.gap_limit_for_change:]
                change_addrs = [random.choice(addrs)] if addrs else []

        # Fee estimator
        if fixed_fee is None:
            fee_estimator = config.estimate_fee
        elif isinstance(fixed_fee, Number):
            fee_estimator = lambda size: fixed_fee
        elif callable(fixed_fee):
            fee_estimator = fixed_fee
        else:
            raise Exception('Invalid argument fixed_fee: %s' % fixed_fee)

        if i_max is None:
            # Let the coin chooser select the coins to spend
            max_change = self.max_change_outputs if self.multiple_change else 1
            coin_chooser = coinchooser.get_coin_chooser(config)
            # If there is an unconfirmed RBF tx, merge with it
            base_tx = self.get_unconfirmed_base_tx_for_batching()
            if config.get('batch_rbf', False) and base_tx:
                is_local = self.get_tx_height(base_tx.txid()).height == TX_HEIGHT_LOCAL
                base_tx = Transaction(base_tx.serialize())
                base_tx.deserialize(force_full_parse=True)
                base_tx.remove_signatures()
                base_tx.add_inputs_info(self)
                base_tx_fee = base_tx.get_fee()
                relayfeerate = self.relayfee() / 1000
                original_fee_estimator = fee_estimator

                def fee_estimator(size: int) -> int:
                    lower_bound = base_tx_fee + round(size * relayfeerate)
                    lower_bound = lower_bound if not is_local else 0
                    return max(lower_bound, original_fee_estimator(size))

                txi = base_tx.inputs()
                txo = list(filter(lambda o: not self.is_change(o.address), base_tx.outputs()))
            else:
                txi = []
                txo = []
            tx = coin_chooser.make_tx(inputs, txi, outputs[:] + txo, change_addrs[:max_change],
                                      fee_estimator, self.dust_threshold())
        else:
            # FIXME?? this might spend inputs with negative effective value...
            sendable = sum(map(lambda x: x['value'], inputs))
            outputs[i_max] = outputs[i_max]._replace(value=0)
            tx = Transaction.from_io(inputs, outputs[:])
            fee = fee_estimator(tx.estimated_size())
            amount = sendable - tx.output_value() - fee
            if amount < 0:
                raise NotEnoughFunds()
            outputs[i_max] = outputs[i_max]._replace(value=amount)

        # Timelock tx to current height.
        tx.locktime = self.get_local_height()
        self.add_input_info_to_all_inputs(tx)

        psbt = PSBT.from_raw_tx(tx)
        psbt.BIP69_sort()
        self.add_info_to_psbt(psbt)

        run_hook('make_psbt', self, psbt)
        return psbt

    # def mktx(self, outputs, password, config, fee=None, change_addr=None,
    #          domain=None, rbf=False, nonlocal_only=False) -> PSBT:
    #     coins = self.get_spendable_coins(domain, config, nonlocal_only=nonlocal_only)
    #     psbt = self.make_psbt(coins, outputs, config, fee, change_addr)
    #
    #     psbt.glob.unsigned_tx.set_rbf(rbf)
    #     self.sign_transaction(psbt, password)
    #     return psbt

    def create_psbt(self, outputs: List[TxOutput], config, fee=None, change_addr=None, domain=None) -> PSBT:
        """
        create minimal psbt, call wallet.process_psbt to populate it
        """
        coins = self.get_spendable_coins(domain, config)
        psbt = self.make_psbt(coins, outputs, config, fee, change_addr)
        # separated this step
        # self.process_psbt(psbt, password)
        return psbt

    def is_frozen(self, addr):
        return addr in self.frozen_addresses

    def set_frozen_state(self, addrs, freeze):
        '''Set frozen state of the addresses to FREEZE, True or False'''
        if all(self.is_mine(addr) for addr in addrs):
            if freeze:
                self.frozen_addresses |= set(addrs)
            else:
                self.frozen_addresses -= set(addrs)
            self.storage.put('frozen_addresses', list(self.frozen_addresses))
            return True
        return False

    def wait_until_synchronized(self, callback=None):
        def wait_for_wallet():
            self.set_up_to_date(False)
            while not self.is_up_to_date():
                if callback:
                    msg = "{}\n{} {}".format(
                        _("Please wait..."),
                        _("Addresses generated:"),
                        len(self.get_addresses()))
                    callback(msg)
                time.sleep(0.1)
        def wait_for_network():
            while not self.network.is_connected():
                if callback:
                    msg = "{} \n".format(_("Connecting..."))
                    callback(msg)
                time.sleep(0.1)
        # wait until we are connected, because the user
        # might have selected another server
        if self.network:
            self.print_error("waiting for network...")
            wait_for_network()
            self.print_error("waiting while wallet is syncing...")
            wait_for_wallet()
        else:
            self.synchronize()

    def can_export(self):
        return not self.is_watching_only() and hasattr(self.keystore, 'get_private_key')

    def address_is_old(self, address, age_limit=2):
        age = -1
        h = self.history.get(address, [])
        for tx_hash, tx_height in h:
            if tx_height <= 0:
                tx_age = 0
            else:
                tx_age = self.get_local_height() - tx_height + 1
            if tx_age > age:
                age = tx_age
        return age > age_limit

    def bump_fee(self, psbt: PSBT, delta):
        if psbt.glob.unsigned_tx.is_final():
            raise CannotBumpFee(_('Cannot bump fee') + ': ' + _('transaction is final'))
        psbt = PSBT.from_raw(psbt.serialize())
        psbt.remove_signatures()
        self.add_info_to_psbt(psbt)
        inputs = psbt.glob.unsigned_tx.inputs()
        outputs = list(psbt.glob.unsigned_tx.outputs())
        # use own outputs
        s = list(filter(lambda x: self.is_mine(x[1]), outputs))
        # ... unless there is none
        if not s:
            s = outputs
            x_fee = run_hook('get_tx_extra_fee', self, psbt.glob.unsigned_tx)
            if x_fee:
                x_fee_address, x_fee_amount = x_fee
                s = filter(lambda x: x[1]!=x_fee_address, s)

        # prioritize low value outputs, to get rid of dust
        s = sorted(s, key=lambda x: x[2])
        for o in s:
            i = outputs.index(o)
            if o.value - delta >= self.dust_threshold():
                outputs[i] = o._replace(value=o.value-delta)
                delta = 0
                break
            else:
                del outputs[i]
                delta -= o.value
                if delta > 0:
                    continue
        if delta > 0:
            raise CannotBumpFee(_('Cannot bump fee') + ': ' + _('could not find suitable outputs'))
        locktime = self.get_local_height()
        psbt_new = PSBT.from_io(inputs, outputs)
        # TODO: copy more info?
        info = [
            {
                'non_witness_utxo': inp.non_witness_utxo,
                'witness_utxo': inp.witness_utxo,
                'bip32_derivation': inp.bip32_derivation,
            } for inp in psbt.input_sections
        ]
        psbt_new.update_inputs(info)
        psbt_new.glob.unsigned_tx.locktime = locktime
        self.add_info_to_psbt(psbt_new)
        return psbt_new

    def cpfp(self, tx, fee):
        txid = tx.txid()
        for i, o in enumerate(tx.outputs()):
            address, value = o.address, o.value
            if o.type == TYPE_ADDRESS and self.is_mine(address):
                break
        else:
            return
        coins = self.get_addr_utxo(address)
        item = coins.get(txid+':%d'%i)
        if not item:
            return
        self.add_input_info(item)
        inputs = [item]
        out_address = self.get_unused_address() or address
        outputs = [TxOutput(TYPE_ADDRESS, out_address, value - fee)]
        locktime = self.get_local_height()
        return Transaction.from_io(inputs, outputs, locktime=locktime)

    def add_input_sig_info(self, txin, address):
        raise NotImplementedError()  # implemented by subclasses

    def get_input_sig_info(self, txin: dict) -> Optional[dict]:
        """
        Must return dict with following structure
        # Hack: if we aren't using bip32 wallet, return None instead of derivation dict,
        so we can know that we can sign this just by pubkey without using derivation data
        {
            'bip32_derivation': {
                '<pubkey1>': {
                    'bip32_path': "/0/0'",
                    'master_fingerprint': '272469db'
                 },
                 '<pubkey2>': None,
            }
        }
        if no data available, must return None
        """
        # Should be implemented in all BIP32 compatible wallets
        return None

    def get_output_info(self, address):
        """
        Must return dict with following structure
        {
            'bip32_derivation': {
                '<pubkey1>': {
                    'bip32_path': "/0/0'",
                    'master_fingerprint': '272469db'
                 },
                 '<pubkey2>': ...
            }
        }
        if no data available, must return None
        """
        # Should be implemented in all BIP32 compatible wallets
        return None

    def add_input_info(self, txin):
        address = self.get_txin_address(txin)
        if self.is_mine(address):
            txin['address'] = address
            txin['type'] = self.get_txin_type(address)
            # segwit needs value to sign
            if txin.get('value') is None:
                received, spent = self.get_addr_io(address)
                item = received.get(txin['prevout_hash'] + ':%d' % txin['prevout_n'])
                if item:
                    tx_height, value, is_cb = item
                    txin['value'] = value
            self.add_input_sig_info(txin, address)

    def get_input_info_psbt(self, inputs=None, psbt=None) -> List[dict]:
        # TODO: make psbt required, too messy logic when it optional
        if inputs is None and psbt is None:
            raise Exception('missing arguments')
        if inputs is None and psbt:
            inputs = psbt.glob.unsigned_tx.inputs()

        out = []
        for i, txin in enumerate(inputs):
            address = txin['address']
            if address is None:
                address = txin['address'] = self.get_txin_address(txin)
            fingerprints = []
            if psbt:
                inp = psbt.input_sections[i]
                fingerprints = [info['master_fingerprint'] for info in filter(None, inp.bip32_derivation.values())]
            sig_info = {}
            if self.is_mine(address, fingerprints):
                txin['type'] = self.get_txin_type(address)
                if psbt:
                    sig_info.update(psbt.input_sections[i]._as_dict())
                sig_info.update(self.get_input_sig_info(txin) or {})
                # segwit needs value to sign
                if txin.get('value') is None and is_input_value_needed(txin):
                    received, spent = self.get_addr_io(address)
                    item = received.get(txin['prevout_hash'] + ':%d' % txin['prevout_n'])
                    if item:
                        tx_height, value, is_cb = item
                        txin['value'] = value
            out.append(sig_info)
        return out

    def add_info_to_psbt(self, psbt: PSBT):
        """
        Must add if possible:
        - non_witness_utxo/witness_utxo
        - redeem_script
        - bip32_derivation
        """
        # to correctly populate data, wallet should know about inputs,
        # so we temporary push input transactions to wallet for this step
        to_del = []
        for inp in psbt.input_sections:
            utxo = inp.non_witness_utxo
            if not utxo:
                continue
            txid = utxo.txid()
            # add only unseen transactions
            if self.transactions.get(txid):
                continue
            to_del.append(txid)
            self.receive_tx_callback(txid, utxo, TX_HEIGHT_UNCONFIRMED)

        tx = psbt.glob.unsigned_tx
        full_utxos = [self.transactions.get(utxo['prevout_hash']) for utxo in tx.inputs()]
        full_utxos = [tx_to_immutable(tx) if tx else None for tx in full_utxos]  # type: List[ImmutableTransaction]

        # adding bip32_derivation, non_witness_utxo to inputs
        sig_info = self.get_input_info_psbt(psbt=psbt)
        for i, utxo in enumerate(full_utxos):
            if not utxo:
                continue
            txin = tx.inputs()[i]  # corresponding global txin
            if is_segwit_input(txin):
                witness = utxo.get_serialized_output(txin['prevout_n'])
                if witness != '00':
                    sig_info[i]['witness_utxo'] = witness
            else:
                sig_info[i]['non_witness_utxo'] = utxo
            sig_info[i]['sighash_type'] = SIGHASH_ALL
        psbt.update_inputs(sig_info)

        # adding bip32_derivation to outputs
        outputs_meta = []
        for i, txo in enumerate(psbt.glob.unsigned_tx.outputs()):
            info = self.get_output_info(txo.address)
            outputs_meta.append(info)
        psbt.update_outputs(outputs_meta)

        # adding redeem_script to inputs
        psbt.generate_redeem_scripts()
        # remove temporary transactions
        for txid in to_del:
            self.remove_transaction(txid)

    def add_input_info_to_all_inputs(self, tx):
        if tx.is_complete():
            return
        for txin in tx.inputs():
            self.add_input_info(txin)

    def _can_sign(self, psbt: PSBT):
        for i, inp in enumerate(psbt.input_sections):
            txin = psbt.glob.unsigned_tx.inputs()[i]
            address = txin['address']
            if self.is_mine(address):
                txin['type'] = self.get_txin_type(address)
                # segwit needs value to sign
                if txin.get('value') is None and is_input_value_needed(txin):
                    received, spent = self.get_addr_io(address)
                    item = received.get(txin['prevout_hash'] + ':%d' % txin['prevout_n'])
                    if item:
                        tx_height, value, is_cb = item
                        txin['value'] = value

    def can_sign(self, tx: Union[PSBT, Transaction]):
        if tx.is_complete():
            return False
        # add info to inputs if we can; otherwise we might return a false negative:
        if isinstance(tx, Transaction):
            self.add_input_info_to_all_inputs(tx)  # though note that this is a side-effect
        else:
            self.add_info_to_psbt(tx)
            if self._can_sign(tx):
                return True

        for k in self.get_keystores():
            if k.can_sign(tx):
                return True
        return False

    def get_input_tx(self, tx_hash, ignore_timeout=False):
        # First look up an input transaction in the wallet where it
        # will likely be.  If co-signing a transaction it may not have
        # all the input txs, in which case we ask the network.
        tx = self.transactions.get(tx_hash, None)
        if not tx and self.network:
            try:
                raw_tx = self.network.run_from_another_thread(
                    self.network.get_transaction(tx_hash, timeout=10))
            except RequestTimedOut as e:
                self.print_error(f'getting input txn from network timed out for {tx_hash}')
                if not ignore_timeout:
                    raise e
            else:
                tx = Transaction(raw_tx)
        return tx

    def add_hw_info(self, tx):
        # add previous tx for hw wallets
        for txin in tx.inputs():
            tx_hash = txin['prevout_hash']
            # segwit inputs might not be needed for some hw wallets
            ignore_timeout = Transaction.is_segwit_input(txin)
            txin['prev_tx'] = self.get_input_tx(tx_hash, ignore_timeout)
        # add output info for hw wallets
        info = {}
        xpubs = self.get_master_public_keys()
        for txout in tx.outputs():
            _type, addr, amount = txout
            if self.is_mine(addr):
                index = self.get_address_index(addr)
                pubkeys = self.get_public_keys(addr)
                # sort xpubs using the order of pubkeys
                sorted_pubkeys, sorted_xpubs = zip(*sorted(zip(pubkeys, xpubs)))
                num_sig = self.m if isinstance(self, Multisig_Wallet) else None
                info[addr] = TxOutputHwInfo(index, sorted_xpubs, num_sig, self.txin_type)
        tx.output_info = info

    def sign_transaction(self, tx: Union[PSBT, Transaction], password):

        if self.is_watching_only():
            return
        if isinstance(tx, Transaction):
            self.add_input_info_to_all_inputs(tx)
        else:
            self.add_info_to_psbt(tx)
        # hardware wallets require extra info
        if any([(isinstance(k, Hardware_KeyStore) and k.can_sign(tx)) for k in self.get_keystores()]):
            self.add_hw_info(tx)
        # sign. start with ready keystores.
        for k in sorted(self.get_keystores(), key=lambda ks: ks.ready_to_sign(), reverse=True):
            try:
                if k.can_sign(tx):
                    k.sign_transaction(tx, password)
            except UserCancelled:
                continue
        return tx

    def process_psbt(self, psbt: PSBT, password: Optional[str], sign=True) -> PSBT:
        """
        populate with data and sign if possible
        """
        if self.is_watching_only():
            return psbt

        self.add_info_to_psbt(psbt)
        # hardware wallets require extra info
        # TODO: fix hw
        if any([(isinstance(k, Hardware_KeyStore) and k.can_sign(psbt)) for k in self.get_keystores()]):
            self.add_hw_info(psbt)

        if not sign:
            return psbt
        # sign. start with ready keystores.
        for k in sorted(self.get_keystores(), key=lambda ks: ks.ready_to_sign(), reverse=True):
            try:
                if k.can_sign(psbt):
                    k.sign_transaction(psbt, password)
                # psbt.sign(k, password)
            except UserCancelled:
                continue
        return psbt

    def get_unused_addresses(self):
        # fixme: use slots from expired requests
        domain = self.get_receiving_addresses()
        return [addr for addr in domain if not self.history.get(addr)
                and addr not in self.receive_requests.keys()]

    def get_unused_address(self):
        addrs = self.get_unused_addresses()
        if addrs:
            return addrs[0]

    def get_receiving_address(self):
        # always return an address
        domain = self.get_receiving_addresses()
        if not domain:
            return
        choice = domain[0]
        for addr in domain:
            if not self.history.get(addr):
                if addr not in self.receive_requests.keys():
                    return addr
                else:
                    choice = addr
        return choice

    def get_payment_status(self, address, amount):
        local_height = self.get_local_height()
        received, sent = self.get_addr_io(address)
        l = []
        for txo, x in received.items():
            h, v, is_cb = x
            txid, n = txo.split(':')
            info = self.verified_tx.get(txid)
            if info:
                conf = local_height - info.height
            else:
                conf = 0
            l.append((conf, v))
        vsum = 0
        for conf, v in reversed(sorted(l)):
            vsum += v
            if vsum >= amount:
                return True, conf
        return False, None

    def get_payment_request(self, addr, config):
        r = self.receive_requests.get(addr)
        if not r:
            return
        out = copy.copy(r)
        out['URI'] = 'bitcoin:' + addr + '?amount=' + format_satoshis(out.get('amount'))
        status, conf = self.get_request_status(addr)
        out['status'] = status
        if conf is not None:
            out['confirmations'] = conf
        # check if bip70 file exists
        rdir = config.get('requests_dir')
        if rdir:
            key = out.get('id', addr)
            path = os.path.join(rdir, 'req', key[0], key[1], key)
            if os.path.exists(path):
                baseurl = 'file://' + rdir
                rewrite = config.get('url_rewrite')
                if rewrite:
                    try:
                        baseurl = baseurl.replace(*rewrite)
                    except BaseException as e:
                        self.print_stderr('Invalid config setting for "url_rewrite". err:', e)
                out['request_url'] = os.path.join(baseurl, 'req', key[0], key[1], key, key)
                out['URI'] += '&r=' + out['request_url']
                out['index_url'] = os.path.join(baseurl, 'index.html') + '?id=' + key
                websocket_server_announce = config.get('websocket_server_announce')
                if websocket_server_announce:
                    out['websocket_server'] = websocket_server_announce
                else:
                    out['websocket_server'] = config.get('websocket_server', 'localhost')
                websocket_port_announce = config.get('websocket_port_announce')
                if websocket_port_announce:
                    out['websocket_port'] = websocket_port_announce
                else:
                    out['websocket_port'] = config.get('websocket_port', 9999)
        return out

    def get_request_status(self, key):
        r = self.receive_requests.get(key)
        if r is None:
            return PR_UNKNOWN
        address = r['address']
        amount = r.get('amount')
        timestamp = r.get('time', 0)
        if timestamp and type(timestamp) != int:
            timestamp = 0
        expiration = r.get('exp')
        if expiration and type(expiration) != int:
            expiration = 0
        conf = None
        if amount:
            if self.is_up_to_date():
                paid, conf = self.get_payment_status(address, amount)
                status = PR_PAID if paid else PR_UNPAID
                if status == PR_UNPAID and expiration is not None and time.time() > timestamp + expiration:
                    status = PR_EXPIRED
            else:
                status = PR_UNKNOWN
        else:
            status = PR_UNKNOWN
        return status, conf

    def make_payment_request(self, addr, amount, message, expiration):
        timestamp = int(time.time())
        _id = bh2u(sha256d(addr + "%d"%timestamp))[0:10]
        r = {'time':timestamp, 'amount':amount, 'exp':expiration, 'address':addr, 'memo':message, 'id':_id}
        return r

    def sign_payment_request(self, key, alias, alias_addr, password):
        req = self.receive_requests.get(key)
        alias_privkey = self.export_private_key(alias_addr, password)[0]
        pr = paymentrequest.make_unsigned_request(req)
        paymentrequest.sign_request_with_alias(pr, alias, alias_privkey)
        req['name'] = pr.pki_data
        req['sig'] = bh2u(pr.signature)
        self.receive_requests[key] = req
        self.storage.put('payment_requests', self.receive_requests)

    def add_payment_request(self, req, config):
        addr = req['address']
        if not bitcoin.is_address(addr):
            raise Exception(_('Invalid Bitcoin address.'))
        if not self.is_mine(addr):
            raise Exception(_('Address not in wallet.'))

        amount = req.get('amount')
        message = req.get('memo')
        self.receive_requests[addr] = req
        self.storage.put('payment_requests', self.receive_requests)
        self.set_label(addr, message) # should be a default label

        rdir = config.get('requests_dir')
        if rdir and amount is not None:
            key = req.get('id', addr)
            pr = paymentrequest.make_request(config, req)
            path = os.path.join(rdir, 'req', key[0], key[1], key)
            if not os.path.exists(path):
                try:
                    os.makedirs(path)
                except OSError as exc:
                    if exc.errno != errno.EEXIST:
                        raise
            with open(os.path.join(path, key), 'wb') as f:
                f.write(pr.SerializeToString())
            # reload
            req = self.get_payment_request(addr, config)
            with open(os.path.join(path, key + '.json'), 'w', encoding='utf-8') as f:
                f.write(json.dumps(req))
        return req

    def remove_payment_request(self, addr, config):
        if addr not in self.receive_requests:
            return False
        r = self.receive_requests.pop(addr)
        rdir = config.get('requests_dir')
        if rdir:
            key = r.get('id', addr)
            for s in ['.json', '']:
                n = os.path.join(rdir, 'req', key[0], key[1], key, key + s)
                if os.path.exists(n):
                    os.unlink(n)
        self.storage.put('payment_requests', self.receive_requests)
        return True

    def get_sorted_requests(self, config):
        def f(addr):
            try:
                return self.get_address_index(addr)
            except:
                return
        keys = map(lambda x: (f(x), x), self.receive_requests.keys())
        sorted_keys = sorted(filter(lambda x: x[0] is not None, keys))
        return [self.get_payment_request(x[1], config) for x in sorted_keys]

    def get_fingerprint(self):
        raise NotImplementedError()

    def can_import_privkey(self):
        return False

    def can_import_address(self):
        return False

    def can_delete_address(self):
        return False

    def has_password(self):
        return self.has_keystore_encryption() or self.has_storage_encryption()

    def can_have_keystore_encryption(self):
        return self.keystore and self.keystore.may_have_password()

    def get_available_storage_encryption_version(self):
        """Returns the type of storage encryption offered to the user.

        A wallet file (storage) is either encrypted with this version
        or is stored in plaintext.
        """
        if isinstance(self.keystore, Hardware_KeyStore):
            return STO_EV_XPUB_PW
        else:
            return STO_EV_USER_PW

    def has_keystore_encryption(self):
        """Returns whether encryption is enabled for the keystore.

        If True, e.g. signing a transaction will require a password.
        """
        if self.can_have_keystore_encryption():
            return self.storage.get('use_encryption', False)
        return False

    def has_storage_encryption(self):
        """Returns whether encryption is enabled for the wallet file on disk."""
        return self.storage.is_encrypted()

    @classmethod
    def may_have_password(cls):
        return True

    def check_password(self, password):
        if self.has_keystore_encryption():
            self.keystore.check_password(password)
        self.storage.check_password(password)

    def update_password(self, old_pw, new_pw, encrypt_storage=False):
        if old_pw is None and self.has_password():
            raise InvalidPassword()
        self.check_password(old_pw)

        if encrypt_storage:
            enc_version = self.get_available_storage_encryption_version()
        else:
            enc_version = STO_EV_PLAINTEXT
        self.storage.set_password(new_pw, enc_version)

        # note: Encrypting storage with a hw device is currently only
        #       allowed for non-multisig wallets. Further,
        #       Hardware_KeyStore.may_have_password() == False.
        #       If these were not the case,
        #       extra care would need to be taken when encrypting keystores.
        self._update_password_for_keystore(old_pw, new_pw)
        encrypt_keystore = self.can_have_keystore_encryption()
        self.storage.set_keystore_encryption(bool(new_pw) and encrypt_keystore)

        self.storage.write()

    def sign_message(self, address, message, password):
        index = self.get_address_index(address)
        return self.keystore.sign_message(index, message, password)

    def decrypt_message(self, pubkey, message, password):
        addr = self.pubkeys_to_address(pubkey)
        index = self.get_address_index(addr)
        return self.keystore.decrypt_message(index, message, password)

    def txin_value(self, txin):
        txid = txin['prevout_hash']
        prev_n = txin['prevout_n']
        for address, d in self.txo.get(txid, {}).items():
            for n, v, cb in d:
                if n == prev_n:
                    return v
        # may occur if wallet is not synchronized
        return None

    def price_at_timestamp(self, txid, price_func):
        """Returns fiat price of bitcoin at the time tx got confirmed."""
        timestamp = self.get_tx_height(txid).timestamp
        return price_func(timestamp if timestamp else time.time())

    def unrealized_gains(self, domain, price_func, ccy):
        coins = self.get_utxos(domain)
        now = time.time()
        p = price_func(now)
        ap = sum(self.coin_price(coin['prevout_hash'], price_func, ccy, self.txin_value(coin)) for coin in coins)
        lp = sum([coin['value'] for coin in coins]) * p / Decimal(COIN)
        return lp - ap

    def average_price(self, txid, price_func, ccy):
        """ Average acquisition price of the inputs of a transaction """
        input_value = 0
        total_price = 0
        for addr, d in self.txi.get(txid, {}).items():
            for ser, v in d:
                input_value += v
                total_price += self.coin_price(ser.split(':')[0], price_func, ccy, v)
        return total_price / (input_value/Decimal(COIN))

    def clear_coin_price_cache(self):
        self._coin_price_cache = {}

    def coin_price(self, txid, price_func, ccy, txin_value):
        """
        Acquisition price of a coin.
        This assumes that either all inputs are mine, or no input is mine.
        """
        if txin_value is None:
            return Decimal('NaN')
        cache_key = "{}:{}:{}".format(str(txid), str(ccy), str(txin_value))
        result = self._coin_price_cache.get(cache_key, None)
        if result is not None:
            return result
        if self.txi.get(txid, {}) != {}:
            result = self.average_price(txid, price_func, ccy) * txin_value/Decimal(COIN)
            self._coin_price_cache[cache_key] = result
            return result
        else:
            fiat_value = self.get_fiat_value(txid, ccy)
            if fiat_value is not None:
                return fiat_value
            else:
                p = self.price_at_timestamp(txid, price_func)
                return p * txin_value/Decimal(COIN)

    def is_billing_address(self, addr):
        # overloaded for TrustedCoin wallets
        return False

    def get_txin_type(self, address):
        raise NotImplementedError()

    def is_watching_only(self):
        raise NotImplementedError()


class Simple_Wallet(Abstract_Wallet):
    # wallet with a single keystore

    def get_keystore(self):
        return self.keystore

    def get_keystores(self):
        return [self.keystore]

    def is_watching_only(self):
        return self.keystore.is_watching_only()

    def _update_password_for_keystore(self, old_pw, new_pw):
        if self.keystore and self.keystore.may_have_password():
            self.keystore.update_password(old_pw, new_pw)
            self.save_keystore()

    def save_keystore(self):
        self.storage.put('keystore', self.keystore.dump())


class Imported_Wallet(Simple_Wallet):
    # wallet made of imported addresses

    wallet_type = 'imported'
    txin_type = 'address'

    def __init__(self, storage):
        Abstract_Wallet.__init__(self, storage)

    def is_watching_only(self):
        return self.keystore is None

    def get_keystores(self):
        return [self.keystore] if self.keystore else []

    def can_import_privkey(self):
        return bool(self.keystore)

    def load_keystore(self):
        self.keystore = load_keystore(self.storage, 'keystore') if self.storage.get('keystore') else None

    def save_keystore(self):
        self.storage.put('keystore', self.keystore.dump())

    def load_addresses(self):
        self.addresses = self.storage.get('addresses', {})
        # fixme: a reference to addresses is needed
        if self.keystore:
            self.keystore.addresses = self.addresses

    def save_addresses(self):
        self.storage.put('addresses', self.addresses)

    def can_import_address(self):
        return self.is_watching_only()

    def can_delete_address(self):
        return True

    def has_seed(self):
        return False

    def is_deterministic(self):
        return False

    def is_change(self, address):
        return False

    def get_master_public_keys(self):
        return []

    def is_beyond_limit(self, address):
        return False

    def get_fingerprint(self):
        return ''

    def get_addresses(self):
        # note: overridden so that the history can be cleared
        return sorted(self.addresses.keys())

    def get_receiving_addresses(self):
        return self.get_addresses()

    def get_change_addresses(self):
        return []

    def import_addresses(self, addresses: List[str]) -> Tuple[List[str], List[Tuple[str, str]]]:
        good_addr = []  # type: List[str]
        bad_addr = []  # type: List[Tuple[str, str]]
        for address in addresses:
            if not bitcoin.is_address(address):
                bad_addr.append((address, _('invalid address')))
                continue
            if address in self.addresses:
                bad_addr.append((address, _('address already in wallet')))
                continue
            good_addr.append(address)
            self.addresses[address] = {}
            self.add_address(address)
        self.save_addresses()
        self.save_transactions(write=True)
        return good_addr, bad_addr

    def import_address(self, address: str) -> str:
        good_addr, bad_addr = self.import_addresses([address])
        if good_addr and good_addr[0] == address:
            return address
        else:
            raise BitcoinException(str(bad_addr[0][1]))

    def delete_address(self, address):
        if address not in self.addresses:
            return

        transactions_to_remove = set()  # only referred to by this address
        transactions_new = set()  # txs that are not only referred to by address
        with self.lock:
            for addr, details in self.history.items():
                if addr == address:
                    for tx_hash, height in details:
                        transactions_to_remove.add(tx_hash)
                else:
                    for tx_hash, height in details:
                        transactions_new.add(tx_hash)
            transactions_to_remove -= transactions_new
            self.history.pop(address, None)

            for tx_hash in transactions_to_remove:
                self.remove_transaction(tx_hash)
                self.tx_fees.pop(tx_hash, None)
                self.verified_tx.pop(tx_hash, None)
                self.unverified_tx.pop(tx_hash, None)
                self.transactions.pop(tx_hash, None)
            self.save_verified_tx()
        self.save_transactions()

        self.set_label(address, None)
        self.remove_payment_request(address, {})
        self.set_frozen_state([address], False)

        pubkey = self.get_public_key(address)
        self.addresses.pop(address)
        if pubkey:
            # delete key iff no other address uses it (e.g. p2pkh and p2wpkh for same key)
            for txin_type in bitcoin.WIF_SCRIPT_TYPES.keys():
                try:
                    addr2 = bitcoin.pubkey_to_address(txin_type, pubkey)
                except NotImplementedError:
                    pass
                else:
                    if addr2 in self.addresses:
                        break
            else:
                self.keystore.delete_imported_key(pubkey)
                self.save_keystore()
        self.save_addresses()

        self.storage.write()

    def get_address_index(self, address):
        return self.get_public_key(address)

    def get_public_key(self, address):
        return self.addresses[address].get('pubkey')

    def import_private_keys(self, keys: List[str], password: Optional[str],
                            write_to_disk=True) -> Tuple[List[str], List[Tuple[str, str]]]:
        good_addr = []  # type: List[str]
        bad_keys = []  # type: List[Tuple[str, str]]
        for key in keys:
            try:
                txin_type, pubkey = self.keystore.import_privkey(key, password)
            except Exception:
                bad_keys.append((key, _('invalid private key')))
                continue
            if txin_type not in ('p2pkh', 'p2wpkh', 'p2wpkh-p2sh'):
                bad_keys.append((key, _('not implemented type') + f': {txin_type}'))
                continue
            addr = bitcoin.pubkey_to_address(txin_type, pubkey)
            good_addr.append(addr)
            self.addresses[addr] = {'type':txin_type, 'pubkey':pubkey, 'redeem_script':None}
            self.add_address(addr)
        self.save_keystore()
        self.save_addresses()
        self.save_transactions(write=write_to_disk)
        return good_addr, bad_keys

    def import_private_key(self, key: str, password: Optional[str]) -> str:
        good_addr, bad_keys = self.import_private_keys([key], password=password)
        if good_addr:
            return good_addr[0]
        else:
            raise BitcoinException(str(bad_keys[0][1]))

    def get_redeem_script(self, address):
        d = self.addresses[address]
        redeem_script = d['redeem_script']
        return redeem_script

    def get_txin_type(self, address):
        return self.addresses[address].get('type', 'address')

    def add_input_sig_info(self, txin, address):
        if self.is_watching_only():
            x_pubkey = 'fd' + address_to_script(address)
            txin['x_pubkeys'] = [x_pubkey]
            txin['signatures'] = [None]
            return
        if txin['type'] in ['p2pkh', 'p2wpkh', 'p2wpkh-p2sh']:
            pubkey = self.addresses[address]['pubkey']
            txin['num_sig'] = 1
            txin['x_pubkeys'] = [pubkey]
            txin['signatures'] = [None]
        else:
            raise NotImplementedError('imported wallets for p2sh are not implemented')

    def pubkeys_to_address(self, pubkey):
        for addr, v in self.addresses.items():
            if v.get('pubkey') == pubkey:
                return addr

    def get_input_sig_info(self, txin):
        out = {'bip32_derivation': {}}

        addr = txin.get('address')
        if not addr:
            return out
        pubkey = self.addresses.get(addr, {}).get('pubkey')
        if not pubkey:
            return out
        out['bip32_derivation'][pubkey] = None
        return out


class Deterministic_Wallet(Abstract_Wallet):

    def __init__(self, storage):
        Abstract_Wallet.__init__(self, storage)
        self.gap_limit = storage.get('gap_limit', 20)

    def has_seed(self):
        return self.keystore.has_seed()

    def get_addresses(self):
        # note: overridden so that the history can be cleared.
        # addresses are ordered based on derivation
        out = []
        out += self.get_receiving_addresses()
        out += self.get_change_addresses()
        return out

    def get_receiving_addresses(self):
        return self.receiving_addresses

    def get_change_addresses(self):
        return self.change_addresses

    def get_seed(self, password):
        return self.keystore.get_seed(password)

    def add_seed(self, seed, pw):
        self.keystore.add_seed(seed, pw)

    def change_gap_limit(self, value):
        '''This method is not called in the code, it is kept for console use'''
        if value >= self.gap_limit:
            self.gap_limit = value
            self.storage.put('gap_limit', self.gap_limit)
            return True
        elif value >= self.min_acceptable_gap():
            addresses = self.get_receiving_addresses()
            k = self.num_unused_trailing_addresses(addresses)
            n = len(addresses) - k + value
            self.receiving_addresses = self.receiving_addresses[0:n]
            self.gap_limit = value
            self.storage.put('gap_limit', self.gap_limit)
            self.save_addresses()
            return True
        else:
            return False

    def num_unused_trailing_addresses(self, addresses):
        k = 0
        for a in addresses[::-1]:
            if self.history.get(a):break
            k = k + 1
        return k

    def min_acceptable_gap(self):
        # fixme: this assumes wallet is synchronized
        n = 0
        nmax = 0
        addresses = self.get_receiving_addresses()
        k = self.num_unused_trailing_addresses(addresses)
        for a in addresses[0:-k]:
            if self.history.get(a):
                n = 0
            else:
                n += 1
                if n > nmax: nmax = n
        return nmax + 1

    def load_addresses(self):
        super().load_addresses()
        self._addr_to_addr_index = {}  # key: address, value: (is_change, index)
        self._addr_to_addr_path = {}   # key: address, value: /0/0'/2
        for i, addr in enumerate(self.receiving_addresses):
            self._addr_to_addr_index[addr] = (False, i)
            self._addr_to_addr_path[addr] = "/0/" + str(i)
        for i, addr in enumerate(self.change_addresses):
            self._addr_to_addr_index[addr] = (True, i)
            self._addr_to_addr_path[addr] = "/1/" + str(i)

    def create_new_address(self, for_change=False):
        assert type(for_change) is bool
        with self.lock:
            addr_list = self.change_addresses if for_change else self.receiving_addresses
            n = len(addr_list)
            x = self.derive_pubkeys(for_change, n)
            address = self.pubkeys_to_address(x)
            addr_list.append(address)
            self._addr_to_addr_index[address] = (for_change, n)
            self._addr_to_addr_path[address] = "/{:d}/{:d}".format(for_change, n)
            self.save_addresses()
            self.add_address(address)
            if for_change:
                # note: if it's actually used, it will get filtered later
                self._unused_change_addresses.append(address)
            return address

    def synchronize_sequence(self, for_change):
        limit = self.gap_limit_for_change if for_change else self.gap_limit
        while True:
            addresses = self.get_change_addresses() if for_change else self.get_receiving_addresses()
            if len(addresses) < limit:
                self.create_new_address(for_change)
                continue
            if any(map(self.address_is_old, addresses[-limit:])):
                self.create_new_address(for_change)
            else:
                break

    def synchronize(self):
        with self.lock:
            self.synchronize_sequence(False)
            self.synchronize_sequence(True)

    def is_beyond_limit(self, address):
        is_change, i = self.get_address_index(address)
        addr_list = self.get_change_addresses() if is_change else self.get_receiving_addresses()
        limit = self.gap_limit_for_change if is_change else self.gap_limit
        if i < limit:
            return False
        prev_addresses = addr_list[max(0, i - limit):max(0, i)]
        for addr in prev_addresses:
            if self.history.get(addr):
                return False
        return True

    def get_address_index(self, address):
        return self._addr_to_addr_index[address]

    def get_address_path(self, address: str) -> str:
        return self._addr_to_addr_path.get(address)

    def get_master_public_keys(self):
        return [self.get_master_public_key()]

    def get_fingerprint(self):
        return self.get_master_public_key()

    def get_txin_type(self, address):
        return self.txin_type

    def get_keystores(self):
        return [self.keystore]

    def _get_addr_sig_info(self, addr):
        out = {'bip32_derivation': {}}
        derivation_path = self.get_address_path(addr)
        if not derivation_path:
            return out

        for ks in self.get_keystores():
            pubkey, data = ks.get_pubkey_derivation_for_psbt(derivation_path)
            out['bip32_derivation'][pubkey] = data
        return out

    def get_input_sig_info(self, txin):
        out = self._get_addr_sig_info(txin['address'])
        return out

    def get_output_info(self, address):
        return self._get_addr_sig_info(address)


class Simple_Deterministic_Wallet(Simple_Wallet, Deterministic_Wallet):

    """ Deterministic Wallet with a single pubkey per address """

    def __init__(self, storage):
        Deterministic_Wallet.__init__(self, storage)

    def get_public_key(self, address):
        sequence = self.get_address_index(address)
        pubkey = self.get_pubkey(*sequence)
        return pubkey

    def load_keystore(self):
        self.keystore = load_keystore(self.storage, 'keystore')
        try:
            xtype = bip32.xpub_type(self.keystore.xpub)
        except:
            xtype = 'standard'
        self.txin_type = 'p2pkh' if xtype == 'standard' else xtype

    def get_pubkey(self, c, i):
        return self.derive_pubkeys(c, i)

    def add_input_sig_info(self, txin, address):
        derivation = self.get_address_index(address)
        x_pubkey = self.keystore.get_xpubkey(*derivation)
        txin['x_pubkeys'] = [x_pubkey]
        txin['signatures'] = [None]
        txin['num_sig'] = 1

    def get_master_public_key(self):
        return self.keystore.get_master_public_key()

    def derive_pubkeys(self, c, i):
        return self.keystore.derive_pubkey(c, i)


class Standard_Wallet(Simple_Deterministic_Wallet):
    wallet_type = 'standard'

    def pubkeys_to_address(self, pubkey):
        return bitcoin.pubkey_to_address(self.txin_type, pubkey)


class Multisig_Wallet(Deterministic_Wallet):
    # generic m of n
    gap_limit = 20

    def __init__(self, storage):
        self.wallet_type = storage.get('wallet_type')
        self.m, self.n = multisig_type(self.wallet_type)
        Deterministic_Wallet.__init__(self, storage)

    def get_pubkeys(self, c, i):
        return self.derive_pubkeys(c, i)

    def get_public_keys(self, address):
        sequence = self.get_address_index(address)
        return self.get_pubkeys(*sequence)

    def pubkeys_to_address(self, pubkeys):
        redeem_script = self.pubkeys_to_redeem_script(pubkeys)
        return bitcoin.redeem_script_to_address(self.txin_type, redeem_script)

    def pubkeys_to_redeem_script(self, pubkeys):
        return transaction_utils.multisig_script(sorted(pubkeys), self.m)

    def get_redeem_script(self, address):
        pubkeys = self.get_public_keys(address)
        redeem_script = self.pubkeys_to_redeem_script(pubkeys)
        return redeem_script

    def derive_pubkeys(self, c, i):
        return [k.derive_pubkey(c, i) for k in self.get_keystores()]

    def load_keystore(self):
        self.keystores = {}
        for i in range(self.n):
            name = 'x%d/'%(i+1)
            self.keystores[name] = load_keystore(self.storage, name)
        self.keystore = self.keystores['x1/']
        xtype = bip32.xpub_type(self.keystore.xpub)
        self.txin_type = 'p2sh' if xtype == 'standard' else xtype

    def save_keystore(self):
        for name, k in self.keystores.items():
            self.storage.put(name, k.dump())

    def get_keystore(self):
        return self.keystores.get('x1/')

    def get_keystores(self):
        return [self.keystores[i] for i in sorted(self.keystores.keys())]

    def can_have_keystore_encryption(self):
        return any([k.may_have_password() for k in self.get_keystores()])

    def _update_password_for_keystore(self, old_pw, new_pw):
        for name, keystore in self.keystores.items():
            if keystore.may_have_password():
                keystore.update_password(old_pw, new_pw)
                self.storage.put(name, keystore.dump())

    def check_password(self, password):
        for name, keystore in self.keystores.items():
            if keystore.may_have_password():
                keystore.check_password(password)
        self.storage.check_password(password)

    def get_available_storage_encryption_version(self):
        # multisig wallets are not offered hw device encryption
        return STO_EV_USER_PW

    def has_seed(self):
        return self.keystore.has_seed()

    def is_watching_only(self):
        return all([k.is_watching_only() for k in self.get_keystores()])

    def get_master_public_key(self):
        return self.keystore.get_master_public_key()

    def get_master_public_keys(self):
        return [k.get_master_public_key() for k in self.get_keystores()]

    def get_fingerprint(self):
        return ''.join(sorted(self.get_master_public_keys()))

    def add_input_sig_info(self, txin, address):
        # x_pubkeys are not sorted here because it would be too slow
        # they are sorted in transaction.get_sorted_pubkeys
        # pubkeys is set to None to signal that x_pubkeys are unsorted
        derivation = self.get_address_index(address)
        x_pubkeys_expected = [k.get_xpubkey(*derivation) for k in self.get_keystores()]
        x_pubkeys_actual = txin.get('x_pubkeys')
        # if 'x_pubkeys' is already set correctly (ignoring order, as above), leave it.
        # otherwise we might delete signatures
        if x_pubkeys_actual and set(x_pubkeys_actual) == set(x_pubkeys_expected):
            return
        txin['x_pubkeys'] = x_pubkeys_expected
        txin['pubkeys'] = None
        # we need n place holders
        txin['signatures'] = [None] * self.n
        txin['num_sig'] = self.m

    def get_input_sig_info(self, txin):
        out = super().get_input_sig_info(txin)
        txin['num_sig'] = self.m
        txin['_m'] = self.m
        txin['_n'] = self.n
        return out


wallet_types = ['standard', 'multisig', 'imported']


def register_wallet_type(category):
    wallet_types.append(category)


wallet_constructors = {
    'standard': Standard_Wallet,
    'old': Standard_Wallet,
    'xpub': Standard_Wallet,
    'imported': Imported_Wallet
}


def register_constructor(wallet_type, constructor):
    wallet_constructors[wallet_type] = constructor


# former WalletFactory
class Wallet(object):
    """The main wallet "entry point".
    This class is actually a factory that will return a wallet of the correct
    type when passed a WalletStorage instance."""

    def __new__(self, storage):
        wallet_type = storage.get('wallet_type')
        WalletClass = Wallet.wallet_class(wallet_type)
        wallet = WalletClass(storage)
        # Convert hardware wallets restored with older versions of
        # Electrum to BIP44 wallets.  A hardware wallet does not have
        # a seed and plugins do not need to handle having one.
        rwc = getattr(wallet, 'restore_wallet_class', None)
        if rwc and storage.get('seed', ''):
            storage.print_error("converting wallet type to " + rwc.wallet_type)
            storage.put('wallet_type', rwc.wallet_type)
            wallet = rwc(storage)
        return wallet

    @staticmethod
    def wallet_class(wallet_type):
        if multisig_type(wallet_type):
            return Multisig_Wallet
        if wallet_type in wallet_constructors:
            return wallet_constructors[wallet_type]
        raise WalletFileException("Unknown wallet type: " + str(wallet_type))<|MERGE_RESOLUTION|>--- conflicted
+++ resolved
@@ -34,7 +34,6 @@
 import random
 import time
 from decimal import Decimal
-<<<<<<< HEAD
 from numbers import Number
 from typing import TYPE_CHECKING, Optional, List, Union, Tuple
 
@@ -42,22 +41,9 @@
 from . import transaction_utils
 from .address_synchronizer import AddressSynchronizer, TX_HEIGHT_LOCAL, TX_HEIGHT_UNCONF_PARENT, TX_HEIGHT_UNCONFIRMED
 from .bip174 import PSBT, SIGHASH_ALL
-from .bip32 import xpub_to_bip32_psbt
-from .bitcoin import COIN, TYPE_ADDRESS, is_address, address_to_script, is_minikey, relayfee, dust_threshold
-from .contacts import Contacts
-=======
-from typing import TYPE_CHECKING, List, Optional, Tuple
-
-from .i18n import _
-from .util import (NotEnoughFunds, PrintError, UserCancelled, profiler,
-                   format_satoshis, format_fee_satoshis, NoDynamicFeeEstimates,
-                   WalletFileException, BitcoinException,
-                   InvalidPassword, format_time, timestamp_to_datetime, Satoshis,
-                   Fiat, bfh, bh2u, TxMinedInfo)
 from .bitcoin import (COIN, TYPE_ADDRESS, is_address, address_to_script,
                       is_minikey, relayfee, dust_threshold)
-from .version import *
->>>>>>> 0ec7005f
+from .contacts import Contacts
 from .crypto import sha256d
 from .i18n import _
 from .interface import RequestTimedOut
@@ -69,7 +55,7 @@
 from .transaction_utils import TxOutputHwInfo, is_input_value_needed, TxOutput, is_segwit_input
 from .util import (NotEnoughFunds, UserCancelled, profiler, format_satoshis, format_fee_satoshis, NoDynamicFeeEstimates,
                    WalletFileException, InvalidPassword, format_time, BitcoinException, bh2u, timestamp_to_datetime,
-                   Satoshis, Fiat, print_error)
+                   Satoshis, Fiat, TxMinedInfo)
 
 if TYPE_CHECKING:
     from .network import Network
