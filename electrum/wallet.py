# Electrum - lightweight Bitcoin client
# Copyright (C) 2015 Thomas Voegtlin
#
# Permission is hereby granted, free of charge, to any person
# obtaining a copy of this software and associated documentation files
# (the "Software"), to deal in the Software without restriction,
# including without limitation the rights to use, copy, modify, merge,
# publish, distribute, sublicense, and/or sell copies of the Software,
# and to permit persons to whom the Software is furnished to do so,
# subject to the following conditions:
#
# The above copyright notice and this permission notice shall be
# included in all copies or substantial portions of the Software.
#
# THE SOFTWARE IS PROVIDED "AS IS", WITHOUT WARRANTY OF ANY KIND,
# EXPRESS OR IMPLIED, INCLUDING BUT NOT LIMITED TO THE WARRANTIES OF
# MERCHANTABILITY, FITNESS FOR A PARTICULAR PURPOSE AND
# NONINFRINGEMENT. IN NO EVENT SHALL THE AUTHORS OR COPYRIGHT HOLDERS
# BE LIABLE FOR ANY CLAIM, DAMAGES OR OTHER LIABILITY, WHETHER IN AN
# ACTION OF CONTRACT, TORT OR OTHERWISE, ARISING FROM, OUT OF OR IN
# CONNECTION WITH THE SOFTWARE OR THE USE OR OTHER DEALINGS IN THE
# SOFTWARE.

# Wallet classes:
#   - Imported_Wallet: imported address, no keystore
#   - Standard_Wallet: one keystore, P2PKH
#   - Multisig_Wallet: several keystores, P2SH


import os
import sys
import random
import time
import json
import copy
import errno
import traceback
import binascii
from functools import partial
from numbers import Number
from decimal import Decimal
from io import StringIO, BytesIO
from .bitcoin import hash160_to_b58_address

from .i18n import _
from .util import (NotEnoughFunds, PrintError, UserCancelled, profiler,
                   format_satoshis, format_fee_satoshis, NoDynamicFeeEstimates,
                   TimeoutException, WalletFileException, BitcoinException,
                   InvalidPassword, format_time)

from .bitcoin import *
from .version import *
from .keystore import load_keystore, Hardware_KeyStore, xpubkey_to_address
from .storage import multisig_type, STO_EV_PLAINTEXT, STO_EV_USER_PW, STO_EV_XPUB_PW

from . import transaction, bitcoin, coinchooser, paymentrequest, contacts
from .transaction import Transaction, TxOutput, multisig_script
from .plugin import run_hook
from .address_synchronizer import (AddressSynchronizer, TX_HEIGHT_LOCAL,
                                   TX_HEIGHT_UNCONF_PARENT, TX_HEIGHT_UNCONFIRMED)

from .paymentrequest import PR_PAID, PR_UNPAID, PR_UNKNOWN, PR_EXPIRED
from .paymentrequest import InvoiceStore
from .contacts import Contacts

TX_STATUS = [
    _('Unconfirmed'),
    _('Unconfirmed parent'),
    _('Not Verified'),
    _('Local'),
]

def relayfee(network):
    from .simple_config import FEERATE_DEFAULT_RELAY
    MAX_RELAY_FEE = 50000
    f = network.relay_fee if network and network.relay_fee else FEERATE_DEFAULT_RELAY
    return min(f, MAX_RELAY_FEE)

def dust_threshold(network):
    # Change <= dust threshold is added to the tx fee
#    return 182 * 3 * relayfee(network) / 1000
    return 0


def append_utxos_to_inputs(inputs, network, pubkey, txin_type, imax):
    if txin_type != 'p2pk':
        address = bitcoin.pubkey_to_address(txin_type, pubkey)
        scripthash = bitcoin.address_to_scripthash(address)
    else:
        script = bitcoin.public_key_to_p2pk_script(pubkey)
        scripthash = bitcoin.script_to_scripthash(script)
        address = '(pubkey)'

    u = network.listunspent_for_scripthash(scripthash)
    for item in u:
        if len(inputs) >= imax:
            break
        item['address'] = address
        item['type'] = txin_type
        item['prevout_hash'] = item['tx_hash']
        item['prevout_n'] = int(item['tx_pos'])
        item['pubkeys'] = [pubkey]
        item['x_pubkeys'] = [pubkey]
        item['signatures'] = [None]
        item['num_sig'] = 1
        inputs.append(item)

def sweep_preparations(privkeys, network, imax=100):

    def find_utxos_for_privkey(txin_type, privkey, compressed):
        pubkey = ecc.ECPrivkey(privkey).get_public_key_hex(compressed=compressed)
        append_utxos_to_inputs(inputs, network, pubkey, txin_type, imax)
        keypairs[pubkey] = privkey, compressed
    inputs = []
    keypairs = {}
    for sec in privkeys:
        txin_type, privkey, compressed = bitcoin.deserialize_privkey(sec)
        find_utxos_for_privkey(txin_type, privkey, compressed)
        # do other lookups to increase support coverage
        if is_minikey(sec):
            # minikeys don't have a compressed byte
            # we lookup both compressed and uncompressed pubkeys
            find_utxos_for_privkey(txin_type, privkey, not compressed)
        elif txin_type == 'p2pkh':
            # WIF serialization does not distinguish p2pkh and p2pk
            # we also search for pay-to-pubkey outputs
            find_utxos_for_privkey('p2pk', privkey, compressed)
    if not inputs:
        raise Exception(_('No inputs found. (Note that inputs need to be confirmed)'))
        # FIXME actually inputs need not be confirmed now, see https://github.com/kyuupichan/electrumx/issues/365
    return inputs, keypairs


def sweep(privkeys, network, config, recipient, fee=None, imax=100):
    inputs, keypairs = sweep_preparations(privkeys, network, imax)
    total = sum(i.get('value') for i in inputs)
    if fee is None:
        outputs = [TxOutput(TYPE_ADDRESS, recipient, total)]
        tx = Transaction.from_io(inputs, outputs)
        fee = config.estimate_fee(tx.estimated_size())
    if total - fee < 0:
        raise Exception(_('Not enough funds on address.') + '\nTotal: %d satoshis\nFee: %d'%(total, fee))
    if total - fee < dust_threshold(network):
        raise Exception(_('Not enough funds on address.') + '\nTotal: %d satoshis\nFee: %d\nDust Threshold: %d'%(total, fee, dust_threshold(network)))

    outputs = [TxOutput(TYPE_ADDRESS, recipient, total - fee)]
    locktime = network.get_local_height()

    tx = Transaction.from_io(inputs, outputs, locktime=locktime)
    tx.BIP_LI01_sort()
    tx.set_rbf(True)
    tx.sign(keypairs)
    return tx



class CannotBumpFee(Exception): pass




class Abstract_Wallet(AddressSynchronizer):
    """
    Wallet classes are created to handle various address generation methods.
    Completion states (watching-only, single account, no seed, etc) are handled inside classes.
    """

    max_change_outputs = 3
    gap_limit_for_change = 6
    verbosity_filter = 'w'

    def __init__(self, storage):
        AddressSynchronizer.__init__(self, storage)

        self.electrum_version = ELECTRUM_VERSION
        # saved fields
        self.use_change            = storage.get('use_change', True)
        self.multiple_change       = storage.get('multiple_change', False)
        self.labels                = storage.get('labels', {})
        self.frozen_addresses      = set(storage.get('frozen_addresses',[]))
        self.registered_addresses  = set(storage.get('registered_addresses', []))
        self.pending_addresses     = set(storage.get('pending_addresses', []))
        self.fiat_value            = storage.get('fiat_value', {})
        self.receive_requests      = storage.get('payment_requests', {})
        self.contracts             = storage.get('contracts', [])
      

        # save wallet type the first time
        if self.storage.get('wallet_type') is None:
            self.storage.put('wallet_type', self.wallet_type)

        # invoices and contacts
        self.invoices = InvoiceStore(self.storage)
        self.contacts = Contacts(self.storage)

        self.coin_price_cache = {}

    def get_block_height(self):
        return self.network.get_local_height()

    def load_and_cleanup(self):
        self.load_keystore()
        self.load_addresses()
        self.test_addresses_sanity()
        super().load_and_cleanup()

    def diagnostic_name(self):
        return self.basename()

    def __str__(self):
        return self.basename()

    def get_master_public_key(self):
        return None

    def basename(self):
        return os.path.basename(self.storage.path)

    def save_addresses(self):
        self.storage.put('addresses', {'receiving':self.receiving_addresses, 'change':self.change_addresses, 'encryption':self.encryption_addresses})

    def load_addresses(self):
        d = self.storage.get('addresses', {})
        if type(d) != dict: d={}
        self.receiving_addresses = d.get('receiving', [])
        self.change_addresses = d.get('change', [])
        self.encryption_addresses = d.get('encryption', [])

    def test_addresses_sanity(self):
        addrs = self.get_receiving_addresses()
        if len(addrs) > 0:
            if not bitcoin.is_address(addrs[0]):
                raise WalletFileException('The addresses in this wallet are not bitcoin addresses.')

    def synchronize(self):
        pass

    def is_deterministic(self):
        return self.keystore.is_deterministic()

    def set_label(self, name, text = None):
        changed = False
        old_text = self.labels.get(name)
        if text:
            text = text.replace("\n", " ")
            if old_text != text:
                self.labels[name] = text
                changed = True
        else:
            if old_text:
                self.labels.pop(name)
                changed = True
        if changed:
            run_hook('set_label', self, name, text)
            self.storage.put('labels', self.labels)
        return changed

    def set_fiat_value(self, txid, ccy, text):
        if txid not in self.transactions:
            return
        if not text:
            d = self.fiat_value.get(ccy, {})
            if d and txid in d:
                d.pop(txid)
            else:
                return
        else:
            try:
                Decimal(text)
            except:
                return
        if ccy not in self.fiat_value:
            self.fiat_value[ccy] = {}
        self.fiat_value[ccy][txid] = text
        self.storage.put('fiat_value', self.fiat_value)

    def get_fiat_value(self, txid, ccy):
        fiat_value = self.fiat_value.get(ccy, {}).get(txid)
        try:
            return Decimal(fiat_value)
        except:
            return

    def is_mine(self, address):
        if not super().is_mine(address):
            return False
        try:
            self.get_address_index(address)
        except KeyError:
            return False
        return True

    def is_change(self, address):
        if not self.is_mine(address):
            return False
        return self.get_address_index(address)[0]

    def get_address_index(self, address):
        raise NotImplementedError()

    def get_redeem_script(self, address):
        return None

    def export_private_key(self, address, password, includeRedeemScript = True):
        if self.is_watching_only():
            return []
        index = self.get_address_index(address)

        # Go through all contracts and no contract to find the
        # private key that corresponds to the address in our wallet
        pk, compressed = self.get_tweaked_private_key(address, index, password)

        txin_type = self.get_txin_type(address)
        serialized_privkey = bitcoin.serialize_privkey(pk, compressed, txin_type)

        if includeRedeemScript == True:
            redeem_script = self.get_redeem_script(address)
            return serialized_privkey, redeem_script
        else:
            return serialized_privkey

    def get_public_keys(self, address, tweaked=True):
        return [self.get_public_key(address, tweaked)]

    def is_found(self):
        return self.history.values() != [[]] * len(self.history)

    def get_tx_info(self, tx):
        is_relevant, is_mine, v, fee = self.get_wallet_delta(tx)
        exp_n = None
        can_broadcast = False
        can_bump = False
        label = ''
        height = conf = timestamp = None
        tx_hash = tx.txid()
        if tx.is_complete():
            if tx_hash in self.transactions.keys():
                label = self.get_label(tx_hash)
                tx_mined_status = self.get_tx_height(tx_hash)
                height, conf = tx_mined_status.height, tx_mined_status.conf
                if height > 0:
                    if conf:
                        status = _("{} confirmations").format(conf)
                    else:
                        status = _('Not verified')
                elif height in (TX_HEIGHT_UNCONF_PARENT, TX_HEIGHT_UNCONFIRMED):
                    status = _('Unconfirmed')
                    if fee is None:
                        fee = self.tx_fees.get(tx_hash)
                    if fee and self.network and self.network.config.has_fee_mempool():
                        size = tx.estimated_size()
                        fee_per_byte = fee / size
                        exp_n = self.network.config.fee_to_depth(fee_per_byte)
                    can_bump = is_mine and not tx.is_final()
                else:
                    status = _('Local')
                    can_broadcast = self.network is not None
            else:
                status = _("Signed")
                can_broadcast = self.network is not None
        else:
            s, r = tx.signature_count()
            status = _("Unsigned") if s == 0 else _('Partially signed') + ' (%d/%d)'%(s,r)

        if is_relevant:
            if is_mine:
                if fee is not None:
                    amount = v + fee
                else:
                    amount = v
            else:
                amount = v
        else:
            amount = None

        return tx_hash, status, label, can_broadcast, can_bump, amount, fee, height, conf, timestamp, exp_n

    def get_spendable_coins(self, domain, config):
        confirmed_only = config.get('confirmed_only', False)
        return self.get_utxos(domain, excluded=self.frozen_addresses, mature=True, confirmed_only=confirmed_only)

    def dummy_address(self):
        return self.get_receiving_addresses()[0]

    def get_frozen_balance(self):
        return self.get_balance(self.frozen_addresses)

    def balance_at_timestamp(self, domain, target_timestamp):
        h = self.get_history(domain)
        balance = 0
        for tx_hash, tx_mined_status, value, balance in h:
            if tx_mined_status.timestamp > target_timestamp:
                return balance - value
        # return last balance
        return balance

    @profiler
    def get_full_history(self, domain=None, from_timestamp=None, to_timestamp=None, fx=None, show_addresses=False):
        from .util import timestamp_to_datetime, Satoshis, Fiat
        out = []
        income = 0
        expenditures = 0
        capital_gains = Decimal(0)
        fiat_income = Decimal(0)
        fiat_expenditures = Decimal(0)
        h = self.get_history(domain)
        now = time.time()
        for tx_hash, tx_mined_status, value, balance in h:
            timestamp = tx_mined_status.timestamp
            if from_timestamp and (timestamp or now) < from_timestamp:
                continue
            if to_timestamp and (timestamp or now) >= to_timestamp:
                continue
            item = {
                'txid': tx_hash,
                'height': tx_mined_status.height,
                'confirmations': tx_mined_status.conf,
                'timestamp': timestamp,
                'value': Satoshis(value),
                'balance': Satoshis(balance),
                'date': timestamp_to_datetime(timestamp),
                'label': self.get_label(tx_hash),
            }
            if show_addresses:
                tx = self.transactions.get(tx_hash)
                item['inputs'] = list(map(lambda x: dict((k, x[k]) for k in ('prevout_hash', 'prevout_n')), tx.inputs()))
                item['outputs'] = list(map(lambda x:{'address':x[0], 'value':Satoshis(x[1]), 'asset':x[2]}, tx.get_outputs()))
            # value may be None if wallet is not fully synchronized
            if value is None:
                continue
            # fixme: use in and out values
            if value < 0:
                expenditures += -value
            else:
                income += value
            # fiat computations
            if fx and fx.is_enabled():
                fiat_value = self.get_fiat_value(tx_hash, fx.ccy)
                fiat_default = fiat_value is None
                fiat_value = fiat_value if fiat_value is not None else value / Decimal(COIN) * self.price_at_timestamp(tx_hash, fx.timestamp_rate)  #
                item['fiat_value'] = Fiat(fiat_value, fx.ccy)
                item['fiat_default'] = fiat_default
                if value < 0:
                    acquisition_price = - value / Decimal(COIN) * self.average_price(tx_hash, fx.timestamp_rate, fx.ccy)
                    liquidation_price = - fiat_value
                    item['acquisition_price'] = Fiat(acquisition_price, fx.ccy)
                    cg = liquidation_price - acquisition_price
                    item['capital_gain'] = Fiat(cg, fx.ccy)
                    capital_gains += cg
                    fiat_expenditures += -fiat_value
                else:
                    fiat_income += fiat_value
            out.append(item)
        # add summary
        if out:
            b, v = out[0]['balance'].value, out[0]['value'].value
            start_balance = None if b is None or v is None else b - v
            end_balance = out[-1]['balance'].value
            if from_timestamp is not None and to_timestamp is not None:
                start_date = timestamp_to_datetime(from_timestamp)
                end_date = timestamp_to_datetime(to_timestamp)
            else:
                start_date = None
                end_date = None
            summary = {
                'start_date': start_date,
                'end_date': end_date,
                'start_balance': Satoshis(start_balance),
                'end_balance': Satoshis(end_balance),
                'income': Satoshis(income),
                'expenditures': Satoshis(expenditures)
            }
            if fx and fx.is_enabled():
                unrealized = self.unrealized_gains(domain, fx.timestamp_rate, fx.ccy)
                summary['capital_gains'] = Fiat(capital_gains, fx.ccy)
                summary['fiat_income'] = Fiat(fiat_income, fx.ccy)
                summary['fiat_expenditures'] = Fiat(fiat_expenditures, fx.ccy)
                summary['unrealized_gains'] = Fiat(unrealized, fx.ccy)
                summary['start_fiat_balance'] = Fiat(fx.historical_value(start_balance, start_date), fx.ccy)
                summary['end_fiat_balance'] = Fiat(fx.historical_value(end_balance, end_date), fx.ccy)
                summary['start_fiat_value'] = Fiat(fx.historical_value(COIN, start_date), fx.ccy)
                summary['end_fiat_value'] = Fiat(fx.historical_value(COIN, end_date), fx.ccy)
        else:
            summary = {}
        return {
            'transactions': out,
            'summary': summary
        }

    def get_label(self, tx_hash):
        label = self.labels.get(tx_hash, '')
        if label is '':
            label = self.get_default_label(tx_hash)
        return label

    def get_default_label(self, tx_hash):
        if self.txi.get(tx_hash) == {}:
            d = self.txo.get(tx_hash, {})
            labels = []
            for addr in d.keys():
                label = self.labels.get(addr)
                if label:
                    labels.append(label)
            return ', '.join(labels)
        return ''

    def get_tx_status(self, tx_hash, tx_mined_status):
        extra = []
        height = tx_mined_status.height
        conf = tx_mined_status.conf
        timestamp = tx_mined_status.timestamp
        if conf == 0:
            tx = self.transactions.get(tx_hash)
            if not tx:
                return 2, 'unknown'
            is_final = tx and tx.is_final()
            if not is_final:
                extra.append('rbf')
            fee = self.get_wallet_delta(tx)[3]
            if fee is None:
                fee = self.tx_fees.get(tx_hash)
            if fee is not None:
                size = tx.estimated_size()
                fee_per_byte = fee / size
            if fee is not None and height in (TX_HEIGHT_UNCONF_PARENT, TX_HEIGHT_UNCONFIRMED) \
               and self.network and self.network.config.has_fee_mempool():
                exp_n = self.network.config.fee_to_depth(fee_per_byte)
                if exp_n:
                    extra.append('%.2f MB'%(exp_n/1000000))
            if height == TX_HEIGHT_LOCAL:
                status = 3
            elif height == TX_HEIGHT_UNCONF_PARENT:
                status = 1
            elif height == TX_HEIGHT_UNCONFIRMED:
                status = 0
            else:
                status = 2
        else:
            status = 3 + min(conf, 6)
        time_str = format_time(timestamp) if timestamp else _("unknown")
        status_str = TX_STATUS[status] if status < 4 else time_str
        if extra:
            status_str += ' [%s]'%(', '.join(extra))
        return status, status_str

    def relayfee(self):
        return relayfee(self.network)

    def dust_threshold(self):
        return dust_threshold(self.network)


    def make_unsigned_transaction(self, inputs, outputs, config, fixed_fee=None,
                                  change_addr=None, is_sweep=False, b_allow_zerospend: bool = False):
        # check outputs
        i_max = None
        for i, o in enumerate(outputs):
            if o.type == TYPE_ADDRESS:
                if not is_address(o.address):
                    raise Exception("Invalid bitcoin address: {}".format(o.address))
            if o.value == '!':
                if i_max is not None:
                    raise Exception("More than one output set to spend max")
                i_max = i

        # Avoid index-out-of-range with inputs[0] below
        if not inputs:
            raise NotEnoughFunds()

        if fixed_fee is None and config.fee_per_kb() is None:
            raise NoDynamicFeeEstimates()

        for item in inputs:
            self.add_input_info(item)

        # change address
        if change_addr:
            change_addrs = [change_addr]
        else:
            addrs = self.get_change_addresses(whitelistedOnly=True)[-self.gap_limit_for_change:]
            if self.use_change and addrs:
                # New change addresses are created only after a few
                # confirmations.  Select the unused addresses within the
                # gap limit; if none take one at random
                change_addrs = [addr for addr in addrs if
                                self.get_num_tx(addr) == 0]
                if not change_addrs:
                    change_addrs = [random.choice(addrs)]
            else:
                # coin_chooser will set change address
                change_addrs = []

              # Fee estimator
        if fixed_fee is None:
            fee_estimator = config.estimate_fee
        elif isinstance(fixed_fee, Number):
            fee_estimator = lambda size: fixed_fee
        elif callable(fixed_fee):
            fee_estimator = fixed_fee
        else:
            raise Exception('Invalid argument fixed_fee: %s' % fixed_fee)


        # Fee estimator
        if fixed_fee is None:
            fee_estimator = config.estimate_fee
        elif isinstance(fixed_fee, Number):
            fee_estimator = lambda size: fixed_fee
        elif callable(fixed_fee):
            fee_estimator = fixed_fee
        else:
            raise Exception('Invalid argument fixed_fee: %s' % fixed_fee)

        if i_max is None:
            # Let the coin chooser select the coins to spend
            max_change = self.max_change_outputs if self.multiple_change else 1
            coin_chooser = coinchooser.get_coin_chooser(config)
            tx = coin_chooser.make_tx(inputs, outputs, change_addrs[:max_change],
                                      fee_estimator, self.dust_threshold(), b_allow_zerospend)
        else:
            # FIXME?? this might spend inputs with negative effective value...
            sendable = sum(map(lambda x:x['value'], inputs))
            outputs[i_max] = outputs[i_max]._replace(value=0)
            tx = Transaction.from_io(inputs, outputs[:])
            fee = fee_estimator(tx.estimated_size())
            amount = sendable - tx.output_value() - fee
            if amount < 0:
                raise NotEnoughFunds()

            # add asset information to output
            outputs[i_max] = outputs[i_max]._replace(value=amount)
            input_map = coinchooser.get_input_asset_map(inputs)

            asset_outputs = [TxOutput(o.type, o.address, value, 1, asset, 1)
                for o in outputs for (asset, value) in coinchooser.get_asset_outputs(o.value, input_map)]

            # add fee output
            tx = Transaction.from_io(inputs, asset_outputs[:])
            tx.add_outputs(TxOutput(TYPE_SCRIPT, '', value, 1, asset, 1)
                for (asset, value) in coinchooser.get_asset_outputs(tx.get_fee(), input_map))

        # Sort the inputs and outputs deterministically
        tx.BIP_LI01_sort()
        # Timelock tx to current height.
        tx.locktime = self.get_local_height()
        run_hook('make_unsigned_transaction', self, tx)
        return tx

    def mktx(self, outputs, password, config, fee=None, change_addr=None, domain=None):
        coins = self.get_spendable_coins(domain, config)
        tx = self.make_unsigned_transaction(coins, outputs, config, fee, change_addr)
        self.sign_transaction(tx, password)
        return tx

    def is_frozen(self, addr):
        return addr in self.frozen_addresses

    def is_pending(self, addr):
        return addr in self.pending_addresses

    def is_registered(self, addr):
        return addr in self.registered_addresses
        
    def get_pending_addresses(self):
        return self.pending_addresses

    def set_frozen_state(self, addrs, freeze):
        '''Set frozen state of the addresses to FREEZE, True or False'''
        if all(self.is_mine(addr) for addr in addrs):
            if freeze:
                self.frozen_addresses |= set(addrs)
            else:
                self.frozen_addresses -= set(addrs)
            self.storage.put('frozen_addresses', list(self.frozen_addresses))
            return True
        return False

    def set_registered_state(self, addrs,  reg: bool):
        '''Set registered state of the addresses to STATE, True or False'''
        if all(self.is_mine(addr) for addr in addrs):
            if reg:
                self.registered_addresses |= set(addrs)
            else:
                self.registered_addresses -= set(addrs)
            self.storage.put('registered_addresses', list(self.registered_addresses))
            return True
        return False
        
    def set_pending_state(self, addrs, pend: bool):
        '''Set pending state of the addresses to STATE, True or False'''
        if all(self.is_mine(addr) for addr in addrs):
            if pend:
                self.pending_addresses |= set(addrs)
            else:
                self.pending_addresses -= set(addrs)
            self.storage.put('pending_addresses', list(self.pending_addresses))
            return True
        return False

    def wait_until_synchronized(self, callback=None):
        def wait_for_wallet():
            self.set_up_to_date(False)
            while not self.is_up_to_date():
                if callback:
                    msg = "%s\n%s %d"%(
                        _("Please wait..."),
                        _("Addresses generated:"),
                        len(self.addresses(True)))
                    callback(msg)
                time.sleep(0.1)
        def wait_for_network():
            while not self.network.is_connected():
                if callback:
                    msg = "%s \n" % (_("Connecting..."))
                    callback(msg)
                time.sleep(0.1)
        # wait until we are connected, because the user
        # might have selected another server
        if self.network:
            wait_for_network()
            wait_for_wallet()
        else:
            self.synchronize()

    def can_export(self):
        return not self.is_watching_only() and hasattr(self.keystore, 'get_private_key')

    def address_is_old(self, address, age_limit=2):
        age = -1
        h = self.history.get(address, [])
        for tx_hash, tx_height in h:
            if tx_height <= 0:
                tx_age = 0
            else:
                tx_age = self.get_local_height() - tx_height + 1
            if tx_age > age:
                age = tx_age
        return age > age_limit

    def bump_fee(self, tx, delta):
        if tx.is_final():
            raise CannotBumpFee(_('Cannot bump fee') + ': ' + _('transaction is final'))
        tx = Transaction(tx.serialize())
        tx.deserialize(force_full_parse=True)  # need to parse inputs
        inputs = copy.deepcopy(tx.inputs())
        outputs = copy.deepcopy(tx.outputs())
        for txin in inputs:
            txin['signatures'] = [None] * len(txin['signatures'])
            self.add_input_info(txin)
        # use own outputs
        s = list(filter(lambda x: self.is_mine(x[1]), outputs))
        # ... unless there is none
        if not s:
            s = outputs
            x_fee = run_hook('get_tx_extra_fee', self, tx)
            if x_fee:
                x_fee_address, x_fee_amount = x_fee
                s = filter(lambda x: x[1]!=x_fee_address, s)

        # prioritize low value outputs, to get rid of dust
        s = sorted(s, key=lambda x: x[2])
        for o in s:
            i = outputs.index(o)
            if o.value - delta >= self.dust_threshold():
                outputs[i] = o._replace(value=o.value-delta)
                delta = 0
                break
            else:
                del outputs[i]
                delta -= o.value
                if delta > 0:
                    continue
        if delta > 0:
            raise CannotBumpFee(_('Cannot bump fee') + ': ' + _('could not find suitable outputs'))
        locktime = self.get_local_height()
        tx_new = Transaction.from_io(inputs, outputs, locktime=locktime)
        tx_new.BIP_LI01_sort()
        return tx_new

    def cpfp(self, tx, fee):
        txid = tx.txid()
        for i, o in enumerate(tx.outputs()):
            address, value = o.address, o.value
            if o.type == TYPE_ADDRESS and self.is_mine(address):
                break
        else:
            return
        coins = self.get_addr_utxo(address)
        item = coins.get(txid+':%d'%i)
        if not item:
            return
        self.add_input_info(item)
        inputs = [item]
        outputs = [TxOutput(TYPE_ADDRESS, address, value - fee)]
        locktime = self.get_local_height()
        # note: no need to call tx.BIP_LI01_sort() here - single input/output
        return Transaction.from_io(inputs, outputs, locktime=locktime)

    def add_input_sig_info(self, txin, address):
        raise NotImplementedError()  # implemented by subclasses

    def add_input_info(self, txin):
        address = txin['address']
        if self.is_mine(address):
            txin['type'] = self.get_txin_type(address)
            # segwit needs value to sign
            if txin.get('value') is None and Transaction.is_input_value_needed(txin):
                received, spent = self.get_addr_io(address)
                item = received.get(txin['prevout_hash']+':%d'%txin['prevout_n'])
                tx_height, value, asset, is_cb = item
                txin['value'] = value
            self.add_input_sig_info(txin, address)

    def add_input_info_to_all_inputs(self, tx):
        if tx.is_complete():
            return
        for txin in tx.inputs():
            self.add_input_info(txin)

    def can_sign(self, tx):
        if tx.is_complete():
            return False
        # add info to inputs if we can; otherwise we might return a false negative:
        self.add_input_info_to_all_inputs(tx)  # though note that this is a side-effect
        for k in self.get_keystores():
            if k.can_sign(tx):
                return True
        return False

    def get_input_tx(self, tx_hash, ignore_timeout=False):
        # First look up an input transaction in the wallet where it
        # will likely be.  If co-signing a transaction it may not have
        # all the input txs, in which case we ask the network.
        tx = self.transactions.get(tx_hash, None)
        if not tx and self.network:
            try:
                tx = Transaction(self.network.get_transaction(tx_hash))
            except TimeoutException as e:
                self.print_error('getting input txn from network timed out for {}'.format(tx_hash))
                if not ignore_timeout:
                    raise e
        return tx

    def add_hw_info(self, tx):
        # add previous tx for hw wallets
        for txin in tx.inputs():
            tx_hash = txin['prevout_hash']
            # segwit inputs might not be needed for some hw wallets
            ignore_timeout = Transaction.is_segwit_input(txin)
            txin['prev_tx'] = self.get_input_tx(tx_hash, ignore_timeout)
        # add output info for hw wallets
        info = {}
        xpubs = self.get_master_public_keys()
        for txout in tx.outputs():
            _type, addr, amount = txout
            if self.is_mine(addr):
                index = self.get_address_index(addr)
                pubkeys = self.get_public_keys(addr)
                # sort xpubs using the order of pubkeys
                sorted_pubkeys, sorted_xpubs = zip(*sorted(zip(pubkeys, xpubs)))
                info[addr] = index, sorted_xpubs, self.m if isinstance(self, Multisig_Wallet) else None
        tx.output_info = info

    def sign_transaction(self, tx, password):
        if self.is_watching_only():
            return
        self.add_input_info_to_all_inputs(tx)
        # hardware wallets require extra info
        if any([(isinstance(k, Hardware_KeyStore) and k.can_sign(tx)) for k in self.get_keystores()]):
            self.add_hw_info(tx)
        # sign. start with ready keystores.
        for k in sorted(self.get_keystores(), key=lambda ks: ks.ready_to_sign(), reverse=True):
            try:
                if k.can_sign(tx):
                    k.check_password(password)
                    # Add private keys
                    keypairs = k.get_tx_derivations(tx)
                    for x_pubkey, (derivation, address) in keypairs.items():
                        keypairs[x_pubkey] = self.get_tweaked_private_key(address, derivation, password, self.get_txin_type(address))
                    k.sign_transaction(tx, keypairs)
            except UserCancelled:
                continue
        return tx

    def get_unused_addresses(self):
        # fixme: use slots from expired requests
        domain = self.get_receiving_addresses()
        return [addr for addr in domain if not self.history.get(addr)
                and addr not in self.receive_requests.keys()]

    def get_unused_address(self):
        addrs = self.get_unused_addresses()
        if addrs:
            return addrs[0]

    def get_receiving_address(self):
        # always return an address
        domain = self.get_receiving_addresses()
        if not domain:
            return
        choice = domain[0]
        for addr in domain:
            if not self.history.get(addr):
                if addr not in self.receive_requests.keys():
                    return addr
                else:
                    choice = addr
        return choice

    def get_unused_encryption_address(self):
        addrs = self.get_unused_encryption_addresses()
        if addrs:
            return addrs[0]
        

    def get_unused_encryption_addresses(self):
        domain = self.get_encryption_addresses()
        return [addr for addr in domain if not self.history.get(addr)
                and addr not in self.receive_requests.keys()]

    def get_payment_status(self, address, amount):
        local_height = self.get_local_height()
        received, sent = self.get_addr_io(address)
        l = []
        for txo, x in received.items():
            h, v, a, is_cb = x
            txid, n = txo.split(':')
            info = self.verified_tx.get(txid)
            if info:
                conf = local_height - info.height
            else:
                conf = 0
            l.append((conf, v, a))
        vsum = 0
        for conf, v in reversed(sorted(l)):
            vsum += v
            if vsum >= amount:
                return True, conf
        return False, None

    def get_payment_request(self, addr, config):
        r = self.receive_requests.get(addr)
        if not r:
            return
        out = copy.copy(r)
        out['URI'] = 'bitcoin:' + addr + '?amount=' + format_satoshis(out.get('amount'))
        status, conf = self.get_request_status(addr)
        out['status'] = status
        if conf is not None:
            out['confirmations'] = conf
        # check if bip70 file exists
        rdir = config.get('requests_dir')
        if rdir:
            key = out.get('id', addr)
            path = os.path.join(rdir, 'req', key[0], key[1], key)
            if os.path.exists(path):
                baseurl = 'file://' + rdir
                rewrite = config.get('url_rewrite')
                if rewrite:
                    try:
                        baseurl = baseurl.replace(*rewrite)
                    except BaseException as e:
                        self.print_stderr('Invalid config setting for "url_rewrite". err:', e)
                out['request_url'] = os.path.join(baseurl, 'req', key[0], key[1], key, key)
                out['URI'] += '&r=' + out['request_url']
                out['index_url'] = os.path.join(baseurl, 'index.html') + '?id=' + key
                websocket_server_announce = config.get('websocket_server_announce')
                if websocket_server_announce:
                    out['websocket_server'] = websocket_server_announce
                else:
                    out['websocket_server'] = config.get('websocket_server', 'localhost')
                websocket_port_announce = config.get('websocket_port_announce')
                if websocket_port_announce:
                    out['websocket_port'] = websocket_port_announce
                else:
                    out['websocket_port'] = config.get('websocket_port', 9999)
        return out

    def get_request_status(self, key):
        r = self.receive_requests.get(key)
        if r is None:
            return PR_UNKNOWN
        address = r['address']
        amount = r.get('amount')
        timestamp = r.get('time', 0)
        if timestamp and type(timestamp) != int:
            timestamp = 0
        expiration = r.get('exp')
        if expiration and type(expiration) != int:
            expiration = 0
        conf = None
        if amount:
            if self.is_up_to_date():
                paid, conf = self.get_payment_status(address, amount)
                status = PR_PAID if paid else PR_UNPAID
                if status == PR_UNPAID and expiration is not None and time.time() > timestamp + expiration:
                    status = PR_EXPIRED
            else:
                status = PR_UNKNOWN
        else:
            status = PR_UNKNOWN
        return status, conf

    def make_payment_request(self, addr, amount, message, expiration):
        timestamp = int(time.time())
        _id = bh2u(Hash(addr + "%d"%timestamp))[0:10]
        r = {'time':timestamp, 'amount':amount, 'exp':expiration, 'address':addr, 'memo':message, 'id':_id}
        return r

    def sign_payment_request(self, key, alias, alias_addr, password):
        req = self.receive_requests.get(key)
        alias_privkey = self.export_private_key(alias_addr, password)[0]
        pr = paymentrequest.make_unsigned_request(req)
        paymentrequest.sign_request_with_alias(pr, alias, alias_privkey)
        req['name'] = pr.pki_data
        req['sig'] = bh2u(pr.signature)
        self.receive_requests[key] = req
        self.storage.put('payment_requests', self.receive_requests)

    def add_payment_request(self, req, config):
        addr = req['address']
        if not bitcoin.is_address(addr):
            raise Exception(_('Invalid Ocean address.'))
        if not self.is_mine(addr):
            raise Exception(_('Address not in wallet.'))

        amount = req.get('amount')
        message = req.get('memo')
        self.receive_requests[addr] = req
        self.storage.put('payment_requests', self.receive_requests)
        self.set_label(addr, message) # should be a default label

        rdir = config.get('requests_dir')
        if rdir and amount is not None:
            key = req.get('id', addr)
            pr = paymentrequest.make_request(config, req)
            path = os.path.join(rdir, 'req', key[0], key[1], key)
            if not os.path.exists(path):
                try:
                    os.makedirs(path)
                except OSError as exc:
                    if exc.errno != errno.EEXIST:
                        raise
            with open(os.path.join(path, key), 'wb') as f:
                f.write(pr.SerializeToString())
            # reload
            req = self.get_payment_request(addr, config)
            with open(os.path.join(path, key + '.json'), 'w', encoding='utf-8') as f:
                f.write(json.dumps(req))
        return req

    def remove_payment_request(self, addr, config):
        if addr not in self.receive_requests:
            return False
        r = self.receive_requests.pop(addr)
        rdir = config.get('requests_dir')
        if rdir:
            key = r.get('id', addr)
            for s in ['.json', '']:
                n = os.path.join(rdir, 'req', key[0], key[1], key, key + s)
                if os.path.exists(n):
                    os.unlink(n)
        self.storage.put('payment_requests', self.receive_requests)
        return True

    def get_sorted_requests(self, config):
        def f(addr):
            try:
                return self.get_address_index(addr)
            except:
                return
        keys = map(lambda x: (f(x), x), self.receive_requests.keys())
        sorted_keys = sorted(filter(lambda x: x[0] is not None, keys))
        return [self.get_payment_request(x[1], config) for x in sorted_keys]

    def get_fingerprint(self):
        raise NotImplementedError()

    def can_import_privkey(self):
        return False

    def can_import_address(self):
        return False

    def can_delete_address(self):
        return False

    def has_password(self):
        return self.has_keystore_encryption() or self.has_storage_encryption()

    def can_have_keystore_encryption(self):
        return self.keystore and self.keystore.may_have_password()

    def get_available_storage_encryption_version(self):
        """Returns the type of storage encryption offered to the user.

        A wallet file (storage) is either encrypted with this version
        or is stored in plaintext.
        """
        if isinstance(self.keystore, Hardware_KeyStore):
            return STO_EV_XPUB_PW
        else:
            return STO_EV_USER_PW

    def has_keystore_encryption(self):
        """Returns whether encryption is enabled for the keystore.

        If True, e.g. signing a transaction will require a password.
        """
        if self.can_have_keystore_encryption():
            return self.storage.get('use_encryption', False)
        return False

    def has_storage_encryption(self):
        """Returns whether encryption is enabled for the wallet file on disk."""
        return self.storage.is_encrypted()

    @classmethod
    def may_have_password(cls):
        return True

    def check_password(self, password):
        if self.has_keystore_encryption():
            self.keystore.check_password(password)
        self.storage.check_password(password)

    def update_password(self, old_pw, new_pw, encrypt_storage=False):
        if old_pw is None and self.has_password():
            raise InvalidPassword()
        self.check_password(old_pw)

        if encrypt_storage:
            enc_version = self.get_available_storage_encryption_version()
        else:
            enc_version = STO_EV_PLAINTEXT
        self.storage.set_password(new_pw, enc_version)

        # note: Encrypting storage with a hw device is currently only
        #       allowed for non-multisig wallets. Further,
        #       Hardware_KeyStore.may_have_password() == False.
        #       If these were not the case,
        #       extra care would need to be taken when encrypting keystores.
        self._update_password_for_keystore(old_pw, new_pw)
        encrypt_keystore = self.can_have_keystore_encryption()
        self.storage.set_keystore_encryption(bool(new_pw) and encrypt_keystore)

        self.storage.write()

    def get_tweaked_private_key(self, address, sequence, password, aType='p2pkh'):
        if aType == 'p2pkh':
            for contract_hash in self.contracts + [None]:
                pk, compressed = self.keystore.get_private_key(sequence, password, contract_hash)
                pubkey_from_priv = ecc.ECPrivkey(pk).get_public_key_hex(compressed=compressed)
                if address == self.pubkeys_to_address(pubkey_from_priv):
                    return pk, compressed
        elif aType == 'p2sh':
            for contract_hash in self.contracts + [None]:
                pk, compressed = self.keystore.get_private_key(sequence, password, contract_hash)
                return pk, compressed
        # This exception will probably never be thrown since we allow
        # non-tweaked addresses in the above loop (by using 'None')
        # Might want to remove that to stop people from generating
        # addresses without first importing the terms and conditions file
        raise WalletFileException('Private key not found. The corresponding '
            'address might have been derived without tweaking or incorrect tweaking.')

    def get_tweaked_public_key(self, address, pubkey):
        for contract_hash in self.contracts + [None]:
            tweaked_pubkey = self.tweak_pubkeys(pubkey, contract_hash)
            if address == self.pubkeys_to_address(tweaked_pubkey):
                return tweaked_pubkey
        raise WalletFileException('Public key not found. The corresponding '
        'address might have been derived without tweaking or incorrect tweaking.')

    def get_tweaked_multi_public_keys(self, address, pubkeys, n):
        for contract_hash in self.contracts + [None]:
            tweaked_pubkeys = sorted(self.tweak_pubkeys(pubkeys, contract_hash))
            redeem_script = multisig_script(tweaked_pubkeys, n) 
            tempAddr = bitcoin.hash160_to_p2sh(hash_160(bfh(redeem_script)))
            if tempAddr == address:
                return tweaked_pubkeys
        raise WalletFileException('Public keys not found. The corresponding '
        'address might have been derived without tweaking or incorrect tweaking.')

    def sign_message(self, address, message, password):
        index = self.get_address_index(address)
        priv, compressed = self.get_tweaked_private_key(address, index, password)
        return self.keystore.sign_message(priv, compressed, message)

    def decrypt_message(self, pubkey, message, password):
        addr = self.pubkeys_to_address(pubkey)
        index = self.get_address_index(addr)
        priv, compressed = self.get_tweaked_private_key(addr, index, password)
        return self.keystore.decrypt_message(priv, compressed, message)

    def get_depending_transactions(self, tx_hash):
        """Returns all (grand-)children of tx_hash in this wallet."""
        children = set()
        # TODO rewrite this to use self.spent_outpoints
        for other_hash, tx in self.transactions.items():
            for input in (tx.inputs()):
                if input["prevout_hash"] == tx_hash:
                    children.add(other_hash)
                    children |= self.get_depending_transactions(other_hash)
        return children

    def txin_value(self, txin):
        txid = txin['prevout_hash']
        prev_n = txin['prevout_n']
        for address, d in self.txo.get(txid, {}).items():
            for n, v, a, cb in d:
                if n == prev_n:
                    return v
        # may occur if wallet is not synchronized
        return None

    def price_at_timestamp(self, txid, price_func):
        """Returns fiat price of bitcoin at the time tx got confirmed."""
        timestamp = self.get_tx_height(txid).timestamp
        return price_func(timestamp if timestamp else time.time())

    def unrealized_gains(self, domain, price_func, ccy):
        coins = self.get_utxos(domain)
        now = time.time()
        p = price_func(now)
        ap = sum(self.coin_price(coin['prevout_hash'], price_func, ccy, self.txin_value(coin)) for coin in coins)
        lp = sum([coin['value'] for coin in coins]) * p / Decimal(COIN)
        return lp - ap

    def average_price(self, txid, price_func, ccy):
        """ Average acquisition price of the inputs of a transaction """
        input_value = 0
        total_price = 0
        for addr, d in self.txi.get(txid, {}).items():
            for ser, v in d:
                input_value += v
                total_price += self.coin_price(ser.split(':')[0], price_func, ccy, v)
        return total_price / (input_value/Decimal(COIN))

    def coin_price(self, txid, price_func, ccy, txin_value):
        """
        Acquisition price of a coin.
        This assumes that either all inputs are mine, or no input is mine.
        """
        if txin_value is None:
            return Decimal('NaN')
        cache_key = "{}:{}:{}".format(str(txid), str(ccy), str(txin_value))
        result = self.coin_price_cache.get(cache_key, None)
        if result is not None:
            return result
        if self.txi.get(txid, {}) != {}:
            result = self.average_price(txid, price_func, ccy) * txin_value/Decimal(COIN)
            self.coin_price_cache[cache_key] = result
            return result
        else:
            fiat_value = self.get_fiat_value(txid, ccy)
            if fiat_value is not None:
                return fiat_value
            else:
                p = self.price_at_timestamp(txid, price_func)
                return p * txin_value/Decimal(COIN)

    def is_billing_address(self, addr):
        # overloaded for TrustedCoin wallets
        return False

    def parse_policy_tx(self, tx: transaction.Transaction, parent_window):
        if self.parse_registeraddress_tx(tx, parent_window):
                return True
        if self.parse_whitelist_tx(tx):
            return True
        return False

    #Get the address the transaction fee was paid from
    def get_from_addresses(self, tx):
        from_addresses=[]
        input_addresses = set()
        for txin in  tx.inputs():
            input_addresses.add(self.get_txin_address(txin))
        return input_addresses

    def parse_registeraddress_data(self, data, tx, parent_window):
        # We must have already been assigned a kyc public key
        if self.kyc_pubkey == None:
            return False

        fromAddresses = self.get_from_addresses(tx)
        if fromAddresses == None:
            return False

        fromAddress=None
        for address in fromAddresses:
            if self.is_mine(address):
                fromAddress=address
                break
            
        if fromAddress == None:
            return False

        

        password=None
        if self.storage.is_encrypted() or self.storage.get('use_encryption'):
            if self.storage.is_encrypted_with_hw_device():
                #TODO - sort out what to do for encrypted wallets.
                return False
            else:
                if self.has_keystore_encryption():
                    msg = _('Received encrypted address whitelist registration transaction.') + '\n' + _('Please enter your password to update wallet whitelist status.')
                    password = parent_window.password_dialog(msg, parent=parent_window.top_level_window())
                    if not password:
                        return False


        try: 
            fromKey_serialized, redeem_script=self.export_private_key(fromAddress, password=password)   
            txin_type, secret_bytes, compressed = bitcoin.deserialize_privkey(fromKey_serialized)
            fromKey=ecc.ECPrivkey(secret_bytes)
        except Exception:
            return False

        try:
            plaintext=fromKey.decrypt_message(data, ephemeral_pubkey_bytes=bfh(self.kyc_pubkey), decode=binascii.unhexlify)
        except Exception:
            return False


        self.parse_ratx_addresses(plaintext)

        return True

    def parse_onboard_data(self, data, parent_window):
        pubKeySize=33
        addressSize=20
        minPayloadSize=2

        i1=0
        i2=33

        if(len(data)<2*pubKeySize+minPayloadSize):
            return False
        
        kyc_pubkey=data[i1:i2]
        #Check if this is a onboarding TX
        try:
            _kyc_pubkey=ecc.ECPubkey(kyc_pubkey)
        except ecc.InvalidECPointException:
            return False
        except ValueError:
            return False
        
        i1=i2
        i2+=33
        userOnboardPubKey = data[i1:i2]         
        try:
            _userOnboardPubKey=ecc.ECPubkey(userOnboardPubKey)
        except InvalidECPointException:
            return False
        except ValueError:
            return False

        #Check that this wallet holds the onboard user private key
        onboardAddress=bitcoin.public_key_to_p2pkh(userOnboardPubKey)
        if not self.is_mine(onboardAddress):
            return False

        password=None

        if self.storage.is_encrypted() or self.storage.get('use_encryption'):
            if self.storage.is_encrypted_with_hw_device():
                #TODO - sort out what to do for encrypted wallets.
                return False
            else:
                if self.has_keystore_encryption():
                    msg = _('Received encrypted address whitelist onboarding transaction.') + '\n' + _('Please enter your password to update wallet whitelist status.')
                    password = parent_window.password_dialog(msg, parent=parent_window.top_level_window())
                    if not password:
                        return False

        try: 
            onboardUserKey_serialized, redeem_script=self.export_private_key(onboardAddress, password=password)   
            txin_type, secret_bytes, compressed = bitcoin.deserialize_privkey(onboardUserKey_serialized)
            _onboardUserKey=ecc.ECPrivkey(secret_bytes)
        except Exception:
            return False

        i1=i2
        ciphertext=data[i1:]
        try:
            plaintext, ephemeral=_onboardUserKey.decrypt_message(ciphertext, get_ephemeral=True, decode=binascii.unhexlify)
        except Exception:
            return False
        #Confirm that this was encrypted by the kyc private key owner
        if not ephemeral == _kyc_pubkey:
            return False
        

        self.parse_ratx_addresses(plaintext)

        self.set_kyc_pubkey(bh2u(kyc_pubkey))
        
        return True

    def parse_ratx_addresses(self, data):
        #Add addresses to the list of registered addresses
        #First 20 bytes == address
        #Next 33 bytes == untweaked public key
        #If it is a multisig wallet then we need to account for the extra byte of N
        i3 = 0
        ptlen = len(data)
        addrs = []
        multiSize = 0
        addrType = constants.net.ADDRTYPE_P2PKH
        if "of" in self.wallet_type:
            multiSize = 1
            addrType = constants.net.ADDRTYPE_P2SH

        moreLeft = True
        while moreLeft is True:
            i1 = i3 + multiSize
            i2 = i1 + 20
            i3 = i2 + 33
            bkupI = it2

            if i3 > ptlen:
                break

            if multiSize != 0:
                while True:
                    pubkeyBytes = bytes(data[bkupI:i3])
                    #Since pubkey is not validated anywhere, this is a hacky solution to validate it by
                    #constructing an address with it and then checking the result
                    tempAddr = bitcoin.pubkey_to_address('p2pkh', bh2u(pubkeyBytes))
                    if bitcoin.is_address(tempAddr) == False:
                        i3 = bkupI
                        break;
                    else:
                        bkupI = i3
                        i3 += 33

                    if i3 > ptlen:
                        moreLeft = False
                        break
            addrbytes=bytes(data[i1:i2])
<<<<<<< HEAD
            addrs.append(bin_to_b58check(addrbytes, addrType))
=======
            addrs.append(hash160_to_b58_address(addrbytes, constants.net.ADDRTYPE_P2PKH))
>>>>>>> 8195be86
        
        self.set_pending_state(addrs, False)
        self.set_registered_state(addrs, True)

    def parse_registeraddress_tx(self, tx: transaction.Transaction, parent_window):
        decoded=dict()
        data=None       
        outputs = tx.outputs()
        for output in outputs:
            transaction.parse_scriptSig(decoded, bfh(output.scriptPubKey))
            if len(decoded) is not 0:
                txtype=decoded['type']
                if txtype == 'registeraddress':
                    data=decoded['data']
                    break
                else:
                    decoded=[]

        if data is None:
            return False

        if self.parse_onboard_data(data, parent_window):
            return True

        if self.parse_registeraddress_data(data, tx, parent_window):
            return True

        return False


class Simple_Wallet(Abstract_Wallet):
    # wallet with a single keystore

    def get_keystore(self):
        return self.keystore

    def get_keystores(self):
        return [self.keystore]

    def is_watching_only(self):
        return self.keystore.is_watching_only()

    def _update_password_for_keystore(self, old_pw, new_pw):
        if self.keystore and self.keystore.may_have_password():
            self.keystore.update_password(old_pw, new_pw)
            self.save_keystore()

    def save_keystore(self):
        self.storage.put('keystore', self.keystore.dump())


class Imported_Wallet(Simple_Wallet):
    # wallet made of imported addresses

    wallet_type = 'imported'
    txin_type = 'address'

    def __init__(self, storage):
        Abstract_Wallet.__init__(self, storage)

    def is_watching_only(self):
        return self.keystore is None

    def get_keystores(self):
        return [self.keystore] if self.keystore else []

    def can_import_privkey(self):
        return bool(self.keystore)

    def load_keystore(self):
        self.keystore = load_keystore(self.storage, 'keystore') if self.storage.get('keystore') else None

    def save_keystore(self):
        self.storage.put('keystore', self.keystore.dump())

    def load_addresses(self):
        self.addresses = self.storage.get('addresses', {})
        # fixme: a reference to addresses is needed
        if self.keystore:
            self.keystore.addresses = self.addresses

    def save_addresses(self):
        self.storage.put('addresses', self.addresses)

    def can_import_address(self):
        return self.is_watching_only()

    def can_delete_address(self):
        return True

    def has_seed(self):
        return False

    def is_deterministic(self):
        return False

    def is_change(self, address):
        return False

    def get_master_public_keys(self):
        return []

    def is_beyond_limit(self, address):
        return False

    def get_fingerprint(self):
        return ''

    def get_addresses(self):
        # note: overridden so that the history can be cleared
        return sorted(self.addresses.keys())

    def get_receiving_addresses(self):
        return self.get_addresses()

    def get_change_addresses(self):
        return []

    def import_address(self, address):
        if not bitcoin.is_address(address):
            return ''
        if address in self.addresses:
            return ''
        self.addresses[address] = {}
        self.add_address(address)
        self.save_addresses()
        self.save_transactions(write=True)
        return address

    def delete_address(self, address):
        if address not in self.addresses:
            return

        transactions_to_remove = set()  # only referred to by this address
        transactions_new = set()  # txs that are not only referred to by address
        with self.lock:
            for addr, details in self.history.items():
                if addr == address:
                    for tx_hash, height in details:
                        transactions_to_remove.add(tx_hash)
                else:
                    for tx_hash, height in details:
                        transactions_new.add(tx_hash)
            transactions_to_remove -= transactions_new
            self.history.pop(address, None)

            for tx_hash in transactions_to_remove:
                self.remove_transaction(tx_hash)
                self.tx_fees.pop(tx_hash, None)
                self.verified_tx.pop(tx_hash, None)
                self.unverified_tx.pop(tx_hash, None)
                self.transactions.pop(tx_hash, None)
            self.save_verified_tx()
        self.save_transactions()

        self.set_label(address, None)
        self.remove_payment_request(address, {})
        self.set_frozen_state([address], False)

        pubkey = self.get_public_key(address)
        self.addresses.pop(address)
        if pubkey:
            # delete key iff no other address uses it (e.g. p2pkh and p2wpkh for same key)
            for txin_type in bitcoin.WIF_SCRIPT_TYPES.keys():
                try:
                    addr2 = bitcoin.pubkey_to_address(txin_type, pubkey)
                except NotImplementedError:
                    pass
                else:
                    if addr2 in self.addresses:
                        break
            else:
                self.keystore.delete_imported_key(pubkey)
                self.save_keystore()
        self.save_addresses()

        self.storage.write()

    def get_address_index(self, address):
        return self.get_public_key(address)

    def get_public_key(self, address):
        return self.addresses[address].get('pubkey')

    def import_private_key(self, sec, pw, redeem_script=None):
        try:
            txin_type, pubkey = self.keystore.import_privkey(sec, pw)
        except Exception:
            neutered_privkey = str(sec)[:3] + '..' + str(sec)[-2:]
            raise BitcoinException('Invalid private key: {}'.format(neutered_privkey))
        if txin_type in ['p2pkh', 'p2wpkh', 'p2wpkh-p2sh']:
            if redeem_script is not None:
                raise BitcoinException('Cannot use redeem script with script type {}'.format(txin_type))
            addr = bitcoin.pubkey_to_address(txin_type, pubkey)
        elif txin_type in ['p2sh', 'p2wsh', 'p2wsh-p2sh']:
            if redeem_script is None:
                raise BitcoinException('Redeem script required for script type {}'.format(txin_type))
            addr = bitcoin.redeem_script_to_address(txin_type, redeem_script)
        else:
            raise NotImplementedError(txin_type)
        self.addresses[addr] = {'type':txin_type, 'pubkey':pubkey, 'redeem_script':redeem_script}
        self.save_keystore()
        self.add_address(addr)
        self.save_addresses()
        self.save_transactions(write=True)
        return addr

    def get_redeem_script(self, address):
        d = self.addresses[address]
        redeem_script = d['redeem_script']
        return redeem_script

    def get_txin_type(self, address):
        return self.addresses[address].get('type', 'address')

    def add_input_sig_info(self, txin, address):
        if self.is_watching_only():
            x_pubkey = 'fd' + address_to_script(address)
            txin['x_pubkeys'] = [x_pubkey]
            txin['signatures'] = [None]
            return
        if txin['type'] in ['p2pkh', 'p2wpkh', 'p2wpkh-p2sh']:
            pubkey = self.addresses[address]['pubkey']
            txin['num_sig'] = 1
            txin['x_pubkeys'] = [pubkey]
            txin['signatures'] = [None]
        else:
            raise NotImplementedError('imported wallets for p2sh are not implemented')

    def pubkeys_to_address(self, pubkey):
        for addr, v in self.addresses.items():
            if v.get('pubkey') == pubkey:
                return addr

class Deterministic_Wallet(Abstract_Wallet):

    def __init__(self, storage):
        Abstract_Wallet.__init__(self, storage)
        self.gap_limit = storage.get('gap_limit', 100)

    def has_seed(self):
        return self.keystore.has_seed()

    def get_addresses(self):
        # note: overridden so that the history can be cleared.
        # addresses are ordered based on derivation
        out = []
        out += self.get_receiving_addresses()
        out += self.get_change_addresses()
        return out

    def get_receiving_addresses(self):
        return self.receiving_addresses

    def get_encryption_addresses(self):
        return self.encryption_addresses

    def get_change_addresses(self, whitelistedOnly=False):
        if whitelistedOnly:
            return [addr for addr in self.change_addresses if self.is_registered(addr)]
        return self.change_addresses

    def get_seed(self, password):
        return self.keystore.get_seed(password)

    def add_seed(self, seed, pw):
        self.keystore.add_seed(seed, pw)

    def change_gap_limit(self, value):
        '''This method is not called in the code, it is kept for console use'''
        if value >= self.gap_limit:
            self.gap_limit = value
            self.storage.put('gap_limit', self.gap_limit)
            return True
        elif value >= self.min_acceptable_gap():
            addresses = self.get_receiving_addresses()
            k = self.num_unused_trailing_addresses(addresses)
            n = len(addresses) - k + value
            self.receiving_addresses = self.receiving_addresses[0:n]
            self.gap_limit = value
            self.storage.put('gap_limit', self.gap_limit)
            self.save_addresses()
            return True
        else:
            return False

    def num_unused_trailing_addresses(self, addresses):
        k = 0
        for a in addresses[::-1]:
            if self.history.get(a):break
            k = k + 1
        return k

    def min_acceptable_gap(self):
        # fixme: this assumes wallet is synchronized
        n = 0
        nmax = 0
        addresses = self.get_receiving_addresses()
        k = self.num_unused_trailing_addresses(addresses)
        for a in addresses[0:-k]:
            if self.history.get(a):
                n = 0
            else:
                n += 1
                if n > nmax: nmax = n
        return nmax + 1

    def load_addresses(self):
        super().load_addresses()
        self._addr_to_addr_index = {}  # key: address, value: (is_change, index)
        for i, addr in enumerate(self.receiving_addresses):
            self._addr_to_addr_index[addr] = (False, i)
        for i, addr in enumerate(self.change_addresses):
            self._addr_to_addr_index[addr] = (True, i)
        for i, addr in enumerate(self.encryption_addresses):
            self._addr_to_addr_index[addr] = (True, False, i)

    def create_new_address(self, for_change:bool=False, for_encryption:bool=False):
        with self.lock:
            if for_encryption:
                for_change=False
            if for_change:
                addr_list=self.change_addresses
            elif for_encryption:
                addr_list=self.encryption_addresses
            else:
                addr_list=self.receiving_addresses
            n = len(addr_list)
            x = self.derive_pubkeys(for_change, n, for_encryption)
            if self.contracts:
                x = self.tweak_pubkeys(x, self.contracts[-1])
            address = self.pubkeys_to_address(x)
            addr_list.append(address)
            if for_encryption:
                self._addr_to_addr_index[address] = (for_encryption, for_change, n)
            else:
                self._addr_to_addr_index[address] = (for_change, n)
            self.save_addresses()
            self.add_address(address)
            return address

    def synchronize_sequence(self, for_change, for_encryption=False):
        limit = self.gap_limit_for_change if for_change else self.gap_limit
        while True:
            if for_encryption:
                addresses=self.get_encryption_addresses()
            elif for_change:
                addresses = self.get_change_addresses() 
            else:
                addresses = self.get_receiving_addresses()

            if len(addresses) < limit:
                self.create_new_address(for_change, for_encryption)
                continue
            if list(map(lambda a: self.address_is_old(a), addresses[-limit:] )) == limit*[False]:
                break
            else:
                self.create_new_address(for_change, for_encryption)

    def synchronize(self):
        with self.lock:
            self.synchronize_sequence(False)
            self.synchronize_sequence(True)
            self.synchronize_sequence(False, True)

    def is_beyond_limit(self, address):
        is_encryption=False
        r = self.get_address_index(address)
        if len(r) == 2:
            is_change, i = r
        else:
            is_encryption, is_change, i = r
        if is_encryption:
            is_change=False
            addr_list = self.get_encryption_addresses()
        elif is_change:
            addr_list = self.get_change_addresses() 
        else:
            addr_list = self.get_receiving_addresses()
        limit = self.gap_limit_for_change if is_change else self.gap_limit
        if i < limit:
            return False
        prev_addresses = addr_list[max(0, i - limit):max(0, i)]
        for addr in prev_addresses:
            if self.history.get(addr):
                return False
        return True

    def get_address_index(self, address):
        return self._addr_to_addr_index[address]

    def get_master_public_keys(self):
        return [self.get_master_public_key()]

    def get_fingerprint(self):
        return self.get_master_public_key()

    def get_txin_type(self, address):
        return self.txin_type


class Simple_Deterministic_Wallet(Simple_Wallet, Deterministic_Wallet):

    """ Deterministic Wallet with a single pubkey per address """

    def __init__(self, storage):
        Deterministic_Wallet.__init__(self, storage)

    def get_pubkey(self, c, i, for_encryption=False):
        return self.derive_pubkeys(c, i, for_encryption)

    def get_public_key(self, address, tweaked=True):
        r = self.get_address_index(address)
        if len(r) == 3:
            e, c, i = self.get_address_index(address)
        else:
            c, i = self.get_address_index(address)
            e = False

        pubkey = self.get_pubkey(c, i, e)

        if tweaked:
            return self.get_tweaked_public_key(address, pubkey)
        return pubkey

    def load_keystore(self):
        self.keystore = load_keystore(self.storage, 'keystore')
        try:
            xtype = bitcoin.xpub_type(self.keystore.xpub)
        except:
            xtype = 'standard'
        self.txin_type = 'p2pkh' if xtype == 'standard' else xtype

    def add_input_sig_info(self, txin, address):
        derivation = self.get_address_index(address)
        x_pubkey = self.keystore.get_xpubkey(*derivation)
        # Get pubkey derived with the correct contract tweak
        pubkey = self.get_public_key(address)
        txin['pubkeys'] = [pubkey]
        txin['x_pubkeys'] = [x_pubkey]
        txin['signatures'] = [None]
        txin['num_sig'] = 1

    def get_master_public_key(self):
        return self.keystore.get_master_public_key()

    def derive_pubkeys(self, c, i, e=False):
        return self.keystore.derive_pubkey(c, i, e)

    def tweak_pubkeys(self, c, t):
        return self.keystore.tweak_pubkey(c, t)





class Standard_Wallet(Simple_Deterministic_Wallet):
    wallet_type = 'standard'

    def pubkeys_to_address(self, pubkey):
        return bitcoin.pubkey_to_address(self.txin_type, pubkey)

    def get_kyc_string(self, password=None):
        address=self.get_unused_encryption_address()
        if address == None:
            return "No wallet encryption keys available."
        onboardUserPubKey=self.get_public_key(address)

        onboardUserKey_serialized, redeem_script=self.export_private_key(address, password)   
        txin_type = self.get_txin_type(address)
        txin_type, secret_bytes, compressed = bitcoin.deserialize_privkey(onboardUserKey_serialized)
        onboardUserKey=ecc.ECPrivkey(secret_bytes)
        # onboardUserKey=ecc.ECPrivKey.normalize_secret_bytes(onboardUserKey)
      
        onboardPubKey=self.get_unassigned_kyc_pubkey()
        if onboardPubKey is None:
            return "No unassigned KYC public keys available."

        ss = StringIO()

        addrs=self.get_addresses()

        address_pubkey_list = []
        for addr in addrs:
            line="{} {}".format(addr, ''.join(self.get_public_keys(addr, False)))
            address_pubkey_list.append(line)
            ss.write(line)
            ss.write("\n")

        #Encrypt the addresses string
        encrypted = ecc.ECPubkey(onboardPubKey).encrypt_message(bytes(ss.getvalue(), 'utf-8'), ephemeral=onboardUserKey)

        ss2 = StringIO()
        str_encrypted=str(encrypted)
        #Remove the b'' characters (first 2 and last characters)
        str_encrypted=str_encrypted[2:]
        str_encrypted=str_encrypted[:-1]
        ss2.write("{} {} {}\n".format(bh2u(onboardPubKey), ''.join(onboardUserPubKey), str(len(str_encrypted))))
        ss2.write(str_encrypted)
        kyc_string=ss2.getvalue()

        return kyc_string

    def dumpkycfile(self, filename=None, password=None):
        kycfile_string = self.get_kyc_string(password)

        if filename:
            f=open(filename, 'w')
            f.write(kycfile_string)
            f.close()
            return True
        return False

    def register_addresses(self, addrs):
        self.set_registered_state(addrs, True)
        self.start_register_address_transaction_builder(addrs)

    def register_address(self, addr):
        self.set_registered_state(addr, True)
        self.start_register_address_transaction_builder(addrs)

class Multisig_Wallet(Deterministic_Wallet):
    # generic m of n
    gap_limit = 100

    def __init__(self, storage):
        self.wallet_type = storage.get('wallet_type')
        self.m, self.n = multisig_type(self.wallet_type)
        Deterministic_Wallet.__init__(self, storage)

    def get_kyc_string(self, password=None):
        address=self.get_unused_encryption_address()
        print(address)
        if address == None:
            return "No wallet encryption keys available."
        onboardUserPubKey=self.get_public_key(address)

        onboardUserKey_serialized=self.export_private_key(address, password, False)   
        txin_type = self.get_txin_type(address)
        txin_type, secret_bytes, compressed = bitcoin.deserialize_privkey(onboardUserKey_serialized)
        onboardUserKey=ecc.ECPrivkey(secret_bytes)
      
        onboardPubKey=self.get_unassigned_kyc_pubkey()
        if onboardPubKey is None:
            return "No unassigned KYC public keys available."

        ss = StringIO()

        addrs=self.get_addresses()

        address_pubkey_list = []
        for addr in addrs:
            line="{} {}".format(self.m, addr)
            tempPubKeys = self.get_public_keys(addr, self.m, False)
            for pub in tempPubKeys:
                line+=" {}".format(pub)
            address_pubkey_list.append(line)
            ss.write(line)
            ss.write("\n")

        #Encrypt the addresses string
        encrypted = ecc.ECPubkey(onboardPubKey).encrypt_message(bytes(ss.getvalue(), 'utf-8'), ephemeral=onboardUserKey)

        ss2 = StringIO()
        str_encrypted=str(encrypted)
        #Remove the b'' characters (first 2 and last characters)
        str_encrypted=str_encrypted[2:]
        str_encrypted=str_encrypted[:-1]
        ss2.write("{} {} {}\n".format(bh2u(onboardPubKey), ''.join(onboardUserPubKey), str(len(str_encrypted))))
        ss2.write(str_encrypted)
        kyc_string=ss2.getvalue()

        return kyc_string

    def dumpkycfile(self, filename=None, password=None):
        kycfile_string = self.get_kyc_string(password)

        if filename:
            f=open(filename, 'w')
            f.write(kycfile_string)
            f.close()
            return True
        return False

    def get_public_key(self, address, tweaked=True):
        r = self.get_address_index(address)
        if len(r) == 3:
            e, c, i = self.get_address_index(address)
        else:
            c, i = self.get_address_index(address)
            e = False

        pubkey = self.keystore.derive_pubkey(c, i, e)

        if tweaked:
            return self.get_tweaked_public_key(address, pubkey)
        return pubkey

    def get_pubkeys(self, c, i):
        return self.derive_pubkeys(c, i)

    def get_public_keys(self, address, m, tweaked=True):
        sequence = self.get_address_index(address)
        print(sequence)
        pubkeys = self.get_pubkeys(*sequence)
        if tweaked:
            tweaked_pubkeys = self.get_tweaked_multi_public_keys(address, pubkeys, m)
            return tweaked_pubkeys
        return pubkeys

    def pubkeys_to_address(self, pubkeys):
        if(sys.getsizeof(pubkeys[0]) < 55):
            if(self.txin_type == "p2sh"):
                return bitcoin.pubkey_to_address('p2pkh', pubkeys)
            else:
                return bitcoin.pubkey_to_address(self.txin_type, pubkeys)
        else:
            if len(pubkeys) != 1 and self.txin_type == 'p2sh':
                redeem_script = self.pubkeys_to_redeem_script(pubkeys)
                return bitcoin.redeem_script_to_address(self.txin_type, redeem_script)
            else:
                if(self.txin_type == "p2sh"):
                    return bitcoin.pubkey_to_address('p2pkh', pubkeys[0])
                else:
                    return bitcoin.pubkey_to_address(self.txin_type, pubkeys[0])

    def pubkeys_to_redeem_script(self, pubkeys):
        if(sys.getsizeof(pubkeys[0]) < 55):
            return multisig_script([pubkeys], self.m)
        else:
            return multisig_script(sorted(pubkeys), self.m)

    def get_redeem_script(self, address):
        #TODO likely broken for multisig
        pubkeys = self.get_public_keys(address, self.m)
        redeem_script = self.pubkeys_to_redeem_script(pubkeys)
        return redeem_script

    def derive_pubkeys(self, c, i, e=False):
        if e == True:  
            return [self.keystore.derive_pubkey(c, i, e)]
        else:
            return [k.derive_pubkey(c, i, e) for k in self.get_keystores()]

    def tweak_pubkeys(self, c, t):
        if sys.getsizeof(c[0]) < 55 :
            return [self.keystore.tweak_pubkey(c, t)]
        else:
            return [self.keystore.tweak_pubkey(cv, t) for cv in c]

    def load_keystore(self):
        self.keystores = {}
        for i in range(self.n):
            name = 'x%d/'%(i+1)
            self.keystores[name] = load_keystore(self.storage, name)
        self.keystore = self.keystores['x1/']
        xtype = bitcoin.xpub_type(self.keystore.xpub)
        self.txin_type = 'p2sh' if xtype == 'standard' else xtype

    def save_keystore(self):
        for name, k in self.keystores.items():
            self.storage.put(name, k.dump())

    def get_keystore(self):
        return self.keystores.get('x1/')

    def get_keystores(self):
        return [self.keystores[i] for i in sorted(self.keystores.keys())]

    def can_have_keystore_encryption(self):
        return any([k.may_have_password() for k in self.get_keystores()])

    def _update_password_for_keystore(self, old_pw, new_pw):
        for name, keystore in self.keystores.items():
            if keystore.may_have_password():
                keystore.update_password(old_pw, new_pw)
                self.storage.put(name, keystore.dump())

    def check_password(self, password):
        for name, keystore in self.keystores.items():
            if keystore.may_have_password():
                keystore.check_password(password)
        self.storage.check_password(password)

    def get_available_storage_encryption_version(self):
        # multisig wallets are not offered hw device encryption
        return STO_EV_USER_PW

    def has_seed(self):
        return self.keystore.has_seed()

    def is_watching_only(self):
        return not any([not k.is_watching_only() for k in self.get_keystores()])

    def get_master_public_key(self):
        return self.keystore.get_master_public_key()

    def get_master_public_keys(self):
        return [k.get_master_public_key() for k in self.get_keystores()]

    def get_fingerprint(self):
        return ''.join(sorted(self.get_master_public_keys()))

    def add_input_sig_info(self, txin, address):
        # x_pubkeys are not sorted here because it would be too slow
        # they are sorted in transaction.get_sorted_pubkeys
        # pubkeys is set to None to signal that x_pubkeys are unsorted
        derivation = self.get_address_index(address)
        x_pubkeys_expected = [k.get_xpubkey(*derivation) for k in self.get_keystores()]
        x_pubkeys_actual = txin.get('x_pubkeys')
        # if 'x_pubkeys' is already set correctly (ignoring order, as above), leave it.
        # otherwise we might delete signatures
        if x_pubkeys_actual and set(x_pubkeys_actual) == set(x_pubkeys_expected):
            return
        pubkeys = self.get_public_keys(address, self.m)
        txin['x_pubkeys'] = x_pubkeys_expected
        txin['pubkeys'] = pubkeys
        # we need n place holders
        txin['signatures'] = [None] * self.n
        txin['num_sig'] = self.m


wallet_types = ['standard', 'multisig', 'imported']

def register_wallet_type(category):
    wallet_types.append(category)

wallet_constructors = {
    'standard': Standard_Wallet,
    'old': Standard_Wallet,
    'xpub': Standard_Wallet,
    'imported': Imported_Wallet
}

def register_constructor(wallet_type, constructor):
    wallet_constructors[wallet_type] = constructor

# former WalletFactory
class Wallet(object):
    """The main wallet "entry point".
    This class is actually a factory that will return a wallet of the correct
    type when passed a WalletStorage instance."""

    def __new__(self, storage, contract=None):
         # update contract hash
        storage.update_contracts(contract)

        wallet_type = storage.get('wallet_type')
        WalletClass = Wallet.wallet_class(wallet_type)
        wallet = WalletClass(storage)
        # Convert hardware wallets restored with older versions of
        # Electrum to BIP44 wallets.  A hardware wallet does not have
        # a seed and plugins do not need to handle having one.
        rwc = getattr(wallet, 'restore_wallet_class', None)
        if rwc and storage.get('seed', ''):
            storage.print_error("converting wallet type to " + rwc.wallet_type)
            storage.put('wallet_type', rwc.wallet_type)
            wallet = rwc(storage)
        return wallet

    @staticmethod
    def wallet_class(wallet_type):
        if multisig_type(wallet_type):
            return Multisig_Wallet
        if wallet_type in wallet_constructors:
            return wallet_constructors[wallet_type]
        raise WalletFileException("Unknown wallet type: " + str(wallet_type))<|MERGE_RESOLUTION|>--- conflicted
+++ resolved
@@ -1442,11 +1442,12 @@
                         moreLeft = False
                         break
             addrbytes=bytes(data[i1:i2])
-<<<<<<< HEAD
-            addrs.append(bin_to_b58check(addrbytes, addrType))
-=======
-            addrs.append(hash160_to_b58_address(addrbytes, constants.net.ADDRTYPE_P2PKH))
->>>>>>> 8195be86
+            #head
+            #addrs.append(bin_to_b58check(addrbytes, addrType))
+            #master
+            #addrs.append(hash160_to_b58_address(addrbytes, constants.net.ADDRTYPE_P2PKH))
+
+            addrs.append(hash160_to_b58_address(addrbytes, addrType))
         
         self.set_pending_state(addrs, False)
         self.set_registered_state(addrs, True)
