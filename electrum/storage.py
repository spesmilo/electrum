--- conflicted
+++ resolved
@@ -32,14 +32,8 @@
 
 from . import ecc
 from .util import profiler, InvalidPassword, WalletFileException, bfh, standardize_path
-<<<<<<< HEAD
-from .plugin import run_hook, plugin_loaders
-
-from .json_db import JsonDB
-=======
 
 from .wallet_db import WalletDB
->>>>>>> 942e03e3
 from .logging import Logger
 
 
@@ -56,21 +50,6 @@
 
 
 class StorageReadWriteError(Exception): pass
-<<<<<<< HEAD
-
-
-class WalletStorage(Logger):
-
-    def __init__(self, path, *, manual_upgrades=False):
-        Logger.__init__(self)
-        self.lock = threading.RLock()
-        self.path = standardize_path(path)
-        self._file_exists = self.path and os.path.exists(self.path)
-
-        DB_Class = JsonDB
-        self.logger.info(f"wallet path {self.path}")
-        self.pubkey = None
-=======
 
 
 # TODO: Rename to Storage
@@ -83,24 +62,17 @@
         self.logger.info(f"wallet path {self.path}")
         self.pubkey = None
         self.decrypted = ''
->>>>>>> 942e03e3
         self._test_read_write_permissions(self.path)
         if self.file_exists():
             with open(self.path, "r", encoding='utf-8') as f:
                 self.raw = f.read()
             self._encryption_version = self._init_encryption_version()
         else:
-<<<<<<< HEAD
-            self._encryption_version = StorageEncryptionVersion.PLAINTEXT
-            # avoid new wallets getting 'upgraded'
-            self.db = DB_Class('', manual_upgrades=False)
-=======
             self.raw = ''
             self._encryption_version = StorageEncryptionVersion.PLAINTEXT
 
     def read(self):
         return self.decrypted if self.is_encrypted() else self.raw
->>>>>>> 942e03e3
 
     @classmethod
     def _test_read_write_permissions(cls, path):
@@ -123,38 +95,10 @@
             raise StorageReadWriteError(e) from e
         if echo != echo2:
             raise StorageReadWriteError('echo sanity-check failed')
-<<<<<<< HEAD
-
-    def load_plugins(self):
-        wallet_type = self.db.get('wallet_type')
-        if wallet_type in plugin_loaders:
-            plugin_loaders[wallet_type]()
-
-    def put(self, key,value):
-        self.db.put(key, value)
-
-    def get(self, key, default=None):
-        return self.db.get(key, default)
-
-    @profiler
-    def write(self):
-        with self.lock:
-            self._write()
-
-    def _write(self):
-        if threading.currentThread().isDaemon():
-            self.logger.warning('daemon thread cannot write db')
-            return
-        if not self.db.modified():
-            return
-        self.db.commit()
-        s = self.encrypt_before_writing(self.db.dump())
-=======
 
     @profiler
     def write(self, data):
         s = self.encrypt_before_writing(data)
->>>>>>> 942e03e3
         temp_path = "%s.tmp.%s" % (self.path, os.getpid())
         with open(temp_path, "w", encoding='utf-8') as f:
             f.write(s)
@@ -169,10 +113,6 @@
         os.chmod(self.path, mode)
         self._file_exists = True
         self.logger.info(f"saved {self.path}")
-<<<<<<< HEAD
-        self.db.set_modified(False)
-=======
->>>>>>> 942e03e3
 
     def file_exists(self) -> bool:
         return self._file_exists
@@ -282,43 +222,6 @@
         else:
             self.pubkey = None
             self._encryption_version = StorageEncryptionVersion.PLAINTEXT
-<<<<<<< HEAD
-        # make sure next storage.write() saves changes
-        self.db.set_modified(True)
-
-    def requires_upgrade(self):
-        if not self.is_past_initial_decryption():
-            raise Exception("storage not yet decrypted!")
-        return self.db.requires_upgrade()
-
-    def is_ready_to_be_used_by_wallet(self):
-        return not self.requires_upgrade() and self.db._called_after_upgrade_tasks
-
-    def upgrade(self):
-        self.db.upgrade()
-        self.write()
-
-    def requires_split(self):
-        return self.db.requires_split()
-
-    def split_accounts(self):
-        out = []
-        result = self.db.split_accounts()
-        for data in result:
-            path = self.path + '.' + data['suffix']
-            storage = WalletStorage(path)
-            storage.db.data = data
-            storage.db._called_after_upgrade_tasks = False
-            storage.db.upgrade()
-            storage.write()
-            out.append(path)
-        return out
-
-    def get_action(self):
-        action = run_hook('get_action', self)
-        return action
-=======
 
     def basename(self) -> str:
         return os.path.basename(self.path)
->>>>>>> 942e03e3
