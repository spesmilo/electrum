# Electrum - Lightweight Bitcoin Client
# Copyright (c) 2011-2016 Thomas Voegtlin
#
# Permission is hereby granted, free of charge, to any person
# obtaining a copy of this software and associated documentation files
# (the "Software"), to deal in the Software without restriction,
# including without limitation the rights to use, copy, modify, merge,
# publish, distribute, sublicense, and/or sell copies of the Software,
# and to permit persons to whom the Software is furnished to do so,
# subject to the following conditions:
#
# The above copyright notice and this permission notice shall be
# included in all copies or substantial portions of the Software.
#
# THE SOFTWARE IS PROVIDED "AS IS", WITHOUT WARRANTY OF ANY KIND,
# EXPRESS OR IMPLIED, INCLUDING BUT NOT LIMITED TO THE WARRANTIES OF
# MERCHANTABILITY, FITNESS FOR A PARTICULAR PURPOSE AND
# NONINFRINGEMENT. IN NO EVENT SHALL THE AUTHORS OR COPYRIGHT HOLDERS
# BE LIABLE FOR ANY CLAIM, DAMAGES OR OTHER LIABILITY, WHETHER IN AN
# ACTION OF CONTRACT, TORT OR OTHERWISE, ARISING FROM, OUT OF OR IN
# CONNECTION WITH THE SOFTWARE OR THE USE OR OTHER DEALINGS IN THE
# SOFTWARE.
import asyncio
import time
import queue
import os
import random
import re
from collections import defaultdict
import threading
import socket
import json
import sys
import asyncio
<<<<<<< HEAD
from typing import NamedTuple, Optional, Sequence, List, Dict, Tuple, TYPE_CHECKING
=======
from typing import NamedTuple, Optional, Sequence, List, Dict, Tuple, TYPE_CHECKING, Iterable
>>>>>>> 942e03e3
import traceback
import concurrent
from concurrent import futures

import aiorpcx
from aiorpcx import TaskGroup
from aiohttp import ClientResponse

from . import util
from .util import (log_exceptions, ignore_exceptions,
                   bfh, SilentTaskGroup, make_aiohttp_session, send_exception_to_crash_reporter,
                   is_hash256_str, is_non_negative_integer)

from .bitcoin import COIN
from . import constants
from . import blockchain
from . import bitcoin
from . import dns_hacks
from .transaction import Transaction
from .blockchain import Blockchain, HEADER_SIZE
from .interface import (Interface, serialize_server, deserialize_server,
                        RequestTimedOut, NetworkTimeout, BUCKET_NAME_OF_ONION_SERVERS,
<<<<<<< HEAD
                        NetworkException)
=======
                        NetworkException, RequestCorrupted)
>>>>>>> 942e03e3
from .version import PROTOCOL_VERSION
from .simple_config import SimpleConfig
from .i18n import _
from .logging import get_logger, Logger

if TYPE_CHECKING:
    from .channel_db import ChannelDB
    from .lnworker import LNGossip
    from .lnwatcher import WatchTower
<<<<<<< HEAD
    from .transaction import Transaction
=======
    from .daemon import Daemon
>>>>>>> 942e03e3


_logger = get_logger(__name__)



NODES_RETRY_INTERVAL = 60
SERVER_RETRY_INTERVAL = 10
NUM_TARGET_CONNECTED_SERVERS = 10
NUM_RECENT_SERVERS = 20


def parse_servers(result: Sequence[Tuple[str, str, List[str]]]) -> Dict[str, dict]:
    """ parse servers list into dict format"""
    servers = {}
    for item in result:
        host = item[1]
        out = {}
        version = None
        pruning_level = '-'
        if len(item) > 2:
            for v in item[2]:
                if re.match(r"[st]\d*", v):
                    protocol, port = v[0], v[1:]
                    if port == '': port = constants.net.DEFAULT_PORTS[protocol]
                    out[protocol] = port
                elif re.match("v(.?)+", v):
                    version = v[1:]
                elif re.match(r"p\d*", v):
                    pruning_level = v[1:]
                if pruning_level == '': pruning_level = '0'
        if out:
            out['pruning'] = pruning_level
            out['version'] = version
            servers[host] = out
    return servers


def filter_version(servers):
    def is_recent(version):
        try:
            return util.versiontuple(version) >= util.versiontuple(PROTOCOL_VERSION)
        except Exception as e:
            return False
    return {k: v for k, v in servers.items() if is_recent(v.get('version'))}


def filter_noonion(servers):
    return {k: v for k, v in servers.items() if not k.endswith('.onion')}


def filter_protocol(hostmap, protocol='s'):
    '''Filters the hostmap for those implementing protocol.
    The result is a list in serialized form.'''
    eligible = []
    for host, portmap in hostmap.items():
        port = portmap.get(protocol)
        if port:
            eligible.append(serialize_server(host, port, protocol))
    return eligible


def pick_random_server(hostmap=None, protocol='s', exclude_set=None):
    if hostmap is None:
        hostmap = constants.net.DEFAULT_SERVERS
    if exclude_set is None:
        exclude_set = set()
    eligible = list(set(filter_protocol(hostmap, protocol)) - exclude_set)
    return random.choice(eligible) if eligible else None


class NetworkParameters(NamedTuple):
    host: str
    port: str
    protocol: str
    proxy: Optional[dict]
    auto_connect: bool
    oneserver: bool = False


proxy_modes = ['socks4', 'socks5']


def serialize_proxy(p):
    if not isinstance(p, dict):
        return None
    return ':'.join([p.get('mode'), p.get('host'), p.get('port'),
                     p.get('user', ''), p.get('password', '')])


def deserialize_proxy(s: str) -> Optional[dict]:
    if not isinstance(s, str):
        return None
    if s.lower() == 'none':
        return None
    proxy = { "mode":"socks5", "host":"localhost" }
    # FIXME raw IPv6 address fails here
    args = s.split(':')
    n = 0
    if proxy_modes.count(args[n]) == 1:
        proxy["mode"] = args[n]
        n += 1
    if len(args) > n:
        proxy["host"] = args[n]
        n += 1
    if len(args) > n:
        proxy["port"] = args[n]
        n += 1
    else:
        proxy["port"] = "8080" if proxy["mode"] == "http" else "1080"
    if len(args) > n:
        proxy["user"] = args[n]
        n += 1
    if len(args) > n:
        proxy["password"] = args[n]
    return proxy


class BestEffortRequestFailed(NetworkException): pass


class TxBroadcastError(NetworkException):
    def get_message_for_gui(self):
        raise NotImplementedError()


class TxBroadcastHashMismatch(TxBroadcastError):
    def get_message_for_gui(self):
        return "{}\n{}\n\n{}" \
            .format(_("The server returned an unexpected transaction ID when broadcasting the transaction."),
                    _("Consider trying to connect to a different server, or updating Electrum."),
                    str(self))


class TxBroadcastServerReturnedError(TxBroadcastError):
    def get_message_for_gui(self):
        return "{}\n{}\n\n{}" \
            .format(_("The server returned an error when broadcasting the transaction."),
                    _("Consider trying to connect to a different server, or updating Electrum."),
                    str(self))


class TxBroadcastUnknownError(TxBroadcastError):
    def get_message_for_gui(self):
        return "{}\n{}" \
            .format(_("Unknown error when broadcasting the transaction."),
                    _("Consider trying to connect to a different server, or updating Electrum."))


class UntrustedServerReturnedError(NetworkException):
    def __init__(self, *, original_exception):
        self.original_exception = original_exception

    def get_message_for_gui(self) -> str:
        return str(self)

    def __str__(self):
        return _("The server returned an error.")

    def __repr__(self):
        return (f"<UntrustedServerReturnedError "
                f"[DO NOT TRUST THIS MESSAGE] original_exception: {repr(self.original_exception)}>")


_INSTANCE = None


class Network(Logger):
    """The Network class manages a set of connections to remote electrum
    servers, each connected socket is handled by an Interface() object.
    """

    LOGGING_SHORTCUT = 'n'

<<<<<<< HEAD
    def __init__(self, config: SimpleConfig):
=======
    def __init__(self, config: SimpleConfig, *, daemon: 'Daemon' = None):
>>>>>>> 942e03e3
        global _INSTANCE
        assert _INSTANCE is None, "Network is a singleton!"
        _INSTANCE = self

        Logger.__init__(self)

        self.asyncio_loop = asyncio.get_event_loop()
        assert self.asyncio_loop.is_running(), "event loop not running"
        self._loop_thread = None  # type: threading.Thread  # set by caller; only used for sanity checks

        assert isinstance(config, SimpleConfig), f"config should be a SimpleConfig instead of {type(config)}"
        self.config = config
<<<<<<< HEAD
        blockchain.read_blockchains(self.config)
=======

        self.daemon = daemon

        blockchain.read_blockchains(self.config)
        blockchain.init_headers_file_for_best_chain()
>>>>>>> 942e03e3
        self.logger.info(f"blockchains {list(map(lambda b: b.forkpoint, blockchain.blockchains.values()))}")
        self._blockchain_preferred_block = self.config.get('blockchain_preferred_block', None)  # type: Optional[Dict]
        self._blockchain = blockchain.get_best_chain()
        # Server for addresses and transactions
        self.default_server = self.config.get('server', None)
        # Sanitize default server
        if self.default_server:
            try:
                deserialize_server(self.default_server)
            except:
                self.logger.warning('failed to parse server-string; falling back to random.')
                self.default_server = None
        if not self.default_server:
            self.default_server = pick_random_server()

        self.taskgroup = None  # type: TaskGroup

        # locks
        self.restart_lock = asyncio.Lock()
        self.bhi_lock = asyncio.Lock()
        self.callback_lock = threading.Lock()
        self.recent_servers_lock = threading.RLock()       # <- re-entrant
        self.interfaces_lock = threading.Lock()            # for mutating/iterating self.interfaces

        self.server_peers = {}  # returned by interface (servers that the main interface knows about)
        self.recent_servers = self._read_recent_servers()  # note: needs self.recent_servers_lock

        self.banner = ''
        self.donation_address = ''
        self.relay_fee = None  # type: Optional[int]
        # callbacks set by the GUI
        self.callbacks = defaultdict(list)      # note: needs self.callback_lock

        dir_path = os.path.join(self.config.path, 'certs')
        util.make_dir(dir_path)

        # retry times
        self.server_retry_time = time.time()
        self.nodes_retry_time = time.time()
        # the main server we are currently communicating with
        self.interface = None  # type: Interface
        self.default_server_changed_event = asyncio.Event()
        # set of servers we have an ongoing connection with
        self.interfaces = {}  # type: Dict[str, Interface]
        self.auto_connect = self.config.get('auto_connect', True)
        self.connecting = set()
        self.server_queue = None
        self.proxy = None

        # Dump network messages (all interfaces).  Set at runtime from the console.
        self.debug = False

        self._set_status('disconnected')

        # lightning network
        self.channel_db = None  # type: Optional[ChannelDB]
        self.lngossip = None  # type: Optional[LNGossip]
        self.local_watchtower = None  # type: Optional[WatchTower]
<<<<<<< HEAD

    def maybe_init_lightning(self):
        if self.channel_db is None:
            from . import lnwatcher
=======
        if self.config.get('run_watchtower', False):
            from . import lnwatcher
            self.local_watchtower = lnwatcher.WatchTower(self)
            self.local_watchtower.start_network(self)
            asyncio.ensure_future(self.local_watchtower.start_watching())

    def maybe_init_lightning(self):
        if self.channel_db is None:
>>>>>>> 942e03e3
            from . import lnworker
            from . import lnrouter
            from . import channel_db
            self.channel_db = channel_db.ChannelDB(self)
            self.path_finder = lnrouter.LNPathFinder(self.channel_db)
            self.lngossip = lnworker.LNGossip(self)
<<<<<<< HEAD
            self.local_watchtower = lnwatcher.WatchTower(self) if self.config.get('local_watchtower', False) else None
            self.lngossip.start_network(self)
            if self.local_watchtower:
                self.local_watchtower.start_network(self)
                asyncio.ensure_future(self.local_watchtower.start_watching)
=======
            self.lngossip.start_network(self)
>>>>>>> 942e03e3

    def run_from_another_thread(self, coro, *, timeout=None):
        assert self._loop_thread != threading.current_thread(), 'must not be called from network thread'
        fut = asyncio.run_coroutine_threadsafe(coro, self.asyncio_loop)
        return fut.result(timeout)

    @staticmethod
    def get_instance() -> Optional["Network"]:
        return _INSTANCE

    def with_recent_servers_lock(func):
        def func_wrapper(self, *args, **kwargs):
            with self.recent_servers_lock:
                return func(self, *args, **kwargs)
        return func_wrapper

    def register_callback(self, callback, events):
        with self.callback_lock:
            for event in events:
                self.callbacks[event].append(callback)

    def unregister_callback(self, callback):
        with self.callback_lock:
            for callbacks in self.callbacks.values():
                if callback in callbacks:
                    callbacks.remove(callback)

    def trigger_callback(self, event, *args):
        with self.callback_lock:
            callbacks = self.callbacks[event][:]
        for callback in callbacks:
            # FIXME: if callback throws, we will lose the traceback
            if asyncio.iscoroutinefunction(callback):
                asyncio.run_coroutine_threadsafe(callback(event, *args), self.asyncio_loop)
            else:
                self.asyncio_loop.call_soon_threadsafe(callback, event, *args)

    def _read_recent_servers(self):
        if not self.config.path:
            return []
        path = os.path.join(self.config.path, "recent_servers")
        try:
            with open(path, "r", encoding='utf-8') as f:
                data = f.read()
                return json.loads(data)
        except:
            return []

    @with_recent_servers_lock
    def _save_recent_servers(self):
        if not self.config.path:
            return
        path = os.path.join(self.config.path, "recent_servers")
        s = json.dumps(self.recent_servers, indent=4, sort_keys=True)
        try:
            with open(path, "w", encoding='utf-8') as f:
                f.write(s)
        except:
            pass

    def get_server_height(self):
        interface = self.interface
        return interface.tip if interface else 0

    async def _server_is_lagging(self):
        sh = self.get_server_height()
        if not sh:
            self.logger.info('no height for main interface')
            return True
        lh = self.get_local_height()
        result = (lh - sh) > 1
        if result:
            self.logger.info(f'{self.default_server} is lagging ({sh} vs {lh})')
        return result

    def _set_status(self, status):
        self.connection_status = status
        self.notify('status')

    def is_connected(self):
        interface = self.interface
        return interface is not None and interface.ready.done()

    def is_connecting(self):
        return self.connection_status == 'connecting'

    async def _request_server_info(self, interface):
        await interface.ready
        session = interface.session

        async def get_banner():
            self.banner = await session.send_request('server.banner')
            self.notify('banner')
        async def get_donation_address():
            addr = await session.send_request('server.donation_address')
            if not bitcoin.is_address(addr):
                if addr:  # ignore empty string
                    self.logger.info(f"invalid donation address from server: {repr(addr)}")
                addr = ''
            self.donation_address = addr
        async def get_server_peers():
            server_peers = await session.send_request('server.peers.subscribe')
            random.shuffle(server_peers)
            max_accepted_peers = len(constants.net.DEFAULT_SERVERS) + NUM_RECENT_SERVERS
            server_peers = server_peers[:max_accepted_peers]
            self.server_peers = parse_servers(server_peers)
            self.notify('servers')
        async def get_relay_fee():
            relayfee = await session.send_request('blockchain.relayfee')
            if relayfee is None:
                self.relay_fee = None
            else:
                relayfee = int(relayfee * COIN)
                self.relay_fee = max(0, relayfee)

        async with TaskGroup() as group:
            await group.spawn(get_banner)
            await group.spawn(get_donation_address)
            await group.spawn(get_server_peers)
            await group.spawn(get_relay_fee)
            await group.spawn(self._request_fee_estimates(interface))

    async def _request_fee_estimates(self, interface):
        session = interface.session
        from .simple_config import FEE_ETA_TARGETS
        self.config.requested_fee_estimates()
        async with TaskGroup() as group:
            histogram_task = await group.spawn(session.send_request('mempool.get_fee_histogram'))
            fee_tasks = []
            for i in FEE_ETA_TARGETS:
                fee_tasks.append((i, await group.spawn(session.send_request('blockchain.estimatefee', [i]))))
        self.config.mempool_fees = histogram = histogram_task.result()
        self.logger.info(f'fee_histogram {histogram}')
        self.notify('fee_histogram')
        fee_estimates_eta = {}
        for nblock_target, task in fee_tasks:
            fee = int(task.result() * COIN)
            fee_estimates_eta[nblock_target] = fee
            if fee < 0: continue
            self.config.update_fee_estimates(nblock_target, fee)
        self.logger.info(f'fee_estimates {fee_estimates_eta}')
        self.notify('fee')

    def get_status_value(self, key):
        if key == 'status':
            value = self.connection_status
        elif key == 'banner':
            value = self.banner
        elif key == 'fee':
            value = self.config.fee_estimates
        elif key == 'fee_histogram':
            value = self.config.mempool_fees
        elif key == 'servers':
            value = self.get_servers()
        else:
            raise Exception('unexpected trigger key {}'.format(key))
        return value

    def notify(self, key):
        if key in ['status', 'updated']:
            self.trigger_callback(key)
        else:
            self.trigger_callback(key, self.get_status_value(key))

    def get_parameters(self) -> NetworkParameters:
        host, port, protocol = deserialize_server(self.default_server)
        return NetworkParameters(host=host,
                                 port=port,
                                 protocol=protocol,
                                 proxy=self.proxy,
                                 auto_connect=self.auto_connect,
                                 oneserver=self.oneserver)

    def get_donation_address(self):
        if self.is_connected():
            return self.donation_address

    def get_interfaces(self) -> List[str]:
        """The list of servers for the connected interfaces."""
        with self.interfaces_lock:
            return list(self.interfaces)

    @with_recent_servers_lock
    def get_servers(self):
        # note: order of sources when adding servers here is crucial!
        # don't let "server_peers" overwrite anything,
        # otherwise main server can eclipse the client
        out = dict()
        # add servers received from main interface
        server_peers = self.server_peers
        if server_peers:
            out.update(filter_version(server_peers.copy()))
        # hardcoded servers
        out.update(constants.net.DEFAULT_SERVERS)
        # add recent servers
        for s in self.recent_servers:
            try:
                host, port, protocol = deserialize_server(s)
            except:
                continue
            if host in out:
                out[host].update({protocol: port})
            else:
                out[host] = {protocol: port}
        # potentially filter out some
        if self.config.get('noonion'):
            out = filter_noonion(out)
        return out

    def _start_interface(self, server: str):
        if server not in self.interfaces and server not in self.connecting:
            if server == self.default_server:
                self.logger.info(f"connecting to {server} as new interface")
                self._set_status('connecting')
            self.connecting.add(server)
            self.server_queue.put(server)

    def _start_random_interface(self):
        with self.interfaces_lock:
            exclude_set = self.disconnected_servers | set(self.interfaces) | self.connecting
        server = pick_random_server(self.get_servers(), self.protocol, exclude_set)
        if server:
            self._start_interface(server)
        return server

    def _set_proxy(self, proxy: Optional[dict]):
        self.proxy = proxy
<<<<<<< HEAD
        # Store these somewhere so we can un-monkey-patch
        if not hasattr(socket, "_getaddrinfo"):
            socket._getaddrinfo = socket.getaddrinfo
        if proxy:
            self.logger.info(f'setting proxy {proxy}')
            # prevent dns leaks, see http://stackoverflow.com/questions/13184205/dns-over-proxy
            socket.getaddrinfo = lambda *args: [(socket.AF_INET, socket.SOCK_STREAM, 6, '', (args[0], args[1]))]
        else:
            if sys.platform == 'win32':
                # On Windows, socket.getaddrinfo takes a mutex, and might hold it for up to 10 seconds
                # when dns-resolving. To speed it up drastically, we resolve dns ourselves, outside that lock.
                # see #4421
                socket.getaddrinfo = self._fast_getaddrinfo
            else:
                socket.getaddrinfo = socket._getaddrinfo
        self.trigger_callback('proxy_set', self.proxy)

    @staticmethod
    def _fast_getaddrinfo(host, *args, **kwargs):
        def needs_dns_resolving(host):
            try:
                ipaddress.ip_address(host)
                return False  # already valid IP
            except ValueError:
                pass  # not an IP
            if str(host) in ('localhost', 'localhost.',):
                return False
            return True
        def resolve_with_dnspython(host):
            addrs = []
            expected_dnspython_errors = (dns.resolver.NXDOMAIN, dns.resolver.NoAnswer)
            # try IPv6
            try:
                answers = dns.resolver.query(host, dns.rdatatype.AAAA)
                addrs += [str(answer) for answer in answers]
            except expected_dnspython_errors as e:
                pass
            except BaseException as e:
                _logger.info(f'dnspython failed to resolve dns (AAAA) for {repr(host)} with error: {repr(e)}')
            # try IPv4
            try:
                answers = dns.resolver.query(host, dns.rdatatype.A)
                addrs += [str(answer) for answer in answers]
            except expected_dnspython_errors as e:
                # dns failed for some reason, e.g. dns.resolver.NXDOMAIN this is normal.
                # Simply report back failure; except if we already have some results.
                if not addrs:
                    raise socket.gaierror(11001, 'getaddrinfo failed') from e
            except BaseException as e:
                # Possibly internal error in dnspython :( see #4483 and #5638
                _logger.info(f'dnspython failed to resolve dns (A) for {repr(host)} with error: {repr(e)}')
            if addrs:
                return addrs
            # Fall back to original socket.getaddrinfo to resolve dns.
            return [host]
        addrs = [host]
        if needs_dns_resolving(host):
            addrs = resolve_with_dnspython(host)
        list_of_list_of_socketinfos = [socket._getaddrinfo(addr, *args, **kwargs) for addr in addrs]
        list_of_socketinfos = [item for lst in list_of_list_of_socketinfos for item in lst]
        return list_of_socketinfos

=======
        dns_hacks.configure_dns_depending_on_proxy(bool(proxy))
        self.logger.info(f'setting proxy {proxy}')
        self.trigger_callback('proxy_set', self.proxy)

>>>>>>> 942e03e3
    @log_exceptions
    async def set_parameters(self, net_params: NetworkParameters):
        proxy = net_params.proxy
        proxy_str = serialize_proxy(proxy)
        host, port, protocol = net_params.host, net_params.port, net_params.protocol
        server_str = serialize_server(host, port, protocol)
        # sanitize parameters
        try:
            deserialize_server(serialize_server(host, port, protocol))
            if proxy:
                proxy_modes.index(proxy['mode']) + 1
                int(proxy['port'])
        except:
            return
        self.config.set_key('auto_connect', net_params.auto_connect, False)
        self.config.set_key('oneserver', net_params.oneserver, False)
        self.config.set_key('proxy', proxy_str, False)
        self.config.set_key('server', server_str, True)
        # abort if changes were not allowed by config
        if self.config.get('server') != server_str \
                or self.config.get('proxy') != proxy_str \
                or self.config.get('oneserver') != net_params.oneserver:
            return

        async with self.restart_lock:
            self.auto_connect = net_params.auto_connect
            if self.proxy != proxy or self.protocol != protocol or self.oneserver != net_params.oneserver:
                # Restart the network defaulting to the given server
                await self._stop()
                self.default_server = server_str
                await self._start()
            elif self.default_server != server_str:
                await self.switch_to_interface(server_str)
            else:
                await self.switch_lagging_interface()

    def _set_oneserver(self, oneserver: bool):
        self.num_server = NUM_TARGET_CONNECTED_SERVERS if not oneserver else 0
        self.oneserver = bool(oneserver)

    async def _switch_to_random_interface(self):
        '''Switch to a random connected server other than the current one'''
        servers = self.get_interfaces()    # Those in connected state
        if self.default_server in servers:
            servers.remove(self.default_server)
        if servers:
            await self.switch_to_interface(random.choice(servers))

    async def switch_lagging_interface(self):
        '''If auto_connect and lagging, switch interface'''
        if self.auto_connect and await self._server_is_lagging():
            # switch to one that has the correct header (not height)
            best_header = self.blockchain().read_header(self.get_local_height())
            with self.interfaces_lock: interfaces = list(self.interfaces.values())
            filtered = list(filter(lambda iface: iface.tip_header == best_header, interfaces))
            if filtered:
                chosen_iface = random.choice(filtered)
                await self.switch_to_interface(chosen_iface.server)

    async def switch_unwanted_fork_interface(self):
        """If auto_connect and main interface is not on preferred fork,
        try to switch to preferred fork.
        """
        if not self.auto_connect or not self.interface:
            return
        with self.interfaces_lock: interfaces = list(self.interfaces.values())
        # try to switch to preferred fork
        if self._blockchain_preferred_block:
            pref_height = self._blockchain_preferred_block['height']
            pref_hash   = self._blockchain_preferred_block['hash']
            if self.interface.blockchain.check_hash(pref_height, pref_hash):
                return  # already on preferred fork
            filtered = list(filter(lambda iface: iface.blockchain.check_hash(pref_height, pref_hash),
                                   interfaces))
            if filtered:
                self.logger.info("switching to preferred fork")
                chosen_iface = random.choice(filtered)
                await self.switch_to_interface(chosen_iface.server)
                return
            else:
                self.logger.info("tried to switch to preferred fork but no interfaces are on it")
        # try to switch to best chain
        if self.blockchain().parent is None:
            return  # already on best chain
        filtered = list(filter(lambda iface: iface.blockchain.parent is None,
                               interfaces))
        if filtered:
            self.logger.info("switching to best chain")
            chosen_iface = random.choice(filtered)
            await self.switch_to_interface(chosen_iface.server)
        else:
            # FIXME switch to best available?
            self.logger.info("tried to switch to best chain but no interfaces are on it")

    async def switch_to_interface(self, server: str):
        """Switch to server as our main interface. If no connection exists,
        queue interface to be started. The actual switch will
        happen when the interface becomes ready.
        """
        self.default_server = server
        old_interface = self.interface
        old_server = old_interface.server if old_interface else None

        # Stop any current interface in order to terminate subscriptions,
        # and to cancel tasks in interface.taskgroup.
        # However, for headers sub, give preference to this interface
        # over unknown ones, i.e. start it again right away.
        if old_server and old_server != server:
            await self._close_interface(old_interface)
            if len(self.interfaces) <= self.num_server:
                self._start_interface(old_server)

        if server not in self.interfaces:
            self.interface = None
            self._start_interface(server)
            return

        i = self.interfaces[server]
        if old_interface != i:
            self.logger.info(f"switching to {server}")
<<<<<<< HEAD
=======
            assert i.ready.done(), "interface we are switching to is not ready yet"
>>>>>>> 942e03e3
            blockchain_updated = i.blockchain != self.blockchain()
            self.interface = i
            await i.taskgroup.spawn(self._request_server_info(i))
            self.trigger_callback('default_server_changed')
            self.default_server_changed_event.set()
            self.default_server_changed_event.clear()
            self._set_status('connected')
            self.trigger_callback('network_updated')
            if blockchain_updated: self.trigger_callback('blockchain_updated')

    async def _close_interface(self, interface: Interface):
        if interface:
            with self.interfaces_lock:
                if self.interfaces.get(interface.server) == interface:
                    self.interfaces.pop(interface.server)
            if interface.server == self.default_server:
                self.interface = None
            await interface.close()

    @with_recent_servers_lock
    def _add_recent_server(self, server):
        # list is ordered
        if server in self.recent_servers:
            self.recent_servers.remove(server)
        self.recent_servers.insert(0, server)
        self.recent_servers = self.recent_servers[:NUM_RECENT_SERVERS]
        self._save_recent_servers()

    async def connection_down(self, interface: Interface):
        '''A connection to server either went down, or was never made.
        We distinguish by whether it is in self.interfaces.'''
        if not interface: return
        server = interface.server
        self.disconnected_servers.add(server)
        if server == self.default_server:
            self._set_status('disconnected')
        await self._close_interface(interface)
        self.trigger_callback('network_updated')

    def get_network_timeout_seconds(self, request_type=NetworkTimeout.Generic) -> int:
        if self.oneserver and not self.auto_connect:
            return request_type.MOST_RELAXED
        if self.proxy:
            return request_type.RELAXED
        return request_type.NORMAL

    @ignore_exceptions  # do not kill main_taskgroup
    @log_exceptions
    async def _run_new_interface(self, server):
        interface = Interface(self, server, self.proxy)
        # note: using longer timeouts here as DNS can sometimes be slow!
        timeout = self.get_network_timeout_seconds(NetworkTimeout.Generic)
        try:
            await asyncio.wait_for(interface.ready, timeout)
        except BaseException as e:
            self.logger.info(f"couldn't launch iface {server} -- {repr(e)}")
            await interface.close()
            return
        else:
            with self.interfaces_lock:
                assert server not in self.interfaces
                self.interfaces[server] = interface
        finally:
            try: self.connecting.remove(server)
            except KeyError: pass

        if server == self.default_server:
            await self.switch_to_interface(server)

        self._add_recent_server(server)
        self.trigger_callback('network_updated')

    def check_interface_against_healthy_spread_of_connected_servers(self, iface_to_check) -> bool:
        # main interface is exempt. this makes switching servers easier
        if iface_to_check.is_main_server():
            return True
        if not iface_to_check.bucket_based_on_ipaddress():
            return True
        # bucket connected interfaces
        with self.interfaces_lock:
            interfaces = list(self.interfaces.values())
        if iface_to_check in interfaces:
            interfaces.remove(iface_to_check)
        buckets = defaultdict(list)
        for iface in interfaces:
            buckets[iface.bucket_based_on_ipaddress()].append(iface)
        # check proposed server against buckets
        onion_servers = buckets[BUCKET_NAME_OF_ONION_SERVERS]
        if iface_to_check.is_tor():
            # keep number of onion servers below half of all connected servers
            if len(onion_servers) > NUM_TARGET_CONNECTED_SERVERS // 2:
                return False
        else:
            bucket = iface_to_check.bucket_based_on_ipaddress()
            if len(buckets[bucket]) > 0:
                return False
        return True

    def best_effort_reliable(func):
        async def make_reliable_wrapper(self: 'Network', *args, **kwargs):
            for i in range(10):
                iface = self.interface
                # retry until there is a main interface
                if not iface:
                    try:
                        await asyncio.wait_for(self.default_server_changed_event.wait(), 1)
                    except asyncio.TimeoutError:
                        pass
                    continue  # try again
                assert iface.ready.done(), "interface not ready yet"
                # try actual request
                success_fut = asyncio.ensure_future(func(self, *args, **kwargs))
                await asyncio.wait([success_fut, iface.got_disconnected], return_when=asyncio.FIRST_COMPLETED)
                if success_fut.done() and not success_fut.cancelled():
                    if success_fut.exception():
                        try:
                            raise success_fut.exception()
                        except (RequestTimedOut, RequestCorrupted):
                            await iface.close()
                            await iface.got_disconnected
                            continue  # try again
                    return success_fut.result()
                # otherwise; try again
            raise BestEffortRequestFailed('no interface to do request on... gave up.')
        return make_reliable_wrapper

    def catch_server_exceptions(func):
        async def wrapper(self, *args, **kwargs):
            try:
                return await func(self, *args, **kwargs)
            except aiorpcx.jsonrpc.CodeMessageError as e:
                raise UntrustedServerReturnedError(original_exception=e) from e
        return wrapper

    @best_effort_reliable
    @catch_server_exceptions
    async def get_merkle_for_transaction(self, tx_hash: str, tx_height: int) -> dict:
        if not is_hash256_str(tx_hash):
            raise Exception(f"{repr(tx_hash)} is not a txid")
        if not is_non_negative_integer(tx_height):
            raise Exception(f"{repr(tx_height)} is not a block height")
        return await self.interface.session.send_request('blockchain.transaction.get_merkle', [tx_hash, tx_height])

    @best_effort_reliable
    async def broadcast_transaction(self, tx: 'Transaction', *, timeout=None) -> None:
        if timeout is None:
            timeout = self.get_network_timeout_seconds(NetworkTimeout.Urgent)
        try:
            out = await self.interface.session.send_request('blockchain.transaction.broadcast', [tx.serialize()], timeout=timeout)
            # note: both 'out' and exception messages are untrusted input from the server
        except (RequestTimedOut, asyncio.CancelledError, asyncio.TimeoutError):
            raise  # pass-through
        except aiorpcx.jsonrpc.CodeMessageError as e:
            self.logger.info(f"broadcast_transaction error [DO NOT TRUST THIS MESSAGE]: {repr(e)}")
            raise TxBroadcastServerReturnedError(self.sanitize_tx_broadcast_response(e.message)) from e
        except BaseException as e:  # intentional BaseException for sanity!
            self.logger.info(f"broadcast_transaction error2 [DO NOT TRUST THIS MESSAGE]: {repr(e)}")
            send_exception_to_crash_reporter(e)
            raise TxBroadcastUnknownError() from e
        if out != tx.txid():
            self.logger.info(f"unexpected txid for broadcast_transaction [DO NOT TRUST THIS MESSAGE]: {out} != {tx.txid()}")
            raise TxBroadcastHashMismatch(_("Server returned unexpected transaction ID."))

    async def try_broadcasting(self, tx, name):
        try:
            await self.broadcast_transaction(tx)
        except Exception as e:
            self.logger.info(f'error: could not broadcast {name} {tx.txid()}, {str(e)}')
        else:
            self.logger.info(f'success: broadcasting {name} {tx.txid()}')

    @staticmethod
    def sanitize_tx_broadcast_response(server_msg) -> str:
        # Unfortunately, bitcoind and hence the Electrum protocol doesn't return a useful error code.
        # So, we use substring matching to grok the error message.
        # server_msg is untrusted input so it should not be shown to the user. see #4968
        server_msg = str(server_msg)
        server_msg = server_msg.replace("\n", r"\n")
        # https://github.com/bitcoin/bitcoin/blob/cd42553b1178a48a16017eff0b70669c84c3895c/src/policy/policy.cpp
        # grep "reason ="
        policy_error_messages = {
            r"version": _("Transaction uses non-standard version."),
            r"tx-size": _("The transaction was rejected because it is too large (in bytes)."),
            r"scriptsig-size": None,
            r"scriptsig-not-pushonly": None,
            r"scriptpubkey": None,
            r"bare-multisig": None,
            r"dust": _("Transaction could not be broadcast due to dust outputs."),
            r"multi-op-return": _("The transaction was rejected because it contains multiple OP_RETURN outputs."),
        }
        for substring in policy_error_messages:
            if substring in server_msg:
                msg = policy_error_messages[substring]
                return msg if msg else substring
        # https://github.com/bitcoin/bitcoin/blob/cd42553b1178a48a16017eff0b70669c84c3895c/src/script/script_error.cpp
        script_error_messages = {
            r"Script evaluated without error but finished with a false/empty top stack element",
            r"Script failed an OP_VERIFY operation",
            r"Script failed an OP_EQUALVERIFY operation",
            r"Script failed an OP_CHECKMULTISIGVERIFY operation",
            r"Script failed an OP_CHECKSIGVERIFY operation",
            r"Script failed an OP_NUMEQUALVERIFY operation",
            r"Script is too big",
            r"Push value size limit exceeded",
            r"Operation limit exceeded",
            r"Stack size limit exceeded",
            r"Signature count negative or greater than pubkey count",
            r"Pubkey count negative or limit exceeded",
            r"Opcode missing or not understood",
            r"Attempted to use a disabled opcode",
            r"Operation not valid with the current stack size",
            r"Operation not valid with the current altstack size",
            r"OP_RETURN was encountered",
            r"Invalid OP_IF construction",
            r"Negative locktime",
            r"Locktime requirement not satisfied",
            r"Signature hash type missing or not understood",
            r"Non-canonical DER signature",
            r"Data push larger than necessary",
            r"Only non-push operators allowed in signatures",
            r"Non-canonical signature: S value is unnecessarily high",
            r"Dummy CHECKMULTISIG argument must be zero",
            r"OP_IF/NOTIF argument must be minimal",
            r"Signature must be zero for failed CHECK(MULTI)SIG operation",
            r"NOPx reserved for soft-fork upgrades",
            r"Witness version reserved for soft-fork upgrades",
            r"Public key is neither compressed or uncompressed",
            r"Extra items left on stack after execution",
            r"Witness program has incorrect length",
            r"Witness program was passed an empty witness",
            r"Witness program hash mismatch",
            r"Witness requires empty scriptSig",
            r"Witness requires only-redeemscript scriptSig",
            r"Witness provided for non-witness script",
            r"Using non-compressed keys in segwit",
            r"Using OP_CODESEPARATOR in non-witness script",
            r"Signature is found in scriptCode",
        }
        for substring in script_error_messages:
            if substring in server_msg:
                return substring
        # https://github.com/bitcoin/bitcoin/blob/cd42553b1178a48a16017eff0b70669c84c3895c/src/validation.cpp
        # grep "REJECT_"
        # should come after script_error.cpp (due to e.g. non-mandatory-script-verify-flag)
        validation_error_messages = {
            r"coinbase",
            r"tx-size-small",
            r"non-final",
            r"txn-already-in-mempool",
            r"txn-mempool-conflict",
            r"txn-already-known",
            r"non-BIP68-final",
            r"bad-txns-nonstandard-inputs",
            r"bad-witness-nonstandard",
            r"bad-txns-too-many-sigops",
            r"mempool min fee not met",
            r"min relay fee not met",
            r"absurdly-high-fee",
            r"too-long-mempool-chain",
            r"bad-txns-spends-conflicting-tx",
            r"insufficient fee",
            r"too many potential replacements",
            r"replacement-adds-unconfirmed",
            r"mempool full",
            r"non-mandatory-script-verify-flag",
            r"mandatory-script-verify-flag-failed",
        }
        for substring in validation_error_messages:
            if substring in server_msg:
                return substring
        # https://github.com/bitcoin/bitcoin/blob/cd42553b1178a48a16017eff0b70669c84c3895c/src/rpc/rawtransaction.cpp
        # grep "RPC_TRANSACTION"
        # grep "RPC_DESERIALIZATION_ERROR"
        # https://github.com/bitcoin/bitcoin/blob/d7d7d315060620446bd363ca50f95f79d3260db7/src/util/error.cpp
        rawtransaction_error_messages = {
            r"Missing inputs",
            r"transaction already in block chain",
            r"Transaction already in block chain",
            r"TX decode failed",
            r"Peer-to-peer functionality missing or disabled",
            r"Transaction rejected by AcceptToMemoryPool",
            r"AcceptToMemoryPool failed",
        }
        for substring in rawtransaction_error_messages:
            if substring in server_msg:
                return substring
        # https://github.com/bitcoin/bitcoin/blob/cd42553b1178a48a16017eff0b70669c84c3895c/src/consensus/tx_verify.cpp
        # grep "REJECT_"
        tx_verify_error_messages = {
            r"bad-txns-vin-empty",
            r"bad-txns-vout-empty",
            r"bad-txns-oversize",
            r"bad-txns-vout-negative",
            r"bad-txns-vout-toolarge",
            r"bad-txns-txouttotal-toolarge",
            r"bad-txns-inputs-duplicate",
            r"bad-cb-length",
            r"bad-txns-prevout-null",
            r"bad-txns-inputs-missingorspent",
            r"bad-txns-premature-spend-of-coinbase",
            r"bad-txns-inputvalues-outofrange",
            r"bad-txns-in-belowout",
            r"bad-txns-fee-outofrange",
        }
        for substring in tx_verify_error_messages:
            if substring in server_msg:
                return substring
        # otherwise:
        return _("Unknown error")

    @best_effort_reliable
    @catch_server_exceptions
    async def request_chunk(self, height: int, tip=None, *, can_return_early=False):
        if not is_non_negative_integer(height):
            raise Exception(f"{repr(height)} is not a block height")
        return await self.interface.request_chunk(height, tip=tip, can_return_early=can_return_early)

    @best_effort_reliable
    @catch_server_exceptions
    async def get_transaction(self, tx_hash: str, *, timeout=None) -> str:
        if not is_hash256_str(tx_hash):
            raise Exception(f"{repr(tx_hash)} is not a txid")
        iface = self.interface
        raw = await iface.session.send_request('blockchain.transaction.get', [tx_hash], timeout=timeout)
        # validate response
        tx = Transaction(raw)
        try:
            tx.deserialize()  # see if raises
        except Exception as e:
            self.logger.warning(f"cannot deserialize received transaction (txid {tx_hash}). from {str(iface)}")
            raise RequestCorrupted() from e  # TODO ban server?
        if tx.txid() != tx_hash:
            self.logger.warning(f"received tx does not match expected txid {tx_hash} (got {tx.txid()}). from {str(iface)}")
            raise RequestCorrupted()  # TODO ban server?
        return raw

    @best_effort_reliable
    @catch_server_exceptions
    async def get_history_for_scripthash(self, sh: str) -> List[dict]:
        if not is_hash256_str(sh):
            raise Exception(f"{repr(sh)} is not a scripthash")
        return await self.interface.session.send_request('blockchain.scripthash.get_history', [sh])

    @best_effort_reliable
    @catch_server_exceptions
    async def listunspent_for_scripthash(self, sh: str) -> List[dict]:
        if not is_hash256_str(sh):
            raise Exception(f"{repr(sh)} is not a scripthash")
        return await self.interface.session.send_request('blockchain.scripthash.listunspent', [sh])

    @best_effort_reliable
    @catch_server_exceptions
    async def get_balance_for_scripthash(self, sh: str) -> dict:
        if not is_hash256_str(sh):
            raise Exception(f"{repr(sh)} is not a scripthash")
        return await self.interface.session.send_request('blockchain.scripthash.get_balance', [sh])

    @best_effort_reliable
    async def get_txid_from_txpos(self, tx_height, tx_pos, merkle):
        command = 'blockchain.transaction.id_from_pos'
        return await self.interface.session.send_request(command, [tx_height, tx_pos, merkle])

    def blockchain(self) -> Blockchain:
        interface = self.interface
        if interface and interface.blockchain is not None:
            self._blockchain = interface.blockchain
        return self._blockchain

    def get_blockchains(self):
        out = {}  # blockchain_id -> list(interfaces)
        with blockchain.blockchains_lock: blockchain_items = list(blockchain.blockchains.items())
        with self.interfaces_lock: interfaces_values = list(self.interfaces.values())
        for chain_id, bc in blockchain_items:
            r = list(filter(lambda i: i.blockchain==bc, interfaces_values))
            if r:
                out[chain_id] = r
        return out

    def _set_preferred_chain(self, chain: Blockchain):
        height = chain.get_max_forkpoint()
        header_hash = chain.get_hash(height)
        self._blockchain_preferred_block = {
            'height': height,
            'hash': header_hash,
        }
        self.config.set_key('blockchain_preferred_block', self._blockchain_preferred_block)

    async def follow_chain_given_id(self, chain_id: str) -> None:
        bc = blockchain.blockchains.get(chain_id)
        if not bc:
            raise Exception('blockchain {} not found'.format(chain_id))
        self._set_preferred_chain(bc)
        # select server on this chain
        with self.interfaces_lock: interfaces = list(self.interfaces.values())
        interfaces_on_selected_chain = list(filter(lambda iface: iface.blockchain == bc, interfaces))
        if len(interfaces_on_selected_chain) == 0: return
        chosen_iface = random.choice(interfaces_on_selected_chain)
        # switch to server (and save to config)
        net_params = self.get_parameters()
        host, port, protocol = deserialize_server(chosen_iface.server)
        net_params = net_params._replace(host=host, port=port, protocol=protocol)
        await self.set_parameters(net_params)

    async def follow_chain_given_server(self, server_str: str) -> None:
        # note that server_str should correspond to a connected interface
        iface = self.interfaces.get(server_str)
        if iface is None:
            return
        self._set_preferred_chain(iface.blockchain)
        # switch to server (and save to config)
        net_params = self.get_parameters()
        host, port, protocol = deserialize_server(server_str)
        net_params = net_params._replace(host=host, port=port, protocol=protocol)
        await self.set_parameters(net_params)

    def get_local_height(self):
        return self.blockchain().height()

    def export_checkpoints(self, path):
        """Run manually to generate blockchain checkpoints.
        Kept for console use only.
        """
        cp = self.blockchain().get_checkpoints()
        with open(path, 'w', encoding='utf-8') as f:
            f.write(json.dumps(cp, indent=4))

    async def _start(self):
        assert not self.taskgroup
        self.taskgroup = taskgroup = SilentTaskGroup()
        assert not self.interface and not self.interfaces
        assert not self.connecting and not self.server_queue
        self.logger.info('starting network')
        self.disconnected_servers = set([])
        self.protocol = deserialize_server(self.default_server)[2]
        self.server_queue = queue.Queue()
        self._set_proxy(deserialize_proxy(self.config.get('proxy')))
        self._set_oneserver(self.config.get('oneserver', False))
        self._start_interface(self.default_server)

        async def main():
            self.logger.info("starting taskgroup.")
            try:
                # note: if a task finishes with CancelledError, that
                # will NOT raise, and the group will keep the other tasks running
                async with taskgroup as group:
                    await group.spawn(self._maintain_sessions())
                    [await group.spawn(job) for job in self._jobs]
<<<<<<< HEAD
            except BaseException as e:
                self.logger.exception('main_taskgroup died.')
                raise e
=======
            except asyncio.CancelledError:
                raise
            except Exception as e:
                self.logger.exception("taskgroup died.")
            finally:
                self.logger.info("taskgroup stopped.")
>>>>>>> 942e03e3
        asyncio.run_coroutine_threadsafe(main(), self.asyncio_loop)

        self.trigger_callback('network_updated')

    def start(self, jobs: Iterable = None):
        """Schedule starting the network, along with the given job co-routines.

        Note: the jobs will *restart* every time the network restarts, e.g. on proxy
        setting changes.
        """
        self._jobs = jobs or []
        asyncio.run_coroutine_threadsafe(self._start(), self.asyncio_loop)

    @log_exceptions
    async def _stop(self, full_shutdown=False):
        self.logger.info("stopping network")
        try:
            await asyncio.wait_for(self.taskgroup.cancel_remaining(), timeout=2)
        except (asyncio.TimeoutError, asyncio.CancelledError) as e:
            self.logger.info(f"exc during main_taskgroup cancellation: {repr(e)}")
<<<<<<< HEAD
        self.main_taskgroup = None  # type: TaskGroup
=======
        self.taskgroup = None  # type: TaskGroup
>>>>>>> 942e03e3
        self.interface = None  # type: Interface
        self.interfaces = {}  # type: Dict[str, Interface]
        self.connecting.clear()
        self.server_queue = None
        if not full_shutdown:
            self.trigger_callback('network_updated')

    def stop(self):
        assert self._loop_thread != threading.current_thread(), 'must not be called from network thread'
        fut = asyncio.run_coroutine_threadsafe(self._stop(full_shutdown=True), self.asyncio_loop)
        try:
            fut.result(timeout=2)
        except (concurrent.futures.TimeoutError, concurrent.futures.CancelledError): pass

    async def _ensure_there_is_a_main_interface(self):
        if self.is_connected():
            return
        now = time.time()
        # if auto_connect is set, try a different server
        if self.auto_connect and not self.is_connecting():
            await self._switch_to_random_interface()
        # if auto_connect is not set, or still no main interface, retry current
        if not self.is_connected() and not self.is_connecting():
            if self.default_server in self.disconnected_servers:
                if now - self.server_retry_time > SERVER_RETRY_INTERVAL:
                    self.disconnected_servers.remove(self.default_server)
                    self.server_retry_time = now
            else:
                await self.switch_to_interface(self.default_server)

    async def _maintain_sessions(self):
        async def launch_already_queued_up_new_interfaces():
            while self.server_queue.qsize() > 0:
                server = self.server_queue.get()
                await self.taskgroup.spawn(self._run_new_interface(server))
        async def maybe_queue_new_interfaces_to_be_launched_later():
            now = time.time()
            for i in range(self.num_server - len(self.interfaces) - len(self.connecting)):
                # FIXME this should try to honour "healthy spread of connected servers"
                self._start_random_interface()
            if now - self.nodes_retry_time > NODES_RETRY_INTERVAL:
                self.logger.info('network: retrying connections')
                self.disconnected_servers = set([])
                self.nodes_retry_time = now
        async def maintain_healthy_spread_of_connected_servers():
            with self.interfaces_lock: interfaces = list(self.interfaces.values())
            random.shuffle(interfaces)
            for iface in interfaces:
                if not self.check_interface_against_healthy_spread_of_connected_servers(iface):
                    self.logger.info(f"disconnecting from {iface.server}. too many connected "
                                     f"servers already in bucket {iface.bucket_based_on_ipaddress()}")
                    await self._close_interface(iface)
        async def maintain_main_interface():
            await self._ensure_there_is_a_main_interface()
            if self.is_connected():
                if self.config.is_fee_estimates_update_required():
                    await self.interface.taskgroup.spawn(self._request_fee_estimates, self.interface)

        while True:
            try:
                await launch_already_queued_up_new_interfaces()
                await maybe_queue_new_interfaces_to_be_launched_later()
                await maintain_healthy_spread_of_connected_servers()
                await maintain_main_interface()
            except asyncio.CancelledError:
                # suppress spurious cancellations
                group = self.taskgroup
                if not group or group.closed():
                    raise
            await asyncio.sleep(0.1)

    @classmethod
    async def _send_http_on_proxy(cls, method: str, url: str, params: str = None,
                                  body: bytes = None, json: dict = None, headers=None,
                                  on_finish=None, timeout=None):
        async def default_on_finish(resp: ClientResponse):
            resp.raise_for_status()
            return await resp.text()
        if headers is None:
            headers = {}
        if on_finish is None:
            on_finish = default_on_finish
        network = cls.get_instance()
        proxy = network.proxy if network else None
        async with make_aiohttp_session(proxy, timeout=timeout) as session:
            if method == 'get':
                async with session.get(url, params=params, headers=headers) as resp:
                    return await on_finish(resp)
            elif method == 'post':
                assert body is not None or json is not None, 'body or json must be supplied if method is post'
                if body is not None:
                    async with session.post(url, data=body, headers=headers) as resp:
                        return await on_finish(resp)
                elif json is not None:
                    async with session.post(url, json=json, headers=headers) as resp:
                        return await on_finish(resp)
            else:
                assert False

    @classmethod
    def send_http_on_proxy(cls, method, url, **kwargs):
        network = cls.get_instance()
        if network:
            assert network._loop_thread is not threading.currentThread()
            loop = network.asyncio_loop
        else:
            loop = asyncio.get_event_loop()
        coro = asyncio.run_coroutine_threadsafe(cls._send_http_on_proxy(method, url, **kwargs), loop)
        # note: _send_http_on_proxy has its own timeout, so no timeout here:
        return coro.result()

    # methods used in scripts
    async def get_peers(self):
        while not self.is_connected():
            await asyncio.sleep(1)
        session = self.interface.session
        return parse_servers(await session.send_request('server.peers.subscribe'))

    async def send_multiple_requests(self, servers: List[str], method: str, params: Sequence):
        responses = dict()
        async def get_response(server):
            interface = Interface(self, server, self.proxy)
            timeout = self.get_network_timeout_seconds(NetworkTimeout.Urgent)
            try:
                await asyncio.wait_for(interface.ready, timeout)
            except BaseException as e:
                await interface.close()
                return
            try:
                res = await interface.session.send_request(method, params, timeout=10)
            except Exception as e:
                res = e
            responses[interface.server] = res
        async with TaskGroup() as group:
            for server in servers:
                await group.spawn(get_response(server))
        return responses<|MERGE_RESOLUTION|>--- conflicted
+++ resolved
@@ -32,11 +32,7 @@
 import json
 import sys
 import asyncio
-<<<<<<< HEAD
-from typing import NamedTuple, Optional, Sequence, List, Dict, Tuple, TYPE_CHECKING
-=======
 from typing import NamedTuple, Optional, Sequence, List, Dict, Tuple, TYPE_CHECKING, Iterable
->>>>>>> 942e03e3
 import traceback
 import concurrent
 from concurrent import futures
@@ -59,11 +55,7 @@
 from .blockchain import Blockchain, HEADER_SIZE
 from .interface import (Interface, serialize_server, deserialize_server,
                         RequestTimedOut, NetworkTimeout, BUCKET_NAME_OF_ONION_SERVERS,
-<<<<<<< HEAD
-                        NetworkException)
-=======
                         NetworkException, RequestCorrupted)
->>>>>>> 942e03e3
 from .version import PROTOCOL_VERSION
 from .simple_config import SimpleConfig
 from .i18n import _
@@ -73,11 +65,7 @@
     from .channel_db import ChannelDB
     from .lnworker import LNGossip
     from .lnwatcher import WatchTower
-<<<<<<< HEAD
-    from .transaction import Transaction
-=======
     from .daemon import Daemon
->>>>>>> 942e03e3
 
 
 _logger = get_logger(__name__)
@@ -252,11 +240,7 @@
 
     LOGGING_SHORTCUT = 'n'
 
-<<<<<<< HEAD
-    def __init__(self, config: SimpleConfig):
-=======
     def __init__(self, config: SimpleConfig, *, daemon: 'Daemon' = None):
->>>>>>> 942e03e3
         global _INSTANCE
         assert _INSTANCE is None, "Network is a singleton!"
         _INSTANCE = self
@@ -269,15 +253,11 @@
 
         assert isinstance(config, SimpleConfig), f"config should be a SimpleConfig instead of {type(config)}"
         self.config = config
-<<<<<<< HEAD
-        blockchain.read_blockchains(self.config)
-=======
 
         self.daemon = daemon
 
         blockchain.read_blockchains(self.config)
         blockchain.init_headers_file_for_best_chain()
->>>>>>> 942e03e3
         self.logger.info(f"blockchains {list(map(lambda b: b.forkpoint, blockchain.blockchains.values()))}")
         self._blockchain_preferred_block = self.config.get('blockchain_preferred_block', None)  # type: Optional[Dict]
         self._blockchain = blockchain.get_best_chain()
@@ -336,12 +316,6 @@
         self.channel_db = None  # type: Optional[ChannelDB]
         self.lngossip = None  # type: Optional[LNGossip]
         self.local_watchtower = None  # type: Optional[WatchTower]
-<<<<<<< HEAD
-
-    def maybe_init_lightning(self):
-        if self.channel_db is None:
-            from . import lnwatcher
-=======
         if self.config.get('run_watchtower', False):
             from . import lnwatcher
             self.local_watchtower = lnwatcher.WatchTower(self)
@@ -350,22 +324,13 @@
 
     def maybe_init_lightning(self):
         if self.channel_db is None:
->>>>>>> 942e03e3
             from . import lnworker
             from . import lnrouter
             from . import channel_db
             self.channel_db = channel_db.ChannelDB(self)
             self.path_finder = lnrouter.LNPathFinder(self.channel_db)
             self.lngossip = lnworker.LNGossip(self)
-<<<<<<< HEAD
-            self.local_watchtower = lnwatcher.WatchTower(self) if self.config.get('local_watchtower', False) else None
             self.lngossip.start_network(self)
-            if self.local_watchtower:
-                self.local_watchtower.start_network(self)
-                asyncio.ensure_future(self.local_watchtower.start_watching)
-=======
-            self.lngossip.start_network(self)
->>>>>>> 942e03e3
 
     def run_from_another_thread(self, coro, *, timeout=None):
         assert self._loop_thread != threading.current_thread(), 'must not be called from network thread'
@@ -593,75 +558,10 @@
 
     def _set_proxy(self, proxy: Optional[dict]):
         self.proxy = proxy
-<<<<<<< HEAD
-        # Store these somewhere so we can un-monkey-patch
-        if not hasattr(socket, "_getaddrinfo"):
-            socket._getaddrinfo = socket.getaddrinfo
-        if proxy:
-            self.logger.info(f'setting proxy {proxy}')
-            # prevent dns leaks, see http://stackoverflow.com/questions/13184205/dns-over-proxy
-            socket.getaddrinfo = lambda *args: [(socket.AF_INET, socket.SOCK_STREAM, 6, '', (args[0], args[1]))]
-        else:
-            if sys.platform == 'win32':
-                # On Windows, socket.getaddrinfo takes a mutex, and might hold it for up to 10 seconds
-                # when dns-resolving. To speed it up drastically, we resolve dns ourselves, outside that lock.
-                # see #4421
-                socket.getaddrinfo = self._fast_getaddrinfo
-            else:
-                socket.getaddrinfo = socket._getaddrinfo
-        self.trigger_callback('proxy_set', self.proxy)
-
-    @staticmethod
-    def _fast_getaddrinfo(host, *args, **kwargs):
-        def needs_dns_resolving(host):
-            try:
-                ipaddress.ip_address(host)
-                return False  # already valid IP
-            except ValueError:
-                pass  # not an IP
-            if str(host) in ('localhost', 'localhost.',):
-                return False
-            return True
-        def resolve_with_dnspython(host):
-            addrs = []
-            expected_dnspython_errors = (dns.resolver.NXDOMAIN, dns.resolver.NoAnswer)
-            # try IPv6
-            try:
-                answers = dns.resolver.query(host, dns.rdatatype.AAAA)
-                addrs += [str(answer) for answer in answers]
-            except expected_dnspython_errors as e:
-                pass
-            except BaseException as e:
-                _logger.info(f'dnspython failed to resolve dns (AAAA) for {repr(host)} with error: {repr(e)}')
-            # try IPv4
-            try:
-                answers = dns.resolver.query(host, dns.rdatatype.A)
-                addrs += [str(answer) for answer in answers]
-            except expected_dnspython_errors as e:
-                # dns failed for some reason, e.g. dns.resolver.NXDOMAIN this is normal.
-                # Simply report back failure; except if we already have some results.
-                if not addrs:
-                    raise socket.gaierror(11001, 'getaddrinfo failed') from e
-            except BaseException as e:
-                # Possibly internal error in dnspython :( see #4483 and #5638
-                _logger.info(f'dnspython failed to resolve dns (A) for {repr(host)} with error: {repr(e)}')
-            if addrs:
-                return addrs
-            # Fall back to original socket.getaddrinfo to resolve dns.
-            return [host]
-        addrs = [host]
-        if needs_dns_resolving(host):
-            addrs = resolve_with_dnspython(host)
-        list_of_list_of_socketinfos = [socket._getaddrinfo(addr, *args, **kwargs) for addr in addrs]
-        list_of_socketinfos = [item for lst in list_of_list_of_socketinfos for item in lst]
-        return list_of_socketinfos
-
-=======
         dns_hacks.configure_dns_depending_on_proxy(bool(proxy))
         self.logger.info(f'setting proxy {proxy}')
         self.trigger_callback('proxy_set', self.proxy)
 
->>>>>>> 942e03e3
     @log_exceptions
     async def set_parameters(self, net_params: NetworkParameters):
         proxy = net_params.proxy
@@ -782,10 +682,7 @@
         i = self.interfaces[server]
         if old_interface != i:
             self.logger.info(f"switching to {server}")
-<<<<<<< HEAD
-=======
             assert i.ready.done(), "interface we are switching to is not ready yet"
->>>>>>> 942e03e3
             blockchain_updated = i.blockchain != self.blockchain()
             self.interface = i
             await i.taskgroup.spawn(self._request_server_info(i))
@@ -1233,18 +1130,12 @@
                 async with taskgroup as group:
                     await group.spawn(self._maintain_sessions())
                     [await group.spawn(job) for job in self._jobs]
-<<<<<<< HEAD
-            except BaseException as e:
-                self.logger.exception('main_taskgroup died.')
-                raise e
-=======
             except asyncio.CancelledError:
                 raise
             except Exception as e:
                 self.logger.exception("taskgroup died.")
             finally:
                 self.logger.info("taskgroup stopped.")
->>>>>>> 942e03e3
         asyncio.run_coroutine_threadsafe(main(), self.asyncio_loop)
 
         self.trigger_callback('network_updated')
@@ -1265,11 +1156,7 @@
             await asyncio.wait_for(self.taskgroup.cancel_remaining(), timeout=2)
         except (asyncio.TimeoutError, asyncio.CancelledError) as e:
             self.logger.info(f"exc during main_taskgroup cancellation: {repr(e)}")
-<<<<<<< HEAD
-        self.main_taskgroup = None  # type: TaskGroup
-=======
         self.taskgroup = None  # type: TaskGroup
->>>>>>> 942e03e3
         self.interface = None  # type: Interface
         self.interfaces = {}  # type: Dict[str, Interface]
         self.connecting.clear()
