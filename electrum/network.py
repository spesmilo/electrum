--- conflicted
+++ resolved
@@ -37,24 +37,18 @@
 
 import dns
 import dns.resolver
+from aiohttp import ClientResponse
 from aiorpcx import TaskGroup
-from aiohttp import ClientResponse
 
 from . import bitcoin
 from . import blockchain
 from . import constants
 from . import util
-<<<<<<< HEAD
-=======
-from .util import (PrintError, print_error, log_exceptions, ignore_exceptions,
-                   bfh, SilentTaskGroup, make_aiohttp_session)
-
->>>>>>> 0ec7005f
 from .bitcoin import COIN
 from .blockchain import Blockchain, HEADER_SIZE
 from .interface import Interface, serialize_server, deserialize_server, RequestTimedOut
 from .simple_config import SimpleConfig
-from .util import PrintError, print_error, log_exceptions, ignore_exceptions, SilentTaskGroup
+from .util import PrintError, print_error, log_exceptions, ignore_exceptions, SilentTaskGroup, make_aiohttp_session
 from .version import PROTOCOL_VERSION
 
 NODES_RETRY_INTERVAL = 60
