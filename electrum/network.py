# Electrum - Lightweight Bitcoin Client
# Copyright (c) 2011-2016 Thomas Voegtlin
#
# Permission is hereby granted, free of charge, to any person
# obtaining a copy of this software and associated documentation files
# (the "Software"), to deal in the Software without restriction,
# including without limitation the rights to use, copy, modify, merge,
# publish, distribute, sublicense, and/or sell copies of the Software,
# and to permit persons to whom the Software is furnished to do so,
# subject to the following conditions:
#
# The above copyright notice and this permission notice shall be
# included in all copies or substantial portions of the Software.
#
# THE SOFTWARE IS PROVIDED "AS IS", WITHOUT WARRANTY OF ANY KIND,
# EXPRESS OR IMPLIED, INCLUDING BUT NOT LIMITED TO THE WARRANTIES OF
# MERCHANTABILITY, FITNESS FOR A PARTICULAR PURPOSE AND
# NONINFRINGEMENT. IN NO EVENT SHALL THE AUTHORS OR COPYRIGHT HOLDERS
# BE LIABLE FOR ANY CLAIM, DAMAGES OR OTHER LIABILITY, WHETHER IN AN
# ACTION OF CONTRACT, TORT OR OTHERWISE, ARISING FROM, OUT OF OR IN
# CONNECTION WITH THE SOFTWARE OR THE USE OR OTHER DEALINGS IN THE
# SOFTWARE.
import asyncio
import time
import queue
import os
import random
import re
from collections import defaultdict
import threading
import socket
import json
import sys
import asyncio
from typing import NamedTuple, Optional, Sequence, List, Dict, Tuple, TYPE_CHECKING, Iterable, Set
import traceback
import concurrent
from concurrent import futures

import aiorpcx
from aiorpcx import TaskGroup
from aiohttp import ClientResponse

from . import util
from .util import (log_exceptions, ignore_exceptions,
                   bfh, SilentTaskGroup, make_aiohttp_session, send_exception_to_crash_reporter,
                   is_hash256_str, is_non_negative_integer, MyEncoder, NetworkRetryManager)

from .bitcoin import COIN
from . import constants
from . import blockchain
from . import bitcoin
from . import dns_hacks
from .transaction import Transaction
from .blockchain import Blockchain, HEADER_SIZE
from .interface import (Interface, PREFERRED_NETWORK_PROTOCOL,
                        RequestTimedOut, NetworkTimeout, BUCKET_NAME_OF_ONION_SERVERS,
                        NetworkException, RequestCorrupted, ServerAddr)
from .version import PROTOCOL_VERSION
from .simple_config import SimpleConfig
from .i18n import _
from .logging import get_logger, Logger

if TYPE_CHECKING:
    from .channel_db import ChannelDB
    from .lnworker import LNGossip
    from .lnwatcher import WatchTower
    from .daemon import Daemon


_logger = get_logger(__name__)


NUM_TARGET_CONNECTED_SERVERS = 10
NUM_STICKY_SERVERS = 4
NUM_RECENT_SERVERS = 20


def parse_servers(result: Sequence[Tuple[str, str, List[str]]]) -> Dict[str, dict]:
    """ parse servers list into dict format"""
    servers = {}
    for item in result:
        host = item[1]
        out = {}
        version = None
        pruning_level = '-'
        if len(item) > 2:
            for v in item[2]:
                if re.match(r"[st]\d*", v):
                    protocol, port = v[0], v[1:]
                    if port == '': port = constants.net.DEFAULT_PORTS[protocol]
                    out[protocol] = port
                elif re.match("v(.?)+", v):
                    version = v[1:]
                elif re.match(r"p\d*", v):
                    pruning_level = v[1:]
                if pruning_level == '': pruning_level = '0'
        if out:
            out['pruning'] = pruning_level
            out['version'] = version
            servers[host] = out
    return servers


def filter_version(servers):
    def is_recent(version):
        try:
            return util.versiontuple(version) >= util.versiontuple(PROTOCOL_VERSION)
        except Exception as e:
            return False
    return {k: v for k, v in servers.items() if is_recent(v.get('version'))}


def filter_noonion(servers):
    return {k: v for k, v in servers.items() if not k.endswith('.onion')}


def filter_protocol(hostmap, *, allowed_protocols: Iterable[str] = None) -> Sequence[ServerAddr]:
    """Filters the hostmap for those implementing protocol."""
    if allowed_protocols is None:
        allowed_protocols = {PREFERRED_NETWORK_PROTOCOL}
    eligible = []
    for host, portmap in hostmap.items():
        for protocol in allowed_protocols:
            port = portmap.get(protocol)
            if port:
                eligible.append(ServerAddr(host, port, protocol=protocol))
    return eligible


def pick_random_server(hostmap=None, *, allowed_protocols: Iterable[str],
                       exclude_set: Set[ServerAddr] = None) -> Optional[ServerAddr]:
    if hostmap is None:
        hostmap = constants.net.DEFAULT_SERVERS
    if exclude_set is None:
        exclude_set = set()
    servers = set(filter_protocol(hostmap, allowed_protocols=allowed_protocols))
    eligible = list(servers - exclude_set)
    return random.choice(eligible) if eligible else None


class NetworkParameters(NamedTuple):
    server: ServerAddr
    proxy: Optional[dict]
    auto_connect: bool
    oneserver: bool = False


proxy_modes = ['socks4', 'socks5']


def serialize_proxy(p):
    if not isinstance(p, dict):
        return None
    return ':'.join([p.get('mode'), p.get('host'), p.get('port'),
                     p.get('user', ''), p.get('password', '')])


def deserialize_proxy(s: str) -> Optional[dict]:
    if not isinstance(s, str):
        return None
    if s.lower() == 'none':
        return None
    proxy = { "mode":"socks5", "host":"localhost" }
    # FIXME raw IPv6 address fails here
    args = s.split(':')
    n = 0
    if proxy_modes.count(args[n]) == 1:
        proxy["mode"] = args[n]
        n += 1
    if len(args) > n:
        proxy["host"] = args[n]
        n += 1
    if len(args) > n:
        proxy["port"] = args[n]
        n += 1
    else:
        proxy["port"] = "8080" if proxy["mode"] == "http" else "1080"
    if len(args) > n:
        proxy["user"] = args[n]
        n += 1
    if len(args) > n:
        proxy["password"] = args[n]
    return proxy


class BestEffortRequestFailed(NetworkException): pass


class TxBroadcastError(NetworkException):
    def get_message_for_gui(self):
        raise NotImplementedError()


class TxBroadcastHashMismatch(TxBroadcastError):
    def get_message_for_gui(self):
        return "{}\n{}\n\n{}" \
            .format(_("The server returned an unexpected transaction ID when broadcasting the transaction."),
                    _("Consider trying to connect to a different server, or updating Electrum."),
                    str(self))


class TxBroadcastServerReturnedError(TxBroadcastError):
    def get_message_for_gui(self):
        return "{}\n{}\n\n{}" \
            .format(_("The server returned an error when broadcasting the transaction."),
                    _("Consider trying to connect to a different server, or updating Electrum."),
                    str(self))


class TxBroadcastUnknownError(TxBroadcastError):
    def get_message_for_gui(self):
        return "{}\n{}" \
            .format(_("Unknown error when broadcasting the transaction."),
                    _("Consider trying to connect to a different server, or updating Electrum."))


class UntrustedServerReturnedError(NetworkException):
    def __init__(self, *, original_exception):
        self.original_exception = original_exception

    def get_message_for_gui(self) -> str:
        return str(self)

    def __str__(self):
        return _("The server returned an error.")

    def __repr__(self):
        return (f"<UntrustedServerReturnedError "
                f"[DO NOT TRUST THIS MESSAGE] original_exception: {repr(self.original_exception)}>")


_INSTANCE = None


class Network(Logger, NetworkRetryManager[ServerAddr]):
    """The Network class manages a set of connections to remote electrum
    servers, each connected socket is handled by an Interface() object.
    """

    LOGGING_SHORTCUT = 'n'

    taskgroup: Optional[TaskGroup]
    interface: Optional[Interface]
    interfaces: Dict[ServerAddr, Interface]
    _connecting: Set[ServerAddr]
    default_server: ServerAddr
    _recent_servers: List[ServerAddr]

    def __init__(self, config: SimpleConfig, *, daemon: 'Daemon' = None):
        global _INSTANCE
        assert _INSTANCE is None, "Network is a singleton!"
        _INSTANCE = self

        Logger.__init__(self)
        NetworkRetryManager.__init__(
            self,
            max_retry_delay_normal=600,
            init_retry_delay_normal=15,
            max_retry_delay_urgent=10,
            init_retry_delay_urgent=1,
        )

        self.asyncio_loop = asyncio.get_event_loop()
        assert self.asyncio_loop.is_running(), "event loop not running"
        self._loop_thread = None  # type: threading.Thread  # set by caller; only used for sanity checks

        assert isinstance(config, SimpleConfig), f"config should be a SimpleConfig instead of {type(config)}"
        self.config = config

        self.daemon = daemon

        blockchain.read_blockchains(self.config)
        blockchain.init_headers_file_for_best_chain()
        self.logger.info(f"blockchains {list(map(lambda b: b.forkpoint, blockchain.blockchains.values()))}")
        self._blockchain_preferred_block = self.config.get('blockchain_preferred_block', None)  # type: Optional[Dict]
        self._blockchain = blockchain.get_best_chain()

        self._allowed_protocols = {PREFERRED_NETWORK_PROTOCOL}

        # Server for addresses and transactions
        self.default_server = self.config.get('server', None)
        # Sanitize default server
        if self.default_server:
            try:
                self.default_server = ServerAddr.from_str(self.default_server)
            except:
<<<<<<< HEAD
                self.logger.warning('failed to parse server-string; falling back to localhost:1:s.')
                self.default_server = "localhost:1:s"
        if not self.default_server:
            self.default_server = pick_random_server()
=======
                self.logger.warning('failed to parse server-string; falling back to localhost.')
                self.default_server = ServerAddr.from_str("localhost:50002:s")
        else:
            self.default_server = pick_random_server(allowed_protocols=self._allowed_protocols)
        assert isinstance(self.default_server, ServerAddr), f"invalid type for default_server: {self.default_server!r}"
>>>>>>> 9e57ae63

        self.taskgroup = None

        # locks
        self.restart_lock = asyncio.Lock()
        self.bhi_lock = asyncio.Lock()
        self.recent_servers_lock = threading.RLock()       # <- re-entrant
        self.interfaces_lock = threading.Lock()            # for mutating/iterating self.interfaces

        self.server_peers = {}  # returned by interface (servers that the main interface knows about)
        self._recent_servers = self._read_recent_servers()  # note: needs self.recent_servers_lock

        self.banner = ''
        self.donation_address = ''
        self.relay_fee = None  # type: Optional[int]

        dir_path = os.path.join(self.config.path, 'certs')
        util.make_dir(dir_path)

        # the main server we are currently communicating with
        self.interface = None
        self.default_server_changed_event = asyncio.Event()
        # set of servers we have an ongoing connection with
        self.interfaces = {}
        self.auto_connect = self.config.get('auto_connect', True)
        self._connecting = set()
        self.proxy = None

        # Dump network messages (all interfaces).  Set at runtime from the console.
        self.debug = False

        self._set_status('disconnected')

        # lightning network
        self.channel_db = None  # type: Optional[ChannelDB]
        self.lngossip = None  # type: Optional[LNGossip]
        self.local_watchtower = None  # type: Optional[WatchTower]
        if self.config.get('run_watchtower', False):
            from . import lnwatcher
            self.local_watchtower = lnwatcher.WatchTower(self)
            self.local_watchtower.start_network(self)
            asyncio.ensure_future(self.local_watchtower.start_watching())

    def is_lightning_running(self):
        return self.channel_db is not None

    def maybe_init_lightning(self):
        if self.channel_db is None:
            from . import lnworker
            from . import lnrouter
            from . import channel_db
            self.channel_db = channel_db.ChannelDB(self)
            self.path_finder = lnrouter.LNPathFinder(self.channel_db)
            self.lngossip = lnworker.LNGossip()
            self.lngossip.start_network(self)

    def run_from_another_thread(self, coro, *, timeout=None):
        assert self._loop_thread != threading.current_thread(), 'must not be called from network thread'
        fut = asyncio.run_coroutine_threadsafe(coro, self.asyncio_loop)
        return fut.result(timeout)

    @staticmethod
    def get_instance() -> Optional["Network"]:
        return _INSTANCE

    def with_recent_servers_lock(func):
        def func_wrapper(self, *args, **kwargs):
            with self.recent_servers_lock:
                return func(self, *args, **kwargs)
        return func_wrapper

    def _read_recent_servers(self) -> List[ServerAddr]:
        if not self.config.path:
            return []
        path = os.path.join(self.config.path, "recent_servers")
        try:
            with open(path, "r", encoding='utf-8') as f:
                data = f.read()
                servers_list = json.loads(data)
            return [ServerAddr.from_str(s) for s in servers_list]
        except:
            return []

    @with_recent_servers_lock
    def _save_recent_servers(self):
        if not self.config.path:
            return
        path = os.path.join(self.config.path, "recent_servers")
        s = json.dumps(self._recent_servers, indent=4, sort_keys=True, cls=MyEncoder)
        try:
            with open(path, "w", encoding='utf-8') as f:
                f.write(s)
        except:
            pass

    def get_server_height(self):
        interface = self.interface
        return interface.tip if interface else 0

    async def _server_is_lagging(self):
        sh = self.get_server_height()
        if not sh:
            self.logger.info('no height for main interface')
            return True
        lh = self.get_local_height()
        result = (lh - sh) > 1
        if result:
            self.logger.info(f'{self.default_server} is lagging ({sh} vs {lh})')
        return result

    def _set_status(self, status):
        self.connection_status = status
        self.notify('status')

    def is_connected(self):
        interface = self.interface
        return interface is not None and interface.ready.done()

    def is_connecting(self):
        return self.connection_status == 'connecting'

    async def _request_server_info(self, interface):
        await interface.ready
        session = interface.session

        async def get_banner():
            self.banner = await session.send_request('server.banner')
            self.notify('banner')
        async def get_donation_address():
            addr = await session.send_request('server.donation_address')
            if not bitcoin.is_address(addr):
                if addr:  # ignore empty string
                    self.logger.info(f"invalid donation address from server: {repr(addr)}")
                addr = ''
            self.donation_address = addr
        async def get_server_peers():
            server_peers = await session.send_request('server.peers.subscribe')
            random.shuffle(server_peers)
            max_accepted_peers = len(constants.net.DEFAULT_SERVERS) + NUM_RECENT_SERVERS
            server_peers = server_peers[:max_accepted_peers]
            self.server_peers = parse_servers(server_peers)
            self.notify('servers')
        async def get_relay_fee():
            relayfee = await session.send_request('blockchain.relayfee')
            if relayfee is None:
                self.relay_fee = None
            else:
                relayfee = int(relayfee * COIN)
                self.relay_fee = max(0, relayfee)

        async with TaskGroup() as group:
            await group.spawn(get_banner)
            await group.spawn(get_donation_address)
            await group.spawn(get_server_peers)
            await group.spawn(get_relay_fee)
            await group.spawn(self._request_fee_estimates(interface))

    async def _request_fee_estimates(self, interface):
        session = interface.session
        self.config.requested_fee_estimates()
        histogram = await session.send_request('mempool.get_fee_histogram')
        self.config.mempool_fees = histogram
        self.logger.info(f'fee_histogram {histogram}')
        self.notify('fee_histogram')

    def get_status_value(self, key):
        if key == 'status':
            value = self.connection_status
        elif key == 'banner':
            value = self.banner
        elif key == 'fee':
            value = self.config.fee_estimates
        elif key == 'fee_histogram':
            value = self.config.mempool_fees
        elif key == 'servers':
            value = self.get_servers()
        else:
            raise Exception('unexpected trigger key {}'.format(key))
        return value

    def notify(self, key):
        if key in ['status', 'updated']:
            util.trigger_callback(key)
        else:
            util.trigger_callback(key, self.get_status_value(key))

    def get_parameters(self) -> NetworkParameters:
        return NetworkParameters(server=self.default_server,
                                 proxy=self.proxy,
                                 auto_connect=self.auto_connect,
                                 oneserver=self.oneserver)

    def get_donation_address(self):
        if self.is_connected():
            return self.donation_address

    def get_interfaces(self) -> List[ServerAddr]:
        """The list of servers for the connected interfaces."""
        with self.interfaces_lock:
            return list(self.interfaces)

    def get_fee_estimates(self):
        from statistics import median
        from .simple_config import FEE_ETA_TARGETS
        if self.auto_connect:
            with self.interfaces_lock:
                out = {}
                for n in FEE_ETA_TARGETS:
                    try:
                        out[n] = int(median(filter(None, [i.fee_estimates_eta.get(n) for i in self.interfaces.values()])))
                    except:
                        continue
                return out
        else:
            if not self.interface:
                return {}
            return self.interface.fee_estimates_eta

    def update_fee_estimates(self):
        e = self.get_fee_estimates()
        for nblock_target, fee in e.items():
            self.config.update_fee_estimates(nblock_target, fee)
        self.logger.info(f'fee_estimates {e}')
        self.notify('fee')

    @with_recent_servers_lock
    def get_servers(self):
        # note: order of sources when adding servers here is crucial!
        # don't let "server_peers" overwrite anything,
        # otherwise main server can eclipse the client
        out = dict()
        # add servers received from main interface
        server_peers = self.server_peers
        if server_peers:
            out.update(filter_version(server_peers.copy()))
        # hardcoded servers
        out.update(constants.net.DEFAULT_SERVERS)
        # add recent servers
        for server in self._recent_servers:
            port = str(server.port)
            if server.host in out:
                out[server.host].update({server.protocol: port})
            else:
                out[server.host] = {server.protocol: port}
        # potentially filter out some
        if self.config.get('noonion'):
            out = filter_noonion(out)
        return out

    def _get_next_server_to_try(self) -> Optional[ServerAddr]:
        now = time.time()
        with self.interfaces_lock:
            connected_servers = set(self.interfaces) | self._connecting
        # First try from recent servers. (which are persisted)
        # As these are servers we successfully connected to recently, they are
        # most likely to work. This also makes servers "sticky".
        # Note: with sticky servers, it is more difficult for an attacker to eclipse the client,
        #       however if they succeed, the eclipsing would persist. To try to balance this,
        #       we only give priority to recent_servers up to NUM_STICKY_SERVERS.
        with self.recent_servers_lock:
            recent_servers = list(self._recent_servers)
        recent_servers = [s for s in recent_servers if s.protocol in self._allowed_protocols]
        if len(connected_servers & set(recent_servers)) < NUM_STICKY_SERVERS:
            for server in recent_servers:
                if server in connected_servers:
                    continue
                if not self._can_retry_addr(server, now=now):
                    continue
                return server
        # try all servers we know about, pick one at random
        hostmap = self.get_servers()
        servers = list(set(filter_protocol(hostmap, allowed_protocols=self._allowed_protocols)) - connected_servers)
        random.shuffle(servers)
        for server in servers:
            if not self._can_retry_addr(server, now=now):
                continue
            return server
        return None

    def _set_proxy(self, proxy: Optional[dict]):
        self.proxy = proxy
        dns_hacks.configure_dns_depending_on_proxy(bool(proxy))
        self.logger.info(f'setting proxy {proxy}')
        util.trigger_callback('proxy_set', self.proxy)

    @log_exceptions
    async def set_parameters(self, net_params: NetworkParameters):
        proxy = net_params.proxy
        proxy_str = serialize_proxy(proxy)
        server = net_params.server
        # sanitize parameters
        try:
            if proxy:
                proxy_modes.index(proxy['mode']) + 1
                int(proxy['port'])
        except:
            return
        self.config.set_key('auto_connect', net_params.auto_connect, False)
        self.config.set_key('oneserver', net_params.oneserver, False)
        self.config.set_key('proxy', proxy_str, False)
        self.config.set_key('server', str(server), True)
        # abort if changes were not allowed by config
        if self.config.get('server') != str(server) \
                or self.config.get('proxy') != proxy_str \
                or self.config.get('oneserver') != net_params.oneserver:
            return

        async with self.restart_lock:
            self.auto_connect = net_params.auto_connect
            if self.proxy != proxy or self.oneserver != net_params.oneserver:
                # Restart the network defaulting to the given server
                await self._stop()
                self.default_server = server
                await self._start()
            elif self.default_server != server:
                await self.switch_to_interface(server)
            else:
                await self.switch_lagging_interface()

    def _set_oneserver(self, oneserver: bool):
        self.num_server = NUM_TARGET_CONNECTED_SERVERS if not oneserver else 0
        self.oneserver = bool(oneserver)

    async def _switch_to_random_interface(self):
        '''Switch to a random connected server other than the current one'''
        servers = self.get_interfaces()    # Those in connected state
        if self.default_server in servers:
            servers.remove(self.default_server)
        if servers:
            await self.switch_to_interface(random.choice(servers))

    async def switch_lagging_interface(self):
        '''If auto_connect and lagging, switch interface'''
        if self.auto_connect and await self._server_is_lagging():
            # switch to one that has the correct header (not height)
            best_header = self.blockchain().read_header(self.get_local_height())
            with self.interfaces_lock: interfaces = list(self.interfaces.values())
            filtered = list(filter(lambda iface: iface.tip_header == best_header, interfaces))
            if filtered:
                chosen_iface = random.choice(filtered)
                await self.switch_to_interface(chosen_iface.server)

    async def switch_unwanted_fork_interface(self):
        """If auto_connect and main interface is not on preferred fork,
        try to switch to preferred fork.
        """
        if not self.auto_connect or not self.interface:
            return
        with self.interfaces_lock: interfaces = list(self.interfaces.values())
        # try to switch to preferred fork
        if self._blockchain_preferred_block:
            pref_height = self._blockchain_preferred_block['height']
            pref_hash   = self._blockchain_preferred_block['hash']
            if self.interface.blockchain.check_hash(pref_height, pref_hash):
                return  # already on preferred fork
            filtered = list(filter(lambda iface: iface.blockchain.check_hash(pref_height, pref_hash),
                                   interfaces))
            if filtered:
                self.logger.info("switching to preferred fork")
                chosen_iface = random.choice(filtered)
                await self.switch_to_interface(chosen_iface.server)
                return
            else:
                self.logger.info("tried to switch to preferred fork but no interfaces are on it")
        # try to switch to best chain
        if self.blockchain().parent is None:
            return  # already on best chain
        filtered = list(filter(lambda iface: iface.blockchain.parent is None,
                               interfaces))
        if filtered:
            self.logger.info("switching to best chain")
            chosen_iface = random.choice(filtered)
            await self.switch_to_interface(chosen_iface.server)
        else:
            # FIXME switch to best available?
            self.logger.info("tried to switch to best chain but no interfaces are on it")

    async def switch_to_interface(self, server: ServerAddr):
        """Switch to server as our main interface. If no connection exists,
        queue interface to be started. The actual switch will
        happen when the interface becomes ready.
        """
        self.default_server = server
        old_interface = self.interface
        old_server = old_interface.server if old_interface else None

        # Stop any current interface in order to terminate subscriptions,
        # and to cancel tasks in interface.taskgroup.
        # However, for headers sub, give preference to this interface
        # over unknown ones, i.e. start it again right away.
        if old_server and old_server != server:
            await self._close_interface(old_interface)
            if len(self.interfaces) <= self.num_server:
                await self.taskgroup.spawn(self._run_new_interface(old_server))

        if server not in self.interfaces:
            self.interface = None
            await self.taskgroup.spawn(self._run_new_interface(server))
            return

        i = self.interfaces[server]
        if old_interface != i:
            self.logger.info(f"switching to {server}")
            assert i.ready.done(), "interface we are switching to is not ready yet"
            blockchain_updated = i.blockchain != self.blockchain()
            self.interface = i
            await i.taskgroup.spawn(self._request_server_info(i))
            util.trigger_callback('default_server_changed')
            self.default_server_changed_event.set()
            self.default_server_changed_event.clear()
            self._set_status('connected')
            util.trigger_callback('network_updated')
            if blockchain_updated:
                util.trigger_callback('blockchain_updated')

    async def _close_interface(self, interface: Interface):
        if interface:
            with self.interfaces_lock:
                if self.interfaces.get(interface.server) == interface:
                    self.interfaces.pop(interface.server)
            if interface.server == self.default_server:
                self.interface = None
            await interface.close()

    @with_recent_servers_lock
    def _add_recent_server(self, server: ServerAddr) -> None:
        self._on_connection_successfully_established(server)
        # list is ordered
        if server in self._recent_servers:
            self._recent_servers.remove(server)
        self._recent_servers.insert(0, server)
        self._recent_servers = self._recent_servers[:NUM_RECENT_SERVERS]
        self._save_recent_servers()

    async def connection_down(self, interface: Interface):
        '''A connection to server either went down, or was never made.
        We distinguish by whether it is in self.interfaces.'''
        if not interface: return
        server = interface.server
        if server == self.default_server:
            self._set_status('disconnected')
        await self._close_interface(interface)
        util.trigger_callback('network_updated')

    def get_network_timeout_seconds(self, request_type=NetworkTimeout.Generic) -> int:
        if self.oneserver and not self.auto_connect:
            return request_type.MOST_RELAXED
        if self.proxy:
            return request_type.RELAXED
        return request_type.NORMAL

    @ignore_exceptions  # do not kill outer taskgroup
    @log_exceptions
    async def _run_new_interface(self, server: ServerAddr):
        if server in self.interfaces or server in self._connecting:
            return
        self._connecting.add(server)
        if server == self.default_server:
            self.logger.info(f"connecting to {server} as new interface")
            self._set_status('connecting')
        self._trying_addr_now(server)

        interface = Interface(network=self, server=server, proxy=self.proxy)
        # note: using longer timeouts here as DNS can sometimes be slow!
        timeout = self.get_network_timeout_seconds(NetworkTimeout.Generic)
        try:
            await asyncio.wait_for(interface.ready, timeout)
        except BaseException as e:
            self.logger.info(f"couldn't launch iface {server} -- {repr(e)}")
            await interface.close()
            return
        else:
            with self.interfaces_lock:
                assert server not in self.interfaces
                self.interfaces[server] = interface
        finally:
            try: self._connecting.remove(server)
            except KeyError: pass

        if server == self.default_server:
            await self.switch_to_interface(server)

        self._add_recent_server(server)
        util.trigger_callback('network_updated')

    def check_interface_against_healthy_spread_of_connected_servers(self, iface_to_check: Interface) -> bool:
        # main interface is exempt. this makes switching servers easier
        if iface_to_check.is_main_server():
            return True
        if not iface_to_check.bucket_based_on_ipaddress():
            return True
        # bucket connected interfaces
        with self.interfaces_lock:
            interfaces = list(self.interfaces.values())
        if iface_to_check in interfaces:
            interfaces.remove(iface_to_check)
        buckets = defaultdict(list)
        for iface in interfaces:
            buckets[iface.bucket_based_on_ipaddress()].append(iface)
        # check proposed server against buckets
        onion_servers = buckets[BUCKET_NAME_OF_ONION_SERVERS]
        if iface_to_check.is_tor():
            # keep number of onion servers below half of all connected servers
            if len(onion_servers) > NUM_TARGET_CONNECTED_SERVERS // 2:
                return False
        else:
            bucket = iface_to_check.bucket_based_on_ipaddress()
            if len(buckets[bucket]) > 0:
                return False
        return True

    def best_effort_reliable(func):
        async def make_reliable_wrapper(self: 'Network', *args, **kwargs):
            for i in range(10):
                iface = self.interface
                # retry until there is a main interface
                if not iface:
                    try:
                        await asyncio.wait_for(self.default_server_changed_event.wait(), 1)
                    except asyncio.TimeoutError:
                        pass
                    continue  # try again
                assert iface.ready.done(), "interface not ready yet"
                # try actual request
                success_fut = asyncio.ensure_future(func(self, *args, **kwargs))
                await asyncio.wait([success_fut, iface.got_disconnected], return_when=asyncio.FIRST_COMPLETED)
                if success_fut.done() and not success_fut.cancelled():
                    if success_fut.exception():
                        try:
                            raise success_fut.exception()
                        except (RequestTimedOut, RequestCorrupted):
                            await iface.close()
                            await iface.got_disconnected
                            continue  # try again
                    return success_fut.result()
                # otherwise; try again
            raise BestEffortRequestFailed('no interface to do request on... gave up.')
        return make_reliable_wrapper

    def catch_server_exceptions(func):
        async def wrapper(self, *args, **kwargs):
            try:
                return await func(self, *args, **kwargs)
            except aiorpcx.jsonrpc.CodeMessageError as e:
                raise UntrustedServerReturnedError(original_exception=e) from e
        return wrapper

    @best_effort_reliable
    @catch_server_exceptions
    async def get_merkle_for_transaction(self, tx_hash: str, tx_height: int) -> dict:
        if not is_hash256_str(tx_hash):
            raise Exception(f"{repr(tx_hash)} is not a txid")
        if not is_non_negative_integer(tx_height):
            raise Exception(f"{repr(tx_height)} is not a block height")
        return await self.interface.session.send_request('blockchain.transaction.get_merkle', [tx_hash, tx_height])

    @best_effort_reliable
    async def broadcast_transaction(self, tx: 'Transaction', *, timeout=None) -> None:
        if timeout is None:
            timeout = self.get_network_timeout_seconds(NetworkTimeout.Urgent)
        try:
            out = await self.interface.session.send_request('blockchain.transaction.broadcast', [tx.serialize()], timeout=timeout)
            # note: both 'out' and exception messages are untrusted input from the server
        except (RequestTimedOut, asyncio.CancelledError, asyncio.TimeoutError):
            raise  # pass-through
        except aiorpcx.jsonrpc.CodeMessageError as e:
            self.logger.info(f"broadcast_transaction error [DO NOT TRUST THIS MESSAGE]: {repr(e)}")
            raise TxBroadcastServerReturnedError(self.sanitize_tx_broadcast_response(e.message)) from e
        except BaseException as e:  # intentional BaseException for sanity!
            self.logger.info(f"broadcast_transaction error2 [DO NOT TRUST THIS MESSAGE]: {repr(e)}")
            send_exception_to_crash_reporter(e)
            raise TxBroadcastUnknownError() from e
        if out != tx.txid():
            self.logger.info(f"unexpected txid for broadcast_transaction [DO NOT TRUST THIS MESSAGE]: {out} != {tx.txid()}")
            raise TxBroadcastHashMismatch(_("Server returned unexpected transaction ID."))

    async def try_broadcasting(self, tx, name):
        try:
            await self.broadcast_transaction(tx)
        except Exception as e:
            self.logger.info(f'error: could not broadcast {name} {tx.txid()}, {str(e)}')
        else:
            self.logger.info(f'success: broadcasting {name} {tx.txid()}')

    @staticmethod
    def sanitize_tx_broadcast_response(server_msg) -> str:
        # Unfortunately, bitcoind and hence the Electrum protocol doesn't return a useful error code.
        # So, we use substring matching to grok the error message.
        # server_msg is untrusted input so it should not be shown to the user. see #4968
        server_msg = str(server_msg)
        server_msg = server_msg.replace("\n", r"\n")
        # https://github.com/bitcoin/bitcoin/blob/cd42553b1178a48a16017eff0b70669c84c3895c/src/policy/policy.cpp
        # grep "reason ="
        policy_error_messages = {
            r"version": _("Transaction uses non-standard version."),
            r"tx-size": _("The transaction was rejected because it is too large (in bytes)."),
            r"scriptsig-size": None,
            r"scriptsig-not-pushonly": None,
            r"scriptpubkey": None,
            r"bare-multisig": None,
            r"dust": _("Transaction could not be broadcast due to dust outputs."),
            r"multi-op-return": _("The transaction was rejected because it contains multiple OP_RETURN outputs."),
        }
        for substring in policy_error_messages:
            if substring in server_msg:
                msg = policy_error_messages[substring]
                return msg if msg else substring
        # https://github.com/bitcoin/bitcoin/blob/cd42553b1178a48a16017eff0b70669c84c3895c/src/script/script_error.cpp
        script_error_messages = {
            r"Script evaluated without error but finished with a false/empty top stack element",
            r"Script failed an OP_VERIFY operation",
            r"Script failed an OP_EQUALVERIFY operation",
            r"Script failed an OP_CHECKMULTISIGVERIFY operation",
            r"Script failed an OP_CHECKSIGVERIFY operation",
            r"Script failed an OP_NUMEQUALVERIFY operation",
            r"Script is too big",
            r"Push value size limit exceeded",
            r"Operation limit exceeded",
            r"Stack size limit exceeded",
            r"Signature count negative or greater than pubkey count",
            r"Pubkey count negative or limit exceeded",
            r"Opcode missing or not understood",
            r"Attempted to use a disabled opcode",
            r"Operation not valid with the current stack size",
            r"Operation not valid with the current altstack size",
            r"OP_RETURN was encountered",
            r"Invalid OP_IF construction",
            r"Negative locktime",
            r"Locktime requirement not satisfied",
            r"Signature hash type missing or not understood",
            r"Non-canonical DER signature",
            r"Data push larger than necessary",
            r"Only push operators allowed in signatures",
            r"Non-canonical signature: S value is unnecessarily high",
            r"Dummy CHECKMULTISIG argument must be zero",
            r"OP_IF/NOTIF argument must be minimal",
            r"Signature must be zero for failed CHECK(MULTI)SIG operation",
            r"NOPx reserved for soft-fork upgrades",
            r"Witness version reserved for soft-fork upgrades",
            r"Public key is neither compressed or uncompressed",
            r"Extra items left on stack after execution",
            r"Witness program has incorrect length",
            r"Witness program was passed an empty witness",
            r"Witness program hash mismatch",
            r"Witness requires empty scriptSig",
            r"Witness requires only-redeemscript scriptSig",
            r"Witness provided for non-witness script",
            r"Using non-compressed keys in segwit",
            r"Using OP_CODESEPARATOR in non-witness script",
            r"Signature is found in scriptCode",
        }
        for substring in script_error_messages:
            if substring in server_msg:
                return substring
        # https://github.com/bitcoin/bitcoin/blob/cd42553b1178a48a16017eff0b70669c84c3895c/src/validation.cpp
        # grep "REJECT_"
        # should come after script_error.cpp (due to e.g. non-mandatory-script-verify-flag)
        validation_error_messages = {
            r"coinbase",
            r"tx-size-small",
            r"non-final",
            r"txn-already-in-mempool",
            r"txn-mempool-conflict",
            r"txn-already-known",
            r"non-BIP68-final",
            r"bad-txns-nonstandard-inputs",
            r"bad-witness-nonstandard",
            r"bad-txns-too-many-sigops",
            r"mempool min fee not met",
            r"min relay fee not met",
            r"absurdly-high-fee",
            r"too-long-mempool-chain",
            r"bad-txns-spends-conflicting-tx",
            r"insufficient fee",
            r"too many potential replacements",
            r"replacement-adds-unconfirmed",
            r"mempool full",
            r"non-mandatory-script-verify-flag",
            r"mandatory-script-verify-flag-failed",
        }
        for substring in validation_error_messages:
            if substring in server_msg:
                return substring
        # https://github.com/bitcoin/bitcoin/blob/cd42553b1178a48a16017eff0b70669c84c3895c/src/rpc/rawtransaction.cpp
        # grep "RPC_TRANSACTION"
        # grep "RPC_DESERIALIZATION_ERROR"
        # https://github.com/bitcoin/bitcoin/blob/d7d7d315060620446bd363ca50f95f79d3260db7/src/util/error.cpp
        rawtransaction_error_messages = {
            r"Missing inputs",
            r"transaction already in block chain",
            r"Transaction already in block chain",
            r"TX decode failed",
            r"Peer-to-peer functionality missing or disabled",
            r"Transaction rejected by AcceptToMemoryPool",
            r"AcceptToMemoryPool failed",
        }
        for substring in rawtransaction_error_messages:
            if substring in server_msg:
                return substring
        # https://github.com/bitcoin/bitcoin/blob/cd42553b1178a48a16017eff0b70669c84c3895c/src/consensus/tx_verify.cpp
        # grep "REJECT_"
        tx_verify_error_messages = {
            r"bad-txns-vin-empty",
            r"bad-txns-vout-empty",
            r"bad-txns-oversize",
            r"bad-txns-vout-negative",
            r"bad-txns-vout-toolarge",
            r"bad-txns-txouttotal-toolarge",
            r"bad-txns-inputs-duplicate",
            r"bad-cb-length",
            r"bad-txns-prevout-null",
            r"bad-txns-inputs-missingorspent",
            r"bad-txns-premature-spend-of-coinbase",
            r"bad-txns-inputvalues-outofrange",
            r"bad-txns-in-belowout",
            r"bad-txns-fee-outofrange",
        }
        for substring in tx_verify_error_messages:
            if substring in server_msg:
                return substring
        # otherwise:
        return _("Unknown error")

    @best_effort_reliable
    @catch_server_exceptions
    async def request_chunk(self, height: int, tip=None, *, can_return_early=False):
        if not is_non_negative_integer(height):
            raise Exception(f"{repr(height)} is not a block height")
        return await self.interface.request_chunk(height, tip=tip, can_return_early=can_return_early)

    @best_effort_reliable
    @catch_server_exceptions
    async def get_transaction(self, tx_hash: str, *, timeout=None) -> str:
        if not is_hash256_str(tx_hash):
            raise Exception(f"{repr(tx_hash)} is not a txid")
        iface = self.interface
        raw = await iface.session.send_request('blockchain.transaction.get', [tx_hash], timeout=timeout)
        # validate response
        tx = Transaction(raw)
        try:
            tx.deserialize()  # see if raises
        except Exception as e:
            self.logger.warning(f"cannot deserialize received transaction (txid {tx_hash}). from {str(iface)}")
            raise RequestCorrupted() from e  # TODO ban server?
        if tx.txid() != tx_hash:
            self.logger.warning(f"received tx does not match expected txid {tx_hash} (got {tx.txid()}). from {str(iface)}")
            raise RequestCorrupted()  # TODO ban server?
        return raw

    @best_effort_reliable
    @catch_server_exceptions
    async def get_history_for_scripthash(self, sh: str) -> List[dict]:
        if not is_hash256_str(sh):
            raise Exception(f"{repr(sh)} is not a scripthash")
        return await self.interface.session.send_request('blockchain.scripthash.get_history', [sh])

    @best_effort_reliable
    @catch_server_exceptions
    async def listunspent_for_scripthash(self, sh: str) -> List[dict]:
        if not is_hash256_str(sh):
            raise Exception(f"{repr(sh)} is not a scripthash")
        return await self.interface.session.send_request('blockchain.scripthash.listunspent', [sh])

    @best_effort_reliable
    @catch_server_exceptions
    async def get_balance_for_scripthash(self, sh: str) -> dict:
        if not is_hash256_str(sh):
            raise Exception(f"{repr(sh)} is not a scripthash")
        return await self.interface.session.send_request('blockchain.scripthash.get_balance', [sh])

    @best_effort_reliable
    async def get_txid_from_txpos(self, tx_height, tx_pos, merkle):
        command = 'blockchain.transaction.id_from_pos'
        return await self.interface.session.send_request(command, [tx_height, tx_pos, merkle])

    def blockchain(self) -> Blockchain:
        interface = self.interface
        if interface and interface.blockchain is not None:
            self._blockchain = interface.blockchain
        return self._blockchain

    def get_blockchains(self):
        out = {}  # blockchain_id -> list(interfaces)
        with blockchain.blockchains_lock: blockchain_items = list(blockchain.blockchains.items())
        with self.interfaces_lock: interfaces_values = list(self.interfaces.values())
        for chain_id, bc in blockchain_items:
            r = list(filter(lambda i: i.blockchain==bc, interfaces_values))
            if r:
                out[chain_id] = r
        return out

    def _set_preferred_chain(self, chain: Blockchain):
        height = chain.get_max_forkpoint()
        header_hash = chain.get_hash(height)
        self._blockchain_preferred_block = {
            'height': height,
            'hash': header_hash,
        }
        self.config.set_key('blockchain_preferred_block', self._blockchain_preferred_block)

    async def follow_chain_given_id(self, chain_id: str) -> None:
        bc = blockchain.blockchains.get(chain_id)
        if not bc:
            raise Exception('blockchain {} not found'.format(chain_id))
        self._set_preferred_chain(bc)
        # select server on this chain
        with self.interfaces_lock: interfaces = list(self.interfaces.values())
        interfaces_on_selected_chain = list(filter(lambda iface: iface.blockchain == bc, interfaces))
        if len(interfaces_on_selected_chain) == 0: return
        chosen_iface = random.choice(interfaces_on_selected_chain)  # type: Interface
        # switch to server (and save to config)
        net_params = self.get_parameters()
        net_params = net_params._replace(server=chosen_iface.server)
        await self.set_parameters(net_params)

    async def follow_chain_given_server(self, server: ServerAddr) -> None:
        # note that server_str should correspond to a connected interface
        iface = self.interfaces.get(server)
        if iface is None:
            return
        self._set_preferred_chain(iface.blockchain)
        # switch to server (and save to config)
        net_params = self.get_parameters()
        net_params = net_params._replace(server=server)
        await self.set_parameters(net_params)

    def get_local_height(self):
        return self.blockchain().height()

    def export_checkpoints(self, path):
        """Run manually to generate blockchain checkpoints.
        Kept for console use only.
        """
        cp = self.blockchain().get_checkpoints()
        with open(path, 'w', encoding='utf-8') as f:
            f.write(json.dumps(cp, indent=4))

    async def _start(self):
        assert not self.taskgroup
        self.taskgroup = taskgroup = SilentTaskGroup()
        assert not self.interface and not self.interfaces
        assert not self._connecting
        self.logger.info('starting network')
        self._clear_addr_retry_times()
        self._set_proxy(deserialize_proxy(self.config.get('proxy')))
        self._set_oneserver(self.config.get('oneserver', False))
        await self.taskgroup.spawn(self._run_new_interface(self.default_server))

        async def main():
            self.logger.info("starting taskgroup.")
            try:
                # note: if a task finishes with CancelledError, that
                # will NOT raise, and the group will keep the other tasks running
                async with taskgroup as group:
                    await group.spawn(self._maintain_sessions())
                    [await group.spawn(job) for job in self._jobs]
            except asyncio.CancelledError:
                raise
            except Exception as e:
                self.logger.exception("taskgroup died.")
            finally:
                self.logger.info("taskgroup stopped.")
        asyncio.run_coroutine_threadsafe(main(), self.asyncio_loop)

        util.trigger_callback('network_updated')

    def start(self, jobs: Iterable = None):
        """Schedule starting the network, along with the given job co-routines.

        Note: the jobs will *restart* every time the network restarts, e.g. on proxy
        setting changes.
        """
        self._jobs = jobs or []
        asyncio.run_coroutine_threadsafe(self._start(), self.asyncio_loop)

    @log_exceptions
    async def _stop(self, full_shutdown=False):
        self.logger.info("stopping network")
        try:
            await asyncio.wait_for(self.taskgroup.cancel_remaining(), timeout=2)
        except (asyncio.TimeoutError, asyncio.CancelledError) as e:
            self.logger.info(f"exc during main_taskgroup cancellation: {repr(e)}")
        self.taskgroup = None
        self.interface = None
        self.interfaces = {}
        self._connecting.clear()
        if not full_shutdown:
            util.trigger_callback('network_updated')

    def stop(self):
        assert self._loop_thread != threading.current_thread(), 'must not be called from network thread'
        fut = asyncio.run_coroutine_threadsafe(self._stop(full_shutdown=True), self.asyncio_loop)
        try:
            fut.result(timeout=2)
        except (concurrent.futures.TimeoutError, concurrent.futures.CancelledError): pass

    async def _ensure_there_is_a_main_interface(self):
        if self.is_connected():
            return
        # if auto_connect is set, try a different server
        if self.auto_connect and not self.is_connecting():
            await self._switch_to_random_interface()
        # if auto_connect is not set, or still no main interface, retry current
        if not self.is_connected() and not self.is_connecting():
            if self._can_retry_addr(self.default_server, urgent=True):
                await self.switch_to_interface(self.default_server)

    async def _maintain_sessions(self):
        async def maybe_start_new_interfaces():
            for i in range(self.num_server - len(self.interfaces) - len(self._connecting)):
                # FIXME this should try to honour "healthy spread of connected servers"
                server = self._get_next_server_to_try()
                if server:
                    await self.taskgroup.spawn(self._run_new_interface(server))
        async def maintain_healthy_spread_of_connected_servers():
            with self.interfaces_lock: interfaces = list(self.interfaces.values())
            random.shuffle(interfaces)
            for iface in interfaces:
                if not self.check_interface_against_healthy_spread_of_connected_servers(iface):
                    self.logger.info(f"disconnecting from {iface.server}. too many connected "
                                     f"servers already in bucket {iface.bucket_based_on_ipaddress()}")
                    await self._close_interface(iface)
        async def maintain_main_interface():
            await self._ensure_there_is_a_main_interface()
            if self.is_connected():
                if self.config.is_fee_estimates_update_required():
                    await self.interface.taskgroup.spawn(self._request_fee_estimates, self.interface)

        while True:
            try:
                await maybe_start_new_interfaces()
                await maintain_healthy_spread_of_connected_servers()
                await maintain_main_interface()
            except asyncio.CancelledError:
                # suppress spurious cancellations
                group = self.taskgroup
                if not group or group.closed():
                    raise
            await asyncio.sleep(0.1)

    @classmethod
    async def _send_http_on_proxy(cls, method: str, url: str, params: str = None,
                                  body: bytes = None, json: dict = None, headers=None,
                                  on_finish=None, timeout=None):
        async def default_on_finish(resp: ClientResponse):
            resp.raise_for_status()
            return await resp.text()
        if headers is None:
            headers = {}
        if on_finish is None:
            on_finish = default_on_finish
        network = cls.get_instance()
        proxy = network.proxy if network else None
        async with make_aiohttp_session(proxy, timeout=timeout) as session:
            if method == 'get':
                async with session.get(url, params=params, headers=headers) as resp:
                    return await on_finish(resp)
            elif method == 'post':
                assert body is not None or json is not None, 'body or json must be supplied if method is post'
                if body is not None:
                    async with session.post(url, data=body, headers=headers) as resp:
                        return await on_finish(resp)
                elif json is not None:
                    async with session.post(url, json=json, headers=headers) as resp:
                        return await on_finish(resp)
            else:
                assert False

    @classmethod
    def send_http_on_proxy(cls, method, url, **kwargs):
        network = cls.get_instance()
        if network:
            assert network._loop_thread is not threading.currentThread()
            loop = network.asyncio_loop
        else:
            loop = asyncio.get_event_loop()
        coro = asyncio.run_coroutine_threadsafe(cls._send_http_on_proxy(method, url, **kwargs), loop)
        # note: _send_http_on_proxy has its own timeout, so no timeout here:
        return coro.result()

    # methods used in scripts
    async def get_peers(self):
        while not self.is_connected():
            await asyncio.sleep(1)
        session = self.interface.session
        return parse_servers(await session.send_request('server.peers.subscribe'))

    async def send_multiple_requests(self, servers: Sequence[ServerAddr], method: str, params: Sequence):
        responses = dict()
        async def get_response(server: ServerAddr):
            interface = Interface(network=self, server=server, proxy=self.proxy)
            timeout = self.get_network_timeout_seconds(NetworkTimeout.Urgent)
            try:
                await asyncio.wait_for(interface.ready, timeout)
            except BaseException as e:
                await interface.close()
                return
            try:
                res = await interface.session.send_request(method, params, timeout=10)
            except Exception as e:
                res = e
            responses[interface.server] = res
        async with TaskGroup() as group:
            for server in servers:
                await group.spawn(get_response(server))
        return responses<|MERGE_RESOLUTION|>--- conflicted
+++ resolved
@@ -285,18 +285,11 @@
             try:
                 self.default_server = ServerAddr.from_str(self.default_server)
             except:
-<<<<<<< HEAD
                 self.logger.warning('failed to parse server-string; falling back to localhost:1:s.')
-                self.default_server = "localhost:1:s"
-        if not self.default_server:
-            self.default_server = pick_random_server()
-=======
-                self.logger.warning('failed to parse server-string; falling back to localhost.')
-                self.default_server = ServerAddr.from_str("localhost:50002:s")
+                self.default_server = ServerAddr.from_str("localhost:1:s")
         else:
             self.default_server = pick_random_server(allowed_protocols=self._allowed_protocols)
         assert isinstance(self.default_server, ServerAddr), f"invalid type for default_server: {self.default_server!r}"
->>>>>>> 9e57ae63
 
         self.taskgroup = None
 
