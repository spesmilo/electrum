#!/usr/bin/env python3
# -*- mode: python -*-
#
# Electrum - lightweight Bitcoin client
# Copyright (C) 2016  The Electrum developers
#
# Permission is hereby granted, free of charge, to any person
# obtaining a copy of this software and associated documentation files
# (the "Software"), to deal in the Software without restriction,
# including without limitation the rights to use, copy, modify, merge,
# publish, distribute, sublicense, and/or sell copies of the Software,
# and to permit persons to whom the Software is furnished to do so,
# subject to the following conditions:
#
# The above copyright notice and this permission notice shall be
# included in all copies or substantial portions of the Software.
#
# THE SOFTWARE IS PROVIDED "AS IS", WITHOUT WARRANTY OF ANY KIND,
# EXPRESS OR IMPLIED, INCLUDING BUT NOT LIMITED TO THE WARRANTIES OF
# MERCHANTABILITY, FITNESS FOR A PARTICULAR PURPOSE AND
# NONINFRINGEMENT. IN NO EVENT SHALL THE AUTHORS OR COPYRIGHT HOLDERS
# BE LIABLE FOR ANY CLAIM, DAMAGES OR OTHER LIABILITY, WHETHER IN AN
# ACTION OF CONTRACT, TORT OR OTHERWISE, ARISING FROM, OUT OF OR IN
# CONNECTION WITH THE SOFTWARE OR THE USE OR OTHER DEALINGS IN THE
# SOFTWARE.

import threading
from functools import partial
from typing import TYPE_CHECKING, Union, Optional, Callable, Any

from PyQt5.QtCore import QObject, pyqtSignal
from PyQt5.QtWidgets import QVBoxLayout, QLineEdit, QHBoxLayout, QLabel

from electrum.gui.qt.password_dialog import PasswordLayout, PW_PASSPHRASE
from electrum.gui.qt.util import (read_QIcon, WWLabel, OkButton, WindowModalDialog,
                                  Buttons, CancelButton, TaskThread, char_width_in_lineedit)
from electrum.gui.qt.main_window import StatusBarButton, ElectrumWindow

from electrum.i18n import _
from electrum.logging import Logger
from electrum.util import parse_URI, InvalidBitcoinURI, UserCancelled
from electrum.plugin import hook, DeviceUnpairableError

from .plugin import OutdatedHwFirmwareException, HW_PluginBase

if TYPE_CHECKING:
    from electrum.wallet import Abstract_Wallet
    from electrum.keystore import Hardware_KeyStore


# The trickiest thing about this handler was getting windows properly
# parented on macOS.
class QtHandlerBase(QObject, Logger):
    '''An interface between the GUI (here, QT) and the device handling
    logic for handling I/O.'''

    passphrase_signal = pyqtSignal(object, object)
    message_signal = pyqtSignal(object, object)
    error_signal = pyqtSignal(object, object)
    word_signal = pyqtSignal(object)
    clear_signal = pyqtSignal()
    query_signal = pyqtSignal(object, object)
    yes_no_signal = pyqtSignal(object)
    status_signal = pyqtSignal(object)

    def __init__(self, win, device):
        QObject.__init__(self)
        Logger.__init__(self)
        self.clear_signal.connect(self.clear_dialog)
        self.error_signal.connect(self.error_dialog)
        self.message_signal.connect(self.message_dialog)
        self.passphrase_signal.connect(self.passphrase_dialog)
        self.word_signal.connect(self.word_dialog)
        self.query_signal.connect(self.win_query_choice)
        self.yes_no_signal.connect(self.win_yes_no_question)
        self.status_signal.connect(self._update_status)
        self.win = win
        self.device = device
        self.dialog = None
        self.done = threading.Event()

    def top_level_window(self):
        return self.win.top_level_window()

    def update_status(self, paired):
        self.status_signal.emit(paired)

    def _update_status(self, paired):
        if hasattr(self, 'button'):
            button = self.button
            icon_name = button.icon_paired if paired else button.icon_unpaired
            button.setIcon(read_QIcon(icon_name))

    def query_choice(self, msg, labels):
        self.done.clear()
        self.query_signal.emit(msg, labels)
        self.done.wait()
        return self.choice

    def yes_no_question(self, msg):
        self.done.clear()
        self.yes_no_signal.emit(msg)
        self.done.wait()
        return self.ok

    def show_message(self, msg, on_cancel=None):
        self.message_signal.emit(msg, on_cancel)

    def show_error(self, msg, blocking=False):
        self.done.clear()
        self.error_signal.emit(msg, blocking)
        if blocking:
            self.done.wait()

    def finished(self):
        self.clear_signal.emit()

    def get_word(self, msg):
        self.done.clear()
        self.word_signal.emit(msg)
        self.done.wait()
        return self.word

    def get_passphrase(self, msg, confirm):
        self.done.clear()
        self.passphrase_signal.emit(msg, confirm)
        self.done.wait()
        return self.passphrase

    def passphrase_dialog(self, msg, confirm):
        # If confirm is true, require the user to enter the passphrase twice
        parent = self.top_level_window()
        d = WindowModalDialog(parent, _("Enter Passphrase"))
        if confirm:
            OK_button = OkButton(d)
            playout = PasswordLayout(msg=msg, kind=PW_PASSPHRASE, OK_button=OK_button)
            vbox = QVBoxLayout()
            vbox.addLayout(playout.layout())
            vbox.addLayout(Buttons(CancelButton(d), OK_button))
            d.setLayout(vbox)
            passphrase = playout.new_password() if d.exec_() else None
        else:
            pw = QLineEdit()
            pw.setEchoMode(2)
            pw.setMinimumWidth(200)
            vbox = QVBoxLayout()
            vbox.addWidget(WWLabel(msg))
            vbox.addWidget(pw)
            vbox.addLayout(Buttons(CancelButton(d), OkButton(d)))
            d.setLayout(vbox)
            passphrase = pw.text() if d.exec_() else None
        self.passphrase = passphrase
        self.done.set()

    def word_dialog(self, msg):
        dialog = WindowModalDialog(self.top_level_window(), "")
        hbox = QHBoxLayout(dialog)
        hbox.addWidget(QLabel(msg))
        text = QLineEdit()
        text.setMaximumWidth(12 * char_width_in_lineedit())
        text.returnPressed.connect(dialog.accept)
        hbox.addWidget(text)
        hbox.addStretch(1)
        dialog.exec_()  # Firmware cannot handle cancellation
        self.word = text.text()
        self.done.set()

    def message_dialog(self, msg, on_cancel):
        # Called more than once during signing, to confirm output and fee
        self.clear_dialog()
        title = _('Please check your {} device').format(self.device)
        self.dialog = dialog = WindowModalDialog(self.top_level_window(), title)
        l = QLabel(msg)
        vbox = QVBoxLayout(dialog)
        vbox.addWidget(l)
        if on_cancel:
            dialog.rejected.connect(on_cancel)
            vbox.addLayout(Buttons(CancelButton(dialog)))
        dialog.show()

    def error_dialog(self, msg, blocking):
        self.win.show_error(msg, parent=self.top_level_window())
        if blocking:
            self.done.set()

    def clear_dialog(self):
        if self.dialog:
            self.dialog.accept()
            self.dialog = None

    def win_query_choice(self, msg, labels):
        self.choice = self.win.query_choice(msg, labels)
        self.done.set()

    def win_yes_no_question(self, msg):
        self.ok = self.win.question(msg)
        self.done.set()


class QtPluginBase(object):

    @hook
    def load_wallet(self: Union['QtPluginBase', HW_PluginBase], wallet: 'Abstract_Wallet', window: ElectrumWindow):
        for keystore in wallet.get_keystores():
            if not isinstance(keystore, self.keystore_class):
                continue
            if not self.libraries_available:
                message = keystore.plugin.get_library_not_available_message()
                window.show_error(message)
                return
            tooltip = self.device + '\n' + (keystore.label or 'unnamed')
            cb = partial(self.show_settings_dialog, window, keystore)
            button = StatusBarButton(read_QIcon(self.icon_unpaired), tooltip, cb)
            button.icon_paired = self.icon_paired
            button.icon_unpaired = self.icon_unpaired
            window.statusBar().addPermanentWidget(button)
            handler = self.create_handler(window)
            handler.button = button
            keystore.handler = handler
            keystore.thread = TaskThread(window, on_error=partial(self.on_task_thread_error, window, keystore))
            self.add_show_address_on_hw_device_button_for_receive_addr(wallet, keystore, window)
            # Trigger a pairing
            keystore.thread.add(partial(self.get_client, keystore))

    def on_task_thread_error(self: Union['QtPluginBase', HW_PluginBase], window: ElectrumWindow,
                             keystore: 'Hardware_KeyStore', exc_info):
        e = exc_info[1]
        if isinstance(e, OutdatedHwFirmwareException):
            if window.question(e.text_ignore_old_fw_and_continue(), title=_("Outdated device firmware")):
                self.set_ignore_outdated_fw()
                # will need to re-pair
                devmgr = self.device_manager()
                def re_pair_device():
                    device_id = self.choose_device(window, keystore)
                    devmgr.unpair_id(device_id)
                    self.get_client(keystore)
                keystore.thread.add(re_pair_device)
            return
        else:
            window.on_error(exc_info)

    def choose_device(self: Union['QtPluginBase', HW_PluginBase], window: ElectrumWindow,
                      keystore: 'Hardware_KeyStore') -> Optional[str]:
        '''This dialog box should be usable even if the user has
        forgotten their PIN or it is in bootloader mode.'''
        device_id = self.device_manager().xpub_id(keystore.xpub)
        if not device_id:
            try:
                info = self.device_manager().select_device(self, keystore.handler, keystore)
            except UserCancelled:
                return
            device_id = info.device.id_
        return device_id

    def show_settings_dialog(self, window: ElectrumWindow, keystore: 'Hardware_KeyStore') -> None:
        device_id = self.choose_device(window, keystore)

    def add_show_address_on_hw_device_button_for_receive_addr(self, wallet: 'Abstract_Wallet',
                                                              keystore: 'Hardware_KeyStore',
                                                              main_window: ElectrumWindow):
        plugin = keystore.plugin
        receive_address_e = main_window.receive_address_e

        def show_address():
            addr = str(receive_address_e.text())
<<<<<<< HEAD
            # note: 'addr' could be ln invoice or BIP21 URI
            try:
                uri = parse_URI(addr)
            except InvalidBitcoinURI:
                pass
            else:
                addr = uri.get('address')
=======
>>>>>>> 942e03e3
            keystore.thread.add(partial(plugin.show_address, wallet, addr, keystore))
        dev_name = f"{plugin.device} ({keystore.label})"
        receive_address_e.addButton("eye1.png", show_address, _("Show on {}").format(dev_name))

    def create_handler(self, window: ElectrumWindow) -> 'QtHandlerBase':
        raise NotImplementedError()<|MERGE_RESOLUTION|>--- conflicted
+++ resolved
@@ -263,16 +263,6 @@
 
         def show_address():
             addr = str(receive_address_e.text())
-<<<<<<< HEAD
-            # note: 'addr' could be ln invoice or BIP21 URI
-            try:
-                uri = parse_URI(addr)
-            except InvalidBitcoinURI:
-                pass
-            else:
-                addr = uri.get('address')
-=======
->>>>>>> 942e03e3
             keystore.thread.add(partial(plugin.show_address, wallet, addr, keystore))
         dev_name = f"{plugin.device} ({keystore.label})"
         receive_address_e.addButton("eye1.png", show_address, _("Show on {}").format(dev_name))
