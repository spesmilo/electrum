--- conflicted
+++ resolved
@@ -153,11 +153,7 @@
 
     @hook
     def transaction_dialog_update(self, d: 'TxDialog'):
-<<<<<<< HEAD
-        if d.tx.is_complete() or d.wallet.can_sign(d.tx):
-=======
         if not d.finalized or d.tx.is_complete() or d.wallet.can_sign(d.tx):
->>>>>>> 942e03e3
             d.cosigner_send_button.setVisible(False)
             return
         for window, xpub, K, _hash in self.cosigner_list:
@@ -168,19 +164,10 @@
             d.cosigner_send_button.setVisible(False)
 
     def cosigner_can_sign(self, tx: Transaction, cosigner_xpub: str) -> bool:
-<<<<<<< HEAD
-        if not isinstance(tx, PartialTransaction):
-            return False
-        if tx.is_complete():
-            return False
-        # TODO this is broken currently as it assumes tx.xpubs
-        return cosigner_xpub in {bip32node.to_xpub() for bip32node in tx.xpubs}
-=======
         # TODO implement this properly:
         #      should return True iff cosigner (with given xpub) can sign and has not yet signed.
         #      note that tx could also be unrelated from wallet?... (not ismine inputs)
         return True
->>>>>>> 942e03e3
 
     def do_send(self, tx: Union[Transaction, PartialTransaction]):
         def on_success(result):
