import time, os
from functools import partial
import copy

from PyQt5.QtCore import Qt, pyqtSignal
from PyQt5.QtWidgets import QPushButton, QLabel, QVBoxLayout, QWidget, QGridLayout

from electrum.gui.qt.util import WindowModalDialog, CloseButton, get_parent_main_window, Buttons
from electrum.gui.qt.transaction_dialog import TxDialog

from electrum.i18n import _
from electrum.plugin import hook
from electrum.wallet import Multisig_Wallet
from electrum.transaction import PartialTransaction

from .coldcard import ColdcardPlugin, xfp2str
from ..hw_wallet.qt import QtHandlerBase, QtPluginBase
from ..hw_wallet.plugin import only_hook_if_libraries_available


CC_DEBUG = False

class Plugin(ColdcardPlugin, QtPluginBase):
    icon_unpaired = "coldcard_unpaired.png"
    icon_paired = "coldcard.png"

    def create_handler(self, window):
        return Coldcard_Handler(window)

    @only_hook_if_libraries_available
    @hook
    def receive_menu(self, menu, addrs, wallet):
        # Context menu on each address in the Addresses Tab, right click...
        if len(addrs) != 1:
            return
        for keystore in wallet.get_keystores():
            if type(keystore) == self.keystore_class:
                def show_address(keystore=keystore):
                    keystore.thread.add(partial(self.show_address, wallet, addrs[0], keystore=keystore))
                device_name = "{} ({})".format(self.device, keystore.label)
                menu.addAction(_("Show on {}").format(device_name), show_address)

    @only_hook_if_libraries_available
    @hook
    def wallet_info_buttons(self, main_window, dialog):
        # user is about to see the "Wallet Information" dialog
        # - add a button if multisig wallet, and a Coldcard is a cosigner.
        wallet = main_window.wallet

        if type(wallet) is not Multisig_Wallet:
            return

        if not any(type(ks) == self.keystore_class for ks in wallet.get_keystores()):
            # doesn't involve a Coldcard wallet, hide feature
            return
<<<<<<< HEAD

        btn = QPushButton(_("Export for Coldcard"))
        btn.clicked.connect(lambda unused: self.export_multisig_setup(main_window, wallet))

        return Buttons(btn, CloseButton(dialog))

    def export_multisig_setup(self, main_window, wallet):

        basename = wallet.basename().rsplit('.', 1)[0]        # trim .json
        name = f'{basename}-cc-export.txt'.replace(' ', '-')
        fileName = main_window.getSaveFileName(_("Select where to save the setup file"),
                                                        name, "*.txt")
        if fileName:
            with open(fileName, "wt") as f:
                ColdcardPlugin.export_ms_wallet(wallet, f, basename)
            main_window.show_message(_("Wallet setup file exported successfully"))

    @hook
    def transaction_dialog(self, dia: TxDialog):
        # if not a Coldcard wallet, hide feature
        if not any(type(ks) == self.keystore_class for ks in dia.wallet.get_keystores()):
            return

        def gettx_for_coldcard_export() -> PartialTransaction:
            if not isinstance(dia.tx, PartialTransaction):
                raise Exception("Can only export partial transactions for {}.".format(self.device))
            tx = copy.deepcopy(dia.tx)
            tx.add_info_from_wallet(dia.wallet, include_xpubs_and_full_paths=True)
            return tx

        # add a new "export" option
        export_submenu = dia.export_actions_menu.addMenu(_("For {}; include xpubs").format(self.device))
        dia.add_export_actions_to_menu(export_submenu, gettx=gettx_for_coldcard_export)
        dia.psbt_only_widgets.append(export_submenu)
=======

        btn = QPushButton(_("Export for Coldcard"))
        btn.clicked.connect(lambda unused: self.export_multisig_setup(main_window, wallet))

        return Buttons(btn, CloseButton(dialog))

    def export_multisig_setup(self, main_window, wallet):

        basename = wallet.basename().rsplit('.', 1)[0]        # trim .json
        name = f'{basename}-cc-export.txt'.replace(' ', '-')
        fileName = main_window.getSaveFileName(_("Select where to save the setup file"),
                                                        name, "*.txt")
        if fileName:
            with open(fileName, "wt") as f:
                ColdcardPlugin.export_ms_wallet(wallet, f, basename)
            main_window.show_message(_("Wallet setup file exported successfully"))
>>>>>>> 942e03e3

    def show_settings_dialog(self, window, keystore):
        # When they click on the icon for CC we come here.
        # - doesn't matter if device not connected, continue
        CKCCSettingsDialog(window, self, keystore).exec_()


class Coldcard_Handler(QtHandlerBase):
    setup_signal = pyqtSignal()
    #auth_signal = pyqtSignal(object)

    def __init__(self, win):
        super(Coldcard_Handler, self).__init__(win, 'Coldcard')
        self.setup_signal.connect(self.setup_dialog)
        #self.auth_signal.connect(self.auth_dialog)

    
    def message_dialog(self, msg):
        self.clear_dialog()
        self.dialog = dialog = WindowModalDialog(self.top_level_window(), _("Coldcard Status"))
        l = QLabel(msg)
        vbox = QVBoxLayout(dialog)
        vbox.addWidget(l)
        dialog.show()
        
    def get_setup(self):
        self.done.clear()
        self.setup_signal.emit()
        self.done.wait()
        return 
        
    def setup_dialog(self):
        self.show_error(_('Please initialize your Coldcard while disconnected.'))
        return

class CKCCSettingsDialog(WindowModalDialog):

    def __init__(self, window, plugin, keystore):
        title = _("{} Settings").format(plugin.device)
        super(CKCCSettingsDialog, self).__init__(window, title)
        self.setMaximumWidth(540)

        # Note: Coldcard may **not** be connected at present time. Keep working!

        devmgr = plugin.device_manager()
        #config = devmgr.config
        #handler = keystore.handler
        self.thread = thread = keystore.thread
        self.keystore = keystore

        def connect_and_doit():
            # Attempt connection to device, or raise.
            device_id = plugin.choose_device(window, keystore)
            if not device_id:
                raise RuntimeError("Device not connected")
            client = devmgr.client_by_id(device_id)
            if not client:
                raise RuntimeError("Device not connected")
            return client

        body = QWidget()
        body_layout = QVBoxLayout(body)
        grid = QGridLayout()
        grid.setColumnStretch(2, 1)

        # see <http://doc.qt.io/archives/qt-4.8/richtext-html-subset.html>
        title = QLabel('''<center>
<span style="font-size: x-large">Coldcard Wallet</span>
<br><span style="font-size: medium">from Coinkite Inc.</span>
<br><a href="https://coldcardwallet.com">coldcardwallet.com</a>''')
        title.setTextInteractionFlags(Qt.LinksAccessibleByMouse)

        grid.addWidget(title , 0,0, 1,2, Qt.AlignHCenter)
        y = 3

        rows = [
            ('xfp', _("Master Fingerprint")),
            ('serial', _("USB Serial")),
            ('fw_version', _("Firmware Version")),
            ('fw_built', _("Build Date")),
            ('bl_version', _("Bootloader")),
        ]
        for row_num, (member_name, label) in enumerate(rows):
            # XXX we know xfp already, even if not connected
            widget = QLabel('<tt>000000000000')
            widget.setTextInteractionFlags(Qt.TextSelectableByMouse | Qt.TextSelectableByKeyboard)

            grid.addWidget(QLabel(label), y, 0, 1,1, Qt.AlignRight)
            grid.addWidget(widget, y, 1, 1, 1, Qt.AlignLeft)
            setattr(self, member_name, widget)
            y += 1
        body_layout.addLayout(grid)

        upg_btn = QPushButton(_('Upgrade'))
        #upg_btn.setDefault(False)
        def _start_upgrade():
            thread.add(connect_and_doit, on_success=self.start_upgrade)
        upg_btn.clicked.connect(_start_upgrade)

        y += 3
        grid.addWidget(upg_btn, y, 0)
        grid.addWidget(CloseButton(self), y, 1)

        dialog_vbox = QVBoxLayout(self)
        dialog_vbox.addWidget(body)

        # Fetch firmware/versions values and show them.
        thread.add(connect_and_doit, on_success=self.show_values, on_error=self.show_placeholders)

    def show_placeholders(self, unclear_arg):
        # device missing, so hide lots of detail.
        self.xfp.setText('<tt>%s' % self.keystore.get_root_fingerprint())
        self.serial.setText('(not connected)')
        self.fw_version.setText('')
        self.fw_built.setText('')
        self.bl_version.setText('')

    def show_values(self, client):

        dev = client.dev

        self.xfp.setText('<tt>%s' % xfp2str(dev.master_fingerprint))
        self.serial.setText('<tt>%s' % dev.serial)

        # ask device for versions: allow extras for future
        fw_date, fw_rel, bl_rel, *rfu = client.get_version()

        self.fw_version.setText('<tt>%s' % fw_rel)
        self.fw_built.setText('<tt>%s' % fw_date)
        self.bl_version.setText('<tt>%s' % bl_rel)

    def start_upgrade(self, client):
        # ask for a filename (must have already downloaded it)
        mw = get_parent_main_window(self)
        dev = client.dev

        fileName = mw.getOpenFileName("Select upgraded firmware file", "*.dfu")
        if not fileName:
            return

        from ckcc.utils import dfu_parse
        from ckcc.sigheader import FW_HEADER_SIZE, FW_HEADER_OFFSET, FW_HEADER_MAGIC
        from ckcc.protocol import CCProtocolPacker
        from hashlib import sha256
        import struct

        try:
            with open(fileName, 'rb') as fd:

                # unwrap firmware from the DFU
                offset, size, *ignored = dfu_parse(fd)

                fd.seek(offset)
                firmware = fd.read(size)

            hpos = FW_HEADER_OFFSET
            hdr = bytes(firmware[hpos:hpos + FW_HEADER_SIZE])        # needed later too
            magic = struct.unpack_from("<I", hdr)[0]

            if magic != FW_HEADER_MAGIC:
                raise ValueError("Bad magic")
        except Exception as exc:
            mw.show_error("Does not appear to be a Coldcard firmware file.\n\n%s" % exc)
            return

        # TODO: 
        # - detect if they are trying to downgrade; aint gonna work
        # - warn them about the reboot?
        # - length checks
        # - add progress local bar
        mw.show_message("Ready to Upgrade.\n\nBe patient. Unit will reboot itself when complete.")

        def doit():
            dlen, _ = dev.upload_file(firmware, verify=True)
            assert dlen == len(firmware)

            # append the firmware header a second time
            result = dev.send_recv(CCProtocolPacker.upload(size, size+FW_HEADER_SIZE, hdr))

            # make it reboot into bootlaoder which might install it
            dev.send_recv(CCProtocolPacker.reboot())

        self.thread.add(doit)
        self.close()<|MERGE_RESOLUTION|>--- conflicted
+++ resolved
@@ -53,7 +53,6 @@
         if not any(type(ks) == self.keystore_class for ks in wallet.get_keystores()):
             # doesn't involve a Coldcard wallet, hide feature
             return
-<<<<<<< HEAD
 
         btn = QPushButton(_("Export for Coldcard"))
         btn.clicked.connect(lambda unused: self.export_multisig_setup(main_window, wallet))
@@ -70,42 +69,6 @@
             with open(fileName, "wt") as f:
                 ColdcardPlugin.export_ms_wallet(wallet, f, basename)
             main_window.show_message(_("Wallet setup file exported successfully"))
-
-    @hook
-    def transaction_dialog(self, dia: TxDialog):
-        # if not a Coldcard wallet, hide feature
-        if not any(type(ks) == self.keystore_class for ks in dia.wallet.get_keystores()):
-            return
-
-        def gettx_for_coldcard_export() -> PartialTransaction:
-            if not isinstance(dia.tx, PartialTransaction):
-                raise Exception("Can only export partial transactions for {}.".format(self.device))
-            tx = copy.deepcopy(dia.tx)
-            tx.add_info_from_wallet(dia.wallet, include_xpubs_and_full_paths=True)
-            return tx
-
-        # add a new "export" option
-        export_submenu = dia.export_actions_menu.addMenu(_("For {}; include xpubs").format(self.device))
-        dia.add_export_actions_to_menu(export_submenu, gettx=gettx_for_coldcard_export)
-        dia.psbt_only_widgets.append(export_submenu)
-=======
-
-        btn = QPushButton(_("Export for Coldcard"))
-        btn.clicked.connect(lambda unused: self.export_multisig_setup(main_window, wallet))
-
-        return Buttons(btn, CloseButton(dialog))
-
-    def export_multisig_setup(self, main_window, wallet):
-
-        basename = wallet.basename().rsplit('.', 1)[0]        # trim .json
-        name = f'{basename}-cc-export.txt'.replace(' ', '-')
-        fileName = main_window.getSaveFileName(_("Select where to save the setup file"),
-                                                        name, "*.txt")
-        if fileName:
-            with open(fileName, "wt") as f:
-                ColdcardPlugin.export_ms_wallet(wallet, f, basename)
-            main_window.show_message(_("Wallet setup file exported successfully"))
->>>>>>> 942e03e3
 
     def show_settings_dialog(self, window, keystore):
         # When they click on the icon for CC we come here.
