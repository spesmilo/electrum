#!/usr/bin/env python
#
# Electrum - Lightweight Bitcoin Client
# Copyright (C) 2015 Thomas Voegtlin
#
# Permission is hereby granted, free of charge, to any person
# obtaining a copy of this software and associated documentation files
# (the "Software"), to deal in the Software without restriction,
# including without limitation the rights to use, copy, modify, merge,
# publish, distribute, sublicense, and/or sell copies of the Software,
# and to permit persons to whom the Software is furnished to do so,
# subject to the following conditions:
#
# The above copyright notice and this permission notice shall be
# included in all copies or substantial portions of the Software.
#
# THE SOFTWARE IS PROVIDED "AS IS", WITHOUT WARRANTY OF ANY KIND,
# EXPRESS OR IMPLIED, INCLUDING BUT NOT LIMITED TO THE WARRANTIES OF
# MERCHANTABILITY, FITNESS FOR A PARTICULAR PURPOSE AND
# NONINFRINGEMENT. IN NO EVENT SHALL THE AUTHORS OR COPYRIGHT HOLDERS
# BE LIABLE FOR ANY CLAIM, DAMAGES OR OTHER LIABILITY, WHETHER IN AN
# ACTION OF CONTRACT, TORT OR OTHERWISE, ARISING FROM, OUT OF OR IN
# CONNECTION WITH THE SOFTWARE OR THE USE OR OTHER DEALINGS IN THE
# SOFTWARE.
import asyncio
import socket
import json
import base64
import time
import hashlib
from collections import defaultdict
from typing import Dict, Union, Sequence, List

from urllib.parse import urljoin
from urllib.parse import quote
from aiohttp import ClientResponse

from electrum import ecc, constants, keystore, version, bip32, bitcoin
from electrum.bip32 import BIP32Node, xpub_type
from electrum.crypto import sha256
from electrum.transaction import PartialTxOutput, PartialTxInput, PartialTransaction, Transaction
from electrum.mnemonic import Mnemonic, seed_type, is_any_2fa_seed_type
from electrum.wallet import Multisig_Wallet, Deterministic_Wallet
from electrum.i18n import _
from electrum.plugin import BasePlugin, hook
from electrum.util import NotEnoughFunds, UserFacingException
from electrum.storage import StorageEncryptionVersion
from electrum.network import Network
from electrum.base_wizard import BaseWizard, WizardWalletPasswordSetting
from electrum.logging import Logger

from .legacy_tx_format import serialize_tx_in_legacy_format


def get_signing_xpub(xtype):
    if not constants.net.TESTNET:
        xpub = "xpub661MyMwAqRbcGnMkaTx2594P9EDuiEqMq25PM2aeG6UmwzaohgA6uDmNsvSUV8ubqwA3Wpste1hg69XHgjUuCD5HLcEp2QPzyV1HMrPppsL"
    else:
        xpub = "tpubD6NzVbkrYhZ4XdmyJQcCPjQfg6RXVUzGFhPjZ7uvRC8JLcS7Hw1i7UTpyhp9grHpak4TyK2hzBJrujDVLXQ6qB5tNpVx9rC6ixijUXadnmY"
    if xtype not in ('standard', 'p2wsh'):
        raise NotImplementedError('xtype: {}'.format(xtype))
    if xtype == 'standard':
        return xpub
    node = BIP32Node.from_xkey(xpub)
    return node._replace(xtype=xtype).to_xpub()

def get_billing_xpub():
    if constants.net.TESTNET:
        return "tpubD6NzVbkrYhZ4X11EJFTJujsYbUmVASAYY7gXsEt4sL97AMBdypiH1E9ZVTpdXXEy3Kj9Eqd1UkxdGtvDt5z23DKsh6211CfNJo8bLLyem5r"
    else:
        return "xpub6DTBdtBB8qUmH5c77v8qVGVoYk7WjJNpGvutqjLasNG1mbux6KsojaLrYf2sRhXAVU4NaFuHhbD9SvVPRt1MB1MaMooRuhHcAZH1yhQ1qDU"


DISCLAIMER = [
    _("Two-factor authentication is a service provided by TrustedCoin.  "
      "It uses a multi-signature wallet, where you own 2 of 3 keys.  "
      "The third key is stored on a remote server that signs transactions on "
      "your behalf.  To use this service, you will need a smartphone with "
      "Google Authenticator installed."),
    _("A small fee will be charged on each transaction that uses the "
      "remote server.  You may check and modify your billing preferences "
      "once the installation is complete."),
    _("Note that your coins are not locked in this service.  You may withdraw "
      "your funds at any time and at no cost, without the remote server, by "
      "using the 'restore wallet' option with your wallet seed."),
    _("The next step will generate the seed of your wallet.  This seed will "
      "NOT be saved in your computer, and it must be stored on paper.  "
      "To be safe from malware, you may want to do this on an offline "
      "computer, and move your wallet later to an online computer."),
]

KIVY_DISCLAIMER = [
    _("Two-factor authentication is a service provided by TrustedCoin. "
      "To use it, you must have a separate device with Google Authenticator."),
    _("This service uses a multi-signature wallet, where you own 2 of 3 keys.  "
      "The third key is stored on a remote server that signs transactions on "
      "your behalf. A small fee will be charged on each transaction that uses the "
      "remote server."),
    _("Note that your coins are not locked in this service.  You may withdraw "
      "your funds at any time and at no cost, without the remote server, by "
      "using the 'restore wallet' option with your wallet seed."),
]
RESTORE_MSG = _("Enter the seed for your 2-factor wallet:")

class TrustedCoinException(Exception):
    def __init__(self, message, status_code=0):
        Exception.__init__(self, message)
        self.status_code = status_code


class ErrorConnectingServer(Exception):
    def __init__(self, reason: Union[str, Exception] = None):
        self.reason = reason

    def __str__(self):
        header = _("Error connecting to {} server").format('TrustedCoin')
        reason = self.reason
        if isinstance(reason, BaseException):
            reason = repr(reason)
        return f"{header}:\n{reason}" if reason else header


class TrustedCoinCosignerClient(Logger):
    def __init__(self, user_agent=None, base_url='https://api.trustedcoin.com/2/'):
        self.base_url = base_url
        self.debug = False
        self.user_agent = user_agent
        Logger.__init__(self)

    async def handle_response(self, resp: ClientResponse):
        if resp.status != 200:
            try:
                r = await resp.json()
                message = r['message']
            except:
                message = await resp.text()
            raise TrustedCoinException(message, resp.status)
        try:
            return await resp.json()
        except:
            return await resp.text()

    def send_request(self, method, relative_url, data=None, *, timeout=None):
        network = Network.get_instance()
        if not network:
            raise ErrorConnectingServer('You are offline.')
        url = urljoin(self.base_url, relative_url)
        if self.debug:
            self.logger.debug(f'<-- {method} {url} {data}')
        headers = {}
        if self.user_agent:
            headers['user-agent'] = self.user_agent
        try:
            if method == 'get':
                response = Network.send_http_on_proxy(method, url,
                                                      params=data,
                                                      headers=headers,
                                                      on_finish=self.handle_response,
                                                      timeout=timeout)
            elif method == 'post':
                response = Network.send_http_on_proxy(method, url,
                                                      json=data,
                                                      headers=headers,
                                                      on_finish=self.handle_response,
                                                      timeout=timeout)
            else:
                assert False
        except TrustedCoinException:
            raise
        except Exception as e:
            raise ErrorConnectingServer(e)
        else:
            if self.debug:
                self.logger.debug(f'--> {response}')
            return response

    def get_terms_of_service(self, billing_plan='electrum-per-tx-otp'):
        """
        Returns the TOS for the given billing plan as a plain/text unicode string.
        :param billing_plan: the plan to return the terms for
        """
        payload = {'billing_plan': billing_plan}
        return self.send_request('get', 'tos', payload)

    def create(self, xpubkey1, xpubkey2, email, billing_plan='electrum-per-tx-otp'):
        """
        Creates a new cosigner resource.
        :param xpubkey1: a bip32 extended public key (customarily the hot key)
        :param xpubkey2: a bip32 extended public key (customarily the cold key)
        :param email: a contact email
        :param billing_plan: the billing plan for the cosigner
        """
        payload = {
            'email': email,
            'xpubkey1': xpubkey1,
            'xpubkey2': xpubkey2,
            'billing_plan': billing_plan,
        }
        return self.send_request('post', 'cosigner', payload)

    def auth(self, id, otp):
        """
        Attempt to authenticate for a particular cosigner.
        :param id: the id of the cosigner
        :param otp: the one time password
        """
        payload = {'otp': otp}
        return self.send_request('post', 'cosigner/%s/auth' % quote(id), payload)

    def get(self, id):
        """ Get billing info """
        return self.send_request('get', 'cosigner/%s' % quote(id))

    def get_challenge(self, id):
        """ Get challenge to reset Google Auth secret """
        return self.send_request('get', 'cosigner/%s/otp_secret' % quote(id))

    def reset_auth(self, id, challenge, signatures):
        """ Reset Google Auth secret """
        payload = {'challenge':challenge, 'signatures':signatures}
        return self.send_request('post', 'cosigner/%s/otp_secret' % quote(id), payload)

    def sign(self, id, transaction, otp):
        """
        Attempt to authenticate for a particular cosigner.
        :param id: the id of the cosigner
        :param transaction: the hex encoded [partially signed] compact transaction to sign
        :param otp: the one time password
        """
        payload = {
            'otp': otp,
            'transaction': transaction
        }
        return self.send_request('post', 'cosigner/%s/sign' % quote(id), payload,
                                 timeout=60)

    def transfer_credit(self, id, recipient, otp, signature_callback):
        """
        Transfer a cosigner's credits to another cosigner.
        :param id: the id of the sending cosigner
        :param recipient: the id of the recipient cosigner
        :param otp: the one time password (of the sender)
        :param signature_callback: a callback that signs a text message using xpubkey1/0/0 returning a compact sig
        """
        payload = {
            'otp': otp,
            'recipient': recipient,
            'timestamp': int(time.time()),

        }
        relative_url = 'cosigner/%s/transfer' % quote(id)
        full_url = urljoin(self.base_url, relative_url)
        headers = {
            'x-signature': signature_callback(full_url + '\n' + json.dumps(payload))
        }
        return self.send_request('post', relative_url, payload, headers)


server = TrustedCoinCosignerClient(user_agent="Electrum/" + version.ELECTRUM_VERSION)

class Wallet_2fa(Multisig_Wallet):

    plugin: 'TrustedCoinPlugin'

    wallet_type = '2fa'

<<<<<<< HEAD
    def __init__(self, storage, *, config):
        self.m, self.n = 2, 3
        Deterministic_Wallet.__init__(self, storage, config=config)
=======
    def __init__(self, db, storage, *, config):
        self.m, self.n = 2, 3
        Deterministic_Wallet.__init__(self, db, storage, config=config)
>>>>>>> 942e03e3
        self.is_billing = False
        self.billing_info = None
        self._load_billing_addresses()

    def _load_billing_addresses(self):
        billing_addresses = {
            'legacy': self.db.get('trustedcoin_billing_addresses', {}),
            'segwit': self.db.get('trustedcoin_billing_addresses_segwit', {})
        }
        self._billing_addresses = {}  # type: Dict[str, Dict[int, str]]  # addr_type -> index -> addr
        self._billing_addresses_set = set()  # set of addrs
        for addr_type, d in list(billing_addresses.items()):
            self._billing_addresses[addr_type] = {}
            # convert keys from str to int
            for index, addr in d.items():
                self._billing_addresses[addr_type][int(index)] = addr
                self._billing_addresses_set.add(addr)

    def can_sign_without_server(self):
        return not self.keystores['x2/'].is_watching_only()

    def get_user_id(self):
        return get_user_id(self.db)

    def min_prepay(self):
        return min(self.price_per_tx.keys())

    def num_prepay(self):
        default = self.min_prepay()
        n = self.config.get('trustedcoin_prepay', default)
        if n not in self.price_per_tx:
            n = default
        return n

    def extra_fee(self):
        if self.can_sign_without_server():
            return 0
        if self.billing_info is None:
            self.plugin.start_request_thread(self)
            return 0
        if self.billing_info.get('tx_remaining'):
            return 0
        if self.is_billing:
            return 0
        n = self.num_prepay()
        price = int(self.price_per_tx[n])
        if price > 100000 * n:
            raise Exception('too high trustedcoin fee ({} for {} txns)'.format(price, n))
        return price

    def make_unsigned_transaction(self, *, coins: Sequence[PartialTxInput],
                                  outputs: List[PartialTxOutput], fee=None,
                                  change_addr: str = None, is_sweep=False) -> PartialTransaction:
        mk_tx = lambda o: Multisig_Wallet.make_unsigned_transaction(
            self, coins=coins, outputs=o, fee=fee, change_addr=change_addr)
        extra_fee = self.extra_fee() if not is_sweep else 0
        if extra_fee:
            address = self.billing_info['billing_address_segwit']
            fee_output = PartialTxOutput.from_address_and_value(address, extra_fee)
            try:
                tx = mk_tx(outputs + [fee_output])
            except NotEnoughFunds:
                # TrustedCoin won't charge if the total inputs is
                # lower than their fee
                tx = mk_tx(outputs)
                if tx.input_value() >= extra_fee:
                    raise
                self.logger.info("not charging for this tx")
        else:
            tx = mk_tx(outputs)
        return tx

    def on_otp(self, tx: PartialTransaction, otp):
        if not otp:
            self.logger.info("sign_transaction: no auth code")
            return
        otp = int(otp)
        long_user_id, short_id = self.get_user_id()
        raw_tx = serialize_tx_in_legacy_format(tx, wallet=self)
        try:
            r = server.sign(short_id, raw_tx, otp)
        except TrustedCoinException as e:
            if e.status_code == 400:  # invalid OTP
                raise UserFacingException(_('Invalid one-time password.')) from e
            else:
                raise
        if r:
            received_raw_tx = r.get('transaction')
            received_tx = Transaction(received_raw_tx)
            tx.combine_with_other_psbt(received_tx)
        self.logger.info(f"twofactor: is complete {tx.is_complete()}")
        # reset billing_info
        self.billing_info = None
        self.plugin.start_request_thread(self)

    def add_new_billing_address(self, billing_index: int, address: str, addr_type: str):
        billing_addresses_of_this_type = self._billing_addresses[addr_type]
        saved_addr = billing_addresses_of_this_type.get(billing_index)
        if saved_addr is not None:
            if saved_addr == address:
                return  # already saved this address
            else:
                raise Exception('trustedcoin billing address inconsistency.. '
                                'for index {}, already saved {}, now got {}'
                                .format(billing_index, saved_addr, address))
        # do we have all prior indices? (are we synced?)
        largest_index_we_have = max(billing_addresses_of_this_type) if billing_addresses_of_this_type else -1
        if largest_index_we_have + 1 < billing_index:  # need to sync
            for i in range(largest_index_we_have + 1, billing_index):
                addr = make_billing_address(self, i, addr_type=addr_type)
                billing_addresses_of_this_type[i] = addr
                self._billing_addresses_set.add(addr)
        # save this address; and persist to disk
        billing_addresses_of_this_type[billing_index] = address
        self._billing_addresses_set.add(address)
        self._billing_addresses[addr_type] = billing_addresses_of_this_type
        self.db.put('trustedcoin_billing_addresses', self._billing_addresses['legacy'])
        self.db.put('trustedcoin_billing_addresses_segwit', self._billing_addresses['segwit'])
        # FIXME this often runs in a daemon thread, where storage.write will fail
        self.db.write(self.storage)

    def is_billing_address(self, addr: str) -> bool:
        return addr in self._billing_addresses_set


# Utility functions

def get_user_id(db):
    def make_long_id(xpub_hot, xpub_cold):
        return sha256(''.join(sorted([xpub_hot, xpub_cold])))
    xpub1 = db.get('x1/')['xpub']
    xpub2 = db.get('x2/')['xpub']
    long_id = make_long_id(xpub1, xpub2)
    short_id = hashlib.sha256(long_id).hexdigest()
    return long_id, short_id

def make_xpub(xpub, s) -> str:
    rootnode = BIP32Node.from_xkey(xpub)
    child_pubkey, child_chaincode = bip32._CKD_pub(parent_pubkey=rootnode.eckey.get_public_key_bytes(compressed=True),
                                                   parent_chaincode=rootnode.chaincode,
                                                   child_index=s)
    child_node = BIP32Node(xtype=rootnode.xtype,
                           eckey=ecc.ECPubkey(child_pubkey),
                           chaincode=child_chaincode)
    return child_node.to_xpub()

def make_billing_address(wallet, num, addr_type):
    long_id, short_id = wallet.get_user_id()
    xpub = make_xpub(get_billing_xpub(), long_id)
    usernode = BIP32Node.from_xkey(xpub)
    child_node = usernode.subkey_at_public_derivation([num])
    pubkey = child_node.eckey.get_public_key_bytes(compressed=True)
    if addr_type == 'legacy':
        return bitcoin.public_key_to_p2pkh(pubkey)
    elif addr_type == 'segwit':
        return bitcoin.public_key_to_p2wpkh(pubkey)
    else:
        raise ValueError(f'unexpected billing type: {addr_type}')


class TrustedCoinPlugin(BasePlugin):
    wallet_class = Wallet_2fa
    disclaimer_msg = DISCLAIMER

    def __init__(self, parent, config, name):
        BasePlugin.__init__(self, parent, config, name)
        self.wallet_class.plugin = self
        self.requesting = False

    @staticmethod
    def is_valid_seed(seed):
        t = seed_type(seed)
        return is_any_2fa_seed_type(t)

    def is_available(self):
        return True

    def is_enabled(self):
        return True

    def can_user_disable(self):
        return False

    @hook
    def tc_sign_wrapper(self, wallet, tx, on_success, on_failure):
        if not isinstance(wallet, self.wallet_class):
            return
        if tx.is_complete():
            return
        if wallet.can_sign_without_server():
            return
<<<<<<< HEAD
        if not wallet.keystores['x3/'].get_tx_derivations(tx):
=======
        if not wallet.keystores['x3/'].can_sign(tx, ignore_watching_only=True):
>>>>>>> 942e03e3
            self.logger.info("twofactor: xpub3 not needed")
            return
        def wrapper(tx):
            assert tx
            self.prompt_user_for_otp(wallet, tx, on_success, on_failure)
        return wrapper

    @hook
    def get_tx_extra_fee(self, wallet, tx: Transaction):
        if type(wallet) != Wallet_2fa:
            return
        for o in tx.outputs():
            if wallet.is_billing_address(o.address):
                return o.address, o.value

    def finish_requesting(func):
        def f(self, *args, **kwargs):
            try:
                return func(self, *args, **kwargs)
            finally:
                self.requesting = False
        return f

    @finish_requesting
    def request_billing_info(self, wallet: 'Wallet_2fa', *, suppress_connection_error=True):
        if wallet.can_sign_without_server():
            return
        self.logger.info("request billing info")
        try:
            billing_info = server.get(wallet.get_user_id()[1])
        except ErrorConnectingServer as e:
            if suppress_connection_error:
                self.logger.info(repr(e))
                return
            raise
        billing_index = billing_info['billing_index']
        # add segwit billing address; this will be used for actual billing
        billing_address = make_billing_address(wallet, billing_index, addr_type='segwit')
        if billing_address != billing_info['billing_address_segwit']:
            raise Exception(f'unexpected trustedcoin billing address: '
                            f'calculated {billing_address}, received {billing_info["billing_address_segwit"]}')
        wallet.add_new_billing_address(billing_index, billing_address, addr_type='segwit')
        # also add legacy billing address; only used for detecting past payments in GUI
        billing_address = make_billing_address(wallet, billing_index, addr_type='legacy')
        wallet.add_new_billing_address(billing_index, billing_address, addr_type='legacy')

        wallet.billing_info = billing_info
        wallet.price_per_tx = dict(billing_info['price_per_tx'])
        wallet.price_per_tx.pop(1, None)
        return True

    def start_request_thread(self, wallet):
        from threading import Thread
        if self.requesting is False:
            self.requesting = True
            t = Thread(target=self.request_billing_info, args=(wallet,))
            t.setDaemon(True)
            t.start()
            return t

    def make_seed(self, seed_type):
        if not is_any_2fa_seed_type(seed_type):
            raise Exception(f'unexpected seed type: {seed_type}')
        return Mnemonic('english').make_seed(seed_type=seed_type, num_bits=128)

    @hook
    def do_clear(self, window):
        window.wallet.is_billing = False

    def show_disclaimer(self, wizard: BaseWizard):
        wizard.set_icon('trustedcoin-wizard.png')
        wizard.reset_stack()
        wizard.confirm_dialog(title='Disclaimer', message='\n\n'.join(self.disclaimer_msg), run_next = lambda x: wizard.run('choose_seed'))

    def choose_seed(self, wizard):
        title = _('Create or restore')
        message = _('Do you want to create a new seed, or to restore a wallet using an existing seed?')
        choices = [
            ('choose_seed_type', _('Create a new seed')),
            ('restore_wallet', _('I already have a seed')),
        ]
        wizard.choice_dialog(title=title, message=message, choices=choices, run_next=wizard.run)

    def choose_seed_type(self, wizard):
        choices = [
            ('create_2fa_segwit_seed', _('Segwit 2FA')),
            ('create_2fa_seed', _('Legacy 2FA')),
        ]
        wizard.choose_seed_type(choices=choices)

    def create_2fa_seed(self, wizard): self.create_seed(wizard, '2fa')
    def create_2fa_segwit_seed(self, wizard): self.create_seed(wizard, '2fa_segwit')

    def create_seed(self, wizard, seed_type):
        seed = self.make_seed(seed_type)
        f = lambda x: wizard.request_passphrase(seed, x)
        wizard.show_seed_dialog(run_next=f, seed_text=seed)

    @classmethod
    def get_xkeys(self, seed, t, passphrase, derivation):
        assert is_any_2fa_seed_type(t)
        xtype = 'standard' if t == '2fa' else 'p2wsh'
        bip32_seed = Mnemonic.mnemonic_to_seed(seed, passphrase)
        rootnode = BIP32Node.from_rootseed(bip32_seed, xtype=xtype)
        child_node = rootnode.subkey_at_private_derivation(derivation)
        return child_node.to_xprv(), child_node.to_xpub()

    @classmethod
    def xkeys_from_seed(self, seed, passphrase):
        t = seed_type(seed)
        if not is_any_2fa_seed_type(t):
            raise Exception(f'unexpected seed type: {t}')
        words = seed.split()
        n = len(words)
        # old version use long seed phrases
        if n >= 20:
            # note: pre-2.7 2fa seeds were typically 24-25 words, however they
            # could probabilistically be arbitrarily shorter due to a bug. (see #3611)
            # the probability of it being < 20 words is about 2^(-(256+12-19*11)) = 2^(-59)
            if passphrase != '':
                raise Exception('old 2fa seed cannot have passphrase')
            xprv1, xpub1 = self.get_xkeys(' '.join(words[0:12]), t, '', "m/")
            xprv2, xpub2 = self.get_xkeys(' '.join(words[12:]), t, '', "m/")
        elif not t == '2fa' or n == 12:
            xprv1, xpub1 = self.get_xkeys(seed, t, passphrase, "m/0'/")
            xprv2, xpub2 = self.get_xkeys(seed, t, passphrase, "m/1'/")
        else:
            raise Exception('unrecognized seed length: {} words'.format(n))
        return xprv1, xpub1, xprv2, xpub2

    def create_keystore(self, wizard, seed, passphrase):
        # this overloads the wizard's method
        xprv1, xpub1, xprv2, xpub2 = self.xkeys_from_seed(seed, passphrase)
        k1 = keystore.from_xprv(xprv1)
        k2 = keystore.from_xpub(xpub2)
        wizard.request_password(run_next=lambda pw, encrypt: self.on_password(wizard, pw, encrypt, k1, k2))

    def on_password(self, wizard, password, encrypt_storage, k1, k2):
        k1.update_password(None, password)
        wizard.data['x1/'] = k1.dump()
        wizard.data['x2/'] = k2.dump()
        wizard.pw_args = WizardWalletPasswordSetting(password=password,
                                                     encrypt_storage=encrypt_storage,
                                                     storage_enc_version=StorageEncryptionVersion.USER_PASSWORD,
                                                     encrypt_keystore=bool(password))
        self.go_online_dialog(wizard)

    def restore_wallet(self, wizard):
        wizard.opt_bip39 = False
        wizard.opt_ext = True
        title = _("Restore two-factor Wallet")
        f = lambda seed, is_bip39, is_ext: wizard.run('on_restore_seed', seed, is_ext)
        wizard.restore_seed_dialog(run_next=f, test=self.is_valid_seed)

    def on_restore_seed(self, wizard, seed, is_ext):
        f = lambda x: self.restore_choice(wizard, seed, x)
        wizard.passphrase_dialog(run_next=f) if is_ext else f('')

    def restore_choice(self, wizard: BaseWizard, seed, passphrase):
        wizard.set_icon('trustedcoin-wizard.png')
        wizard.reset_stack()
        title = _('Restore 2FA wallet')
        msg = ' '.join([
            'You are going to restore a wallet protected with two-factor authentication.',
            'Do you want to keep using two-factor authentication with this wallet,',
            'or do you want to disable it, and have two master private keys in your wallet?'
        ])
        choices = [('keep', 'Keep'), ('disable', 'Disable')]
        f = lambda x: self.on_choice(wizard, seed, passphrase, x)
        wizard.choice_dialog(choices=choices, message=msg, title=title, run_next=f)

    def on_choice(self, wizard, seed, passphrase, x):
        if x == 'disable':
            f = lambda pw, encrypt: wizard.run('on_restore_pw', seed, passphrase, pw, encrypt)
            wizard.request_password(run_next=f)
        else:
            self.create_keystore(wizard, seed, passphrase)

    def on_restore_pw(self, wizard, seed, passphrase, password, encrypt_storage):
        xprv1, xpub1, xprv2, xpub2 = self.xkeys_from_seed(seed, passphrase)
        k1 = keystore.from_xprv(xprv1)
        k2 = keystore.from_xprv(xprv2)
        k1.add_seed(seed)
        k1.update_password(None, password)
        k2.update_password(None, password)
        wizard.data['x1/'] = k1.dump()
        wizard.data['x2/'] = k2.dump()
        long_user_id, short_id = get_user_id(wizard.data)
        xtype = xpub_type(xpub1)
        xpub3 = make_xpub(get_signing_xpub(xtype), long_user_id)
        k3 = keystore.from_xpub(xpub3)
        wizard.data['x3/'] = k3.dump()
        wizard.pw_args = WizardWalletPasswordSetting(password=password,
                                                     encrypt_storage=encrypt_storage,
                                                     storage_enc_version=StorageEncryptionVersion.USER_PASSWORD,
                                                     encrypt_keystore=bool(password))
        wizard.terminate()

    def create_remote_key(self, email, wizard):
        xpub1 = wizard.data['x1/']['xpub']
        xpub2 = wizard.data['x2/']['xpub']
        # Generate third key deterministically.
        long_user_id, short_id = get_user_id(wizard.data)
        xtype = xpub_type(xpub1)
        xpub3 = make_xpub(get_signing_xpub(xtype), long_user_id)
        # secret must be sent by the server
        try:
            r = server.create(xpub1, xpub2, email)
        except (socket.error, ErrorConnectingServer):
            wizard.show_message('Server not reachable, aborting')
            wizard.terminate()
            return
        except TrustedCoinException as e:
            if e.status_code == 409:
                r = None
            else:
                wizard.show_message(str(e))
                return
        if r is None:
            otp_secret = None
        else:
            otp_secret = r.get('otp_secret')
            if not otp_secret:
                wizard.show_message(_('Error'))
                return
            _xpub3 = r['xpubkey_cosigner']
            _id = r['id']
            if short_id != _id:
                wizard.show_message("unexpected trustedcoin short_id: expected {}, received {}"
                                    .format(short_id, _id))
                return
            if xpub3 != _xpub3:
                wizard.show_message("unexpected trustedcoin xpub3: expected {}, received {}"
                                    .format(xpub3, _xpub3))
                return
        self.request_otp_dialog(wizard, short_id, otp_secret, xpub3)

    def check_otp(self, wizard, short_id, otp_secret, xpub3, otp, reset):
        if otp:
            self.do_auth(wizard, short_id, otp, xpub3)
        elif reset:
            wizard.opt_bip39 = False
            wizard.opt_ext = True
            f = lambda seed, is_bip39, is_ext: wizard.run('on_reset_seed', short_id, seed, is_ext, xpub3)
            wizard.restore_seed_dialog(run_next=f, test=self.is_valid_seed)

    def on_reset_seed(self, wizard, short_id, seed, is_ext, xpub3):
        f = lambda passphrase: wizard.run('on_reset_auth', short_id, seed, passphrase, xpub3)
        wizard.passphrase_dialog(run_next=f) if is_ext else f('')

    def do_auth(self, wizard, short_id, otp, xpub3):
        try:
            server.auth(short_id, otp)
        except TrustedCoinException as e:
            if e.status_code == 400:  # invalid OTP
                wizard.show_message(_('Invalid one-time password.'))
                # ask again for otp
                self.request_otp_dialog(wizard, short_id, None, xpub3)
            else:
                wizard.show_message(str(e))
                wizard.terminate()
        except Exception as e:
            wizard.show_message(repr(e))
            wizard.terminate()
        else:
            k3 = keystore.from_xpub(xpub3)
            wizard.data['x3/'] = k3.dump()
            wizard.data['use_trustedcoin'] = True
            wizard.terminate()

    def on_reset_auth(self, wizard, short_id, seed, passphrase, xpub3):
        xprv1, xpub1, xprv2, xpub2 = self.xkeys_from_seed(seed, passphrase)
        if (wizard.data['x1/']['xpub'] != xpub1 or
                wizard.data['x2/']['xpub'] != xpub2):
            wizard.show_message(_('Incorrect seed'))
            return
        r = server.get_challenge(short_id)
        challenge = r.get('challenge')
        message = 'TRUSTEDCOIN CHALLENGE: ' + challenge
        def f(xprv):
            rootnode = BIP32Node.from_xkey(xprv)
            key = rootnode.subkey_at_private_derivation((0, 0)).eckey
            sig = key.sign_message(message, True)
            return base64.b64encode(sig).decode()

        signatures = [f(x) for x in [xprv1, xprv2]]
        r = server.reset_auth(short_id, challenge, signatures)
        new_secret = r.get('otp_secret')
        if not new_secret:
            wizard.show_message(_('Request rejected by server'))
            return
        self.request_otp_dialog(wizard, short_id, new_secret, xpub3)

    @hook
    def get_action(self, db):
        if db.get('wallet_type') != '2fa':
            return
        if not db.get('x1/'):
            return self, 'show_disclaimer'
        if not db.get('x2/'):
            return self, 'show_disclaimer'
        if not db.get('x3/'):
            return self, 'accept_terms_of_use'<|MERGE_RESOLUTION|>--- conflicted
+++ resolved
@@ -264,15 +264,9 @@
 
     wallet_type = '2fa'
 
-<<<<<<< HEAD
-    def __init__(self, storage, *, config):
-        self.m, self.n = 2, 3
-        Deterministic_Wallet.__init__(self, storage, config=config)
-=======
     def __init__(self, db, storage, *, config):
         self.m, self.n = 2, 3
         Deterministic_Wallet.__init__(self, db, storage, config=config)
->>>>>>> 942e03e3
         self.is_billing = False
         self.billing_info = None
         self._load_billing_addresses()
@@ -464,11 +458,7 @@
             return
         if wallet.can_sign_without_server():
             return
-<<<<<<< HEAD
-        if not wallet.keystores['x3/'].get_tx_derivations(tx):
-=======
         if not wallet.keystores['x3/'].can_sign(tx, ignore_watching_only=True):
->>>>>>> 942e03e3
             self.logger.info("twofactor: xpub3 not needed")
             return
         def wrapper(tx):
