#!/usr/bin/env python
#
# Electrum - Lightweight Bitcoin Client
# Copyright (C) 2015 Thomas Voegtlin
#
# Permission is hereby granted, free of charge, to any person
# obtaining a copy of this software and associated documentation files
# (the "Software"), to deal in the Software without restriction,
# including without limitation the rights to use, copy, modify, merge,
# publish, distribute, sublicense, and/or sell copies of the Software,
# and to permit persons to whom the Software is furnished to do so,
# subject to the following conditions:
#
# The above copyright notice and this permission notice shall be
# included in all copies or substantial portions of the Software.
#
# THE SOFTWARE IS PROVIDED "AS IS", WITHOUT WARRANTY OF ANY KIND,
# EXPRESS OR IMPLIED, INCLUDING BUT NOT LIMITED TO THE WARRANTIES OF
# MERCHANTABILITY, FITNESS FOR A PARTICULAR PURPOSE AND
# NONINFRINGEMENT. IN NO EVENT SHALL THE AUTHORS OR COPYRIGHT HOLDERS
# BE LIABLE FOR ANY CLAIM, DAMAGES OR OTHER LIABILITY, WHETHER IN AN
# ACTION OF CONTRACT, TORT OR OTHERWISE, ARISING FROM, OUT OF OR IN
# CONNECTION WITH THE SOFTWARE OR THE USE OR OTHER DEALINGS IN THE
# SOFTWARE.

from functools import partial
import threading
import sys
import os

from PyQt5.QtGui import QPixmap
from PyQt5.QtCore import QObject, pyqtSignal
from PyQt5.QtWidgets import (QTextEdit, QVBoxLayout, QLabel, QGridLayout, QHBoxLayout,
                             QRadioButton, QCheckBox, QLineEdit)

from electrum.gui.qt.util import (read_QIcon, WindowModalDialog, WaitingDialog, OkButton,
                                  CancelButton, Buttons, icon_path, WWLabel, CloseButton)
from electrum.gui.qt.qrcodewidget import QRCodeWidget
from electrum.gui.qt.amountedit import AmountEdit
from electrum.gui.qt.main_window import StatusBarButton
from electrum.gui.qt.installwizard import InstallWizard
from electrum.i18n import _
from electrum.plugin import hook
from electrum.util import is_valid_email
from electrum.logging import Logger
from electrum.base_wizard import GoBack

from .trustedcoin import TrustedCoinPlugin, server


class TOS(QTextEdit):
    tos_signal = pyqtSignal()
    error_signal = pyqtSignal(object)


class HandlerTwoFactor(QObject, Logger):

    def __init__(self, plugin, window):
        QObject.__init__(self)
        self.plugin = plugin
        self.window = window
        Logger.__init__(self)

    def prompt_user_for_otp(self, wallet, tx, on_success, on_failure):
        if not isinstance(wallet, self.plugin.wallet_class):
            return
        if wallet.can_sign_without_server():
            return
<<<<<<< HEAD
        if not wallet.keystores['x3/'].get_tx_derivations(tx):
=======
        if not wallet.keystores['x3/'].can_sign(tx, ignore_watching_only=True):
>>>>>>> 942e03e3
            self.logger.info("twofactor: xpub3 not needed")
            return
        window = self.window.top_level_window()
        auth_code = self.plugin.auth_dialog(window)
        WaitingDialog(parent=window,
                      message=_('Waiting for TrustedCoin server to sign transaction...'),
                      task=lambda: wallet.on_otp(tx, auth_code),
                      on_success=lambda *args: on_success(tx),
                      on_error=on_failure)


class Plugin(TrustedCoinPlugin):

    def __init__(self, parent, config, name):
        super().__init__(parent, config, name)

    @hook
    def on_new_window(self, window):
        wallet = window.wallet
        if not isinstance(wallet, self.wallet_class):
            return
        wallet.handler_2fa = HandlerTwoFactor(self, window)
        if wallet.can_sign_without_server():
            msg = ' '.join([
                _('This wallet was restored from seed, and it contains two master private keys.'),
                _('Therefore, two-factor authentication is disabled.')
            ])
            action = lambda: window.show_message(msg)
        else:
            action = partial(self.settings_dialog, window)
        button = StatusBarButton(read_QIcon("trustedcoin-status.png"),
                                 _("TrustedCoin"), action)
        window.statusBar().addPermanentWidget(button)
        self.start_request_thread(window.wallet)

    def auth_dialog(self, window):
        d = WindowModalDialog(window, _("Authorization"))
        vbox = QVBoxLayout(d)
        pw = AmountEdit(None, is_int = True)
        msg = _('Please enter your Google Authenticator code')
        vbox.addWidget(QLabel(msg))
        grid = QGridLayout()
        grid.setSpacing(8)
        grid.addWidget(QLabel(_('Code')), 1, 0)
        grid.addWidget(pw, 1, 1)
        vbox.addLayout(grid)
        msg = _('If you have lost your second factor, you need to restore your wallet from seed in order to request a new code.')
        label = QLabel(msg)
        label.setWordWrap(1)
        vbox.addWidget(label)
        vbox.addLayout(Buttons(CancelButton(d), OkButton(d)))
        if not d.exec_():
            return
        return pw.get_amount()

    def prompt_user_for_otp(self, wallet, tx, on_success, on_failure):
        wallet.handler_2fa.prompt_user_for_otp(wallet, tx, on_success, on_failure)

    def waiting_dialog_for_billing_info(self, window, *, on_finished=None):
        def task():
            return self.request_billing_info(window.wallet, suppress_connection_error=False)
        def on_error(exc_info):
            e = exc_info[1]
            window.show_error("{header}\n{exc}\n\n{tor}"
                              .format(header=_('Error getting TrustedCoin account info.'),
                                      exc=repr(e),
                                      tor=_('If you keep experiencing network problems, try using a Tor proxy.')))
        return WaitingDialog(parent=window,
                             message=_('Requesting account info from TrustedCoin server...'),
                             task=task,
                             on_success=on_finished,
                             on_error=on_error)

    @hook
    def abort_send(self, window):
        wallet = window.wallet
        if not isinstance(wallet, self.wallet_class):
            return
        if wallet.can_sign_without_server():
            return
        if wallet.billing_info is None:
            self.waiting_dialog_for_billing_info(window)
            return True
        return False

    def settings_dialog(self, window):
        self.waiting_dialog_for_billing_info(window,
                                             on_finished=partial(self.show_settings_dialog, window))

    def show_settings_dialog(self, window, success):
        if not success:
            window.show_message(_('Server not reachable.'))
            return

        wallet = window.wallet
        d = WindowModalDialog(window, _("TrustedCoin Information"))
        d.setMinimumSize(500, 200)
        vbox = QVBoxLayout(d)
        hbox = QHBoxLayout()

        logo = QLabel()
        logo.setPixmap(QPixmap(icon_path("trustedcoin-status.png")))
        msg = _('This wallet is protected by TrustedCoin\'s two-factor authentication.') + '<br/>'\
              + _("For more information, visit") + " <a href=\"https://api.trustedcoin.com/#/electrum-help\">https://api.trustedcoin.com/#/electrum-help</a>"
        label = QLabel(msg)
        label.setOpenExternalLinks(1)

        hbox.addStretch(10)
        hbox.addWidget(logo)
        hbox.addStretch(10)
        hbox.addWidget(label)
        hbox.addStretch(10)

        vbox.addLayout(hbox)
        vbox.addStretch(10)

        msg = _('TrustedCoin charges a small fee to co-sign transactions. The fee depends on how many prepaid transactions you buy. An extra output is added to your transaction every time you run out of prepaid transactions.') + '<br/>'
        label = QLabel(msg)
        label.setWordWrap(1)
        vbox.addWidget(label)

        vbox.addStretch(10)
        grid = QGridLayout()
        vbox.addLayout(grid)

        price_per_tx = wallet.price_per_tx
        n_prepay = wallet.num_prepay()
        i = 0
        for k, v in sorted(price_per_tx.items()):
            if k == 1:
                continue
            grid.addWidget(QLabel("Pay every %d transactions:"%k), i, 0)
            grid.addWidget(QLabel(window.format_amount(v/k) + ' ' + window.base_unit() + "/tx"), i, 1)
            b = QRadioButton()
            b.setChecked(k == n_prepay)
            b.clicked.connect(lambda b, k=k: self.config.set_key('trustedcoin_prepay', k, True))
            grid.addWidget(b, i, 2)
            i += 1

        n = wallet.billing_info.get('tx_remaining', 0)
        grid.addWidget(QLabel(_("Your wallet has {} prepaid transactions.").format(n)), i, 0)
        vbox.addLayout(Buttons(CloseButton(d)))
        d.exec_()

    def go_online_dialog(self, wizard: InstallWizard):
        msg = [
            _("Your wallet file is: {}.").format(os.path.abspath(wizard.path)),
            _("You need to be online in order to complete the creation of "
              "your wallet.  If you generated your seed on an offline "
              'computer, click on "{}" to close this window, move your '
              "wallet file to an online computer, and reopen it with "
              "Electrum.").format(_('Cancel')),
            _('If you are online, click on "{}" to continue.').format(_('Next'))
        ]
        msg = '\n\n'.join(msg)
        wizard.reset_stack()
        try:
            wizard.confirm_dialog(title='', message=msg, run_next = lambda x: wizard.run('accept_terms_of_use'))
        except GoBack:
            # user clicked 'Cancel' and decided to move wallet file manually
<<<<<<< HEAD
            wizard.create_storage(wizard.path)
=======
            storage, db = wizard.create_storage(wizard.path)
>>>>>>> 942e03e3
            raise

    def accept_terms_of_use(self, window):
        vbox = QVBoxLayout()
        vbox.addWidget(QLabel(_("Terms of Service")))

        tos_e = TOS()
        tos_e.setReadOnly(True)
        vbox.addWidget(tos_e)
        tos_received = False

        vbox.addWidget(QLabel(_("Please enter your e-mail address")))
        email_e = QLineEdit()
        vbox.addWidget(email_e)

        next_button = window.next_button
        prior_button_text = next_button.text()
        next_button.setText(_('Accept'))

        def request_TOS():
            try:
                tos = server.get_terms_of_service()
            except Exception as e:
                self.logger.exception('Could not retrieve Terms of Service')
                tos_e.error_signal.emit(_('Could not retrieve Terms of Service:')
                                        + '\n' + repr(e))
                return
            self.TOS = tos
            tos_e.tos_signal.emit()

        def on_result():
            tos_e.setText(self.TOS)
            nonlocal tos_received
            tos_received = True
            set_enabled()

        def on_error(msg):
            window.show_error(str(msg))
            window.terminate()

        def set_enabled():
            next_button.setEnabled(tos_received and is_valid_email(email_e.text()))

        tos_e.tos_signal.connect(on_result)
        tos_e.error_signal.connect(on_error)
        t = threading.Thread(target=request_TOS)
        t.setDaemon(True)
        t.start()
        email_e.textChanged.connect(set_enabled)
        email_e.setFocus(True)
        window.exec_layout(vbox, next_enabled=False)
        next_button.setText(prior_button_text)
        email = str(email_e.text())
        self.create_remote_key(email, window)

    def request_otp_dialog(self, window, short_id, otp_secret, xpub3):
        vbox = QVBoxLayout()
        if otp_secret is not None:
            uri = "otpauth://totp/%s?secret=%s"%('trustedcoin.com', otp_secret)
            l = QLabel("Please scan the following QR code in Google Authenticator. You may as well use the following key: %s"%otp_secret)
            l.setWordWrap(True)
            vbox.addWidget(l)
            qrw = QRCodeWidget(uri)
            vbox.addWidget(qrw, 1)
            msg = _('Then, enter your Google Authenticator code:')
        else:
            label = QLabel(
                "This wallet is already registered with TrustedCoin. "
                "To finalize wallet creation, please enter your Google Authenticator Code. "
            )
            label.setWordWrap(1)
            vbox.addWidget(label)
            msg = _('Google Authenticator code:')
        hbox = QHBoxLayout()
        hbox.addWidget(WWLabel(msg))
        pw = AmountEdit(None, is_int = True)
        pw.setFocus(True)
        pw.setMaximumWidth(50)
        hbox.addWidget(pw)
        vbox.addLayout(hbox)
        cb_lost = QCheckBox(_("I have lost my Google Authenticator account"))
        cb_lost.setToolTip(_("Check this box to request a new secret. You will need to retype your seed."))
        vbox.addWidget(cb_lost)
        cb_lost.setVisible(otp_secret is None)
        def set_enabled():
            b = True if cb_lost.isChecked() else len(pw.text()) == 6
            window.next_button.setEnabled(b)
        pw.textChanged.connect(set_enabled)
        cb_lost.toggled.connect(set_enabled)
        window.exec_layout(vbox, next_enabled=False, raise_on_cancel=False)
        self.check_otp(window, short_id, otp_secret, xpub3, pw.get_amount(), cb_lost.isChecked())<|MERGE_RESOLUTION|>--- conflicted
+++ resolved
@@ -66,11 +66,7 @@
             return
         if wallet.can_sign_without_server():
             return
-<<<<<<< HEAD
-        if not wallet.keystores['x3/'].get_tx_derivations(tx):
-=======
         if not wallet.keystores['x3/'].can_sign(tx, ignore_watching_only=True):
->>>>>>> 942e03e3
             self.logger.info("twofactor: xpub3 not needed")
             return
         window = self.window.top_level_window()
@@ -231,11 +227,7 @@
             wizard.confirm_dialog(title='', message=msg, run_next = lambda x: wizard.run('accept_terms_of_use'))
         except GoBack:
             # user clicked 'Cancel' and decided to move wallet file manually
-<<<<<<< HEAD
-            wizard.create_storage(wizard.path)
-=======
             storage, db = wizard.create_storage(wizard.path)
->>>>>>> 942e03e3
             raise
 
     def accept_terms_of_use(self, window):
