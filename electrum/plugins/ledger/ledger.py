from struct import pack, unpack
import hashlib
import sys
import traceback
from typing import Optional

from electrum import ecc
from electrum import bip32
from electrum.crypto import hash_160
from electrum.bitcoin import int_to_hex, var_int, is_segwit_script_type
from electrum.bip32 import BIP32Node, convert_bip32_intpath_to_strpath
from electrum.i18n import _
from electrum.keystore import Hardware_KeyStore
from electrum.transaction import Transaction, PartialTransaction, PartialTxInput, PartialTxOutput
from electrum.wallet import Standard_Wallet
from electrum.util import bfh, bh2u, versiontuple, UserFacingException
from electrum.base_wizard import ScriptTypeNotSupported
from electrum.logging import get_logger
<<<<<<< HEAD

from ..hw_wallet import HW_PluginBase, HardwareClientBase
from ..hw_wallet.plugin import is_any_tx_output_on_change_branch
=======

from ..hw_wallet import HW_PluginBase, HardwareClientBase
from ..hw_wallet.plugin import is_any_tx_output_on_change_branch, validate_op_return_output


_logger = get_logger(__name__)

>>>>>>> 942e03e3


_logger = get_logger(__name__)


try:
    import hid
    from btchip.btchipComm import HIDDongleHIDAPI, DongleWait
    from btchip.btchip import btchip
    from btchip.btchipUtils import compress_public_key,format_transaction, get_regular_input_script, get_p2sh_input_script
    from btchip.bitcoinTransaction import bitcoinTransaction
    from btchip.btchipFirmwareWizard import checkFirmware, updateFirmware
    from btchip.btchipException import BTChipException
    BTCHIP = True
    BTCHIP_DEBUG = False
except ImportError:
    BTCHIP = False

MSG_NEEDS_FW_UPDATE_GENERIC = _('Firmware version too old. Please update at') + \
                      ' https://www.ledgerwallet.com'
MSG_NEEDS_FW_UPDATE_SEGWIT = _('Firmware version (or "Bitcoin" app) too old for Segwit support. Please update at') + \
                      ' https://www.ledgerwallet.com'
MULTI_OUTPUT_SUPPORT = '1.1.4'
SEGWIT_SUPPORT = '1.1.10'
SEGWIT_SUPPORT_SPECIAL = '1.0.4'


def test_pin_unlocked(func):
    """Function decorator to test the Ledger for being unlocked, and if not,
    raise a human-readable exception.
    """
    def catch_exception(self, *args, **kwargs):
        try:
            return func(self, *args, **kwargs)
        except BTChipException as e:
            if e.sw == 0x6982:
                raise UserFacingException(_('Your Ledger is locked. Please unlock it.'))
            else:
                raise
    return catch_exception


class Ledger_Client(HardwareClientBase):
<<<<<<< HEAD
    def __init__(self, hidDevice):
=======
    def __init__(self, hidDevice, *, is_hw1: bool = False):
>>>>>>> 942e03e3
        self.dongleObject = btchip(hidDevice)
        self.preflightDone = False
        self._is_hw1 = is_hw1

    def is_pairable(self):
        return True

    def close(self):
        self.dongleObject.dongle.close()

    def timeout(self, cutoff):
        pass

    def is_initialized(self):
        return True

    def label(self):
        return ""

<<<<<<< HEAD
=======
    def is_hw1(self) -> bool:
        return self._is_hw1

>>>>>>> 942e03e3
    def has_usable_connection_with_device(self):
        try:
            self.dongleObject.getFirmwareVersion()
        except BaseException:
            return False
        return True

    @test_pin_unlocked
    def get_xpub(self, bip32_path, xtype):
        self.checkDevice()
        # bip32_path is of the form 44'/0'/1'
        # S-L-O-W - we don't handle the fingerprint directly, so compute
        # it manually from the previous node
        # This only happens once so it's bearable
        #self.get_client() # prompt for the PIN before displaying the dialog if necessary
        #self.handler.show_message("Computing master public key")
        if xtype in ['p2wpkh', 'p2wsh'] and not self.supports_native_segwit():
            raise UserFacingException(MSG_NEEDS_FW_UPDATE_SEGWIT)
        if xtype in ['p2wpkh-p2sh', 'p2wsh-p2sh'] and not self.supports_segwit():
            raise UserFacingException(MSG_NEEDS_FW_UPDATE_SEGWIT)
        bip32_path = bip32.normalize_bip32_derivation(bip32_path)
        bip32_intpath = bip32.convert_bip32_path_to_list_of_uint32(bip32_path)
        bip32_path = bip32_path[2:]  # cut off "m/"
        if len(bip32_intpath) >= 1:
            prevPath = bip32.convert_bip32_intpath_to_strpath(bip32_intpath[:-1])[2:]
            nodeData = self.dongleObject.getWalletPublicKey(prevPath)
            publicKey = compress_public_key(nodeData['publicKey'])
            fingerprint_bytes = hash_160(publicKey)[0:4]
            childnum_bytes = bip32_intpath[-1].to_bytes(length=4, byteorder="big")
        else:
            fingerprint_bytes = bytes(4)
            childnum_bytes = bytes(4)
        nodeData = self.dongleObject.getWalletPublicKey(bip32_path)
        publicKey = compress_public_key(nodeData['publicKey'])
        depth = len(bip32_intpath)
        return BIP32Node(xtype=xtype,
                         eckey=ecc.ECPubkey(bytes(publicKey)),
                         chaincode=nodeData['chainCode'],
                         depth=depth,
                         fingerprint=fingerprint_bytes,
                         child_number=childnum_bytes).to_xpub()

    def has_detached_pin_support(self, client):
        try:
            client.getVerifyPinRemainingAttempts()
            return True
        except BTChipException as e:
            if e.sw == 0x6d00:
                return False
            raise e

    def is_pin_validated(self, client):
        try:
            # Invalid SET OPERATION MODE to verify the PIN status
            client.dongle.exchange(bytearray([0xe0, 0x26, 0x00, 0x00, 0x01, 0xAB]))
        except BTChipException as e:
            if (e.sw == 0x6982):
                return False
            if (e.sw == 0x6A80):
                return True
            raise e

    def supports_multi_output(self):
        return self.multiOutputSupported

    def supports_segwit(self):
        return self.segwitSupported

    def supports_native_segwit(self):
        return self.nativeSegwitSupported

    def perform_hw1_preflight(self):
        try:
            firmwareInfo = self.dongleObject.getFirmwareVersion()
            firmware = firmwareInfo['version']
            self.multiOutputSupported = versiontuple(firmware) >= versiontuple(MULTI_OUTPUT_SUPPORT)
            self.nativeSegwitSupported = versiontuple(firmware) >= versiontuple(SEGWIT_SUPPORT)
            self.segwitSupported = self.nativeSegwitSupported or (firmwareInfo['specialVersion'] == 0x20 and versiontuple(firmware) >= versiontuple(SEGWIT_SUPPORT_SPECIAL))

            if not checkFirmware(firmwareInfo):
                self.dongleObject.dongle.close()
                raise UserFacingException(MSG_NEEDS_FW_UPDATE_GENERIC)
            try:
                self.dongleObject.getOperationMode()
            except BTChipException as e:
                if (e.sw == 0x6985):
                    self.dongleObject.dongle.close()
                    self.handler.get_setup( )
                    # Acquire the new client on the next run
                else:
                    raise e
            if self.has_detached_pin_support(self.dongleObject) and not self.is_pin_validated(self.dongleObject) and (self.handler is not None):
                remaining_attempts = self.dongleObject.getVerifyPinRemainingAttempts()
                if remaining_attempts != 1:
                    msg = "Enter your Ledger PIN - remaining attempts : " + str(remaining_attempts)
                else:
                    msg = "Enter your Ledger PIN - WARNING : LAST ATTEMPT. If the PIN is not correct, the dongle will be wiped."
                confirmed, p, pin = self.password_dialog(msg)
                if not confirmed:
                    raise UserFacingException('Aborted by user - please unplug the dongle and plug it again before retrying')
                pin = pin.encode()
                self.dongleObject.verifyPin(pin)
        except BTChipException as e:
            if (e.sw == 0x6faa):
                raise UserFacingException("Dongle is temporarily locked - please unplug it and replug it again")
            if ((e.sw & 0xFFF0) == 0x63c0):
                raise UserFacingException("Invalid PIN - please unplug the dongle and plug it again before retrying")
            if e.sw == 0x6f00 and e.message == 'Invalid channel':
                # based on docs 0x6f00 might be a more general error, hence we also compare message to be sure
                raise UserFacingException("Invalid channel.\n"
                                          "Please make sure that 'Browser support' is disabled on your device.")
            raise e

    def checkDevice(self):
        if not self.preflightDone:
            try:
                self.perform_hw1_preflight()
            except BTChipException as e:
                if (e.sw == 0x6d00 or e.sw == 0x6700):
                    raise UserFacingException(_("Device not in Bitcoin mode")) from e
                raise e
            self.preflightDone = True

    def password_dialog(self, msg=None):
        response = self.handler.get_word(msg)
        if response is None:
            return False, None, None
        return True, response, response


class Ledger_KeyStore(Hardware_KeyStore):
    hw_type = 'ledger'
    device = 'Ledger'

    plugin: 'LedgerPlugin'

    def __init__(self, d):
        Hardware_KeyStore.__init__(self, d)
        # Errors and other user interaction is done through the wallet's
        # handler.  The handler is per-window and preserved across
        # device reconnects
        self.force_watching_only = False
        self.signing = False
        self.cfg = d.get('cfg', {'mode': 0})

    def dump(self):
        obj = Hardware_KeyStore.dump(self)
        obj['cfg'] = self.cfg
        return obj

    def get_client(self):
        return self.plugin.get_client(self).dongleObject

    def get_client_electrum(self) -> Optional[Ledger_Client]:
        return self.plugin.get_client(self)

    def give_error(self, message, clear_client = False):
        _logger.info(message)
        if not self.signing:
            self.handler.show_error(message)
        else:
            self.signing = False
        if clear_client:
            self.client = None
        raise UserFacingException(message)

    def set_and_unset_signing(func):
        """Function decorator to set and unset self.signing."""
        def wrapper(self, *args, **kwargs):
            try:
                self.signing = True
                return func(self, *args, **kwargs)
            finally:
                self.signing = False
        return wrapper

    def decrypt_message(self, pubkey, message, password):
        raise UserFacingException(_('Encryption and decryption are currently not supported for {}').format(self.device))

    @test_pin_unlocked
    @set_and_unset_signing
    def sign_message(self, sequence, message, password):
        message = message.encode('utf8')
        message_hash = hashlib.sha256(message).hexdigest().upper()
        # prompt for the PIN before displaying the dialog if necessary
        client = self.get_client()
        address_path = self.get_derivation_prefix()[2:] + "/%d/%d"%sequence
        self.handler.show_message("Signing message ...\r\nMessage hash: "+message_hash)
        try:
            info = self.get_client().signMessagePrepare(address_path, message)
            pin = ""
            if info['confirmationNeeded']:
                pin = self.handler.get_auth( info ) # does the authenticate dialog and returns pin
                if not pin:
                    raise UserWarning(_('Cancelled by user'))
                pin = str(pin).encode()
            signature = self.get_client().signMessageSign(pin)
        except BTChipException as e:
            if e.sw == 0x6a80:
                self.give_error("Unfortunately, this message cannot be signed by the Ledger wallet. Only alphanumerical messages shorter than 140 characters are supported. Please remove any extra characters (tab, carriage return) and retry.")
            elif e.sw == 0x6985:  # cancelled by user
                return b''
            elif e.sw == 0x6982:
                raise  # pin lock. decorator will catch it
            else:
                self.give_error(e, True)
        except UserWarning:
            self.handler.show_error(_('Cancelled by user'))
            return b''
        except Exception as e:
            self.give_error(e, True)
        finally:
            self.handler.finished()
        # Parse the ASN.1 signature
        rLength = signature[3]
        r = signature[4 : 4 + rLength]
        sLength = signature[4 + rLength + 1]
        s = signature[4 + rLength + 2:]
        if rLength == 33:
            r = r[1:]
        if sLength == 33:
            s = s[1:]
        # And convert it
        return bytes([27 + 4 + (signature[0] & 0x01)]) + r + s

    @test_pin_unlocked
    @set_and_unset_signing
    def sign_transaction(self, tx, password):
        if tx.is_complete():
            return
        inputs = []
        inputsPaths = []
        chipInputs = []
        redeemScripts = []
        changePath = ""
        output = None
        p2shTransaction = False
        segwitTransaction = False
        pin = ""
        self.get_client() # prompt for the PIN before displaying the dialog if necessary
        client_electrum = self.get_client_electrum()
        assert client_electrum

        # Fetch inputs of the transaction to sign
        for txin in tx.inputs():
<<<<<<< HEAD
            if txin.is_coinbase():
=======
            if txin.is_coinbase_input():
>>>>>>> 942e03e3
                self.give_error("Coinbase not supported")     # should never happen

            if txin.script_type in ['p2sh']:
                p2shTransaction = True

            if txin.script_type in ['p2wpkh-p2sh', 'p2wsh-p2sh']:
<<<<<<< HEAD
                if not self.get_client_electrum().supports_segwit():
=======
                if not client_electrum.supports_segwit():
>>>>>>> 942e03e3
                    self.give_error(MSG_NEEDS_FW_UPDATE_SEGWIT)
                segwitTransaction = True

            if txin.script_type in ['p2wpkh', 'p2wsh']:
<<<<<<< HEAD
                if not self.get_client_electrum().supports_native_segwit():
=======
                if not client_electrum.supports_native_segwit():
>>>>>>> 942e03e3
                    self.give_error(MSG_NEEDS_FW_UPDATE_SEGWIT)
                segwitTransaction = True

            my_pubkey, full_path = self.find_my_pubkey_in_txinout(txin)
            if not full_path:
                self.give_error("No matching pubkey for sign_transaction")  # should never happen
            full_path = convert_bip32_intpath_to_strpath(full_path)[2:]

            redeemScript = Transaction.get_preimage_script(txin)
            txin_prev_tx = txin.utxo
            if txin_prev_tx is None and not Transaction.is_segwit_input(txin):
                raise UserFacingException(_('Missing previous tx for legacy input.'))
            txin_prev_tx_raw = txin_prev_tx.serialize() if txin_prev_tx else None
            inputs.append([txin_prev_tx_raw,
                           txin.prevout.out_idx,
                           redeemScript,
                           txin.prevout.txid.hex(),
                           my_pubkey,
                           txin.nsequence,
                           txin.value_sats()])
            inputsPaths.append(full_path)

        # Sanity check
        if p2shTransaction:
            for txin in tx.inputs():
                if txin.script_type != 'p2sh':
                    self.give_error("P2SH / regular input mixed in same transaction not supported") # should never happen

        txOutput = var_int(len(tx.outputs()))
        for o in tx.outputs():
            txOutput += int_to_hex(o.value, 8)
            script = o.scriptpubkey.hex()
            txOutput += var_int(len(script)//2)
            txOutput += script
        txOutput = bfh(txOutput)

        if not client_electrum.supports_multi_output():
            if len(tx.outputs()) > 2:
                self.give_error("Transaction with more than 2 outputs not supported")
        for txout in tx.outputs():
            if not txout.address:
                if client_electrum.is_hw1():
                    self.give_error(_("Only address outputs are supported by {}").format(self.device))
                # note: max_size based on https://github.com/LedgerHQ/ledger-app-btc/commit/3a78dee9c0484821df58975803e40d58fbfc2c38#diff-c61ccd96a6d8b54d48f54a3bc4dfa7e2R26
                validate_op_return_output(txout, max_size=190)

        # Output "change" detection
        # - only one output and one change is authorized (for hw.1 and nano)
        # - at most one output can bypass confirmation (~change) (for all)
        if not p2shTransaction:
            has_change = False
            any_output_on_change_branch = is_any_tx_output_on_change_branch(tx)
            for txout in tx.outputs():
<<<<<<< HEAD
                assert txout.address
=======
>>>>>>> 942e03e3
                if txout.is_mine and len(tx.outputs()) > 1 \
                        and not has_change:
                    # prioritise hiding outputs on the 'change' branch from user
                    # because no more than one change address allowed
                    if txout.is_change == any_output_on_change_branch:
                        my_pubkey, changePath = self.find_my_pubkey_in_txinout(txout)
                        assert changePath
                        changePath = convert_bip32_intpath_to_strpath(changePath)[2:]
                        has_change = True
                    else:
                        output = txout.address
                else:
                    output = txout.address

        self.handler.show_message(_("Confirm Transaction on your Ledger device..."))
        try:
            # Get trusted inputs from the original transactions
            for utxo in inputs:
                sequence = int_to_hex(utxo[5], 4)
                if segwitTransaction:
                    tmp = bfh(utxo[3])[::-1]
                    tmp += bfh(int_to_hex(utxo[1], 4))
                    tmp += bfh(int_to_hex(utxo[6], 8))  # txin['value']
                    chipInputs.append({'value' : tmp, 'witness' : True, 'sequence' : sequence})
                    redeemScripts.append(bfh(utxo[2]))
                elif not p2shTransaction:
                    txtmp = bitcoinTransaction(bfh(utxo[0]))
                    trustedInput = self.get_client().getTrustedInput(txtmp, utxo[1])
                    trustedInput['sequence'] = sequence
                    chipInputs.append(trustedInput)
                    redeemScripts.append(txtmp.outputs[utxo[1]].script)
                else:
                    tmp = bfh(utxo[3])[::-1]
                    tmp += bfh(int_to_hex(utxo[1], 4))
                    chipInputs.append({'value' : tmp, 'sequence' : sequence})
                    redeemScripts.append(bfh(utxo[2]))

            # Sign all inputs
            firstTransaction = True
            inputIndex = 0
            rawTx = tx.serialize_to_network()
            self.get_client().enableAlternate2fa(False)
            if segwitTransaction:
                self.get_client().startUntrustedTransaction(True, inputIndex,
                                                            chipInputs, redeemScripts[inputIndex], version=tx.version)
                # we don't set meaningful outputAddress, amount and fees
                # as we only care about the alternateEncoding==True branch
                outputData = self.get_client().finalizeInput(b'', 0, 0, changePath, bfh(rawTx))
                outputData['outputData'] = txOutput
                if outputData['confirmationNeeded']:
                    outputData['address'] = output
                    self.handler.finished()
                    pin = self.handler.get_auth( outputData ) # does the authenticate dialog and returns pin
                    if not pin:
                        raise UserWarning()
                    self.handler.show_message(_("Confirmed. Signing Transaction..."))
                while inputIndex < len(inputs):
                    singleInput = [ chipInputs[inputIndex] ]
                    self.get_client().startUntrustedTransaction(False, 0,
                                                            singleInput, redeemScripts[inputIndex], version=tx.version)
                    inputSignature = self.get_client().untrustedHashSign(inputsPaths[inputIndex], pin, lockTime=tx.locktime)
                    inputSignature[0] = 0x30 # force for 1.4.9+
                    my_pubkey = inputs[inputIndex][4]
                    tx.add_signature_to_txin(txin_idx=inputIndex,
                                             signing_pubkey=my_pubkey.hex(),
                                             sig=inputSignature.hex())
                    inputIndex = inputIndex + 1
            else:
                while inputIndex < len(inputs):
                    self.get_client().startUntrustedTransaction(firstTransaction, inputIndex,
                                                                chipInputs, redeemScripts[inputIndex], version=tx.version)
                    # we don't set meaningful outputAddress, amount and fees
                    # as we only care about the alternateEncoding==True branch
                    outputData = self.get_client().finalizeInput(b'', 0, 0, changePath, bfh(rawTx))
                    outputData['outputData'] = txOutput
                    if outputData['confirmationNeeded']:
                        outputData['address'] = output
                        self.handler.finished()
                        pin = self.handler.get_auth( outputData ) # does the authenticate dialog and returns pin
                        if not pin:
                            raise UserWarning()
                        self.handler.show_message(_("Confirmed. Signing Transaction..."))
                    else:
                        # Sign input with the provided PIN
                        inputSignature = self.get_client().untrustedHashSign(inputsPaths[inputIndex], pin, lockTime=tx.locktime)
                        inputSignature[0] = 0x30 # force for 1.4.9+
                        my_pubkey = inputs[inputIndex][4]
                        tx.add_signature_to_txin(txin_idx=inputIndex,
                                                 signing_pubkey=my_pubkey.hex(),
                                                 sig=inputSignature.hex())
                        inputIndex = inputIndex + 1
                    firstTransaction = False
        except UserWarning:
            self.handler.show_error(_('Cancelled by user'))
            return
        except BTChipException as e:
            if e.sw in (0x6985, 0x6d00):  # cancelled by user
                return
            elif e.sw == 0x6982:
                raise  # pin lock. decorator will catch it
            else:
                self.logger.exception('')
                self.give_error(e, True)
        except BaseException as e:
            self.logger.exception('')
            self.give_error(e, True)
        finally:
            self.handler.finished()

    @test_pin_unlocked
    @set_and_unset_signing
    def show_address(self, sequence, txin_type):
        client = self.get_client()
        address_path = self.get_derivation_prefix()[2:] + "/%d/%d"%sequence
        self.handler.show_message(_("Showing address ..."))
        segwit = is_segwit_script_type(txin_type)
        segwitNative = txin_type == 'p2wpkh'
        try:
            client.getWalletPublicKey(address_path, showOnScreen=True, segwit=segwit, segwitNative=segwitNative)
        except BTChipException as e:
            if e.sw == 0x6985:  # cancelled by user
                pass
            elif e.sw == 0x6982:
                raise  # pin lock. decorator will catch it
            elif e.sw == 0x6b00:  # hw.1 raises this
                self.handler.show_error('{}\n{}\n{}'.format(
                    _('Error showing address') + ':',
                    e,
                    _('Your device might not have support for this functionality.')))
            else:
                self.logger.exception('')
                self.handler.show_error(e)
        except BaseException as e:
            self.logger.exception('')
            self.handler.show_error(e)
        finally:
            self.handler.finished()

class LedgerPlugin(HW_PluginBase):
    libraries_available = BTCHIP
    keystore_class = Ledger_KeyStore
    client = None
    DEVICE_IDS = [
                   (0x2581, 0x1807), # HW.1 legacy btchip
                   (0x2581, 0x2b7c), # HW.1 transitional production
                   (0x2581, 0x3b7c), # HW.1 ledger production
                   (0x2581, 0x4b7c), # HW.1 ledger test
                   (0x2c97, 0x0000), # Blue
                   (0x2c97, 0x0001), # Nano-S
                   (0x2c97, 0x0004), # Nano-X
                   (0x2c97, 0x0005), # RFU
                   (0x2c97, 0x0006), # RFU
                   (0x2c97, 0x0007), # RFU
                   (0x2c97, 0x0008), # RFU
                   (0x2c97, 0x0009), # RFU
                   (0x2c97, 0x000a)  # RFU
                 ]
    SUPPORTED_XTYPES = ('standard', 'p2wpkh-p2sh', 'p2wpkh', 'p2wsh-p2sh', 'p2wsh')

    def __init__(self, parent, config, name):
        self.segwit = config.get("segwit")
        HW_PluginBase.__init__(self, parent, config, name)
        if self.libraries_available:
            self.device_manager().register_devices(self.DEVICE_IDS)

    def get_btchip_device(self, device):
        ledger = False
        if device.product_key[0] == 0x2581 and device.product_key[1] == 0x3b7c:
            ledger = True
        if device.product_key[0] == 0x2581 and device.product_key[1] == 0x4b7c:
            ledger = True
        if device.product_key[0] == 0x2c97:
            if device.interface_number == 0 or device.usage_page == 0xffa0:
                ledger = True
            else:
                return None  # non-compatible interface of a Nano S or Blue
        dev = hid.device()
        dev.open_path(device.path)
        dev.set_nonblocking(True)
        return HIDDongleHIDAPI(dev, ledger, BTCHIP_DEBUG)

    def create_client(self, device, handler):
        if handler:
            self.handler = handler

        client = self.get_btchip_device(device)
        if client is not None:
            is_hw1 = device.product_key[0] == 0x2581
            client = Ledger_Client(client, is_hw1=is_hw1)
        return client

    def setup_device(self, device_info, wizard, purpose):
        devmgr = self.device_manager()
        device_id = device_info.device.id_
        client = devmgr.client_by_id(device_id)
        if client is None:
            raise UserFacingException(_('Failed to create a client for this device.') + '\n' +
                                      _('Make sure it is in the correct state.'))
        client.handler = self.create_handler(wizard)
        client.get_xpub("m/44'/0'", 'standard') # TODO replace by direct derivation once Nano S > 1.1

    def get_xpub(self, device_id, derivation, xtype, wizard):
        if xtype not in self.SUPPORTED_XTYPES:
            raise ScriptTypeNotSupported(_('This type of script is not supported with {}.').format(self.device))
        devmgr = self.device_manager()
        client = devmgr.client_by_id(device_id)
        client.handler = self.create_handler(wizard)
        client.checkDevice()
        xpub = client.get_xpub(derivation, xtype)
        return xpub

    def get_client(self, keystore, force_pair=True):
        # All client interaction should not be in the main GUI thread
        devmgr = self.device_manager()
        handler = keystore.handler
        with devmgr.hid_lock:
            client = devmgr.client_for_keystore(self, handler, keystore, force_pair)
        # returns the client for a given keystore. can use xpub
        #if client:
        #    client.used()
        if client is not None:
            client.checkDevice()
        return client

    def show_address(self, wallet, address, keystore=None):
        if keystore is None:
            keystore = wallet.get_keystore()
        if not self.show_address_helper(wallet, address, keystore):
            return
        if type(wallet) is not Standard_Wallet:
            keystore.handler.show_error(_('This function is only available for standard wallets when using {}.').format(self.device))
            return
        sequence = wallet.get_address_index(address)
        txin_type = wallet.get_txin_type(address)
        keystore.show_address(sequence, txin_type)<|MERGE_RESOLUTION|>--- conflicted
+++ resolved
@@ -16,11 +16,6 @@
 from electrum.util import bfh, bh2u, versiontuple, UserFacingException
 from electrum.base_wizard import ScriptTypeNotSupported
 from electrum.logging import get_logger
-<<<<<<< HEAD
-
-from ..hw_wallet import HW_PluginBase, HardwareClientBase
-from ..hw_wallet.plugin import is_any_tx_output_on_change_branch
-=======
 
 from ..hw_wallet import HW_PluginBase, HardwareClientBase
 from ..hw_wallet.plugin import is_any_tx_output_on_change_branch, validate_op_return_output
@@ -28,7 +23,6 @@
 
 _logger = get_logger(__name__)
 
->>>>>>> 942e03e3
 
 
 _logger = get_logger(__name__)
@@ -72,11 +66,7 @@
 
 
 class Ledger_Client(HardwareClientBase):
-<<<<<<< HEAD
-    def __init__(self, hidDevice):
-=======
     def __init__(self, hidDevice, *, is_hw1: bool = False):
->>>>>>> 942e03e3
         self.dongleObject = btchip(hidDevice)
         self.preflightDone = False
         self._is_hw1 = is_hw1
@@ -96,12 +86,9 @@
     def label(self):
         return ""
 
-<<<<<<< HEAD
-=======
     def is_hw1(self) -> bool:
         return self._is_hw1
 
->>>>>>> 942e03e3
     def has_usable_connection_with_device(self):
         try:
             self.dongleObject.getFirmwareVersion()
@@ -347,31 +334,19 @@
 
         # Fetch inputs of the transaction to sign
         for txin in tx.inputs():
-<<<<<<< HEAD
-            if txin.is_coinbase():
-=======
             if txin.is_coinbase_input():
->>>>>>> 942e03e3
                 self.give_error("Coinbase not supported")     # should never happen
 
             if txin.script_type in ['p2sh']:
                 p2shTransaction = True
 
             if txin.script_type in ['p2wpkh-p2sh', 'p2wsh-p2sh']:
-<<<<<<< HEAD
-                if not self.get_client_electrum().supports_segwit():
-=======
                 if not client_electrum.supports_segwit():
->>>>>>> 942e03e3
                     self.give_error(MSG_NEEDS_FW_UPDATE_SEGWIT)
                 segwitTransaction = True
 
             if txin.script_type in ['p2wpkh', 'p2wsh']:
-<<<<<<< HEAD
-                if not self.get_client_electrum().supports_native_segwit():
-=======
                 if not client_electrum.supports_native_segwit():
->>>>>>> 942e03e3
                     self.give_error(MSG_NEEDS_FW_UPDATE_SEGWIT)
                 segwitTransaction = True
 
@@ -425,10 +400,6 @@
             has_change = False
             any_output_on_change_branch = is_any_tx_output_on_change_branch(tx)
             for txout in tx.outputs():
-<<<<<<< HEAD
-                assert txout.address
-=======
->>>>>>> 942e03e3
                 if txout.is_mine and len(tx.outputs()) > 1 \
                         and not has_change:
                     # prioritise hiding outputs on the 'change' branch from user
