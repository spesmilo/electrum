--- conflicted
+++ resolved
@@ -4,17 +4,10 @@
 
 from aiohttp import web
 
-<<<<<<< HEAD
 from electrum_grs.util import log_exceptions, ignore_exceptions
 from electrum_grs.logging import Logger
 from electrum_grs.util import EventListener
-
-=======
-from electrum.util import log_exceptions, ignore_exceptions
-from electrum.logging import Logger
-from electrum.util import EventListener
-from electrum.lnaddr import lndecode
->>>>>>> fc183e51
+from electrum_grs.lnaddr import lndecode
 
 class SwapServer(Logger, EventListener):
     """
