# ----------------------------------------------------------------------------------
# Electrum plugin for the Digital Bitbox hardware wallet by Shift Devices AG
# digitalbitbox.com
#

import base64
import binascii
import hashlib
import hmac
import json
import math
import os
import re
import struct
import sys
import time
import copy

from electrum.crypto import sha256d, EncodeAES_base64, EncodeAES_bytes, DecodeAES_bytes, hmac_oneshot
from electrum.bitcoin import public_key_to_p2pkh
from electrum.bip32 import BIP32Node, convert_bip32_intpath_to_strpath, is_all_public_derivation
from electrum import ecc
from electrum.ecc import msg_magic
from electrum.wallet import Standard_Wallet
from electrum import constants
from electrum.transaction import Transaction, PartialTransaction, PartialTxInput
from electrum.i18n import _
from electrum.keystore import Hardware_KeyStore
from electrum.util import to_string, UserCancelled, UserFacingException, bfh
from electrum.base_wizard import ScriptTypeNotSupported, HWD_SETUP_NEW_WALLET
from electrum.network import Network
from electrum.logging import get_logger

from ..hw_wallet import HW_PluginBase, HardwareClientBase


_logger = get_logger(__name__)


try:
    import hid
    DIGIBOX = True
except ImportError as e:
    DIGIBOX = False



# ----------------------------------------------------------------------------------
# USB HID interface
#

def to_hexstr(s):
    return binascii.hexlify(s).decode('ascii')


def derive_keys(x):
    h = sha256d(x)
    h = hashlib.sha512(h).digest()
    return (h[:32],h[32:])

MIN_MAJOR_VERSION = 5

ENCRYPTION_PRIVKEY_KEY = 'encryptionprivkey'
CHANNEL_ID_KEY = 'comserverchannelid'

class DigitalBitbox_Client(HardwareClientBase):

    def __init__(self, plugin, hidDevice):
        self.plugin = plugin
        self.dbb_hid = hidDevice
        self.opened = True
        self.password = None
        self.isInitialized = False
        self.setupRunning = False
        self.usbReportSize = 64 # firmware > v2.0.0


    def close(self):
        if self.opened:
            try:
                self.dbb_hid.close()
            except:
                pass
        self.opened = False


    def timeout(self, cutoff):
        pass


    def label(self):
        return " "


    def is_pairable(self):
        return True


    def is_initialized(self):
        return self.dbb_has_password()


    def is_paired(self):
        return self.password is not None

    def has_usable_connection_with_device(self):
        try:
            self.dbb_has_password()
        except BaseException:
            return False
        return True

    def _get_xpub(self, bip32_path):
        if self.check_device_dialog():
            return self.hid_send_encrypt(('{"xpub": "%s"}' % bip32_path).encode('utf8'))


    def get_xpub(self, bip32_path, xtype):
        assert xtype in self.plugin.SUPPORTED_XTYPES
        reply = self._get_xpub(bip32_path)
        if reply:
            xpub = reply['xpub']
            # Change type of xpub to the requested type. The firmware
            # only ever returns the mainnet standard type, but it is agnostic
            # to the type when signing.
            if xtype != 'standard' or constants.net.TESTNET:
                node = BIP32Node.from_xkey(xpub, net=constants.BitcoinMainnet)
                xpub = node._replace(xtype=xtype).to_xpub()
            return xpub
        else:
            raise Exception('no reply')

    def dbb_has_password(self):
        reply = self.hid_send_plain(b'{"ping":""}')
        if 'ping' not in reply:
            raise UserFacingException(_('Device communication error. Please unplug and replug your Digital Bitbox.'))
        if reply['ping'] == 'password':
            return True
        return False


    def stretch_key(self, key: bytes):
        return to_hexstr(hashlib.pbkdf2_hmac('sha512', key, b'Digital Bitbox', iterations = 20480))


    def backup_password_dialog(self):
        msg = _("Enter the password used when the backup was created:")
        while True:
            password = self.handler.get_passphrase(msg, False)
            if password is None:
                return None
            if len(password) < 4:
                msg = _("Password must have at least 4 characters.") \
                      + "\n\n" + _("Enter password:")
            elif len(password) > 64:
                msg = _("Password must have less than 64 characters.") \
                      + "\n\n" + _("Enter password:")
            else:
                return password.encode('utf8')


    def password_dialog(self, msg):
        while True:
            password = self.handler.get_passphrase(msg, False)
            if password is None:
                return False
            if len(password) < 4:
                msg = _("Password must have at least 4 characters.") + \
                      "\n\n" + _("Enter password:")
            elif len(password) > 64:
                msg = _("Password must have less than 64 characters.") + \
                      "\n\n" + _("Enter password:")
            else:
                self.password = password.encode('utf8')
                return True


    def check_device_dialog(self):
        match = re.search(r'v([0-9])+\.[0-9]+\.[0-9]+', self.dbb_hid.get_serial_number_string())
        if match is None:
            raise Exception("error detecting firmware version")
        major_version = int(match.group(1))
        if major_version < MIN_MAJOR_VERSION:
            raise Exception("Please upgrade to the newest firmware using the BitBox Desktop app: https://shiftcrypto.ch/start")
        # Set password if fresh device
        if self.password is None and not self.dbb_has_password():
            if not self.setupRunning:
                return False # A fresh device cannot connect to an existing wallet
            msg = _("An uninitialized Digital Bitbox is detected.") + " " + \
                  _("Enter a new password below.") + "\n\n" + \
                  _("REMEMBER THE PASSWORD!") + "\n\n" + \
                  _("You cannot access your coins or a backup without the password.") + "\n" + \
                  _("A backup is saved automatically when generating a new wallet.")
            if self.password_dialog(msg):
                reply = self.hid_send_plain(b'{"password":"' + self.password + b'"}')
            else:
                return False

        # Get password from user if not yet set
        msg = _("Enter your Digital Bitbox password:")
        while self.password is None:
            if not self.password_dialog(msg):
                raise UserCancelled()
            reply = self.hid_send_encrypt(b'{"led":"blink"}')
            if 'error' in reply:
                self.password = None
                if reply['error']['code'] == 109:
                    msg = _("Incorrect password entered.") + "\n\n" + \
                          reply['error']['message'] + "\n\n" + \
                          _("Enter your Digital Bitbox password:")
                else:
                    # Should never occur
                    msg = _("Unexpected error occurred.") + "\n\n" + \
                          reply['error']['message'] + "\n\n" + \
                          _("Enter your Digital Bitbox password:")

        # Initialize device if not yet initialized
        if not self.setupRunning:
            self.isInitialized = True # Wallet exists. Electrum code later checks if the device matches the wallet
        elif not self.isInitialized:
            reply = self.hid_send_encrypt(b'{"device":"info"}')
            if reply['device']['id'] != "":
                self.recover_or_erase_dialog() # Already seeded
            else:
                self.seed_device_dialog() # Seed if not initialized
            self.mobile_pairing_dialog()
        return self.isInitialized


    def recover_or_erase_dialog(self):
        msg = _("The Digital Bitbox is already seeded. Choose an option:") + "\n"
        choices = [
            (_("Create a wallet using the current seed")),
            (_("Load a wallet from the micro SD card (the current seed is overwritten)")),
            (_("Erase the Digital Bitbox"))
        ]
        try:
            reply = self.handler.win.query_choice(msg, choices)
        except Exception:
            return # Back button pushed
        if reply == 2:
            self.dbb_erase()
        elif reply == 1:
            if not self.dbb_load_backup():
                return
        else:
            if self.hid_send_encrypt(b'{"device":"info"}')['device']['lock']:
                raise UserFacingException(_("Full 2FA enabled. This is not supported yet."))
            # Use existing seed
        self.isInitialized = True


    def seed_device_dialog(self):
        msg = _("Choose how to initialize your Digital Bitbox:") + "\n"
        choices = [
            (_("Generate a new random wallet")),
            (_("Load a wallet from the micro SD card"))
        ]
        try:
            reply = self.handler.win.query_choice(msg, choices)
        except Exception:
            return # Back button pushed
        if reply == 0:
            self.dbb_generate_wallet()
        else:
            if not self.dbb_load_backup(show_msg=False):
                return
        self.isInitialized = True

    def mobile_pairing_dialog(self):
        dbb_user_dir = None
        if sys.platform == 'darwin':
            dbb_user_dir = os.path.join(os.environ.get("HOME", ""), "Library", "Application Support", "DBB")
        elif sys.platform == 'win32':
            dbb_user_dir = os.path.join(os.environ["APPDATA"], "DBB")
        else:
            dbb_user_dir = os.path.join(os.environ["HOME"], ".dbb")

        if not dbb_user_dir:
            return

        try:
            # Python 3.5+
            jsonDecodeError = json.JSONDecodeError
        except AttributeError:
            jsonDecodeError = ValueError
        try:
            with open(os.path.join(dbb_user_dir, "config.dat")) as f:
                dbb_config = json.load(f)
        except (FileNotFoundError, jsonDecodeError):
            return

        if ENCRYPTION_PRIVKEY_KEY not in dbb_config or CHANNEL_ID_KEY not in dbb_config:
            return

        choices = [
            _('Do not pair'),
            _('Import pairing from the Digital Bitbox desktop app'),
        ]
        try:
            reply = self.handler.win.query_choice(_('Mobile pairing options'), choices)
        except Exception:
            return # Back button pushed

        if reply == 0:
            if self.plugin.is_mobile_paired():
                del self.plugin.digitalbitbox_config[ENCRYPTION_PRIVKEY_KEY]
                del self.plugin.digitalbitbox_config[CHANNEL_ID_KEY]
        elif reply == 1:
            # import pairing from dbb app
            self.plugin.digitalbitbox_config[ENCRYPTION_PRIVKEY_KEY] = dbb_config[ENCRYPTION_PRIVKEY_KEY]
            self.plugin.digitalbitbox_config[CHANNEL_ID_KEY] = dbb_config[CHANNEL_ID_KEY]
        self.plugin.config.set_key('digitalbitbox', self.plugin.digitalbitbox_config)

    def dbb_generate_wallet(self):
        key = self.stretch_key(self.password)
        filename = ("Electrum-" + time.strftime("%Y-%m-%d-%H-%M-%S") + ".pdf")
        msg = ('{"seed":{"source": "create", "key": "%s", "filename": "%s", "entropy": "%s"}}' % (key, filename, to_hexstr(os.urandom(32)))).encode('utf8')
        reply = self.hid_send_encrypt(msg)
        if 'error' in reply:
            raise UserFacingException(reply['error']['message'])


    def dbb_erase(self):
        self.handler.show_message(_("Are you sure you want to erase the Digital Bitbox?") + "\n\n" +
                                  _("To continue, touch the Digital Bitbox's light for 3 seconds.") + "\n\n" +
                                  _("To cancel, briefly touch the light or wait for the timeout."))
        hid_reply = self.hid_send_encrypt(b'{"reset":"__ERASE__"}')
        self.handler.finished()
        if 'error' in hid_reply:
            raise UserFacingException(hid_reply['error']['message'])
        else:
            self.password = None
            raise UserFacingException('Device erased')


    def dbb_load_backup(self, show_msg=True):
        backups = self.hid_send_encrypt(b'{"backup":"list"}')
        if 'error' in backups:
            raise UserFacingException(backups['error']['message'])
        try:
            f = self.handler.win.query_choice(_("Choose a backup file:"), backups['backup'])
        except Exception:
            return False # Back button pushed
        key = self.backup_password_dialog()
        if key is None:
            raise Exception('Canceled by user')
        key = self.stretch_key(key)
        if show_msg:
            self.handler.show_message(_("Loading backup...") + "\n\n" +
                                      _("To continue, touch the Digital Bitbox's light for 3 seconds.") + "\n\n" +
                                      _("To cancel, briefly touch the light or wait for the timeout."))
        msg = ('{"seed":{"source": "backup", "key": "%s", "filename": "%s"}}' % (key, backups['backup'][f])).encode('utf8')
        hid_reply = self.hid_send_encrypt(msg)
        self.handler.finished()
        if 'error' in hid_reply:
            raise UserFacingException(hid_reply['error']['message'])
        return True


    def hid_send_frame(self, data):
        HWW_CID = 0xFF000000
        HWW_CMD = 0x80 + 0x40 + 0x01
        data_len = len(data)
        seq = 0;
        idx = 0;
        write = []
        while idx < data_len:
            if idx == 0:
                # INIT frame
                write = data[idx : idx + min(data_len, self.usbReportSize - 7)]
                self.dbb_hid.write(b'\0' + struct.pack(">IBH", HWW_CID, HWW_CMD, data_len & 0xFFFF) + write + b'\xEE' * (self.usbReportSize - 7 - len(write)))
            else:
                # CONT frame
                write = data[idx : idx + min(data_len, self.usbReportSize - 5)]
                self.dbb_hid.write(b'\0' + struct.pack(">IB", HWW_CID, seq) + write + b'\xEE' * (self.usbReportSize - 5 - len(write)))
                seq += 1
            idx += len(write)


    def hid_read_frame(self):
        # INIT response
        read = bytearray(self.dbb_hid.read(self.usbReportSize))
        cid = ((read[0] * 256 + read[1]) * 256 + read[2]) * 256 + read[3]
        cmd = read[4]
        data_len = read[5] * 256 + read[6]
        data = read[7:]
        idx = len(read) - 7;
        while idx < data_len:
            # CONT response
            read = bytearray(self.dbb_hid.read(self.usbReportSize))
            data += read[5:]
            idx += len(read) - 5
        return data


    def hid_send_plain(self, msg):
        reply = ""
        try:
            serial_number = self.dbb_hid.get_serial_number_string()
            if "v2.0." in serial_number or "v1." in serial_number:
                hidBufSize = 4096
                self.dbb_hid.write('\0' + msg + '\0' * (hidBufSize - len(msg)))
                r = bytearray()
                while len(r) < hidBufSize:
                    r += bytearray(self.dbb_hid.read(hidBufSize))
            else:
                self.hid_send_frame(msg)
                r = self.hid_read_frame()
            r = r.rstrip(b' \t\r\n\0')
            r = r.replace(b"\0", b'')
            r = to_string(r, 'utf8')
            reply = json.loads(r)
        except Exception as e:
            _logger.info(f'Exception caught {repr(e)}')
        return reply


    def hid_send_encrypt(self, msg):
        sha256_byte_len = 32
        reply = ""
        try:
            encryption_key, authentication_key = derive_keys(self.password)
            msg = EncodeAES_bytes(encryption_key, msg)
            hmac_digest = hmac_oneshot(authentication_key, msg, hashlib.sha256)
            authenticated_msg = base64.b64encode(msg + hmac_digest)
            reply = self.hid_send_plain(authenticated_msg)
            if 'ciphertext' in reply:
                b64_unencoded = bytes(base64.b64decode(''.join(reply["ciphertext"])))
                reply_hmac = b64_unencoded[-sha256_byte_len:]
                hmac_calculated = hmac_oneshot(authentication_key, b64_unencoded[:-sha256_byte_len], hashlib.sha256)
                if not hmac.compare_digest(reply_hmac, hmac_calculated):
                    raise Exception("Failed to validate HMAC")
                reply = DecodeAES_bytes(encryption_key, b64_unencoded[:-sha256_byte_len])
                reply = to_string(reply, 'utf8')
                reply = json.loads(reply)
            if 'error' in reply:
                self.password = None
        except Exception as e:
            _logger.info(f'Exception caught {repr(e)}')
        return reply



# ----------------------------------------------------------------------------------
#
#

class DigitalBitbox_KeyStore(Hardware_KeyStore):
    hw_type = 'digitalbitbox'
    device = 'DigitalBitbox'

    plugin: 'DigitalBitboxPlugin'

    def __init__(self, d):
        Hardware_KeyStore.__init__(self, d)
        self.force_watching_only = False
        self.maxInputs = 14 # maximum inputs per single sign command

    def give_error(self, message, clear_client = False):
        if clear_client:
            self.client = None
        raise Exception(message)


    def decrypt_message(self, pubkey, message, password):
        raise RuntimeError(_('Encryption and decryption are currently not supported for {}').format(self.device))


    def sign_message(self, sequence, message, password):
        sig = None
        try:
            message = message.encode('utf8')
            inputPath = self.get_derivation_prefix() + "/%d/%d" % sequence
            msg_hash = sha256d(msg_magic(message))
            inputHash = to_hexstr(msg_hash)
            hasharray = []
            hasharray.append({'hash': inputHash, 'keypath': inputPath})
            hasharray = json.dumps(hasharray)

            msg = ('{"sign":{"meta":"sign message", "data":%s}}' % hasharray).encode('utf8')

            dbb_client = self.plugin.get_client(self)

            if not dbb_client.is_paired():
                raise Exception(_("Could not sign message."))

            reply = dbb_client.hid_send_encrypt(msg)
            self.handler.show_message(_("Signing message ...") + "\n\n" +
                                      _("To continue, touch the Digital Bitbox's blinking light for 3 seconds.") + "\n\n" +
                                      _("To cancel, briefly touch the blinking light or wait for the timeout."))
            reply = dbb_client.hid_send_encrypt(msg) # Send twice, first returns an echo for smart verification (not implemented)
            self.handler.finished()

            if 'error' in reply:
                raise Exception(reply['error']['message'])

            if 'sign' not in reply:
                raise Exception(_("Could not sign message."))

            if 'recid' in reply['sign'][0]:
                # firmware > v2.1.1
                sig_string = binascii.unhexlify(reply['sign'][0]['sig'])
                recid = int(reply['sign'][0]['recid'], 16)
                sig = ecc.construct_sig65(sig_string, recid, True)
                pubkey, compressed = ecc.ECPubkey.from_signature65(sig, msg_hash)
                addr = public_key_to_p2pkh(pubkey.get_public_key_bytes(compressed=compressed))
                if ecc.verify_message_with_address(addr, sig, message) is False:
                    raise Exception(_("Could not sign message"))
            elif 'pubkey' in reply['sign'][0]:
                # firmware <= v2.1.1
                for recid in range(4):
                    sig_string = binascii.unhexlify(reply['sign'][0]['sig'])
                    sig = ecc.construct_sig65(sig_string, recid, True)
                    try:
                        addr = public_key_to_p2pkh(binascii.unhexlify(reply['sign'][0]['pubkey']))
                        if ecc.verify_message_with_address(addr, sig, message):
                            break
                    except Exception:
                        continue
                else:
                    raise Exception(_("Could not sign message"))


        except BaseException as e:
            self.give_error(e)
        return sig


    def sign_transaction(self, tx, password):
        if tx.is_complete():
            return

        try:
            p2pkhTransaction = True
            inputhasharray = []
            hasharray = []
            pubkeyarray = []

            # Build hasharray from inputs
            for i, txin in enumerate(tx.inputs()):
<<<<<<< HEAD
                if txin.is_coinbase():
=======
                if txin.is_coinbase_input():
>>>>>>> 942e03e3
                    self.give_error("Coinbase not supported") # should never happen

                if txin.script_type != 'p2pkh':
                    p2pkhTransaction = False

                my_pubkey, inputPath = self.find_my_pubkey_in_txinout(txin)
                if not inputPath:
                    self.give_error("No matching pubkey for sign_transaction")  # should never happen
                inputPath = convert_bip32_intpath_to_strpath(inputPath)
                inputHash = sha256d(bfh(tx.serialize_preimage(i)))
                hasharray_i = {'hash': to_hexstr(inputHash), 'keypath': inputPath}
                hasharray.append(hasharray_i)
                inputhasharray.append(inputHash)

            # Build pubkeyarray from outputs
            for txout in tx.outputs():
                assert txout.address
                if txout.is_change:
                    changePubkey, changePath = self.find_my_pubkey_in_txinout(txout)
                    assert changePath
                    changePath = convert_bip32_intpath_to_strpath(changePath)
                    changePubkey = changePubkey.hex()
                    pubkeyarray_i = {'pubkey': changePubkey, 'keypath': changePath}
                    pubkeyarray.append(pubkeyarray_i)

            # Special serialization of the unsigned transaction for
            # the mobile verification app.
            # At the moment, verification only works for p2pkh transactions.
            if p2pkhTransaction:
                tx_copy = copy.deepcopy(tx)
                # monkey-patch method of tx_copy instance to change serialization
                def input_script(self, txin: PartialTxInput, *, estimate_size=False):
                    if txin.script_type == 'p2pkh':
                        return Transaction.get_preimage_script(txin)
                    raise Exception("unsupported type %s" % txin.script_type)
                tx_copy.input_script = input_script.__get__(tx_copy, PartialTransaction)
                tx_dbb_serialized = tx_copy.serialize_to_network()
            else:
                # We only need this for the signing echo / verification.
                tx_dbb_serialized = None

            # Build sign command
            dbb_signatures = []
            steps = math.ceil(1.0 * len(hasharray) / self.maxInputs)
            for step in range(int(steps)):
                hashes = hasharray[step * self.maxInputs : (step + 1) * self.maxInputs]

                msg = {
                    "sign": {
                        "data": hashes,
                        "checkpub": pubkeyarray,
                    },
                }
                if tx_dbb_serialized is not None:
                    msg["sign"]["meta"] = to_hexstr(sha256d(tx_dbb_serialized))
                msg = json.dumps(msg).encode('ascii')
                dbb_client = self.plugin.get_client(self)

                if not dbb_client.is_paired():
                    raise Exception("Could not sign transaction.")

                reply = dbb_client.hid_send_encrypt(msg)
                if 'error' in reply:
                    raise Exception(reply['error']['message'])

                if 'echo' not in reply:
                    raise Exception("Could not sign transaction.")

                if self.plugin.is_mobile_paired() and tx_dbb_serialized is not None:
                    reply['tx'] = tx_dbb_serialized
                    self.plugin.comserver_post_notification(reply)

                if steps > 1:
                    self.handler.show_message(_("Signing large transaction. Please be patient ...") + "\n\n" +
                                              _("To continue, touch the Digital Bitbox's blinking light for 3 seconds.") + " " +
                                              _("(Touch {} of {})").format((step + 1), steps) + "\n\n" +
                                              _("To cancel, briefly touch the blinking light or wait for the timeout.") + "\n\n")
                else:
                    self.handler.show_message(_("Signing transaction...") + "\n\n" +
                                              _("To continue, touch the Digital Bitbox's blinking light for 3 seconds.") + "\n\n" +
                                              _("To cancel, briefly touch the blinking light or wait for the timeout."))

                # Send twice, first returns an echo for smart verification
                reply = dbb_client.hid_send_encrypt(msg)
                self.handler.finished()

                if 'error' in reply:
                    if reply["error"].get('code') in (600, 601):
                        # aborted via LED short touch or timeout
                        raise UserCancelled()
                    raise Exception(reply['error']['message'])

                if 'sign' not in reply:
                    raise Exception("Could not sign transaction.")

                dbb_signatures.extend(reply['sign'])

            # Fill signatures
            if len(dbb_signatures) != len(tx.inputs()):
                raise Exception("Incorrect number of transactions signed.") # Should never occur
            for i, txin in enumerate(tx.inputs()):
                for pubkey_bytes in txin.pubkeys:
                    if txin.is_complete():
                        break
                    signed = dbb_signatures[i]
                    if 'recid' in signed:
                        # firmware > v2.1.1
                        recid = int(signed['recid'], 16)
                        s = binascii.unhexlify(signed['sig'])
                        h = inputhasharray[i]
                        pk = ecc.ECPubkey.from_sig_string(s, recid, h)
                        pk = pk.get_public_key_hex(compressed=True)
                    elif 'pubkey' in signed:
                        # firmware <= v2.1.1
                        pk = signed['pubkey']
                    if pk != pubkey_bytes.hex():
                        continue
                    sig_r = int(signed['sig'][:64], 16)
                    sig_s = int(signed['sig'][64:], 16)
                    sig = ecc.der_sig_from_r_and_s(sig_r, sig_s)
                    sig = to_hexstr(sig) + '01'
                    tx.add_signature_to_txin(txin_idx=i, signing_pubkey=pubkey_bytes.hex(), sig=sig)
        except UserCancelled:
            raise
        except BaseException as e:
            self.give_error(e, True)
        else:
            _logger.info(f"Transaction is_complete {tx.is_complete()}")


class DigitalBitboxPlugin(HW_PluginBase):

    libraries_available = DIGIBOX
    keystore_class = DigitalBitbox_KeyStore
    client = None
    DEVICE_IDS = [
                   (0x03eb, 0x2402) # Digital Bitbox
                 ]
    SUPPORTED_XTYPES = ('standard', 'p2wpkh-p2sh', 'p2wpkh', 'p2wsh-p2sh', 'p2wsh')

    def __init__(self, parent, config, name):
        HW_PluginBase.__init__(self, parent, config, name)
        if self.libraries_available:
            self.device_manager().register_devices(self.DEVICE_IDS)

        self.digitalbitbox_config = self.config.get('digitalbitbox', {})


    def get_dbb_device(self, device):
        dev = hid.device()
        dev.open_path(device.path)
        return dev


    def create_client(self, device, handler):
        if device.interface_number == 0 or device.usage_page == 0xffff:
            if handler:
                self.handler = handler
            client = self.get_dbb_device(device)
            if client is not None:
                client = DigitalBitbox_Client(self, client)
            return client
        else:
            return None


    def setup_device(self, device_info, wizard, purpose):
        devmgr = self.device_manager()
        device_id = device_info.device.id_
        client = devmgr.client_by_id(device_id)
        if client is None:
            raise Exception(_('Failed to create a client for this device.') + '\n' +
                            _('Make sure it is in the correct state.'))
        client.handler = self.create_handler(wizard)
        if purpose == HWD_SETUP_NEW_WALLET:
            client.setupRunning = True
        client.get_xpub("m/44'/0'", 'standard')


    def is_mobile_paired(self):
        return ENCRYPTION_PRIVKEY_KEY in self.digitalbitbox_config


    def comserver_post_notification(self, payload):
        assert self.is_mobile_paired(), "unexpected mobile pairing error"
        url = 'https://digitalbitbox.com/smartverification/index.php'
        key_s = base64.b64decode(self.digitalbitbox_config[ENCRYPTION_PRIVKEY_KEY])
        args = 'c=data&s=0&dt=0&uuid=%s&pl=%s' % (
            self.digitalbitbox_config[CHANNEL_ID_KEY],
            EncodeAES_base64(key_s, json.dumps(payload).encode('ascii')).decode('ascii'),
        )
        try:
            text = Network.send_http_on_proxy('post', url, body=args.encode('ascii'), headers={'content-type': 'application/x-www-form-urlencoded'})
            _logger.info(f'digitalbitbox reply from server {text}')
        except Exception as e:
            self.handler.show_error(repr(e)) # repr because str(Exception()) == ''


    def get_xpub(self, device_id, derivation, xtype, wizard):
        if xtype not in self.SUPPORTED_XTYPES:
            raise ScriptTypeNotSupported(_('This type of script is not supported with {}.').format(self.device))
        if is_all_public_derivation(derivation):
            raise Exception(f"The {self.device} does not reveal xpubs corresponding to non-hardened paths. (path: {derivation})")
        devmgr = self.device_manager()
        client = devmgr.client_by_id(device_id)
        client.handler = self.create_handler(wizard)
        client.check_device_dialog()
        xpub = client.get_xpub(derivation, xtype)
        return xpub


    def get_client(self, keystore, force_pair=True):
        devmgr = self.device_manager()
        handler = keystore.handler
        with devmgr.hid_lock:
            client = devmgr.client_for_keystore(self, handler, keystore, force_pair)
        if client is not None:
            client.check_device_dialog()
        return client

    def show_address(self, wallet, address, keystore=None):
        if keystore is None:
            keystore = wallet.get_keystore()
        if not self.show_address_helper(wallet, address, keystore):
            return
        if type(wallet) is not Standard_Wallet:
            keystore.handler.show_error(_('This function is only available for standard wallets when using {}.').format(self.device))
            return
        if not self.is_mobile_paired():
            keystore.handler.show_error(_('This function is only available after pairing your {} with a mobile device.').format(self.device))
            return
        if wallet.get_txin_type(address) != 'p2pkh':
            keystore.handler.show_error(_('This function is only available for p2pkh keystores when using {}.').format(self.device))
            return
        change, index = wallet.get_address_index(address)
        keypath = '%s/%d/%d' % (keystore.get_derivation_prefix(), change, index)
        xpub = self.get_client(keystore)._get_xpub(keypath)
        verify_request_payload = {
            "type": 'p2pkh',
            "echo": xpub['echo'],
        }
        self.comserver_post_notification(verify_request_payload)<|MERGE_RESOLUTION|>--- conflicted
+++ resolved
@@ -539,11 +539,7 @@
 
             # Build hasharray from inputs
             for i, txin in enumerate(tx.inputs()):
-<<<<<<< HEAD
-                if txin.is_coinbase():
-=======
                 if txin.is_coinbase_input():
->>>>>>> 942e03e3
                     self.give_error("Coinbase not supported") # should never happen
 
                 if txin.script_type != 'p2pkh':
