--- conflicted
+++ resolved
@@ -33,17 +33,10 @@
 
 class Contacts(dict, Logger):
 
-<<<<<<< HEAD
-    def __init__(self, storage):
-        Logger.__init__(self)
-        self.storage = storage
-        d = self.storage.get('contacts', {})
-=======
     def __init__(self, db):
         Logger.__init__(self)
         self.db = db
         d = self.db.get('contacts', {})
->>>>>>> 942e03e3
         try:
             self.update(d)
         except:
