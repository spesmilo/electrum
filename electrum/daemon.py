--- conflicted
+++ resolved
@@ -458,19 +458,6 @@
         self.taskgroup = TaskGroup()
         asyncio.run_coroutine_threadsafe(self._run(jobs=daemon_jobs), self.asyncio_loop)
 
-<<<<<<< HEAD
-    async def gui(self, config_options):
-        if self.gui_object:
-            if hasattr(self.gui_object, 'new_window'):
-                path = self.config.get_wallet_path(use_gui_last_wallet=True)
-                self.gui_object.new_window(path, config_options.get('url'))
-                response = "ok"
-            else:
-                response = "error: current GUI does not support multiple windows"
-        else:
-            response = "Error: NavCash is running in daemon mode. Please stop the daemon first."
-        return response
-=======
     @log_exceptions
     async def _run(self, jobs: Iterable = None):
         if jobs is None:
@@ -487,7 +474,6 @@
         finally:
             self.logger.info("taskgroup stopped.")
             self.stopping_soon.set()
->>>>>>> 7ffb2c3c
 
     def load_wallet(self, path, password, *, manual_upgrades=True) -> Optional[Abstract_Wallet]:
         path = standardize_path(path)
