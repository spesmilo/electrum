# -*- coding: utf-8 -*-
#
# Electrum - lightweight Bitcoin client
# Copyright (C) 2016 Thomas Voegtlin
#
# Permission is hereby granted, free of charge, to any person
# obtaining a copy of this software and associated documentation files
# (the "Software"), to deal in the Software without restriction,
# including without limitation the rights to use, copy, modify, merge,
# publish, distribute, sublicense, and/or sell copies of the Software,
# and to permit persons to whom the Software is furnished to do so,
# subject to the following conditions:
#
# The above copyright notice and this permission notice shall be
# included in all copies or substantial portions of the Software.
#
# THE SOFTWARE IS PROVIDED "AS IS", WITHOUT WARRANTY OF ANY KIND,
# EXPRESS OR IMPLIED, INCLUDING BUT NOT LIMITED TO THE WARRANTIES OF
# MERCHANTABILITY, FITNESS FOR A PARTICULAR PURPOSE AND
# NONINFRINGEMENT. IN NO EVENT SHALL THE AUTHORS OR COPYRIGHT HOLDERS
# BE LIABLE FOR ANY CLAIM, DAMAGES OR OTHER LIABILITY, WHETHER IN AN
# ACTION OF CONTRACT, TORT OR OTHERWISE, ARISING FROM, OUT OF OR IN
# CONNECTION WITH THE SOFTWARE OR THE USE OR OTHER DEALINGS IN THE
# SOFTWARE.

import os
import sys
import copy
import traceback
from functools import partial
from typing import List, TYPE_CHECKING, Tuple, NamedTuple, Any, Dict, Optional, Union

from . import bitcoin
from . import constants
from . import keystore
from . import mnemonic
from .bitcoin import hash160_to_b58_address, b58_address_to_hash160
from .bip32 import is_bip32_derivation, xpub_type, normalize_bip32_derivation, BIP32Node
<<<<<<< HEAD
from .keystore import bip44_derivation, purpose48_derivation
from .wallet import (Imported_Wallet, Standard_Wallet, Multisig_Wallet, Cold_Staking_Wallet,
=======
from .keystore import bip44_derivation, purpose48_derivation, Hardware_KeyStore, KeyStore, bip39_to_seed
from .wallet import (Imported_Wallet, Standard_Wallet, Multisig_Wallet,
>>>>>>> 7ffb2c3c
                     wallet_types, Wallet, Abstract_Wallet)
from .storage import WalletStorage, StorageEncryptionVersion
from .wallet_db import WalletDB
from .i18n import _
from .util import UserCancelled, InvalidPassword, WalletFileException, UserFacingException
from .simple_config import SimpleConfig
from .plugin import Plugins, HardwarePluginLibraryUnavailable
from .logging import Logger
from .plugins.hw_wallet.plugin import OutdatedHwFirmwareException, HW_PluginBase

if TYPE_CHECKING:
    from .plugin import DeviceInfo, BasePlugin


# hardware device setup purpose
HWD_SETUP_NEW_WALLET, HWD_SETUP_DECRYPT_WALLET = range(0, 2)


class ScriptTypeNotSupported(Exception): pass


class GoBack(Exception): pass


class ReRunDialog(Exception): pass


class ChooseHwDeviceAgain(Exception): pass


class WizardStackItem(NamedTuple):
    action: Any
    args: Any
    kwargs: Dict[str, Any]
    db_data: dict


class WizardWalletPasswordSetting(NamedTuple):
    password: Optional[str]
    encrypt_storage: bool
    storage_enc_version: StorageEncryptionVersion
    encrypt_keystore: bool


class BaseWizard(Logger):

    def __init__(self, config: SimpleConfig, plugins: Plugins):
        super(BaseWizard, self).__init__()
        Logger.__init__(self)
        self.config = config
        self.plugins = plugins
        self.data = {}
        self.pw_args = None  # type: Optional[WizardWalletPasswordSetting]
        self._stack = []  # type: List[WizardStackItem]
        self.plugin = None  # type: Optional[BasePlugin]
        self.keystores = []  # type: List[KeyStore]
        self.is_kivy = config.get('gui') == 'kivy'
        self.seed_type = None

    def set_icon(self, icon):
        pass

    def run(self, *args, **kwargs):
        action = args[0]
        args = args[1:]
        db_data = copy.deepcopy(self.data)
        self._stack.append(WizardStackItem(action, args, kwargs, db_data))
        if not action:
            return
        if type(action) is tuple:
            self.plugin, action = action
        if self.plugin and hasattr(self.plugin, action):
            f = getattr(self.plugin, action)
            f(self, *args, **kwargs)
        elif hasattr(self, action):
            f = getattr(self, action)
            f(*args, **kwargs)
        else:
            raise Exception("unknown action", action)

    def can_go_back(self):
        return len(self._stack) > 1

    def go_back(self, *, rerun_previous: bool = True) -> None:
        if not self.can_go_back():
            return
        # pop 'current' frame
        self._stack.pop()
        prev_frame = self._stack[-1]
        # try to undo side effects since we last entered 'previous' frame
        # FIXME only self.data is properly restored
        self.data = copy.deepcopy(prev_frame.db_data)

        if rerun_previous:
            # pop 'previous' frame
            self._stack.pop()
            # rerun 'previous' frame
            self.run(prev_frame.action, *prev_frame.args, **prev_frame.kwargs)

    def reset_stack(self):
        self._stack = []

    def new(self):
        title = _("Create new wallet")
        message = '\n'.join([
            _("What kind of wallet do you want to create?")
        ])
        wallet_kinds = [
            ('standard',  _("Standard wallet")),
            ('voting', _("Voting wallet for cold staking")),
            ('multisig',  _("Multi-signature wallet")),
            ('imported',  _("Import Navcoin addresses or private keys")),
        ]
        choices = [pair for pair in wallet_kinds if pair[0] in wallet_types]
        self.choice_dialog(title=title, message=message, choices=choices, run_next=self.on_wallet_type)

    def upgrade_db(self, storage, db):
        exc = None  # type: Optional[Exception]
        def on_finished():
            if exc is None:
                self.terminate(storage=storage, db=db)
            else:
                raise exc
        def do_upgrade():
            nonlocal exc
            try:
                db.upgrade()
            except Exception as e:
                exc = e
        self.waiting_dialog(do_upgrade, _('Upgrading wallet format...'), on_finished=on_finished)

    def run_task_without_blocking_gui(self, task, *, msg: str = None) -> Any:
        """Perform a task in a thread without blocking the GUI.
        Returns the result of 'task', or raises the same exception.
        This method blocks until 'task' is finished.
        """
        raise NotImplementedError()

    def load_2fa(self):
        self.data['wallet_type'] = '2fa'
        self.data['use_trustedcoin'] = True
        self.plugin = self.plugins.load_plugin('trustedcoin')

    def on_wallet_type(self, choice):
        self.data['wallet_type'] = self.wallet_type = choice
        if choice == 'voting':
            action = 'choose_keystore'
        elif choice == 'multisig':
            action = 'choose_multisig'
        elif choice == '2fa':
            self.load_2fa()
            action = self.plugin.get_action(self.data)
        elif choice == 'standard':
            action = 'confirm_staking'
        elif choice == 'imported':
            action = 'import_addresses_or_keys'
        self.run(action)

    def choose_multisig(self):
        def on_multisig(m, n):
            multisig_type = "%dof%d" % (m, n)
            self.data['wallet_type'] = multisig_type
            self.n = n
            self.run('choose_keystore')
        self.multisig_dialog(run_next=on_multisig)

    def confirm_staking(self):
        title = _("Enable cold staking")
        message = '\n'.join([
            _("Do you want to enable cold staking?")
        ])
        staking_options = [
            ('yes',  _("Yes, I want to earn rewards on my coins using NavCash pool.")),
            ('yesother', _("Yes, but I want to specify the staking address.")),
            ('no',  _("No, I prefer not to earn rewards on my coins.")),
        ]
        choices = [pair for pair in staking_options]
        self.choice_dialog(title=title, message=message, choices=choices, run_next=self.on_staking_type)

    def on_staking_type(self, choice):
        if choice == "yes":
            self.show_coldstaking_warning(self.use_navcash_pool)
        elif choice == "yesother":
            self.run('choose_staking_address')
        else:
            self.run('choose_keystore')

    def use_navcash_pool(self, choice):
        self.save_staking_address('NfLgDYL4C3KKXDS8tLRAFM7spvLykV8v9A')

    def show_coldstaking_warning(self, after):
        title = _("NavCash pool use conditions")
        message = '\n'.join([
            _("By enabling cold staking and using NavCash pool,\nyou are delegating the staking rights of\nyour coins to a third party."),
            _("- You will keep all the spending rights of the coins,\nand will be able to withdraw and spend the coins\nat any moment."),
            _("- NavCash pool will take a 10% fee from your staking\nrewards, which will be used to support the\ndevelopment team."),
            _("- We encourage you to delegate the voting rights to\nan address that you control, to strengthen\nthe network's decentralization.")
        ])
        staking_options = [
            ('yes',  _("Yes, I understand and agree with the consequences\nof enabling cold staking.")),
        ]
        choices = [pair for pair in staking_options]
        self.choice_dialog(title=title, message=message, choices=choices, run_next=after)

    def choose_staking_address(self):
        title = _('Specify the staking address')
        message = '\n'.join([
            _('The staking address is the address provided by the node staking on your behalf. This can be an arbitrary address from your own staking node or obtained from a staking pool like NavPool.'),
            _('If you don\'t have one and want to use NavCash\' own pool, you can leave the default address. Otherwise, type it here.'),
        ])
        self.line_dialog(run_next=self.save_staking_address, title=title, message=message, default='NfLgDYL4C3KKXDS8tLRAFM7spvLykV8v9A', test=lambda x: x == "" or (bitcoin.is_address(x) and (b58_address_to_hash160(x)[0] == constants.net.ADDRTYPE_P2PKH or b58_address_to_hash160(x)[0] == constants.net.ADDRTYPE_P2CS or b58_address_to_hash160(x)[0] == constants.net.ADDRTYPE_P2CS2)))

    def save_staking_address(self, address):
        self.data['staking_address'] = bitcoin.get_staking_address(address)
        self.data['wallet_type'] = 'coldstaking'
        self.wallet_type = 'coldstaking'
        self.run('choose_voting_address')

    def choose_voting_address(self):
        title = _('Specify the voting address')
        message = '\n'.join([
            _('The voting address is the address which will hold the voting rights. This is obtained from the tab Your voting address after creating a voting wallet.'),
            _('Please type it here.'),
            _('You can also leave it empty if you want to keep the voting rights in the staking address.'),
        ])
        self.line_dialog(run_next=self.save_voting_address, title=title, message=message, default='', test=lambda x: x == "" or (bitcoin.is_address(x) and (b58_address_to_hash160(x)[0] == constants.net.ADDRTYPE_P2PKH or b58_address_to_hash160(x)[0] == constants.net.ADDRTYPE_P2CS or b58_address_to_hash160(x)[0] == constants.net.ADDRTYPE_P2CS2)))

    def save_voting_address(self, address):
        self.data['voting_address'] = bitcoin.get_voting_address(address)
        self.run('choose_keystore')

    def choose_keystore(self):
        assert self.wallet_type in ['standard', 'multisig', 'coldstaking', 'voting']
        i = len(self.keystores)
        title = _('Add cosigner') + ' (%d of %d)'%(i+1, self.n) if self.wallet_type=='multisig' else _('Keystore')
        if self.wallet_type =='standard' or i==0 or self.wallet_type == 'voting':
            message = _('Do you want to create a new seed, or to restore a wallet using an existing seed?')
            choices = [
                ('create_standard_seed', _('Create a new seed')),
                ('restore_from_seed', _('I already have a seed')),
                ('restore_from_key', _('Use a master key')),
            ]
            if not self.is_kivy:
                choices.append(('choose_hw_device',  _('Use a hardware device')))
        else:
            message = _('Add a cosigner to your multi-sig wallet')
            choices = [
                ('restore_from_key', _('Enter cosigner key')),
                ('restore_from_seed', _('Enter cosigner seed')),
            ]
            if not self.is_kivy:
                choices.append(('choose_hw_device',  _('Cosign with hardware device')))

        self.choice_dialog(title=title, message=message, choices=choices, run_next=self.run)

    def import_addresses_or_keys(self):
        v = lambda x: keystore.is_address_list(x) or keystore.is_private_key_list(x, raise_on_error=True)
        title = _("Import Navcoin Addresses")
        message = _("Enter a list of Navcoin addresses (this will create a watching-only wallet), or a list of private keys.")
        self.add_xpub_dialog(title=title, message=message, run_next=self.on_import,
                             is_valid=v, allow_multi=True, show_wif_help=True)

    def on_import(self, text):
        # text is already sanitized by is_address_list and is_private_keys_list
        if keystore.is_address_list(text):
            self.data['addresses'] = {}
            for addr in text.split():
                assert bitcoin.is_address(addr)
                self.data['addresses'][addr] = {}
        elif keystore.is_private_key_list(text):
            self.data['addresses'] = {}
            k = keystore.Imported_KeyStore({})
            keys = keystore.get_private_keys(text)
            for pk in keys:
                assert bitcoin.is_private_key(pk)
                txin_type, pubkey = k.import_privkey(pk, None)
                addr = bitcoin.pubkey_to_address(txin_type, pubkey)
                self.data['addresses'][addr] = {'type':txin_type, 'pubkey':pubkey}
            self.keystores.append(k)
        else:
            return self.terminate(aborted=True)
        return self.run('create_wallet')

    def restore_from_key(self):
        if self.wallet_type == 'standard':
            v = keystore.is_master_key
            title = _("Create keystore from a master key")
            message = ' '.join([
                _("To create a watching-only wallet, please enter your master public key (xpub/ypub/zpub)."),
                _("To create a spending wallet, please enter a master private key (xprv/yprv/zprv).")
            ])
            self.add_xpub_dialog(title=title, message=message, run_next=self.on_restore_from_key, is_valid=v)
        else:
            i = len(self.keystores) + 1
            self.add_cosigner_dialog(index=i, run_next=self.on_restore_from_key, is_valid=keystore.is_bip32_key)

    def on_restore_from_key(self, text):
        k = keystore.from_master_key(text)
        self.on_keystore(k)

    def choose_hw_device(self, purpose=HWD_SETUP_NEW_WALLET, *, storage: WalletStorage = None):
        while True:
            try:
                self._choose_hw_device(purpose=purpose, storage=storage)
            except ChooseHwDeviceAgain:
                pass
            else:
                break

    def _choose_hw_device(self, *, purpose, storage: WalletStorage = None):
        title = _('Hardware Keystore')
        # check available plugins
        supported_plugins = self.plugins.get_hardware_support()
        devices = []  # type: List[Tuple[str, DeviceInfo]]
        devmgr = self.plugins.device_manager
        debug_msg = ''

        def failed_getting_device_infos(name, e):
            nonlocal debug_msg
            err_str_oneline = ' // '.join(str(e).splitlines())
            self.logger.warning(f'error getting device infos for {name}: {err_str_oneline}')
            indented_error_msg = '    '.join([''] + str(e).splitlines(keepends=True))
            debug_msg += f'  {name}: (error getting device infos)\n{indented_error_msg}\n'

        # scan devices
        try:
            scanned_devices = self.run_task_without_blocking_gui(task=devmgr.scan_devices,
                                                                 msg=_("Scanning devices..."))
        except BaseException as e:
            self.logger.info('error scanning devices: {}'.format(repr(e)))
            debug_msg = '  {}:\n    {}'.format(_('Error scanning devices'), e)
        else:
            for splugin in supported_plugins:
                name, plugin = splugin.name, splugin.plugin
                # plugin init errored?
                if not plugin:
                    e = splugin.exception
                    indented_error_msg = '    '.join([''] + str(e).splitlines(keepends=True))
                    debug_msg += f'  {name}: (error during plugin init)\n'
                    debug_msg += '    {}\n'.format(_('You might have an incompatible library.'))
                    debug_msg += f'{indented_error_msg}\n'
                    continue
                # see if plugin recognizes 'scanned_devices'
                try:
                    # FIXME: side-effect: unpaired_device_info sets client.handler
                    device_infos = devmgr.unpaired_device_infos(None, plugin, devices=scanned_devices,
                                                                include_failing_clients=True)
                except HardwarePluginLibraryUnavailable as e:
                    failed_getting_device_infos(name, e)
                    continue
                except BaseException as e:
                    self.logger.exception('')
                    failed_getting_device_infos(name, e)
                    continue
                device_infos_failing = list(filter(lambda di: di.exception is not None, device_infos))
                for di in device_infos_failing:
                    failed_getting_device_infos(name, di.exception)
                device_infos_working = list(filter(lambda di: di.exception is None, device_infos))
                devices += list(map(lambda x: (name, x), device_infos_working))
        if not debug_msg:
            debug_msg = '  {}'.format(_('No exceptions encountered.'))
        if not devices:
            msg = (_('No hardware device detected.') + '\n' +
                   _('To trigger a rescan, press \'Next\'.') + '\n\n')
            if sys.platform == 'win32':
                msg += _('If your device is not detected on Windows, go to "Settings", "Devices", "Connected devices", '
                         'and do "Remove device". Then, plug your device again.') + '\n'
                msg += _('While this is less than ideal, it might help if you run NavCash as Administrator.') + '\n'
            else:
                msg += _('On Linux, you might have to add a new permission to your udev rules.') + '\n'
            msg += '\n\n'
            msg += _('Debug message') + '\n' + debug_msg
            self.confirm_dialog(title=title, message=msg,
                                run_next=lambda x: None)
            raise ChooseHwDeviceAgain()
        # select device
        self.devices = devices
        choices = []
        for name, info in devices:
            state = _("initialized") if info.initialized else _("wiped")
            label = info.label or _("An unnamed {}").format(name)
            try: transport_str = info.device.transport_ui_string[:20]
            except: transport_str = 'unknown transport'
            descr = f"{label} [{info.model_name or name}, {state}, {transport_str}]"
            choices.append(((name, info), descr))
        msg = _('Select a device') + ':'
        self.choice_dialog(title=title, message=msg, choices=choices,
                           run_next=lambda *args: self.on_device(*args, purpose=purpose, storage=storage))

    def on_device(self, name, device_info: 'DeviceInfo', *, purpose, storage: WalletStorage = None):
        self.plugin = self.plugins.get_plugin(name)
        assert isinstance(self.plugin, HW_PluginBase)
        devmgr = self.plugins.device_manager
        try:
            client = self.plugin.setup_device(device_info, self, purpose)
        except OSError as e:
            self.show_error(_('We encountered an error while connecting to your device:')
                            + '\n' + str(e) + '\n'
                            + _('To try to fix this, we will now re-pair with your device.') + '\n'
                            + _('Please try again.'))
            devmgr.unpair_id(device_info.device.id_)
            raise ChooseHwDeviceAgain()
        except OutdatedHwFirmwareException as e:
            if self.question(e.text_ignore_old_fw_and_continue(), title=_("Outdated device firmware")):
                self.plugin.set_ignore_outdated_fw()
                # will need to re-pair
                devmgr.unpair_id(device_info.device.id_)
            raise ChooseHwDeviceAgain()
        except GoBack:
            raise ChooseHwDeviceAgain()
        except (UserCancelled, ReRunDialog):
            raise
        except UserFacingException as e:
            self.show_error(str(e))
            raise ChooseHwDeviceAgain()
        except BaseException as e:
            self.logger.exception('')
            self.show_error(str(e))
            raise ChooseHwDeviceAgain()

        if purpose == HWD_SETUP_NEW_WALLET:
            def f(derivation, script_type):
                derivation = normalize_bip32_derivation(derivation)
                self.run('on_hw_derivation', name, device_info, derivation, script_type)
            self.derivation_and_script_type_dialog(f)
        elif purpose == HWD_SETUP_DECRYPT_WALLET:
            password = client.get_password_for_storage_encryption()
            try:
                storage.decrypt(password)
            except InvalidPassword:
                # try to clear session so that user can type another passphrase
                if hasattr(client, 'clear_session'):  # FIXME not all hw wallet plugins have this
                    client.clear_session()
                raise
        else:
            raise Exception('unknown purpose: %s' % purpose)

    def derivation_and_script_type_dialog(self, f, *, get_account_xpub=None):
        message1 = _('Choose the type of addresses in your wallet.')
        message2 = ' '.join([
            _('You can override the suggested derivation path.'),
            _('If you are not sure what this is, leave this field unchanged.')
        ])
        hide_choices = False
        if self.wallet_type == 'multisig':
            # There is no general standard for HD multisig.
            # For legacy, this is partially compatible with BIP45; assumes index=0
            # For segwit, a custom path is used, as there is no standard at all.
            default_choice_idx = 2
            choices = [
                ('standard',   'legacy multisig (p2sh)',            normalize_bip32_derivation("m/45'/0")),
                #('p2wsh-p2sh', 'p2sh-segwit multisig (p2wsh-p2sh)', purpose48_derivation(0, xtype='p2wsh-p2sh')),
                #('p2wsh',      'native segwit multisig (p2wsh)',    purpose48_derivation(0, xtype='p2wsh')),
            ]
            # if this is not the first cosigner, pre-select the expected script type,
            # and hide the choices
            script_type = self.get_script_type_of_wallet()
            if script_type is not None:
                script_types = [*zip(*choices)][0]
                chosen_idx = script_types.index(script_type)
                default_choice_idx = chosen_idx
                hide_choices = True
        else:
            default_choice_idx = 2
            choices = [
                ('standard',    'legacy (p2pkh)',            bip44_derivation(0, bip43_purpose=44)),
                #('p2wpkh-p2sh', 'p2sh-segwit (p2wpkh-p2sh)', bip44_derivation(0, bip43_purpose=49)),
                #('p2wpkh',      'native segwit (p2wpkh)',    bip44_derivation(0, bip43_purpose=84)),
            ]
        while True:
            try:
                self.derivation_and_script_type_gui_specific_dialog(
                    run_next=f,
                    title=_('Script type and Derivation path'),
                    message1=message1,
                    message2=message2,
                    choices=choices,
                    test_text=is_bip32_derivation,
                    default_choice_idx=default_choice_idx,
                    get_account_xpub=get_account_xpub,
                    hide_choices=hide_choices,
                )
                return
            except ScriptTypeNotSupported as e:
                self.show_error(e)
                # let the user choose again

    def on_hw_derivation(self, name, device_info: 'DeviceInfo', derivation, xtype):
        from .keystore import hardware_keystore
        devmgr = self.plugins.device_manager
        assert isinstance(self.plugin, HW_PluginBase)
        try:
            xpub = self.plugin.get_xpub(device_info.device.id_, derivation, xtype, self)
            client = devmgr.client_by_id(device_info.device.id_, scan_now=False)
            if not client: raise Exception("failed to find client for device id")
            root_fingerprint = client.request_root_fingerprint_from_device()
            label = client.label()  # use this as device_info.label might be outdated!
            soft_device_id = client.get_soft_device_id()  # use this as device_info.device_id might be outdated!
        except ScriptTypeNotSupported:
            raise  # this is handled in derivation_dialog
        except BaseException as e:
            self.logger.exception('')
            self.show_error(e)
            raise ChooseHwDeviceAgain()
        d = {
            'type': 'hardware',
            'hw_type': name,
            'derivation': derivation,
            'root_fingerprint': root_fingerprint,
            'xpub': xpub,
            'label': label,
            'soft_device_id': soft_device_id,
        }
        try:
            client.manipulate_keystore_dict_during_wizard_setup(d)
        except Exception as e:
            self.logger.exception('')
            self.show_error(e)
            raise ChooseHwDeviceAgain()
        k = hardware_keystore(d)
        self.on_keystore(k)

    def passphrase_dialog(self, run_next, is_restoring=False):
        title = _('Seed extension')
        message = '\n'.join([
            _('You may extend your seed with custom words.'),
            _('Your seed extension must be saved together with your seed.'),
        ])
        warning = '\n'.join([
            _('Note that this is NOT your encryption password.'),
            _('If you do not know what this is, leave this field empty.'),
        ])
        warn_issue4566 = is_restoring and self.seed_type == 'bip39'
        self.line_dialog(title=title, message=message, warning=warning,
                         default='', test=lambda x:True, run_next=run_next,
                         warn_issue4566=warn_issue4566)

    def restore_from_seed(self):
        self.opt_bip39 = True
        self.opt_ext = True
        is_cosigning_seed = lambda x: mnemonic.seed_type(x) in ['standard', 'segwit']
<<<<<<< HEAD
        test = mnemonic.is_seed if self.wallet_type == 'standard' or self.wallet_type == 'voting' or self.wallet_type == 'coldstaking' else is_cosigning_seed
        self.restore_seed_dialog(run_next=self.on_restore_seed, test=test)
=======
        test = mnemonic.is_seed if self.wallet_type == 'standard' else is_cosigning_seed
        f = lambda *args: self.run('on_restore_seed', *args)
        self.restore_seed_dialog(run_next=f, test=test)
>>>>>>> 7ffb2c3c

    def on_restore_seed(self, seed, is_bip39, is_ext):
        self.seed_type = 'bip39' if is_bip39 else mnemonic.seed_type(seed)
        if self.seed_type == 'bip39':
            f = lambda passphrase: self.run('on_restore_bip39', seed, passphrase)
            self.passphrase_dialog(run_next=f, is_restoring=True) if is_ext else f('')
        elif self.seed_type in ['standard', 'segwit', 'voting']:
            f = lambda passphrase: self.run('create_keystore', seed, passphrase)
            self.passphrase_dialog(run_next=f, is_restoring=True) if is_ext else f('')
        elif self.seed_type == 'old':
            self.run('create_keystore', seed, '')
        elif mnemonic.is_any_2fa_seed_type(self.seed_type):
            self.load_2fa()
            self.run('on_restore_seed', seed, is_ext)
        else:
            raise Exception('Unknown seed type', self.seed_type)

    def on_restore_bip39(self, seed, passphrase):
        def f(derivation, script_type):
            derivation = normalize_bip32_derivation(derivation)
            self.run('on_bip43', seed, passphrase, derivation, script_type)
        if self.wallet_type == 'standard':
            def get_account_xpub(account_path):
                root_seed = bip39_to_seed(seed, passphrase)
                root_node = BIP32Node.from_rootseed(root_seed, xtype="standard")
                account_node = root_node.subkey_at_private_derivation(account_path)
                account_xpub = account_node.to_xpub()
                return account_xpub
        else:
            get_account_xpub = None
        self.derivation_and_script_type_dialog(f, get_account_xpub=get_account_xpub)

    def create_keystore(self, seed, passphrase):
        k = keystore.from_seed(seed, passphrase, self.wallet_type == 'multisig')
        if k.can_have_deterministic_lightning_xprv():
            self.data['lightning_xprv'] = k.get_lightning_xprv(None)
        self.on_keystore(k)

    def on_bip43(self, seed, passphrase, derivation, script_type):
        k = keystore.from_bip39_seed(seed, passphrase, derivation, xtype=script_type)
        self.on_keystore(k)

    def get_script_type_of_wallet(self) -> Optional[str]:
        if len(self.keystores) > 0:
            ks = self.keystores[0]
            if isinstance(ks, keystore.Xpub):
                return xpub_type(ks.xpub)
        return None

    def on_keystore(self, k: KeyStore):
        has_xpub = isinstance(k, keystore.Xpub)
        if has_xpub:
            t1 = xpub_type(k.xpub)
        if self.wallet_type == 'standard' or self.wallet_type == 'coldstaking' or self.wallet_type == 'voting':
            if has_xpub and t1 not in ['standard', 'voting', 'p2wpkh', 'p2wpkh-p2sh']:
                self.show_error(_('Wrong key type') + ' %s'%t1)
                self.run('choose_keystore')
                return
            self.keystores.append(k)
            self.run('create_wallet')
        elif self.wallet_type == 'multisig':
            assert has_xpub
            if t1 not in ['standard', 'p2wsh', 'p2wsh-p2sh']:
                self.show_error(_('Wrong key type') + ' %s'%t1)
                self.run('choose_keystore')
                return
            if k.xpub in map(lambda x: x.xpub, self.keystores):
                self.show_error(_('Error: duplicate master public key'))
                self.run('choose_keystore')
                return
            if len(self.keystores)>0:
                t2 = xpub_type(self.keystores[0].xpub)
                if t1 != t2:
                    self.show_error(_('Cannot add this cosigner:') + '\n' + "Their key type is '%s', we are '%s'"%(t1, t2))
                    self.run('choose_keystore')
                    return
            if len(self.keystores) == 0:
                xpub = k.get_master_public_key()
                self.reset_stack()
                self.keystores.append(k)
                self.run('show_xpub_and_add_cosigners', xpub)
                return
            self.reset_stack()
            self.keystores.append(k)
            if len(self.keystores) < self.n:
                self.run('choose_keystore')
            else:
                self.run('create_wallet')

    def create_wallet(self):
        encrypt_keystore = any(k.may_have_password() for k in self.keystores)
        # note: the following condition ("if") is duplicated logic from
        # wallet.get_available_storage_encryption_version()
<<<<<<< HEAD
        if (self.wallet_type == 'standard' or self.wallet_type == 'voting' or self.wallet_type == 'coldstaking') and isinstance(self.keystores[0], keystore.Hardware_KeyStore):
=======
        if self.wallet_type == 'standard' and isinstance(self.keystores[0], Hardware_KeyStore):
>>>>>>> 7ffb2c3c
            # offer encrypting with a pw derived from the hw device
            k = self.keystores[0]  # type: Hardware_KeyStore
            assert isinstance(self.plugin, HW_PluginBase)
            try:
                k.handler = self.plugin.create_handler(self)
                password = k.get_password_for_storage_encryption()
            except UserCancelled:
                devmgr = self.plugins.device_manager
                devmgr.unpair_xpub(k.xpub)
                raise ChooseHwDeviceAgain()
            except BaseException as e:
                self.logger.exception('')
                self.show_error(str(e))
                raise ChooseHwDeviceAgain()
            self.request_storage_encryption(
                run_next=lambda encrypt_storage: self.on_password(
                    password,
                    encrypt_storage=encrypt_storage,
                    storage_enc_version=StorageEncryptionVersion.XPUB_PASSWORD,
                    encrypt_keystore=False))
        else:
            # reset stack to disable 'back' button in password dialog
            self.reset_stack()
            # prompt the user to set an arbitrary password
            self.request_password(
                run_next=lambda password, encrypt_storage: self.on_password(
                    password,
                    encrypt_storage=encrypt_storage,
                    storage_enc_version=StorageEncryptionVersion.USER_PASSWORD,
                    encrypt_keystore=encrypt_keystore),
                force_disable_encrypt_cb=not encrypt_keystore)

    def on_password(self, password, *, encrypt_storage: bool,
                    storage_enc_version=StorageEncryptionVersion.USER_PASSWORD,
                    encrypt_keystore: bool):
        for k in self.keystores:
            if k.may_have_password():
                k.update_password(None, password)
        if self.wallet_type == 'standard' or self.wallet_type == 'coldstaking' or self.wallet_type == 'voting':
            self.data['seed_type'] = self.seed_type
            keys = self.keystores[0].dump()
            self.data['keystore'] = keys
        elif self.wallet_type == 'multisig':
            for i, k in enumerate(self.keystores):
                self.data['x%d/'%(i+1)] = k.dump()
        elif self.wallet_type == 'imported':
            if len(self.keystores) > 0:
                keys = self.keystores[0].dump()
                self.data['keystore'] = keys
        else:
            raise Exception('Unknown wallet type')
        self.pw_args = WizardWalletPasswordSetting(password=password,
                                                   encrypt_storage=encrypt_storage,
                                                   storage_enc_version=storage_enc_version,
                                                   encrypt_keystore=encrypt_keystore)
        self.terminate()

    def create_storage(self, path) -> Tuple[WalletStorage, WalletDB]:
        if os.path.exists(path):
            raise Exception('file already exists at path')
        assert self.pw_args, f"pw_args not set?!"
        pw_args = self.pw_args
        self.pw_args = None  # clean-up so that it can get GC-ed
        storage = WalletStorage(path)
        if pw_args.encrypt_storage:
            storage.set_password(pw_args.password, enc_version=pw_args.storage_enc_version)
        db = WalletDB('', manual_upgrades=False)
        db.set_keystore_encryption(bool(pw_args.password) and pw_args.encrypt_keystore)
        for key, value in self.data.items():
            db.put(key, value)
        db.load_plugins()
        db.write(storage)
        return storage, db

    def terminate(self, *, storage: WalletStorage = None,
                  db: WalletDB = None,
                  aborted: bool = False) -> None:
        raise NotImplementedError()  # implemented by subclasses

    def show_xpub_and_add_cosigners(self, xpub):
        self.show_xpub_dialog(xpub=xpub, run_next=lambda x: self.run('choose_keystore'))

<<<<<<< HEAD
    def choose_seed_type(self, message=None, choices=None):
        title = _('Choose Seed type')
        if message is None:
            message = ' '.join([
                _("The type of addresses used by your wallet will depend on your seed."),
                #_("Segwit wallets use bech32 addresses, defined in BIP173."),
                #_("Please note that websites and other wallets may not support these addresses yet."),
                #_("Thus, you might want to keep using a non-segwit wallet in order to be able to receive Navcoins during the transition period.")
            ])
        if choices is None:
            choices = [
                ('create_standard_seed', _('Legacy')),
                #('create_segwit_seed', _('Segwit')),
            ]
        self.choice_dialog(title=title, message=message, choices=choices, run_next=self.run)

    def create_segwit_seed(self): self.create_seed('segwit')
    def create_standard_seed(self): self.create_seed('standard')
=======
    def choose_seed_type(self):
        seed_type = 'standard' if self.config.get('nosegwit') else 'segwit'
        self.create_seed(seed_type)
>>>>>>> 7ffb2c3c

    def create_seed(self, seed_type):
        from . import mnemonic
        self.seed_type = seed_type
        seed = mnemonic.Mnemonic('en').make_seed(seed_type=self.seed_type)
        self.opt_bip39 = False
        self.opt_ext = True
        f = lambda x: self.request_passphrase(seed, x)
        self.show_seed_dialog(run_next=f, seed_text=seed)

    def request_passphrase(self, seed, opt_passphrase):
        if opt_passphrase:
            f = lambda x: self.confirm_seed(seed, x)
            self.passphrase_dialog(run_next=f)
        else:
            self.run('confirm_seed', seed, '')

    def confirm_seed(self, seed, passphrase):
        f = lambda x: self.confirm_passphrase(seed, passphrase)
        self.confirm_seed_dialog(run_next=f, seed=seed if self.config.get('debug_seed') else '', test=lambda x: x==seed)

    def confirm_passphrase(self, seed, passphrase):
        f = lambda x: self.run('create_keystore', seed, x)
        if passphrase:
            title = _('Confirm Seed Extension')
            message = '\n'.join([
                _('Your seed extension must be saved together with your seed.'),
                _('Please type it here.'),
            ])
            self.line_dialog(run_next=f, title=title, message=message, default='', test=lambda x: x==passphrase)
        else:
            f('')

    def show_error(self, msg: Union[str, BaseException]) -> None:
        raise NotImplementedError()<|MERGE_RESOLUTION|>--- conflicted
+++ resolved
@@ -36,14 +36,9 @@
 from . import mnemonic
 from .bitcoin import hash160_to_b58_address, b58_address_to_hash160
 from .bip32 import is_bip32_derivation, xpub_type, normalize_bip32_derivation, BIP32Node
-<<<<<<< HEAD
-from .keystore import bip44_derivation, purpose48_derivation
-from .wallet import (Imported_Wallet, Standard_Wallet, Multisig_Wallet, Cold_Staking_Wallet,
-=======
 from .keystore import bip44_derivation, purpose48_derivation, Hardware_KeyStore, KeyStore, bip39_to_seed
 from .wallet import (Imported_Wallet, Standard_Wallet, Multisig_Wallet,
->>>>>>> 7ffb2c3c
-                     wallet_types, Wallet, Abstract_Wallet)
+                     Cold_Staking_Wallet, wallet_types, Wallet, Abstract_Wallet)
 from .storage import WalletStorage, StorageEncryptionVersion
 from .wallet_db import WalletDB
 from .i18n import _
@@ -584,14 +579,9 @@
         self.opt_bip39 = True
         self.opt_ext = True
         is_cosigning_seed = lambda x: mnemonic.seed_type(x) in ['standard', 'segwit']
-<<<<<<< HEAD
         test = mnemonic.is_seed if self.wallet_type == 'standard' or self.wallet_type == 'voting' or self.wallet_type == 'coldstaking' else is_cosigning_seed
-        self.restore_seed_dialog(run_next=self.on_restore_seed, test=test)
-=======
-        test = mnemonic.is_seed if self.wallet_type == 'standard' else is_cosigning_seed
         f = lambda *args: self.run('on_restore_seed', *args)
         self.restore_seed_dialog(run_next=f, test=test)
->>>>>>> 7ffb2c3c
 
     def on_restore_seed(self, seed, is_bip39, is_ext):
         self.seed_type = 'bip39' if is_bip39 else mnemonic.seed_type(seed)
@@ -685,11 +675,7 @@
         encrypt_keystore = any(k.may_have_password() for k in self.keystores)
         # note: the following condition ("if") is duplicated logic from
         # wallet.get_available_storage_encryption_version()
-<<<<<<< HEAD
-        if (self.wallet_type == 'standard' or self.wallet_type == 'voting' or self.wallet_type == 'coldstaking') and isinstance(self.keystores[0], keystore.Hardware_KeyStore):
-=======
-        if self.wallet_type == 'standard' and isinstance(self.keystores[0], Hardware_KeyStore):
->>>>>>> 7ffb2c3c
+        if (self.wallet_type == 'standard' or self.wallet_type == 'voting' or self.wallet_type == 'coldstaking') and isinstance(self.keystores[0], Hardware_KeyStore):
             # offer encrypting with a pw derived from the hw device
             k = self.keystores[0]  # type: Hardware_KeyStore
             assert isinstance(self.plugin, HW_PluginBase)
@@ -772,30 +758,9 @@
     def show_xpub_and_add_cosigners(self, xpub):
         self.show_xpub_dialog(xpub=xpub, run_next=lambda x: self.run('choose_keystore'))
 
-<<<<<<< HEAD
-    def choose_seed_type(self, message=None, choices=None):
-        title = _('Choose Seed type')
-        if message is None:
-            message = ' '.join([
-                _("The type of addresses used by your wallet will depend on your seed."),
-                #_("Segwit wallets use bech32 addresses, defined in BIP173."),
-                #_("Please note that websites and other wallets may not support these addresses yet."),
-                #_("Thus, you might want to keep using a non-segwit wallet in order to be able to receive Navcoins during the transition period.")
-            ])
-        if choices is None:
-            choices = [
-                ('create_standard_seed', _('Legacy')),
-                #('create_segwit_seed', _('Segwit')),
-            ]
-        self.choice_dialog(title=title, message=message, choices=choices, run_next=self.run)
-
-    def create_segwit_seed(self): self.create_seed('segwit')
-    def create_standard_seed(self): self.create_seed('standard')
-=======
     def choose_seed_type(self):
-        seed_type = 'standard' if self.config.get('nosegwit') else 'segwit'
+        seed_type = 'standard' #if self.config.get('nosegwit') else 'segwit'
         self.create_seed(seed_type)
->>>>>>> 7ffb2c3c
 
     def create_seed(self, seed_type):
         from . import mnemonic
