--- conflicted
+++ resolved
@@ -428,13 +428,9 @@
 
 def b58_address_to_hash160(addr: str) -> Tuple[int, bytes]:
     addr = to_bytes(addr, 'ascii')
-<<<<<<< HEAD
-    _bytes = base_decode(addr, length=None, base=58)
-=======
     _bytes = DecodeBase58Check(addr)
-    if len(_bytes) != 21:
-        raise Exception(f'expected 21 payload bytes in base58 address. got: {len(_bytes)}')
->>>>>>> 7ffb2c3c
+    #if len(_bytes) != 21:
+    #    raise Exception(f'expected 21 payload bytes in base58 address. got: {len(_bytes)}')
     return _bytes[0], _bytes[1:21]
 
 def b58_address_to_hash160_pair(addr: str) -> Tuple[int, bytes, bytes]:
@@ -543,13 +539,8 @@
 def address_to_script(addr: str, *, net=None) -> str:
     if net is None: net = constants.net
     if not is_address(addr, net=net):
-<<<<<<< HEAD
         raise BitcoinException(f"invalid Navcoin address: {addr}")
-    witver, witprog = segwit_addr.decode(net.SEGWIT_HRP, addr)
-=======
-        raise BitcoinException(f"invalid bitcoin address: {addr}")
     witver, witprog = segwit_addr.decode_segwit_address(net.SEGWIT_HRP, addr)
->>>>>>> 7ffb2c3c
     if witprog is not None:
         if not (0 <= witver <= 16):
             raise BitcoinException(f'impossible witness version: {witver}')
@@ -852,7 +843,6 @@
         return False
     if addrtype not in [net.ADDRTYPE_P2PKH, net.ADDRTYPE_P2SH, net.ADDRTYPE_P2CS, net.ADDRTYPE_P2CS2]:
         return False
-<<<<<<< HEAD
     if addrtype == net.ADDRTYPE_P2CS:
         addrtype, h, h2 = b58_address_to_hash160_pair(addr)
         return addr == hash160_to_b58_address(h + h2, addrtype)
@@ -860,9 +850,6 @@
         addrtype, h, h2, h3 = b58_address_to_hash160_triple(addr)
         return addr == hash160_to_b58_address(h + h2 + h3, addrtype)
     return addr == hash160_to_b58_address(h, addrtype)
-=======
-    return True
->>>>>>> 7ffb2c3c
 
 def is_address(addr: str, *, net=None) -> bool:
     if net is None: net = constants.net
