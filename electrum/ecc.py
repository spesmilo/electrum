# -*- coding: utf-8 -*-
#
# Electrum - lightweight Bitcoin client
# Copyright (C) 2018 The Electrum developers
#
# Permission is hereby granted, free of charge, to any person
# obtaining a copy of this software and associated documentation files
# (the "Software"), to deal in the Software without restriction,
# including without limitation the rights to use, copy, modify, merge,
# publish, distribute, sublicense, and/or sell copies of the Software,
# and to permit persons to whom the Software is furnished to do so,
# subject to the following conditions:
#
# The above copyright notice and this permission notice shall be
# included in all copies or substantial portions of the Software.
#
# THE SOFTWARE IS PROVIDED "AS IS", WITHOUT WARRANTY OF ANY KIND,
# EXPRESS OR IMPLIED, INCLUDING BUT NOT LIMITED TO THE WARRANTIES OF
# MERCHANTABILITY, FITNESS FOR A PARTICULAR PURPOSE AND
# NONINFRINGEMENT. IN NO EVENT SHALL THE AUTHORS OR COPYRIGHT HOLDERS
# BE LIABLE FOR ANY CLAIM, DAMAGES OR OTHER LIABILITY, WHETHER IN AN
# ACTION OF CONTRACT, TORT OR OTHERWISE, ARISING FROM, OUT OF OR IN
# CONNECTION WITH THE SOFTWARE OR THE USE OR OTHER DEALINGS IN THE
# SOFTWARE.

import base64
import hashlib
import functools
from typing import Union, Tuple, Optional
<<<<<<< HEAD

import ecdsa
from ecdsa.ecdsa import curve_secp256k1, generator_secp256k1
from ecdsa.curves import SECP256k1
from ecdsa.ellipticcurve import Point
from ecdsa.util import string_to_number, number_to_string

from .util import bfh, bh2u, assert_bytes, to_bytes, InvalidPassword, profiler
=======
from ctypes import (
    byref, c_byte, c_int, c_uint, c_char_p, c_size_t, c_void_p, create_string_buffer,
    CFUNCTYPE, POINTER, cast
)

from .util import bfh, bh2u, assert_bytes, to_bytes, InvalidPassword, profiler, randrange
>>>>>>> 942e03e3
from .crypto import (sha256d, aes_encrypt_with_iv, aes_decrypt_with_iv, hmac_oneshot)
from . import constants
from .logging import get_logger
<<<<<<< HEAD


_logger = get_logger(__name__)
do_monkey_patching_of_python_ecdsa_internals_with_libsecp256k1()

CURVE_ORDER = SECP256k1.order


def generator():
    return ECPubkey.from_point(generator_secp256k1)


def point_at_infinity():
    return ECPubkey(None)


def sig_string_from_der_sig(der_sig: bytes, order=CURVE_ORDER) -> bytes:
    r, s = ecdsa.util.sigdecode_der(der_sig, order)
    return ecdsa.util.sigencode_string(r, s, order)


def der_sig_from_sig_string(sig_string: bytes, order=CURVE_ORDER) -> bytes:
    r, s = ecdsa.util.sigdecode_string(sig_string, order)
    return ecdsa.util.sigencode_der_canonize(r, s, order)


def der_sig_from_r_and_s(r: int, s: int, order=CURVE_ORDER) -> bytes:
    return ecdsa.util.sigencode_der_canonize(r, s, order)


def get_r_and_s_from_der_sig(der_sig: bytes, order=CURVE_ORDER) -> Tuple[int, int]:
    r, s = ecdsa.util.sigdecode_der(der_sig, order)
=======
from .ecc_fast import _libsecp256k1, SECP256K1_EC_UNCOMPRESSED

_logger = get_logger(__name__)


def string_to_number(b: bytes) -> int:
    return int.from_bytes(b, byteorder='big', signed=False)


def sig_string_from_der_sig(der_sig: bytes) -> bytes:
    r, s = get_r_and_s_from_der_sig(der_sig)
    return sig_string_from_r_and_s(r, s)


def der_sig_from_sig_string(sig_string: bytes) -> bytes:
    r, s = get_r_and_s_from_sig_string(sig_string)
    return der_sig_from_r_and_s(r, s)


def der_sig_from_r_and_s(r: int, s: int) -> bytes:
    sig_string = (int.to_bytes(r, length=32, byteorder="big") +
                  int.to_bytes(s, length=32, byteorder="big"))
    sig = create_string_buffer(64)
    ret = _libsecp256k1.secp256k1_ecdsa_signature_parse_compact(_libsecp256k1.ctx, sig, sig_string)
    if not ret:
        raise Exception("Bad signature")
    ret = _libsecp256k1.secp256k1_ecdsa_signature_normalize(_libsecp256k1.ctx, sig, sig)
    der_sig = create_string_buffer(80)  # this much space should be enough
    der_sig_size = c_size_t(len(der_sig))
    ret = _libsecp256k1.secp256k1_ecdsa_signature_serialize_der(_libsecp256k1.ctx, der_sig, byref(der_sig_size), sig)
    if not ret:
        raise Exception("failed to serialize DER sig")
    der_sig_size = der_sig_size.value
    return bytes(der_sig)[:der_sig_size]


def get_r_and_s_from_der_sig(der_sig: bytes) -> Tuple[int, int]:
    assert isinstance(der_sig, bytes)
    sig = create_string_buffer(64)
    ret = _libsecp256k1.secp256k1_ecdsa_signature_parse_der(_libsecp256k1.ctx, sig, der_sig, len(der_sig))
    if not ret:
        raise Exception("Bad signature")
    ret = _libsecp256k1.secp256k1_ecdsa_signature_normalize(_libsecp256k1.ctx, sig, sig)
    compact_signature = create_string_buffer(64)
    _libsecp256k1.secp256k1_ecdsa_signature_serialize_compact(_libsecp256k1.ctx, compact_signature, sig)
    r = int.from_bytes(compact_signature[:32], byteorder="big")
    s = int.from_bytes(compact_signature[32:], byteorder="big")
>>>>>>> 942e03e3
    return r, s


def get_r_and_s_from_sig_string(sig_string: bytes) -> Tuple[int, int]:
    if not (isinstance(sig_string, bytes) and len(sig_string) == 64):
        raise Exception("sig_string must be bytes, and 64 bytes exactly")
    sig = create_string_buffer(64)
    ret = _libsecp256k1.secp256k1_ecdsa_signature_parse_compact(_libsecp256k1.ctx, sig, sig_string)
    if not ret:
        raise Exception("Bad signature")
    ret = _libsecp256k1.secp256k1_ecdsa_signature_normalize(_libsecp256k1.ctx, sig, sig)
    compact_signature = create_string_buffer(64)
    _libsecp256k1.secp256k1_ecdsa_signature_serialize_compact(_libsecp256k1.ctx, compact_signature, sig)
    r = int.from_bytes(compact_signature[:32], byteorder="big")
    s = int.from_bytes(compact_signature[32:], byteorder="big")
    return r, s


<<<<<<< HEAD
def sig_string_from_r_and_s(r: int, s: int, order=CURVE_ORDER) -> bytes:
    return ecdsa.util.sigencode_string_canonize(r, s, order)


def point_to_ser(point, compressed=True) -> Optional[bytes]:
    if isinstance(point, tuple):
        assert len(point) == 2, f'unexpected point: {point}'
        x, y = point
    else:
        x, y = point.x(), point.y()
    if x is None or y is None:  # infinity
        return None
    if compressed:
        return bfh(('%02x' % (2+(y&1))) + ('%064x' % x))
    return bfh('04'+('%064x' % x)+('%064x' % y))


def get_y_coord_from_x(x: int, *, odd: bool) -> int:
    curve = curve_secp256k1
    _p = curve.p()
    _a = curve.a()
    _b = curve.b()
    x = x % _p
    y2 = (pow(x, 3, _p) + _a * x + _b) % _p
    y = msqr.modular_sqrt(y2, _p)
    if curve.contains_point(x, y):
        if odd == bool(y & 1):
            return y
        return _p - y
    raise InvalidECPointException()


def ser_to_point(ser: bytes) -> Tuple[int, int]:
    if ser[0] not in (0x02, 0x03, 0x04):
        raise ValueError('Unexpected first byte: {}'.format(ser[0]))
    if ser[0] == 0x04:
        return string_to_number(ser[1:33]), string_to_number(ser[33:])
    x = string_to_number(ser[1:])
    odd = ser[0] == 0x03
    return x, get_y_coord_from_x(x, odd=odd)


def _ser_to_python_ecdsa_point(ser: bytes) -> ecdsa.ellipticcurve.Point:
    x, y = ser_to_point(ser)
    try:
        return Point(curve_secp256k1, x, y, CURVE_ORDER)
    except:
        raise InvalidECPointException()
=======
def sig_string_from_r_and_s(r: int, s: int) -> bytes:
    sig_string = (int.to_bytes(r, length=32, byteorder="big") +
                  int.to_bytes(s, length=32, byteorder="big"))
    sig = create_string_buffer(64)
    ret = _libsecp256k1.secp256k1_ecdsa_signature_parse_compact(_libsecp256k1.ctx, sig, sig_string)
    if not ret:
        raise Exception("Bad signature")
    ret = _libsecp256k1.secp256k1_ecdsa_signature_normalize(_libsecp256k1.ctx, sig, sig)
    compact_signature = create_string_buffer(64)
    _libsecp256k1.secp256k1_ecdsa_signature_serialize_compact(_libsecp256k1.ctx, compact_signature, sig)
    return bytes(compact_signature)


def _x_and_y_from_pubkey_bytes(pubkey: bytes) -> Tuple[int, int]:
    assert isinstance(pubkey, bytes), f'pubkey must be bytes, not {type(pubkey)}'
    pubkey_ptr = create_string_buffer(64)
    ret = _libsecp256k1.secp256k1_ec_pubkey_parse(
        _libsecp256k1.ctx, pubkey_ptr, pubkey, len(pubkey))
    if not ret:
        raise InvalidECPointException('public key could not be parsed or is invalid')

    pubkey_serialized = create_string_buffer(65)
    pubkey_size = c_size_t(65)
    _libsecp256k1.secp256k1_ec_pubkey_serialize(
        _libsecp256k1.ctx, pubkey_serialized, byref(pubkey_size), pubkey_ptr, SECP256K1_EC_UNCOMPRESSED)
    pubkey_serialized = bytes(pubkey_serialized)
    assert pubkey_serialized[0] == 0x04, pubkey_serialized
    x = int.from_bytes(pubkey_serialized[1:33], byteorder='big', signed=False)
    y = int.from_bytes(pubkey_serialized[33:65], byteorder='big', signed=False)
    return x, y
>>>>>>> 942e03e3


class InvalidECPointException(Exception):
    """e.g. not on curve, or infinity"""


<<<<<<< HEAD
class _MyVerifyingKey(ecdsa.VerifyingKey):
    @classmethod
    def from_signature(klass, sig, recid, h, curve):  # TODO use libsecp??
        """ See http://www.secg.org/download/aid-780/sec1-v2.pdf, chapter 4.1.6 """
        from ecdsa import util, numbertheory
        from . import msqr
        curveFp = curve.curve
        G = curve.generator
        order = G.order()
        # extract r,s from signature
        r, s = util.sigdecode_string(sig, order)
        # 1.1
        x = r + (recid//2) * order
        # 1.3
        alpha = ( x * x * x  + curveFp.a() * x + curveFp.b() ) % curveFp.p()
        beta = msqr.modular_sqrt(alpha, curveFp.p())
        y = beta if (beta - recid) % 2 == 0 else curveFp.p() - beta
        # 1.4 the constructor checks that nR is at infinity
        try:
            R = Point(curveFp, x, y, order)
        except:
            raise InvalidECPointException()
        # 1.5 compute e from message:
        e = string_to_number(h)
        minus_e = -e % order
        # 1.6 compute Q = r^-1 (sR - eG)
        inv_r = numbertheory.inverse_mod(r,order)
        try:
            Q = inv_r * ( s * R + minus_e * G )
        except:
            raise InvalidECPointException()
        return klass.from_public_point( Q, curve )


class _MySigningKey(ecdsa.SigningKey):
    """Enforce low S values in signatures"""

    def sign_number(self, number, entropy=None, k=None):
        r, s = ecdsa.SigningKey.sign_number(self, number, entropy, k)
        if s > CURVE_ORDER//2:
            s = CURVE_ORDER - s
        return r, s


class _PubkeyForPointAtInfinity:
    point = ecdsa.ellipticcurve.INFINITY


=======
>>>>>>> 942e03e3
@functools.total_ordering
class ECPubkey(object):

    def __init__(self, b: Optional[bytes]):
        if b is not None:
            assert isinstance(b, (bytes, bytearray)), f'pubkey must be bytes-like, not {type(b)}'
            if isinstance(b, bytearray):
                b = bytes(b)
            self._x, self._y = _x_and_y_from_pubkey_bytes(b)
        else:
            self._x, self._y = None, None

    @classmethod
    def from_sig_string(cls, sig_string: bytes, recid: int, msg_hash: bytes) -> 'ECPubkey':
        assert_bytes(sig_string)
        if len(sig_string) != 64:
            raise Exception(f'wrong encoding used for signature? len={len(sig_string)} (should be 64)')
        if recid < 0 or recid > 3:
            raise ValueError('recid is {}, but should be 0 <= recid <= 3'.format(recid))
        sig65 = create_string_buffer(65)
        ret = _libsecp256k1.secp256k1_ecdsa_recoverable_signature_parse_compact(
            _libsecp256k1.ctx, sig65, sig_string, recid)
        if not ret:
            raise Exception('failed to parse signature')
        pubkey = create_string_buffer(64)
        ret = _libsecp256k1.secp256k1_ecdsa_recover(_libsecp256k1.ctx, pubkey, sig65, msg_hash)
        if not ret:
            raise InvalidECPointException('failed to recover public key')
        return ECPubkey._from_libsecp256k1_pubkey_ptr(pubkey)

    @classmethod
    def from_signature65(cls, sig: bytes, msg_hash: bytes) -> Tuple['ECPubkey', bool]:
        if len(sig) != 65:
            raise Exception(f'wrong encoding used for signature? len={len(sig)} (should be 65)')
        nV = sig[0]
        if nV < 27 or nV >= 35:
            raise Exception("Bad encoding")
        if nV >= 31:
            compressed = True
            nV -= 4
        else:
            compressed = False
        recid = nV - 27
        return cls.from_sig_string(sig[1:], recid, msg_hash), compressed

    @classmethod
    def from_x_and_y(cls, x: int, y: int) -> 'ECPubkey':
        _bytes = (b'\x04'
                  + int.to_bytes(x, length=32, byteorder='big', signed=False)
                  + int.to_bytes(y, length=32, byteorder='big', signed=False))
        return ECPubkey(_bytes)

    def get_public_key_bytes(self, compressed=True):
        if self.is_at_infinity(): raise Exception('point is at infinity')
        x = int.to_bytes(self.x(), length=32, byteorder='big', signed=False)
        y = int.to_bytes(self.y(), length=32, byteorder='big', signed=False)
        if compressed:
            header = b'\x03' if self.y() & 1 else b'\x02'
            return header + x
        else:
            header = b'\x04'
            return header + x + y

    def get_public_key_hex(self, compressed=True):
        return bh2u(self.get_public_key_bytes(compressed))

    def point(self) -> Tuple[int, int]:
        return self.x(), self.y()

    def x(self) -> int:
        return self._x

    def y(self) -> int:
        return self._y

    def _to_libsecp256k1_pubkey_ptr(self):
        pubkey = create_string_buffer(64)
        public_pair_bytes = self.get_public_key_bytes(compressed=False)
        ret = _libsecp256k1.secp256k1_ec_pubkey_parse(
            _libsecp256k1.ctx, pubkey, public_pair_bytes, len(public_pair_bytes))
        if not ret:
            raise Exception('public key could not be parsed or is invalid')
        return pubkey

    @classmethod
    def _from_libsecp256k1_pubkey_ptr(cls, pubkey) -> 'ECPubkey':
        pubkey_serialized = create_string_buffer(65)
        pubkey_size = c_size_t(65)
        _libsecp256k1.secp256k1_ec_pubkey_serialize(
            _libsecp256k1.ctx, pubkey_serialized, byref(pubkey_size), pubkey, SECP256K1_EC_UNCOMPRESSED)
        return ECPubkey(bytes(pubkey_serialized))

    def __repr__(self):
        if self.is_at_infinity():
            return f"<ECPubkey infinity>"
        return f"<ECPubkey {self.get_public_key_hex()}>"

    def __mul__(self, other: int):
        if not isinstance(other, int):
            raise TypeError('multiplication not defined for ECPubkey and {}'.format(type(other)))

        other %= CURVE_ORDER
        if self.is_at_infinity() or other == 0:
            return POINT_AT_INFINITY
        pubkey = self._to_libsecp256k1_pubkey_ptr()

        ret = _libsecp256k1.secp256k1_ec_pubkey_tweak_mul(_libsecp256k1.ctx, pubkey, other.to_bytes(32, byteorder="big"))
        if not ret:
            return POINT_AT_INFINITY
        return ECPubkey._from_libsecp256k1_pubkey_ptr(pubkey)

    def __rmul__(self, other: int):
        return self * other

    def __add__(self, other):
        if not isinstance(other, ECPubkey):
            raise TypeError('addition not defined for ECPubkey and {}'.format(type(other)))
        if self.is_at_infinity(): return other
        if other.is_at_infinity(): return self

        pubkey1 = self._to_libsecp256k1_pubkey_ptr()
        pubkey2 = other._to_libsecp256k1_pubkey_ptr()
        pubkey_sum = create_string_buffer(64)

        pubkey1 = cast(pubkey1, c_char_p)
        pubkey2 = cast(pubkey2, c_char_p)
        array_of_pubkey_ptrs = (c_char_p * 2)(pubkey1, pubkey2)
        ret = _libsecp256k1.secp256k1_ec_pubkey_combine(_libsecp256k1.ctx, pubkey_sum, array_of_pubkey_ptrs, 2)
        if not ret:
            return POINT_AT_INFINITY
        return ECPubkey._from_libsecp256k1_pubkey_ptr(pubkey_sum)

    def __eq__(self, other) -> bool:
        if not isinstance(other, ECPubkey):
            return False
        return self.point() == other.point()

    def __ne__(self, other):
        return not (self == other)

    def __hash__(self):
<<<<<<< HEAD
        return hash(self._pubkey.point.x())
=======
        return hash(self.point())
>>>>>>> 942e03e3

    def __lt__(self, other):
        if not isinstance(other, ECPubkey):
            raise TypeError('comparison not defined for ECPubkey and {}'.format(type(other)))
<<<<<<< HEAD
        return self._pubkey.point.x() < other._pubkey.point.x()
=======
        return (self.x() or 0) < (other.x() or 0)
>>>>>>> 942e03e3

    def verify_message_for_address(self, sig65: bytes, message: bytes, algo=lambda x: sha256d(msg_magic(x))) -> None:
        assert_bytes(message)
        h = algo(message)
        public_key, compressed = self.from_signature65(sig65, h)
        # check public key
        if public_key != self:
            raise Exception("Bad signature")
        # check message
        self.verify_message_hash(sig65[1:], h)

    # TODO return bool instead of raising
    def verify_message_hash(self, sig_string: bytes, msg_hash: bytes) -> None:
        assert_bytes(sig_string)
        if len(sig_string) != 64:
            raise Exception(f'wrong encoding used for signature? len={len(sig_string)} (should be 64)')
        if not (isinstance(msg_hash, bytes) and len(msg_hash) == 32):
            raise Exception("msg_hash must be bytes, and 32 bytes exactly")

        sig = create_string_buffer(64)
        ret = _libsecp256k1.secp256k1_ecdsa_signature_parse_compact(_libsecp256k1.ctx, sig, sig_string)
        if not ret:
            raise Exception("Bad signature")
        ret = _libsecp256k1.secp256k1_ecdsa_signature_normalize(_libsecp256k1.ctx, sig, sig)

<<<<<<< HEAD
=======
        pubkey = self._to_libsecp256k1_pubkey_ptr()
        if 1 != _libsecp256k1.secp256k1_ecdsa_verify(_libsecp256k1.ctx, sig, msg_hash, pubkey):
            raise Exception("Bad signature")

>>>>>>> 942e03e3
    def encrypt_message(self, message: bytes, magic: bytes = b'BIE1') -> bytes:
        """
        ECIES encryption/decryption methods; AES-128-CBC with PKCS7 is used as the cipher; hmac-sha256 is used as the mac
        """
        assert_bytes(message)

        ephemeral = ECPrivkey.generate_random_key()
        ecdh_key = (self * ephemeral.secret_scalar).get_public_key_bytes(compressed=True)
        key = hashlib.sha512(ecdh_key).digest()
        iv, key_e, key_m = key[0:16], key[16:32], key[32:]
        ciphertext = aes_encrypt_with_iv(key_e, iv, message)
        ephemeral_pubkey = ephemeral.get_public_key_bytes(compressed=True)
        encrypted = magic + ephemeral_pubkey + ciphertext
        mac = hmac_oneshot(key_m, encrypted, hashlib.sha256)

        return base64.b64encode(encrypted + mac)

    @classmethod
    def order(cls):
        return CURVE_ORDER

    def is_at_infinity(self):
        return self == POINT_AT_INFINITY

    @classmethod
    def is_pubkey_bytes(cls, b: bytes):
        try:
            ECPubkey(b)
            return True
        except:
            return False


GENERATOR = ECPubkey(bytes.fromhex('0479be667ef9dcbbac55a06295ce870b07029bfcdb2dce28d959f2815b16f81798'
                                   '483ada7726a3c4655da4fbfc0e1108a8fd17b448a68554199c47d08ffb10d4b8'))
CURVE_ORDER = 0xFFFFFFFF_FFFFFFFF_FFFFFFFF_FFFFFFFE_BAAEDCE6_AF48A03B_BFD25E8C_D0364141
POINT_AT_INFINITY = ECPubkey(None)


def msg_magic(message: bytes) -> bytes:
    from .bitcoin import var_int
    length = bfh(var_int(len(message)))
    return b"\x18Bitcoin Signed Message:\n" + length + message


def verify_signature(pubkey: bytes, sig: bytes, h: bytes) -> bool:
    try:
        ECPubkey(pubkey).verify_message_hash(sig, h)
    except:
        return False
    return True

def verify_message_with_address(address: str, sig65: bytes, message: bytes, *, net=None):
    from .bitcoin import pubkey_to_address
    assert_bytes(sig65, message)
    if net is None: net = constants.net
    try:
        h = sha256d(msg_magic(message))
        public_key, compressed = ECPubkey.from_signature65(sig65, h)
        # check public key using the address
        pubkey_hex = public_key.get_public_key_hex(compressed)
        for txin_type in ['p2pkh','p2wpkh','p2wpkh-p2sh']:
            addr = pubkey_to_address(txin_type, pubkey_hex, net=net)
            if address == addr:
                break
        else:
            raise Exception("Bad signature")
        # check message
        public_key.verify_message_hash(sig65[1:], h)
        return True
    except Exception as e:
        _logger.info(f"Verification error: {repr(e)}")
        return False


def is_secret_within_curve_range(secret: Union[int, bytes]) -> bool:
    if isinstance(secret, bytes):
        secret = string_to_number(secret)
    return 0 < secret < CURVE_ORDER


class ECPrivkey(ECPubkey):

    def __init__(self, privkey_bytes: bytes):
        assert_bytes(privkey_bytes)
        if len(privkey_bytes) != 32:
            raise Exception('unexpected size for secret. should be 32 bytes, not {}'.format(len(privkey_bytes)))
        secret = string_to_number(privkey_bytes)
        if not is_secret_within_curve_range(secret):
            raise InvalidECPointException('Invalid secret scalar (not within curve order)')
        self.secret_scalar = secret

        pubkey = GENERATOR * secret
        super().__init__(pubkey.get_public_key_bytes(compressed=False))

    @classmethod
    def from_secret_scalar(cls, secret_scalar: int):
        secret_bytes = int.to_bytes(secret_scalar, length=32, byteorder='big', signed=False)
        return ECPrivkey(secret_bytes)

    @classmethod
    def from_arbitrary_size_secret(cls, privkey_bytes: bytes):
        """This method is only for legacy reasons. Do not introduce new code that uses it.
        Unlike the default constructor, this method does not require len(privkey_bytes) == 32,
        and the secret does not need to be within the curve order either.
        """
        return ECPrivkey(cls.normalize_secret_bytes(privkey_bytes))

    @classmethod
    def normalize_secret_bytes(cls, privkey_bytes: bytes) -> bytes:
        scalar = string_to_number(privkey_bytes) % CURVE_ORDER
        if scalar == 0:
            raise Exception('invalid EC private key scalar: zero')
        privkey_32bytes = int.to_bytes(scalar, length=32, byteorder='big', signed=False)
        return privkey_32bytes

    def __repr__(self):
        return f"<ECPrivkey {self.get_public_key_hex()}>"

    @classmethod
    def generate_random_key(cls):
<<<<<<< HEAD
        randint = ecdsa.util.randrange(CURVE_ORDER)
        ephemeral_exponent = number_to_string(randint, CURVE_ORDER)
=======
        randint = randrange(CURVE_ORDER)
        ephemeral_exponent = int.to_bytes(randint, length=32, byteorder='big', signed=False)
>>>>>>> 942e03e3
        return ECPrivkey(ephemeral_exponent)

    def get_secret_bytes(self) -> bytes:
        return int.to_bytes(self.secret_scalar, length=32, byteorder='big', signed=False)

    def sign(self, msg_hash: bytes, sigencode=None) -> bytes:
        if not (isinstance(msg_hash, bytes) and len(msg_hash) == 32):
            raise Exception("msg_hash to be signed must be bytes, and 32 bytes exactly")
        if sigencode is None:
            sigencode = sig_string_from_r_and_s

        privkey_bytes = self.secret_scalar.to_bytes(32, byteorder="big")
        nonce_function = None
        sig = create_string_buffer(64)
        def sign_with_extra_entropy(extra_entropy):
            ret = _libsecp256k1.secp256k1_ecdsa_sign(
                _libsecp256k1.ctx, sig, msg_hash, privkey_bytes,
                nonce_function, extra_entropy)
            if not ret:
                raise Exception('the nonce generation function failed, or the private key was invalid')
            compact_signature = create_string_buffer(64)
            _libsecp256k1.secp256k1_ecdsa_signature_serialize_compact(_libsecp256k1.ctx, compact_signature, sig)
            r = int.from_bytes(compact_signature[:32], byteorder="big")
            s = int.from_bytes(compact_signature[32:], byteorder="big")
            return r, s

        r, s = sign_with_extra_entropy(extra_entropy=None)
        counter = 0
        while r >= 2**255:  # grind for low R value https://github.com/bitcoin/bitcoin/pull/13666
            counter += 1
            extra_entropy = counter.to_bytes(32, byteorder="little")
            r, s = sign_with_extra_entropy(extra_entropy=extra_entropy)

        sig_string = sig_string_from_r_and_s(r, s)
        self.verify_message_hash(sig_string, msg_hash)

        sig = sigencode(r, s)
        return sig

    def sign_transaction(self, hashed_preimage: bytes) -> bytes:
        return self.sign(hashed_preimage, sigencode=der_sig_from_r_and_s)

    def sign_message(self, message: bytes, is_compressed: bool, algo=lambda x: sha256d(msg_magic(x))) -> bytes:
        def bruteforce_recid(sig_string):
            for recid in range(4):
                sig65 = construct_sig65(sig_string, recid, is_compressed)
                try:
                    self.verify_message_for_address(sig65, message, algo)
                    return sig65, recid
                except Exception as e:
                    continue
            else:
                raise Exception("error: cannot sign message. no recid fits..")

        message = to_bytes(message, 'utf8')
        msg_hash = algo(message)
<<<<<<< HEAD
        sig_string = self.sign(msg_hash,
                               sigencode=sig_string_from_r_and_s,
                               sigdecode=get_r_and_s_from_sig_string)
=======
        sig_string = self.sign(msg_hash, sigencode=sig_string_from_r_and_s)
>>>>>>> 942e03e3
        sig65, recid = bruteforce_recid(sig_string)
        return sig65

    def decrypt_message(self, encrypted: Union[str, bytes], magic: bytes=b'BIE1') -> bytes:
        encrypted = base64.b64decode(encrypted)  # type: bytes
        if len(encrypted) < 85:
            raise Exception('invalid ciphertext: length')
        magic_found = encrypted[:4]
        ephemeral_pubkey_bytes = encrypted[4:37]
        ciphertext = encrypted[37:-32]
        mac = encrypted[-32:]
        if magic_found != magic:
            raise Exception('invalid ciphertext: invalid magic bytes')
        try:
<<<<<<< HEAD
            ecdsa_point = _ser_to_python_ecdsa_point(ephemeral_pubkey_bytes)
=======
            ephemeral_pubkey = ECPubkey(ephemeral_pubkey_bytes)
>>>>>>> 942e03e3
        except InvalidECPointException as e:
            raise Exception('invalid ciphertext: invalid ephemeral pubkey') from e
        ecdh_key = (ephemeral_pubkey * self.secret_scalar).get_public_key_bytes(compressed=True)
        key = hashlib.sha512(ecdh_key).digest()
        iv, key_e, key_m = key[0:16], key[16:32], key[32:]
        if mac != hmac_oneshot(key_m, encrypted[:-32], hashlib.sha256):
            raise InvalidPassword()
        return aes_decrypt_with_iv(key_e, iv, ciphertext)


def construct_sig65(sig_string: bytes, recid: int, is_compressed: bool) -> bytes:
    comp = 4 if is_compressed else 0
    return bytes([27 + recid + comp]) + sig_string<|MERGE_RESOLUTION|>--- conflicted
+++ resolved
@@ -27,60 +27,15 @@
 import hashlib
 import functools
 from typing import Union, Tuple, Optional
-<<<<<<< HEAD
-
-import ecdsa
-from ecdsa.ecdsa import curve_secp256k1, generator_secp256k1
-from ecdsa.curves import SECP256k1
-from ecdsa.ellipticcurve import Point
-from ecdsa.util import string_to_number, number_to_string
-
-from .util import bfh, bh2u, assert_bytes, to_bytes, InvalidPassword, profiler
-=======
 from ctypes import (
     byref, c_byte, c_int, c_uint, c_char_p, c_size_t, c_void_p, create_string_buffer,
     CFUNCTYPE, POINTER, cast
 )
 
 from .util import bfh, bh2u, assert_bytes, to_bytes, InvalidPassword, profiler, randrange
->>>>>>> 942e03e3
 from .crypto import (sha256d, aes_encrypt_with_iv, aes_decrypt_with_iv, hmac_oneshot)
 from . import constants
 from .logging import get_logger
-<<<<<<< HEAD
-
-
-_logger = get_logger(__name__)
-do_monkey_patching_of_python_ecdsa_internals_with_libsecp256k1()
-
-CURVE_ORDER = SECP256k1.order
-
-
-def generator():
-    return ECPubkey.from_point(generator_secp256k1)
-
-
-def point_at_infinity():
-    return ECPubkey(None)
-
-
-def sig_string_from_der_sig(der_sig: bytes, order=CURVE_ORDER) -> bytes:
-    r, s = ecdsa.util.sigdecode_der(der_sig, order)
-    return ecdsa.util.sigencode_string(r, s, order)
-
-
-def der_sig_from_sig_string(sig_string: bytes, order=CURVE_ORDER) -> bytes:
-    r, s = ecdsa.util.sigdecode_string(sig_string, order)
-    return ecdsa.util.sigencode_der_canonize(r, s, order)
-
-
-def der_sig_from_r_and_s(r: int, s: int, order=CURVE_ORDER) -> bytes:
-    return ecdsa.util.sigencode_der_canonize(r, s, order)
-
-
-def get_r_and_s_from_der_sig(der_sig: bytes, order=CURVE_ORDER) -> Tuple[int, int]:
-    r, s = ecdsa.util.sigdecode_der(der_sig, order)
-=======
 from .ecc_fast import _libsecp256k1, SECP256K1_EC_UNCOMPRESSED
 
 _logger = get_logger(__name__)
@@ -128,7 +83,6 @@
     _libsecp256k1.secp256k1_ecdsa_signature_serialize_compact(_libsecp256k1.ctx, compact_signature, sig)
     r = int.from_bytes(compact_signature[:32], byteorder="big")
     s = int.from_bytes(compact_signature[32:], byteorder="big")
->>>>>>> 942e03e3
     return r, s
 
 
@@ -147,56 +101,6 @@
     return r, s
 
 
-<<<<<<< HEAD
-def sig_string_from_r_and_s(r: int, s: int, order=CURVE_ORDER) -> bytes:
-    return ecdsa.util.sigencode_string_canonize(r, s, order)
-
-
-def point_to_ser(point, compressed=True) -> Optional[bytes]:
-    if isinstance(point, tuple):
-        assert len(point) == 2, f'unexpected point: {point}'
-        x, y = point
-    else:
-        x, y = point.x(), point.y()
-    if x is None or y is None:  # infinity
-        return None
-    if compressed:
-        return bfh(('%02x' % (2+(y&1))) + ('%064x' % x))
-    return bfh('04'+('%064x' % x)+('%064x' % y))
-
-
-def get_y_coord_from_x(x: int, *, odd: bool) -> int:
-    curve = curve_secp256k1
-    _p = curve.p()
-    _a = curve.a()
-    _b = curve.b()
-    x = x % _p
-    y2 = (pow(x, 3, _p) + _a * x + _b) % _p
-    y = msqr.modular_sqrt(y2, _p)
-    if curve.contains_point(x, y):
-        if odd == bool(y & 1):
-            return y
-        return _p - y
-    raise InvalidECPointException()
-
-
-def ser_to_point(ser: bytes) -> Tuple[int, int]:
-    if ser[0] not in (0x02, 0x03, 0x04):
-        raise ValueError('Unexpected first byte: {}'.format(ser[0]))
-    if ser[0] == 0x04:
-        return string_to_number(ser[1:33]), string_to_number(ser[33:])
-    x = string_to_number(ser[1:])
-    odd = ser[0] == 0x03
-    return x, get_y_coord_from_x(x, odd=odd)
-
-
-def _ser_to_python_ecdsa_point(ser: bytes) -> ecdsa.ellipticcurve.Point:
-    x, y = ser_to_point(ser)
-    try:
-        return Point(curve_secp256k1, x, y, CURVE_ORDER)
-    except:
-        raise InvalidECPointException()
-=======
 def sig_string_from_r_and_s(r: int, s: int) -> bytes:
     sig_string = (int.to_bytes(r, length=32, byteorder="big") +
                   int.to_bytes(s, length=32, byteorder="big"))
@@ -227,64 +131,12 @@
     x = int.from_bytes(pubkey_serialized[1:33], byteorder='big', signed=False)
     y = int.from_bytes(pubkey_serialized[33:65], byteorder='big', signed=False)
     return x, y
->>>>>>> 942e03e3
 
 
 class InvalidECPointException(Exception):
     """e.g. not on curve, or infinity"""
 
 
-<<<<<<< HEAD
-class _MyVerifyingKey(ecdsa.VerifyingKey):
-    @classmethod
-    def from_signature(klass, sig, recid, h, curve):  # TODO use libsecp??
-        """ See http://www.secg.org/download/aid-780/sec1-v2.pdf, chapter 4.1.6 """
-        from ecdsa import util, numbertheory
-        from . import msqr
-        curveFp = curve.curve
-        G = curve.generator
-        order = G.order()
-        # extract r,s from signature
-        r, s = util.sigdecode_string(sig, order)
-        # 1.1
-        x = r + (recid//2) * order
-        # 1.3
-        alpha = ( x * x * x  + curveFp.a() * x + curveFp.b() ) % curveFp.p()
-        beta = msqr.modular_sqrt(alpha, curveFp.p())
-        y = beta if (beta - recid) % 2 == 0 else curveFp.p() - beta
-        # 1.4 the constructor checks that nR is at infinity
-        try:
-            R = Point(curveFp, x, y, order)
-        except:
-            raise InvalidECPointException()
-        # 1.5 compute e from message:
-        e = string_to_number(h)
-        minus_e = -e % order
-        # 1.6 compute Q = r^-1 (sR - eG)
-        inv_r = numbertheory.inverse_mod(r,order)
-        try:
-            Q = inv_r * ( s * R + minus_e * G )
-        except:
-            raise InvalidECPointException()
-        return klass.from_public_point( Q, curve )
-
-
-class _MySigningKey(ecdsa.SigningKey):
-    """Enforce low S values in signatures"""
-
-    def sign_number(self, number, entropy=None, k=None):
-        r, s = ecdsa.SigningKey.sign_number(self, number, entropy, k)
-        if s > CURVE_ORDER//2:
-            s = CURVE_ORDER - s
-        return r, s
-
-
-class _PubkeyForPointAtInfinity:
-    point = ecdsa.ellipticcurve.INFINITY
-
-
-=======
->>>>>>> 942e03e3
 @functools.total_ordering
 class ECPubkey(object):
 
@@ -426,20 +278,12 @@
         return not (self == other)
 
     def __hash__(self):
-<<<<<<< HEAD
-        return hash(self._pubkey.point.x())
-=======
         return hash(self.point())
->>>>>>> 942e03e3
 
     def __lt__(self, other):
         if not isinstance(other, ECPubkey):
             raise TypeError('comparison not defined for ECPubkey and {}'.format(type(other)))
-<<<<<<< HEAD
-        return self._pubkey.point.x() < other._pubkey.point.x()
-=======
         return (self.x() or 0) < (other.x() or 0)
->>>>>>> 942e03e3
 
     def verify_message_for_address(self, sig65: bytes, message: bytes, algo=lambda x: sha256d(msg_magic(x))) -> None:
         assert_bytes(message)
@@ -465,13 +309,10 @@
             raise Exception("Bad signature")
         ret = _libsecp256k1.secp256k1_ecdsa_signature_normalize(_libsecp256k1.ctx, sig, sig)
 
-<<<<<<< HEAD
-=======
         pubkey = self._to_libsecp256k1_pubkey_ptr()
         if 1 != _libsecp256k1.secp256k1_ecdsa_verify(_libsecp256k1.ctx, sig, msg_hash, pubkey):
             raise Exception("Bad signature")
 
->>>>>>> 942e03e3
     def encrypt_message(self, message: bytes, magic: bytes = b'BIE1') -> bytes:
         """
         ECIES encryption/decryption methods; AES-128-CBC with PKCS7 is used as the cipher; hmac-sha256 is used as the mac
@@ -593,13 +434,8 @@
 
     @classmethod
     def generate_random_key(cls):
-<<<<<<< HEAD
-        randint = ecdsa.util.randrange(CURVE_ORDER)
-        ephemeral_exponent = number_to_string(randint, CURVE_ORDER)
-=======
         randint = randrange(CURVE_ORDER)
         ephemeral_exponent = int.to_bytes(randint, length=32, byteorder='big', signed=False)
->>>>>>> 942e03e3
         return ECPrivkey(ephemeral_exponent)
 
     def get_secret_bytes(self) -> bytes:
@@ -656,13 +492,7 @@
 
         message = to_bytes(message, 'utf8')
         msg_hash = algo(message)
-<<<<<<< HEAD
-        sig_string = self.sign(msg_hash,
-                               sigencode=sig_string_from_r_and_s,
-                               sigdecode=get_r_and_s_from_sig_string)
-=======
         sig_string = self.sign(msg_hash, sigencode=sig_string_from_r_and_s)
->>>>>>> 942e03e3
         sig65, recid = bruteforce_recid(sig_string)
         return sig65
 
@@ -677,11 +507,7 @@
         if magic_found != magic:
             raise Exception('invalid ciphertext: invalid magic bytes')
         try:
-<<<<<<< HEAD
-            ecdsa_point = _ser_to_python_ecdsa_point(ephemeral_pubkey_bytes)
-=======
             ephemeral_pubkey = ECPubkey(ephemeral_pubkey_bytes)
->>>>>>> 942e03e3
         except InvalidECPointException as e:
             raise Exception('invalid ciphertext: invalid ephemeral pubkey') from e
         ecdh_key = (ephemeral_pubkey * self.secret_scalar).get_public_key_bytes(compressed=True)
