--- conflicted
+++ resolved
@@ -273,10 +273,7 @@
         """Returns the fingerprint of this node.
         Note that self.fingerprint is of the *parent*.
         """
-<<<<<<< HEAD
-=======
         # TODO cache this
->>>>>>> 942e03e3
         return hash_160(self.eckey.get_public_key_bytes(compressed=True))[0:4]
 
 
@@ -403,9 +400,6 @@
         child_number_int = int.from_bytes(node.child_number, 'big')
         derivation_prefix = convert_bip32_intpath_to_strpath([child_number_int])
         root_fingerprint = node.fingerprint.hex()
-<<<<<<< HEAD
-    return root_fingerprint, derivation_prefix
-=======
     return root_fingerprint, derivation_prefix
 
 
@@ -429,5 +423,4 @@
     if bip32node.depth == 1:
         if bfh(root_fingerprint) != bip32node.fingerprint:
             return False
-    return True
->>>>>>> 942e03e3
+    return True