--- conflicted
+++ resolved
@@ -24,30 +24,18 @@
 gi.require_version('Gtk', '3.0')
 from gi.repository import Gtk, Gdk, GObject, cairo
 from decimal import Decimal
-<<<<<<< HEAD
 from electrum_grs.util import print_error, InvalidPassword
-from electrum_grs.bitcoin import is_valid
+from electrum_grs.bitcoin import is_valid, COIN
+from electrum_grs.wallet import NotEnoughFunds
 from electrum_grs import WalletStorage, Wallet
-=======
-from electrum.util import print_error, InvalidPassword
-from electrum.bitcoin import is_valid, COIN
-from electrum.wallet import NotEnoughFunds
-from electrum import WalletStorage, Wallet
->>>>>>> e23f3a5e
 
 Gdk.threads_init()
 APP_NAME = "Electrum"
 import platform
 MONOSPACE_FONT = 'Lucida Console' if platform.system() == 'Windows' else 'monospace'
 
-<<<<<<< HEAD
 from electrum_grs.util import format_satoshis, parse_URI
-from electrum_grs.network import DEFAULT_SERVERS
 from electrum_grs.bitcoin import MIN_RELAY_TX_FEE
-=======
-from electrum.util import format_satoshis, parse_URI
-from electrum.bitcoin import MIN_RELAY_TX_FEE
->>>>>>> e23f3a5e
 
 def numbify(entry, is_int = False):
     text = entry.get_text().strip()
@@ -478,7 +466,7 @@
         self.window.set_default_size(720, 350)
         self.wallet_updated = False
 
-        from electrum.util import StoreDict
+        from electrum_grs.util import StoreDict
         self.contacts = StoreDict(self.config, 'contacts')
 
         vbox = Gtk.VBox()
