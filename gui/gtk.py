#!/usr/bin/env python
#
# Electrum - lightweight Bitcoin client
# Copyright (C) 2011 thomasv@gitorious
#
# This program is free software: you can redistribute it and/or modify
# it under the terms of the GNU General Public License as published by
# the Free Software Foundation, either version 3 of the License, or
# (at your option) any later version.
#
# This program is distributed in the hope that it will be useful,
# but WITHOUT ANY WARRANTY; without even the implied warranty of
# MERCHANTABILITY or FITNESS FOR A PARTICULAR PURPOSE. See the
# GNU General Public License for more details.
#
# You should have received a copy of the GNU General Public License
# along with this program. If not, see <http://www.gnu.org/licenses/>.


import datetime
import thread, time, ast, sys, re
import socket, traceback
import gi
gi.require_version('Gtk', '3.0')
from gi.repository import Gtk, Gdk, GObject, cairo
from decimal import Decimal
from electrum_ltc.util import print_error, InvalidPassword
from electrum_ltc.bitcoin import is_valid
from electrum_ltc import WalletStorage, Wallet

Gdk.threads_init()
APP_NAME = "Electrum-LTC"
import platform
MONOSPACE_FONT = 'Lucida Console' if platform.system() == 'Windows' else 'monospace'

from electrum_ltc.util import format_satoshis, parse_URI
from electrum_ltc.network import DEFAULT_SERVERS
from electrum_ltc.bitcoin import MIN_RELAY_TX_FEE

def numbify(entry, is_int = False):
    text = entry.get_text().strip()
    chars = '0123456789'
    if not is_int: chars +='.'
    s = ''.join([i for i in text if i in chars])
    if not is_int:
        if '.' in s:
            p = s.find('.')
            s = s.replace('.','')
            s = s[:p] + '.' + s[p:p+8]
        try:
            amount = int( Decimal(s) * 100000000 )
        except Exception:
            amount = None
    else:
        try:
            amount = int( s )
        except Exception:
            amount = None
    entry.set_text(s)
    return amount




def show_seed_dialog(seed, parent):
    if not seed:
        show_message("No seed")
        return

    dialog = Gtk.MessageDialog(
        parent = parent,
        flags = Gtk.DialogFlags.MODAL, 
        buttons = Gtk.ButtonsType.OK, 
        message_format = "Your wallet generation seed is:\n\n" + '"' + seed + '"'\
            + "\n\nPlease keep it in a safe place; if you lose it, you will not be able to restore your wallet.\n\n" )
    dialog.set_title("Seed")
    dialog.show()
    dialog.run()
    dialog.destroy()

def restore_create_dialog():

    # ask if the user wants to create a new wallet, or recover from a seed. 
    # if he wants to recover, and nothing is found, do not create wallet
    dialog = Gtk.Dialog("electrum", parent=None, 
                        flags=Gtk.DialogFlags.MODAL,
                        buttons= ("create", 0, "restore",1, "cancel",2)  )

    label = Gtk.Label("Wallet file not found.\nDo you want to create a new wallet,\n or to restore an existing one?"  )
    label.show()
    dialog.vbox.pack_start(label, True, True, 0)
    dialog.show()
    r = dialog.run()
    dialog.destroy()

    if r==2: return False
    return 'restore' if r==1 else 'create'



def run_recovery_dialog():
    message = "Please enter your wallet seed or the corresponding mnemonic list of words, and the gap limit of your wallet."
    dialog = Gtk.MessageDialog(
        parent = None,
        flags = Gtk.DialogFlags.MODAL, 
        buttons = Gtk.ButtonsType.OK_CANCEL,
        message_format = message)

    vbox = dialog.vbox
    dialog.set_default_response(Gtk.ResponseType.OK)

    # ask seed, server and gap in the same dialog
    seed_box = Gtk.HBox()
    seed_label = Gtk.Label(label='Seed or mnemonic:')
    seed_label.set_size_request(150,-1)
    seed_box.pack_start(seed_label, False, False, 10)
    seed_label.show()
    seed_entry = Gtk.Entry()
    seed_entry.show()
    seed_entry.set_size_request(450,-1)
    seed_box.pack_start(seed_entry, False, False, 10)
    add_help_button(seed_box, '.')
    seed_box.show()
    vbox.pack_start(seed_box, False, False, 5)    

    dialog.show()
    r = dialog.run()
    seed = seed_entry.get_text()
    dialog.destroy()

    if r==Gtk.ResponseType.CANCEL:
        return False

    if Wallet.is_seed(seed):
        return seed

    show_message("no seed")
    return False



def run_settings_dialog(self):

    message = "Here are the settings of your wallet. For more explanations, click on the question mark buttons next to each input field."
        
    dialog = Gtk.MessageDialog(
        parent = self.window,
        flags = Gtk.DialogFlags.MODAL, 
        buttons = Gtk.ButtonsType.OK_CANCEL,
        message_format = message)

    image = Gtk.Image()
    image.set_from_stock(Gtk.STOCK_PREFERENCES, Gtk.IconSize.DIALOG)
    image.show()
    dialog.set_image(image)
    dialog.set_title("Settings")

    vbox = dialog.vbox
    dialog.set_default_response(Gtk.ResponseType.OK)

    fee = Gtk.HBox()
    fee_entry = Gtk.Entry()
    fee_label = Gtk.Label(label='Transaction fee:')
    fee_label.set_size_request(150,10)
    fee_label.show()
    fee.pack_start(fee_label,False, False, 10)
    fee_entry.set_text( str( Decimal(self.wallet.fee_per_kb) /100000000 ) )
    fee_entry.connect('changed', numbify, False)
    fee_entry.show()
    fee.pack_start(fee_entry,False,False, 10)
    add_help_button(fee, 'Fee per kilobyte of transaction. Recommended value:0.0001')
    fee.show()
    vbox.pack_start(fee, False,False, 5)
            
    nz = Gtk.HBox()
    nz_entry = Gtk.Entry()
    nz_label = Gtk.Label(label='Display zeros:')
    nz_label.set_size_request(150,10)
    nz_label.show()
    nz.pack_start(nz_label,False, False, 10)
    nz_entry.set_text( str( self.num_zeros ))
    nz_entry.connect('changed', numbify, True)
    nz_entry.show()
    nz.pack_start(nz_entry,False,False, 10)
    add_help_button(nz, "Number of zeros displayed after the decimal point.\nFor example, if this number is 2, then '5.' is displayed as '5.00'")
    nz.show()
    vbox.pack_start(nz, False,False, 5)
            
    dialog.show()
    r = dialog.run()
    fee = fee_entry.get_text()
    nz = nz_entry.get_text()
        
    dialog.destroy()
    if r==Gtk.ResponseType.CANCEL:
        return

    try:
        fee = int( 100000000 * Decimal(fee) )
    except Exception:
        show_message("error")
        return
    self.wallet.set_fee(fee)

    try:
        nz = int( nz )
        if nz>8: nz = 8
    except Exception:
        show_message("error")
        return

    if self.num_zeros != nz:
        self.num_zeros = nz
        self.config.set_key('num_zeros',nz,True)
        self.update_history_tab()




def run_network_dialog( network, parent ):
    image = Gtk.Image()
    image.set_from_stock(Gtk.STOCK_NETWORK, Gtk.IconSize.DIALOG)
    host, port, protocol, proxy_config, auto_connect = network.get_parameters()
    server = "%s:%s:%s"%(host, port, protocol)
    if parent:
        if network.is_connected():
            status = "Connected to %s\n%d blocks"%(host, network.get_local_height())
        else:
            status = "Not connected"
    else:
        import random
        status = "Please choose a server.\nSelect cancel if you are offline."

    servers = network.get_servers()

    dialog = Gtk.MessageDialog( parent, Gtk.DialogFlags.MODAL | Gtk.DialogFlags.DESTROY_WITH_PARENT,
                                    Gtk.MessageType.QUESTION, Gtk.ButtonsType.OK_CANCEL, status)
    dialog.set_title("Server")
    dialog.set_image(image)
    image.show()
    
    vbox = dialog.vbox
    host_box = Gtk.HBox()
    host_label = Gtk.Label(label='Connect to:')
    host_label.set_size_request(100,-1)
    host_label.show()
    host_box.pack_start(host_label, False, False, 10)
    host_entry = Gtk.Entry()
    host_entry.set_size_request(200,-1)
    if network.is_connected():
        host_entry.set_text(server)
    else:
        host_entry.set_text("Not Connected")
    host_entry.show()
    host_box.pack_start(host_entry, False, False, 10)
    add_help_button(host_box, 'The name, port number and protocol of your Electrum server, separated by a colon. Example: "ecdsa.org:50002:s". Some servers allow you to connect through http (port 80) or https (port 443)')
    host_box.show()

    p_box = Gtk.HBox(False, 10)
    p_box.show()

    p_label = Gtk.Label(label='Protocol:')
    p_label.set_size_request(100,-1)
    p_label.show()
    p_box.pack_start(p_label, False, False, 10)

    combobox = Gtk.ComboBoxText()
    combobox.show()
    combobox.append_text("TCP")
    combobox.append_text("SSL")
    combobox.append_text("HTTP")
    combobox.append_text("HTTPS")

    p_box.pack_start(combobox, True, True, 0)

    def current_line():
        return unicode(host_entry.get_text()).split(':')

    def set_combobox(protocol):
        combobox.set_active('tshg'.index(protocol))

    def set_protocol(protocol):
        host = current_line()[0]
        pp = servers[host]
        if protocol not in pp.keys():
            protocol = pp.keys()[0]
            set_combobox(protocol)
        port = pp[protocol]
        host_entry.set_text( host + ':' + port + ':' + protocol)

    combobox.connect("changed", lambda x:set_protocol('tshg'[combobox.get_active()]))
    if network.is_connected():
        set_combobox(protocol)
        
    server_list = Gtk.ListStore(str)
    for host in servers.keys():
        server_list.append([host])
    
    treeview = Gtk.TreeView(model=server_list)
    treeview.show()

    label = 'Active Servers' if network.is_connected() else 'Default Servers'
    tvcolumn = Gtk.TreeViewColumn(label)
    treeview.append_column(tvcolumn)
    cell = Gtk.CellRendererText()
    tvcolumn.pack_start(cell, False)
    tvcolumn.add_attribute(cell, 'text', 0)

    vbox.pack_start(host_box, False,False, 5)
    vbox.pack_start(p_box, True, True, 0)

    #scroll = Gtk.ScrolledWindow()
    #scroll.set_policy(Gtk.PolicyType.AUTOMATIC, Gtk.PolicyType.ALWAYS)
    #scroll.add_with_viewport(treeview)
    #scroll.show()
    #vbox.pack_start(scroll, True)
    vbox.pack_start(treeview, True, True, 0)

    def my_treeview_cb(treeview):
        path, view_column = treeview.get_cursor()
        host = server_list.get_value( server_list.get_iter(path), 0)

        pp = servers[host]
        if 't' in pp.keys():
            protocol = 't'
        else:
            protocol = pp.keys()[0]
        port = pp[protocol]
        host_entry.set_text( host + ':' + port + ':' + protocol)
        set_combobox(protocol)

    treeview.connect('cursor-changed', my_treeview_cb)

    dialog.show_all()
    r = dialog.run()
    server = host_entry.get_text()
    dialog.destroy()

    if r==Gtk.ResponseType.CANCEL:
        return False

    try:
        host, port, protocol = server.split(':')
    except Exception:
        show_message("error:" + server)
        return False

    network.set_parameters(host, port, protocol, proxy_config, auto_connect)





def show_message(message, parent=None):
    dialog = Gtk.MessageDialog(
        parent = parent,
        flags = Gtk.DialogFlags.MODAL, 
        buttons = Gtk.ButtonsType.CLOSE, 
        message_format = message )
    dialog.show()
    dialog.run()
    dialog.destroy()

def password_line(label):
    password = Gtk.HBox()
    password_label = Gtk.Label(label=label)
    password_label.set_size_request(120,10)
    password_label.show()
    password.pack_start(password_label,False, False, 10)
    password_entry = Gtk.Entry()
    password_entry.set_size_request(300,-1)
    password_entry.set_visibility(False)
    password_entry.show()
    password.pack_start(password_entry,False,False, 10)
    password.show()
    return password, password_entry

def password_dialog(parent):
    dialog = Gtk.MessageDialog( parent, Gtk.DialogFlags.MODAL | Gtk.DialogFlags.DESTROY_WITH_PARENT,
                                Gtk.MessageType.QUESTION, Gtk.ButtonsType.OK_CANCEL,  "Please enter your password.")
    dialog.get_image().set_visible(False)
    current_pw, current_pw_entry = password_line('Password:')
    current_pw_entry.connect("activate", lambda entry, dialog, response: dialog.response(response), dialog, Gtk.ResponseType.OK)
    dialog.vbox.pack_start(current_pw, False, True, 0)
    dialog.show()
    result = dialog.run()
    pw = current_pw_entry.get_text()
    dialog.destroy()
    if result != Gtk.ResponseType.CANCEL: return pw


def change_password_dialog(is_encrypted, parent):

    if parent:
        msg = 'Your wallet is encrypted. Use this dialog to change the password. To disable wallet encryption, enter an empty new password.' if is_encrypted else 'Your wallet keys are not encrypted'
    else:
        msg = "Please choose a password to encrypt your wallet keys"

    dialog = Gtk.MessageDialog( parent, Gtk.DialogFlags.MODAL | Gtk.DialogFlags.DESTROY_WITH_PARENT, Gtk.MessageType.QUESTION, Gtk.ButtonsType.OK_CANCEL, msg)
    dialog.set_title("Change password")
    image = Gtk.Image()
    image.set_from_stock(Gtk.STOCK_DIALOG_AUTHENTICATION, Gtk.IconSize.DIALOG)
    image.show()
    dialog.set_image(image)

    if is_encrypted:
        current_pw, current_pw_entry = password_line('Current password:')
        dialog.vbox.pack_start(current_pw, False, True, 0)

    password, password_entry = password_line('New password:')
    dialog.vbox.pack_start(password, False, True, 5)
    password2, password2_entry = password_line('Confirm password:')
    dialog.vbox.pack_start(password2, False, True, 5)

    dialog.show()
    result = dialog.run()
    password = current_pw_entry.get_text() if is_encrypted else None
    new_password = password_entry.get_text()
    new_password2 = password2_entry.get_text()
    dialog.destroy()
    if result == Gtk.ResponseType.CANCEL: 
        return

    if new_password != new_password2:
        show_message("passwords do not match")
        return change_password_dialog(is_encrypted, parent)

    if not new_password:
        new_password = None

    return True, password, new_password



def add_help_button(hbox, message):
    button = Gtk.Button('?')
    button.connect("clicked", lambda x: show_message(message))
    button.show()
    hbox.pack_start(button,False, False, 0)


class ElectrumWindow:

    def show_message(self, msg):
        show_message(msg, self.window)

    def on_key(self, w, event):
        if Gdk.ModifierType.CONTROL_MASK & event.state and event.keyval in [113,119]:
            Gtk.main_quit()
        return True

    def __init__(self, wallet, config, network):
        self.config = config
        self.wallet = wallet
        self.network = network
        self.funds_error = False # True if not enough funds
        self.num_zeros = int(self.config.get('num_zeros',0))
        self.window = Gtk.Window(Gtk.WindowType.TOPLEVEL)
        self.window.connect('key-press-event', self.on_key)
        title = 'Electrum-LTC ' + self.wallet.electrum_version + '  -  ' + self.config.path
        if not self.wallet.seed: title += ' [seedless]'
        self.window.set_title(title)
        self.window.connect("destroy", Gtk.main_quit)
        self.window.set_border_width(0)
        #self.window.connect('mykeypress', Gtk.main_quit)
        self.window.set_default_size(720, 350)
        self.wallet_updated = False

        from electrum_ltc.util import StoreDict
        self.contacts = StoreDict(self.config, 'contacts')

        vbox = Gtk.VBox()

        self.notebook = Gtk.Notebook()
        self.create_history_tab()
        if self.wallet.seed:
            self.create_send_tab()
        self.create_recv_tab()
        self.create_book_tab()
        self.create_about_tab()
        self.notebook.show()
        vbox.pack_start(self.notebook, True, True, 2)
        
        self.status_bar = Gtk.Statusbar()
        vbox.pack_start(self.status_bar, False, False, 0)

        self.status_image = Gtk.Image()
        self.status_image.set_from_stock(Gtk.STOCK_NO, Gtk.IconSize.MENU)
        self.status_image.set_alignment(True, 0.5  )
        self.status_image.show()

        self.network_button = Gtk.Button()
        self.network_button.connect("clicked", lambda x: run_network_dialog(self.network, self.window) )
        self.network_button.add(self.status_image)
        self.network_button.set_relief(Gtk.ReliefStyle.NONE)
        self.network_button.show()
        self.status_bar.pack_end(self.network_button, False, False, 0)

        if self.wallet.seed:
            def seedb(w, wallet):
                if wallet.use_encryption:
                    password = password_dialog(self.window)
                    if not password: return
                else: password = None
                seed = wallet.get_mnemonic(password)
                show_seed_dialog(seed, self.window)
            button = Gtk.Button('S')
            button.connect("clicked", seedb, self.wallet )
            button.set_relief(Gtk.ReliefStyle.NONE)
            button.show()
            self.status_bar.pack_end(button,False, False, 0)

        settings_icon = Gtk.Image()
        settings_icon.set_from_stock(Gtk.STOCK_PREFERENCES, Gtk.IconSize.MENU)
        settings_icon.set_alignment(0.5, 0.5)
        settings_icon.set_size_request(16,16 )
        settings_icon.show()

        prefs_button = Gtk.Button()
        prefs_button.connect("clicked", lambda x: run_settings_dialog(self) )
        prefs_button.add(settings_icon)
        prefs_button.set_tooltip_text("Settings")
        prefs_button.set_relief(Gtk.ReliefStyle.NONE)
        prefs_button.show()
        self.status_bar.pack_end(prefs_button,False,False, 0)

        self.pw_icon = Gtk.Image()
        self.pw_icon.set_from_stock(Gtk.STOCK_DIALOG_AUTHENTICATION, Gtk.IconSize.MENU)
        self.pw_icon.set_alignment(0.5, 0.5)
        self.pw_icon.set_size_request(16,16 )
        self.pw_icon.show()

        if self.wallet.seed:

            if self.wallet.use_encryption:
                self.pw_icon.set_tooltip_text('Wallet is encrypted')
            else:
                self.pw_icon.set_tooltip_text('Wallet is unencrypted')

            password_button = Gtk.Button()
            password_button.connect("clicked", self.do_update_password, self.wallet)
            password_button.add(self.pw_icon)
            password_button.set_relief(Gtk.ReliefStyle.NONE)
            password_button.show()
            self.status_bar.pack_end(password_button,False,False, 0)

        self.window.add(vbox)
        self.window.show_all()
        #self.fee_box.hide()

        self.context_id = self.status_bar.get_context_id("statusbar")
        self.update_status_bar()

        self.network.register_callback('updated', self.update_callback)


        def update_status_bar_thread():
            while True:
                GObject.idle_add( self.update_status_bar )
                time.sleep(0.5)


        def check_recipient_thread():
            old_r = ''
            while True:
                time.sleep(0.5)
                if self.payto_entry.is_focus():
                    continue
                r = self.payto_entry.get_text()
                if r != old_r:
                    old_r = r
                    r = r.strip()
                    if re.match('^(|([\w\-\.]+)@)((\w[\w\-]+\.)+[\w\-]+)$', r):
                        try:
                            to_address = self.wallet.get_alias(r, interactive=False)
                        except Exception:
                            continue
                        if to_address:
                            s = r + ' <' + to_address + '>'
                            GObject.idle_add( lambda: self.payto_entry.set_text(s) )
                

        thread.start_new_thread(update_status_bar_thread, ())
        if self.wallet.seed:
            thread.start_new_thread(check_recipient_thread, ())
        self.notebook.set_current_page(0)

    def update_callback(self):
        self.wallet_updated = True

    def do_update_password(self, button, wallet):
        if not wallet.seed:
            show_message("No seed")
            return

        res = change_password_dialog(wallet.use_encryption, self.window)
        if res:
            _, password, new_password = res

            try:
                wallet.get_seed(password)
            except InvalidPassword:
                show_message("Incorrect password")
                return

            wallet.update_password(password, new_password)

            if wallet.use_encryption:
                self.pw_icon.set_tooltip_text('Wallet is encrypted')
            else:
                self.pw_icon.set_tooltip_text('Wallet is unencrypted')


    def add_tab(self, page, name):
        tab_label = Gtk.Label(label=name)
        tab_label.show()
        self.notebook.append_page(page, tab_label)


    def create_send_tab(self):
        
        page = vbox = Gtk.VBox()
        page.show()

        payto = Gtk.HBox()
        payto_label = Gtk.Label(label='Pay to:')
        payto_label.set_size_request(100,-1)
        payto.pack_start(payto_label, False, False, 0)
        payto_entry = Gtk.Entry()
        payto_entry.set_size_request(450, 26)
        payto.pack_start(payto_entry, False, False, 0)
        vbox.pack_start(payto, False, False, 5)

        message = Gtk.HBox()
        message_label = Gtk.Label(label='Description:')
        message_label.set_size_request(100,-1)
        message.pack_start(message_label, False, False, 0)
        message_entry = Gtk.Entry()
        message_entry.set_size_request(450, 26)
        message.pack_start(message_entry, False, False, 0)
        vbox.pack_start(message, False, False, 5)

        amount_box = Gtk.HBox()
        amount_label = Gtk.Label(label='Amount:')
        amount_label.set_size_request(100,-1)
        amount_box.pack_start(amount_label, False, False, 0)
        amount_entry = Gtk.Entry()
        amount_entry.set_size_request(120, -1)
        amount_box.pack_start(amount_entry, False, False, 0)
        vbox.pack_start(amount_box, False, False, 5)

        self.fee_box = fee_box = Gtk.HBox()
        fee_label = Gtk.Label(label='Fee:')
        fee_label.set_size_request(100,-1)
        fee_box.pack_start(fee_label, False, False, 0)
        fee_entry = Gtk.Entry()
        fee_entry.set_size_request(60, 26)
        fee_box.pack_start(fee_entry, False, False, 0)
        vbox.pack_start(fee_box, False, False, 5)

        end_box = Gtk.HBox()
        empty_label = Gtk.Label(label='')
        empty_label.set_size_request(100,-1)
        end_box.pack_start(empty_label, False, False, 0)
        send_button = Gtk.Button("Send")
        send_button.show()
        end_box.pack_start(send_button, False, False, 0)
        clear_button = Gtk.Button("Clear")
        clear_button.show()
        end_box.pack_start(clear_button, False, False, 15)
        send_button.connect("clicked", self.do_send, (payto_entry, message_entry, amount_entry, fee_entry))
        clear_button.connect("clicked", self.do_clear, (payto_entry, message_entry, amount_entry, fee_entry))

        vbox.pack_start(end_box, False, False, 5)

        # display this line only if there is a signature
        payto_sig = Gtk.HBox()
        payto_sig_id = Gtk.Label(label='')
        payto_sig.pack_start(payto_sig_id, False, False, 0)
        vbox.pack_start(payto_sig, True, True, 5)
        

        self.user_fee = False

        def entry_changed( entry, is_fee ):
            amount = numbify(amount_entry)
            fee = numbify(fee_entry)
            if not is_fee: fee = None
            if amount is None:
                return
            try:
                tx = self.wallet.make_unsigned_transaction([('op_return', 'dummy_tx', amount)], fee)
                self.funds_error = False
            except NotEnoughFunds:
                self.funds_error = True

            if not self.funds_error:
                if not is_fee:
                    fee = tx.get_fee()
                    fee_entry.set_text( str( Decimal( fee ) / 100000000 ) )
                    self.fee_box.show()
                amount_entry.modify_text(Gtk.StateType.NORMAL, Gdk.color_parse("#000000"))
                fee_entry.modify_text(Gtk.StateType.NORMAL, Gdk.color_parse("#000000"))
                send_button.set_sensitive(True)
            else:
                send_button.set_sensitive(False)
                amount_entry.modify_text(Gtk.StateType.NORMAL, Gdk.color_parse("#cc0000"))
                fee_entry.modify_text(Gtk.StateType.NORMAL, Gdk.color_parse("#cc0000"))

        amount_entry.connect('changed', entry_changed, False)
        fee_entry.connect('changed', entry_changed, True)        

        self.payto_entry = payto_entry
        self.payto_fee_entry = fee_entry
        self.payto_sig_id = payto_sig_id
        self.payto_sig = payto_sig
        self.amount_entry = amount_entry
        self.message_entry = message_entry
        self.add_tab(page, 'Send')

    def set_frozen(self,entry,frozen):
        if frozen:
            entry.set_editable(False)
            entry.set_has_frame(False)
            entry.modify_base(Gtk.StateType.NORMAL, Gdk.color_parse("#eeeeee"))
        else:
            entry.set_editable(True)
            entry.set_has_frame(True)
            entry.modify_base(Gtk.StateType.NORMAL, Gdk.color_parse("#ffffff"))

    def set_url(self, url):
        payto, amount, label, message, payment_request = parse_URI(url)
        self.notebook.set_current_page(1)
        self.payto_entry.set_text(payto)
        self.message_entry.set_text(message)
        self.amount_entry.set_text(amount)
        self.payto_sig.set_visible(False)

    def create_about_tab(self):
        from gi.repository import Pango
        page = Gtk.VBox()
        page.show()
        tv = Gtk.TextView()
        tv.set_editable(False)
        tv.set_cursor_visible(False)
        tv.modify_font(Pango.FontDescription(MONOSPACE_FONT))
        scroll = Gtk.ScrolledWindow()
        scroll.add(tv)
        page.pack_start(scroll, True, True, 0)
        self.info = tv.get_buffer()
        self.add_tab(page, 'Wall')

    def do_clear(self, w, data):
        self.payto_sig.set_visible(False)
        self.payto_fee_entry.set_text('')
        for entry in [self.payto_entry,self.amount_entry,self.message_entry]:
            self.set_frozen(entry,False)
            entry.set_text('')

    def question(self,msg):
        dialog = Gtk.MessageDialog( self.window, Gtk.DialogFlags.MODAL | Gtk.DialogFlags.DESTROY_WITH_PARENT, Gtk.MessageType.QUESTION, Gtk.ButtonsType.OK_CANCEL, msg)
        dialog.show()
        result = dialog.run()
        dialog.destroy()
        return result == Gtk.ResponseType.OK

    def do_send(self, w, data):
        payto_entry, label_entry, amount_entry, fee_entry = data
        label = label_entry.get_text()
        r = payto_entry.get_text()
        r = r.strip()

        m1 = re.match('^(|([\w\-\.]+)@)((\w[\w\-]+\.)+[\w\-]+)$', r)
        m2 = re.match('(|([\w\-\.]+)@)((\w[\w\-]+\.)+[\w\-]+) \<([1-9A-HJ-NP-Za-km-z]{26,})\>', r)
        
        if m1:
            to_address = self.wallet.get_alias(r, True, self.show_message, self.question)
            if not to_address:
                return
            else:
                self.update_sending_tab()

        elif m2:
            to_address = m2.group(5)
        else:
            to_address = r

        if not is_valid(to_address):
            self.show_message( "invalid litecoin address:\n"+to_address)
            return

        try:
            amount = int( Decimal(amount_entry.get_text()) * 100000000 )
        except Exception:
            self.show_message( "invalid amount")
            return
        try:
            fee = int( Decimal(fee_entry.get_text()) * 100000000 )
        except Exception:
            self.show_message( "invalid fee")
            return

        if self.wallet.use_encryption:
            password = password_dialog(self.window)
            if not password:
                return
        else:
            password = None

        try:
            tx = self.wallet.mktx( [(to_address, amount)], password, fee )
        except Exception as e:
            self.show_message(str(e))
            return

<<<<<<< HEAD
        if fee < tx.required_fee(self.wallet.verifier):
=======
        if tx.requires_fee(self.wallet) and fee < MIN_RELAY_TX_FEE:
>>>>>>> 656560be
            self.show_message( "This transaction requires a higher fee, or it will not be propagated by the network." )
            return

            
        if label: 
            self.wallet.labels[tx.hash()] = label

        status, msg = self.wallet.sendtx( tx )
        if status:
            self.show_message( "payment sent.\n" + msg )
            payto_entry.set_text("")
            label_entry.set_text("")
            amount_entry.set_text("")
            fee_entry.set_text("")
            #self.fee_box.hide()
            self.update_sending_tab()
        else:
            self.show_message( msg )


    def treeview_button_press(self, treeview, event):
        if event.type == Gdk.EventType.DOUBLE_BUTTON_PRESS:
            c = treeview.get_cursor()[0]
            if treeview == self.history_treeview:
                tx_details = self.history_list.get_value( self.history_list.get_iter(c), 8)
                self.show_message(tx_details)
            elif treeview == self.contacts_treeview:
                m = self.addressbook_list.get_value( self.addressbook_list.get_iter(c), 0)
                #a = self.wallet.aliases.get(m)
                #if a:
                #    if a[0] in self.wallet.authorities.keys():
                #        s = self.wallet.authorities.get(a[0])
                #    else:
                #        s = "self-signed"
                #    msg = 'Alias: '+ m + '\nTarget address: '+ a[1] + '\n\nSigned by: ' + s + '\nSigning address:' + a[0]
                #    self.show_message(msg)
            

    def treeview_key_press(self, treeview, event):
        c = treeview.get_cursor()[0]
        if event.keyval == Gdk.KEY_Up:
            if c and c[0] == 0:
                treeview.parent.grab_focus()
                treeview.set_cursor((0,))
        elif event.keyval == Gdk.KEY_Return:
            if treeview == self.history_treeview:
                tx_details = self.history_list.get_value( self.history_list.get_iter(c), 8)
                self.show_message(tx_details)
            elif treeview == self.contacts_treeview:
                m = self.addressbook_list.get_value( self.addressbook_list.get_iter(c), 0)
                #a = self.wallet.aliases.get(m)
                #if a:
                #    if a[0] in self.wallet.authorities.keys():
                #        s = self.wallet.authorities.get(a[0])
                #    else:
                #        s = "self"
                #    msg = 'Alias:'+ m + '\n\nTarget: '+ a[1] + '\nSigned by: ' + s + '\nSigning address:' + a[0]
                #    self.show_message(msg)

        return False

    def create_history_tab(self):

        self.history_list = Gtk.ListStore(str, str, str, str, 'gboolean',  str, str, str, str)
        treeview = Gtk.TreeView(model=self.history_list)
        self.history_treeview = treeview
        treeview.set_tooltip_column(7)
        treeview.show()
        treeview.connect('key-press-event', self.treeview_key_press)
        treeview.connect('button-press-event', self.treeview_button_press)

        tvcolumn = Gtk.TreeViewColumn('')
        treeview.append_column(tvcolumn)
        cell = Gtk.CellRendererPixbuf()
        tvcolumn.pack_start(cell, False)
        tvcolumn.set_attributes(cell, stock_id=1)

        tvcolumn = Gtk.TreeViewColumn('Date')
        treeview.append_column(tvcolumn)
        cell = Gtk.CellRendererText()
        tvcolumn.pack_start(cell, False)
        tvcolumn.add_attribute(cell, 'text', 2)

        tvcolumn = Gtk.TreeViewColumn('Description')
        treeview.append_column(tvcolumn)
        cell = Gtk.CellRendererText()
        cell.set_property('foreground', 'grey')
        cell.set_property('family', MONOSPACE_FONT)
        cell.set_property('editable', True)
        def edited_cb(cell, path, new_text, h_list):
            tx = h_list.get_value( h_list.get_iter(path), 0)
            self.wallet.set_label(tx,new_text)
            self.update_history_tab()
        cell.connect('edited', edited_cb, self.history_list)
        def editing_started(cell, entry, path, h_list):
            tx = h_list.get_value( h_list.get_iter(path), 0)
            if not self.wallet.labels.get(tx): entry.set_text('')
        cell.connect('editing-started', editing_started, self.history_list)
        tvcolumn.set_expand(True)
        tvcolumn.pack_start(cell, True)
        tvcolumn.set_attributes(cell, text=3, foreground_set = 4)

        tvcolumn = Gtk.TreeViewColumn('Amount')
        treeview.append_column(tvcolumn)
        cell = Gtk.CellRendererText()
        cell.set_alignment(1, 0.5)
        cell.set_property('family', MONOSPACE_FONT)
        tvcolumn.pack_start(cell, False)
        tvcolumn.add_attribute(cell, 'text', 5)

        tvcolumn = Gtk.TreeViewColumn('Balance')
        treeview.append_column(tvcolumn)
        cell = Gtk.CellRendererText()
        cell.set_alignment(1, 0.5)
        cell.set_property('family', MONOSPACE_FONT)
        tvcolumn.pack_start(cell, False)
        tvcolumn.add_attribute(cell, 'text', 6)

        tvcolumn = Gtk.TreeViewColumn('Tooltip')
        treeview.append_column(tvcolumn)
        cell = Gtk.CellRendererText()
        tvcolumn.pack_start(cell, False)
        tvcolumn.add_attribute(cell, 'text', 7)
        tvcolumn.set_visible(False)

        scroll = Gtk.ScrolledWindow()
        scroll.set_policy(Gtk.PolicyType.NEVER, Gtk.PolicyType.AUTOMATIC)
        scroll.add(treeview)

        self.add_tab(scroll, 'History')
        self.update_history_tab()


    def create_recv_tab(self):
        self.recv_list = Gtk.ListStore(str, str, str, str, str)
        self.add_tab( self.make_address_list(True), 'Receive')
        self.update_receiving_tab()

    def create_book_tab(self):
        self.addressbook_list = Gtk.ListStore(str, str, str)
        self.add_tab( self.make_address_list(False), 'Contacts')
        self.update_sending_tab()

    def make_address_list(self, is_recv):
        liststore = self.recv_list if is_recv else self.addressbook_list
        treeview = Gtk.TreeView(model= liststore)
        treeview.connect('key-press-event', self.treeview_key_press)
        treeview.connect('button-press-event', self.treeview_button_press)
        treeview.show()
        if not is_recv:
            self.contacts_treeview = treeview

        tvcolumn = Gtk.TreeViewColumn('Address')
        treeview.append_column(tvcolumn)
        cell = Gtk.CellRendererText()
        cell.set_property('family', MONOSPACE_FONT)
        tvcolumn.pack_start(cell, True)
        tvcolumn.add_attribute(cell, 'text', 0)

        tvcolumn = Gtk.TreeViewColumn('Label')
        tvcolumn.set_expand(True)
        treeview.append_column(tvcolumn)
        cell = Gtk.CellRendererText()
        cell.set_property('editable', True)
        def edited_cb2(cell, path, new_text, liststore):
            address = liststore.get_value( liststore.get_iter(path), 0)
            self.wallet.set_label(address, new_text)
            self.update_receiving_tab()
            self.update_sending_tab()
            self.update_history_tab()
        cell.connect('edited', edited_cb2, liststore)
        tvcolumn.pack_start(cell, True)
        tvcolumn.add_attribute(cell, 'text', 1)

        tvcolumn = Gtk.TreeViewColumn('Tx')
        treeview.append_column(tvcolumn)
        cell = Gtk.CellRendererText()
        tvcolumn.pack_start(cell, True)
        tvcolumn.add_attribute(cell, 'text', 2)

        if is_recv:
            tvcolumn = Gtk.TreeViewColumn('Balance')
            treeview.append_column(tvcolumn)
            cell = Gtk.CellRendererText()
            tvcolumn.pack_start(cell, True)
            tvcolumn.add_attribute(cell, 'text', 3)
            tvcolumn = Gtk.TreeViewColumn('Type')
            treeview.append_column(tvcolumn)
            cell = Gtk.CellRendererText()
            tvcolumn.pack_start(cell, True)
            tvcolumn.add_attribute(cell, 'text', 4)

        scroll = Gtk.ScrolledWindow()
        scroll.set_policy(Gtk.PolicyType.AUTOMATIC, Gtk.PolicyType.AUTOMATIC)
        scroll.add(treeview)

        hbox = Gtk.HBox()
        if not is_recv:
            button = Gtk.Button("New")
            button.connect("clicked", self.newaddress_dialog)
            button.show()
            hbox.pack_start(button,False, False, 0)

        def showqrcode(w, treeview, liststore):
            import qrcode
            path, col = treeview.get_cursor()
            if not path: return
            address = liststore.get_value(liststore.get_iter(path), 0)
            qr = qrcode.QRCode()
            qr.add_data(address)
            boxsize = 7
            matrix = qr.get_matrix()
            boxcount_row = len(matrix)
            size = (boxcount_row + 4) * boxsize
            def area_expose_cb(area, cr):
                style = area.get_style()
                Gdk.cairo_set_source_color(cr, style.white)
                cr.rectangle(0, 0, size, size)
                cr.fill()
                Gdk.cairo_set_source_color(cr, style.black)
                for r in range(boxcount_row):
                    for c in range(boxcount_row):
                        if matrix[r][c]:
                            cr.rectangle((c + 2) * boxsize, (r + 2) * boxsize, boxsize, boxsize)
                            cr.fill()
            area = Gtk.DrawingArea()
            area.set_size_request(size, size)
            area.connect("draw", area_expose_cb)
            area.show()
            dialog = Gtk.Dialog(address, parent=self.window, flags=Gtk.DialogFlags.MODAL, buttons = ("ok",1))
            dialog.vbox.add(area)
            dialog.run()
            dialog.destroy()

        button = Gtk.Button("QR")
        button.connect("clicked", showqrcode, treeview, liststore)
        button.show()
        hbox.pack_start(button,False, False, 0)

        button = Gtk.Button("Copy to clipboard")
        def copy2clipboard(w, treeview, liststore):
            import platform
            path, col =  treeview.get_cursor()
            if path:
                address =  liststore.get_value( liststore.get_iter(path), 0)
                if platform.system() == 'Windows':
                    from Tkinter import Tk
                    r = Tk()
                    r.withdraw()
                    r.clipboard_clear()
                    r.clipboard_append( address )
                    r.destroy()
                else:
                    atom = Gdk.atom_intern('CLIPBOARD', True)
                    c = Gtk.Clipboard.get(atom)
                    c.set_text( address, len(address) )
        button.connect("clicked", copy2clipboard, treeview, liststore)
        button.show()
        hbox.pack_start(button,False, False, 0)

        if is_recv:
            button = Gtk.Button("Freeze")
            def freeze_address(w, treeview, liststore, wallet):
                path, col = treeview.get_cursor()
                if path:
                    address = liststore.get_value( liststore.get_iter(path), 0)
                    if address in wallet.frozen_addresses:
                        wallet.unfreeze(address)
                    else:
                        wallet.freeze(address)
                    self.update_receiving_tab()
            button.connect("clicked", freeze_address, treeview, liststore, self.wallet)
            button.show()
            hbox.pack_start(button,False, False, 0)

        if not is_recv:
            button = Gtk.Button("Pay to")
            def payto(w, treeview, liststore):
                path, col =  treeview.get_cursor()
                if path:
                    address =  liststore.get_value( liststore.get_iter(path), 0)
                    self.payto_entry.set_text( address )
                    self.notebook.set_current_page(1)
                    self.amount_entry.grab_focus()

            button.connect("clicked", payto, treeview, liststore)
            button.show()
            hbox.pack_start(button,False, False, 0)

        vbox = Gtk.VBox()
        vbox.pack_start(scroll,True, True, 0)
        vbox.pack_start(hbox, False, False, 0)
        return vbox

    def update_status_bar(self):

        if self.funds_error:
            text = "Not enough funds"
        elif self.network.is_connected():
            host, port, _,_,_ = self.network.get_parameters()
            port = int(port)
            height = self.network.get_local_height()
            self.network_button.set_tooltip_text("Connected to %s:%d.\n%d blocks"%(host, port, height))
            if not self.wallet.up_to_date:
                self.status_image.set_from_stock(Gtk.STOCK_REFRESH, Gtk.IconSize.MENU)
                text = "Synchronizing..."
            else:
                self.status_image.set_from_stock(Gtk.STOCK_YES, Gtk.IconSize.MENU)
                c, u, x = self.wallet.get_balance()
                text = "Balance: %s "%(format_satoshis(c, False, self.num_zeros))
                if u:
                    text += "[%s unconfirmed]"%(format_satoshis(u, True, self.num_zeros).strip())
                if x:
                    text += "[%s unmatured]"%(format_satoshis(x, True, self.num_zeros).strip())
        else:
            self.status_image.set_from_stock(Gtk.STOCK_NO, Gtk.IconSize.MENU)
            self.network_button.set_tooltip_text("Not connected.")
            text = "Not connected"

        self.status_bar.pop(self.context_id) 
        self.status_bar.push(self.context_id, text)

        if self.wallet.up_to_date and self.wallet_updated:
            self.update_history_tab()
            self.update_receiving_tab()
            # addressbook too...
            self.info.set_text( self.network.banner )
            self.wallet_updated = False

    def update_receiving_tab(self):
        self.recv_list.clear()
        for address in self.wallet.addresses(True):
            Type = "R"
            c = u = 0
            if self.wallet.is_change(address): Type = "C"
            if address in self.wallet.imported_keys.keys():
                Type = "I"
            c, u, x = self.wallet.get_addr_balance(address)
            if address in self.wallet.frozen_addresses: Type = Type + "F"
            label = self.wallet.labels.get(address)
            h = self.wallet.history.get(address,[])
            n = len(h)
            tx = "0" if n==0 else "%d"%n
            self.recv_list.append((address, label, tx, format_satoshis(c+u+x, False, self.num_zeros), Type ))

    def update_sending_tab(self):
        self.addressbook_list.clear()
        for k, v in self.contacts.items():
            t, v = v
            self.addressbook_list.append((k, v, t))

    def update_history_tab(self):
        cursor = self.history_treeview.get_cursor()[0]
        self.history_list.clear()

        for item in self.wallet.get_history():
            tx_hash, conf, value, timestamp, balance = item
            if conf > 0:
                try:
                    time_str = datetime.datetime.fromtimestamp( timestamp).isoformat(' ')[:-3]
                except Exception:
                    time_str = "------"
                conf_icon = Gtk.STOCK_APPLY
            elif conf == -1:
                time_str = 'unverified'
                conf_icon = None
            else:
                time_str = 'pending'
                conf_icon = Gtk.STOCK_EXECUTE

            label, is_default_label = self.wallet.get_label(tx_hash)
            tooltip = tx_hash + "\n%d confirmations"%conf if tx_hash else ''
            details = self.get_tx_details(tx_hash)

            self.history_list.prepend( [tx_hash, conf_icon, time_str, label, is_default_label,
                                        format_satoshis(value,True,self.num_zeros, whitespaces=True),
                                        format_satoshis(balance,False,self.num_zeros, whitespaces=True), tooltip, details] )
        if cursor: self.history_treeview.set_cursor( cursor )


    def get_tx_details(self, tx_hash):
        import datetime
        if not tx_hash: return ''
        tx = self.wallet.transactions.get(tx_hash)
        tx.deserialize()
        is_relevant, is_mine, v, fee = self.wallet.get_wallet_delta(tx)
        conf, timestamp = self.wallet.get_confirmations(tx_hash)

        if timestamp:
            time_str = datetime.datetime.fromtimestamp(timestamp).isoformat(' ')[:-3]
        else:
            time_str = 'pending'

        inputs = map(lambda x: x.get('address'), tx.inputs)
        outputs = map(lambda x: x[0], tx.get_outputs())
        tx_details = "Transaction Details" +"\n\n" \
            + "Transaction ID:\n" + tx_hash + "\n\n" \
            + "Status: %d confirmations\n"%conf
        if is_mine:
            if fee: 
                tx_details += "Amount sent: %s\n"% format_satoshis(v-fee, False) \
                              + "Transaction fee: %s\n"% format_satoshis(fee, False)
            else:
                tx_details += "Amount sent: %s\n"% format_satoshis(v, False) \
                              + "Transaction fee: unknown\n"
        else:
            tx_details += "Amount received: %s\n"% format_satoshis(v, False) \

        tx_details += "Date: %s\n\n"%time_str \
            + "Inputs:\n-"+ '\n-'.join(inputs) + "\n\n" \
            + "Outputs:\n-"+ '\n-'.join(outputs)

        return tx_details



    def newaddress_dialog(self, w):

        title = "New Contact" 
        dialog = Gtk.Dialog(title, parent=self.window, 
                            flags=Gtk.DialogFlags.MODAL,
                            buttons= ("cancel", 0, "ok",1)  )
        dialog.show()

        label = Gtk.HBox()
        label_label = Gtk.Label(label='Label:')
        label_label.set_size_request(120,10)
        label_label.show()
        label.pack_start(label_label, True, True, 0)
        label_entry = Gtk.Entry()
        label_entry.show()
        label.pack_start(label_entry, True, True, 0)
        label.show()
        dialog.vbox.pack_start(label, False, True, 5)

        address = Gtk.HBox()
        address_label = Gtk.Label(label='Address:')
        address_label.set_size_request(120,10)
        address_label.show()
        address.pack_start(address_label, True, True, 0)
        address_entry = Gtk.Entry()
        address_entry.show()
        address.pack_start(address_entry, True, True, 0)
        address.show()
        dialog.vbox.pack_start(address, False, True, 5)
        
        result = dialog.run()
        address = address_entry.get_text()
        label = label_entry.get_text()
        dialog.destroy()

        if result == 1:
            if is_valid(address):
                self.contacts[label] = address
                self.update_sending_tab()
            else:
                errorDialog = Gtk.MessageDialog(
                    parent=self.window,
                    flags=Gtk.DialogFlags.MODAL, 
                    buttons= Gtk.ButtonsType.CLOSE, 
                    message_format = "Invalid address")
                errorDialog.show()
                errorDialog.run()
                errorDialog.destroy()

    

class ElectrumGui():

    def __init__(self, config, network):
        self.network = network
        self.config = config


    def main(self, url=None):

        storage = WalletStorage(self.config)
        if not storage.file_exists:
            action = self.restore_or_create()
            if not action:
                exit()
            self.wallet = wallet = Wallet(storage)
            gap = self.config.get('gap_limit', 5)
            if gap != 5:
                wallet.gap_limit = gap
                wallet.storage.put('gap_limit', gap, True)

            if action == 'create':
                seed = wallet.make_seed()
                show_seed_dialog(seed, None)
                r = change_password_dialog(False, None)
                password = r[2] if r else None
                wallet.add_seed(seed, password)
                wallet.create_master_keys(password)
                wallet.create_main_account(password)
                wallet.synchronize()  # generate first addresses offline

            elif action == 'restore':
                seed = self.seed_dialog()
                if not seed:
                    exit()
                r = change_password_dialog(False, None)
                password = r[2] if r else None
                wallet.add_seed(seed, password)
                wallet.create_master_keys(password)
                wallet.create_main_account(password)
                
            else:
                exit()
        else:
            self.wallet = Wallet(storage)
            action = None

        self.wallet.start_threads(self.network)

        if action == 'restore':
            self.restore_wallet(wallet)

        w = ElectrumWindow(self.wallet, self.config, self.network)
        if url: w.set_url(url)
        Gtk.main()

    def restore_or_create(self):
        return restore_create_dialog()

    def seed_dialog(self):
        return run_recovery_dialog()

    def network_dialog(self):
        return run_network_dialog( self.network, parent=None )


    def restore_wallet(self, wallet):

        dialog = Gtk.MessageDialog(
            parent = None,
            flags = Gtk.DialogFlags.MODAL, 
            buttons = Gtk.ButtonsType.CANCEL, 
            message_format = "Please wait..."  )
        dialog.show()

        def recover_thread( wallet, dialog ):
            wallet.restore(lambda x:x)
            GObject.idle_add( dialog.destroy )

        thread.start_new_thread( recover_thread, ( wallet, dialog ) )
        r = dialog.run()
        dialog.destroy()
        if r==Gtk.ResponseType.CANCEL: return False
        if not wallet.is_found():
            show_message("No transactions found for this seed")

        return True<|MERGE_RESOLUTION|>--- conflicted
+++ resolved
@@ -813,11 +813,7 @@
             self.show_message(str(e))
             return
 
-<<<<<<< HEAD
-        if fee < tx.required_fee(self.wallet.verifier):
-=======
-        if tx.requires_fee(self.wallet) and fee < MIN_RELAY_TX_FEE:
->>>>>>> 656560be
+        if fee < tx.required_fee(self.wallet):
             self.show_message( "This transaction requires a higher fee, or it will not be propagated by the network." )
             return
 
