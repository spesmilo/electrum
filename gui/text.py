--- conflicted
+++ resolved
@@ -1,15 +1,9 @@
 import curses, datetime, locale
 from decimal import Decimal
 _ = lambda x:x
-<<<<<<< HEAD
-#from i18n import _
 from electrum_grs.util import format_satoshis, set_verbosity
-from electrum_grs.bitcoin import is_valid
-=======
-from electrum.util import format_satoshis, set_verbosity
-from electrum.util import StoreDict
-from electrum.bitcoin import is_valid, COIN
->>>>>>> e23f3a5e
+from electrum_grs.util import StoreDict
+from electrum_grs.bitcoin import is_valid, COIN
 
 from electrum_grs import Wallet, WalletStorage
 
