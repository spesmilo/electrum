--- conflicted
+++ resolved
@@ -1,20 +1,11 @@
 import tty, sys
 import curses, datetime, locale
 from decimal import Decimal
-<<<<<<< HEAD
-_ = lambda x:x
+
 from electrum_ltc.util import format_satoshis, set_verbosity
 from electrum_ltc.util import StoreDict
-from electrum_ltc.bitcoin import is_valid, COIN
-
+from electrum_ltc.bitcoin import is_valid, COIN, TYPE_ADDRESS
 from electrum_ltc import Wallet, WalletStorage
-=======
-
-from electrum.util import format_satoshis, set_verbosity
-from electrum.util import StoreDict
-from electrum.bitcoin import is_valid, COIN, TYPE_ADDRESS
-from electrum import Wallet, WalletStorage
->>>>>>> 0d529115
 
 _ = lambda x:x
 
