#!/usr/bin/env python
#
# Electrum - lightweight Bitcoin client
# Copyright (C) 2013 ecdsa@github
#
# Permission is hereby granted, free of charge, to any person
# obtaining a copy of this software and associated documentation files
# (the "Software"), to deal in the Software without restriction,
# including without limitation the rights to use, copy, modify, merge,
# publish, distribute, sublicense, and/or sell copies of the Software,
# and to permit persons to whom the Software is furnished to do so,
# subject to the following conditions:
#
# The above copyright notice and this permission notice shall be
# included in all copies or substantial portions of the Software.
#
# THE SOFTWARE IS PROVIDED "AS IS", WITHOUT WARRANTY OF ANY KIND,
# EXPRESS OR IMPLIED, INCLUDING BUT NOT LIMITED TO THE WARRANTIES OF
# MERCHANTABILITY, FITNESS FOR A PARTICULAR PURPOSE AND
# NONINFRINGEMENT. IN NO EVENT SHALL THE AUTHORS OR COPYRIGHT HOLDERS
# BE LIABLE FOR ANY CLAIM, DAMAGES OR OTHER LIABILITY, WHETHER IN AN
# ACTION OF CONTRACT, TORT OR OTHERWISE, ARISING FROM, OUT OF OR IN
# CONNECTION WITH THE SOFTWARE OR THE USE OR OTHER DEALINGS IN THE
# SOFTWARE.

<<<<<<< HEAD
from PyQt5.QtGui import *
from PyQt5.QtCore import *
from PyQt5.QtWidgets import *
from electrum_ltc.i18n import _
=======
from electrum.i18n import _
from electrum.mnemonic import Mnemonic
import electrum.old_mnemonic
>>>>>>> 0180abc1

from .util import *
from .qrtextedit import ShowQRTextEdit, ScanQRTextEdit
from .completion_text_edit import CompletionTextEdit


def seed_warning_msg(seed):
    return ''.join([
        "<p>",
        _("Please save these {0} words on paper (order is important). "),
        _("This seed will allow you to recover your wallet in case "
          "of computer failure."),
        "</p>",
        "<b>" + _("WARNING") + ":</b>",
        "<ul>",
        "<li>" + _("Never disclose your seed.") + "</li>",
        "<li>" + _("Never type it on a website.") + "</li>",
        "<li>" + _("Do not store it electronically.") + "</li>",
        "</ul>"
    ]).format(len(seed.split()))


class SeedLayout(QVBoxLayout):
    #options
    is_bip39 = False
    is_ext = False

    def seed_options(self):
        dialog = QDialog()
        vbox = QVBoxLayout(dialog)
        if 'ext' in self.options:
            cb_ext = QCheckBox(_('Extend this seed with custom words'))
            cb_ext.setChecked(self.is_ext)
            vbox.addWidget(cb_ext)
        if 'bip39' in self.options:
            def f(b):
                self.is_seed = (lambda x: bool(x)) if b else self.saved_is_seed
                self.is_bip39 = b
                self.on_edit()
                if b:
                    msg = ' '.join([
                        '<b>' + _('Warning') + ':</b>  ',
                        _('BIP39 seeds can be imported in Electrum, so that users can access funds locked in other wallets.'),
                        _('However, we do not generate BIP39 seeds, because they do not meet our safety standard.'),
                        _('BIP39 seeds do not include a version number, which compromises compatibility with future software.'),
                        _('We do not guarantee that BIP39 imports will always be supported in Electrum.'),
                    ])
                else:
                    msg = ''
                self.seed_warning.setText(msg)
            cb_bip39 = QCheckBox(_('BIP39 seed'))
            cb_bip39.toggled.connect(f)
            cb_bip39.setChecked(self.is_bip39)
            vbox.addWidget(cb_bip39)
        vbox.addLayout(Buttons(OkButton(dialog)))
        if not dialog.exec_():
            return None
        self.is_ext = cb_ext.isChecked() if 'ext' in self.options else False
        self.is_bip39 = cb_bip39.isChecked() if 'bip39' in self.options else False

    def __init__(self, seed=None, title=None, icon=True, msg=None, options=None, is_seed=None, passphrase=None, parent=None):
        QVBoxLayout.__init__(self)
        self.parent = parent
        self.options = options
        if title:
            self.addWidget(WWLabel(title))
        self.seed_e = CompletionTextEdit()
        if seed:
            self.seed_e.setText(seed)
        else:
            self.seed_e.setTabChangesFocus(True)
            self.is_seed = is_seed
            self.saved_is_seed = self.is_seed
            self.seed_e.textChanged.connect(self.on_edit)
            self.initialize_completer()

        self.seed_e.setMaximumHeight(75)
        hbox = QHBoxLayout()
        if icon:
            logo = QLabel()
            logo.setPixmap(QPixmap(":icons/seed.png").scaledToWidth(64))
            logo.setMaximumWidth(60)
            hbox.addWidget(logo)
        hbox.addWidget(self.seed_e)
        self.addLayout(hbox)
        hbox = QHBoxLayout()
        hbox.addStretch(1)
        self.seed_type_label = QLabel('')
        hbox.addWidget(self.seed_type_label)
        if options:
            opt_button = EnterButton(_('Options'), self.seed_options)
            hbox.addWidget(opt_button)
            self.addLayout(hbox)
        if passphrase:
            hbox = QHBoxLayout()
            passphrase_e = QLineEdit()
            passphrase_e.setText(passphrase)
            passphrase_e.setReadOnly(True)
            hbox.addWidget(QLabel(_("Your seed extension is") + ':'))
            hbox.addWidget(passphrase_e)
            self.addLayout(hbox)
        self.addStretch(1)
        self.seed_warning = WWLabel('')
        if msg:
            self.seed_warning.setText(seed_warning_msg(seed))
        self.addWidget(self.seed_warning)

    def initialize_completer(self):
        english_list = Mnemonic('en').wordlist
        old_list = electrum.old_mnemonic.words
        self.wordlist = english_list + list(set(old_list) - set(english_list)) #concat both lists
        self.wordlist.sort()
        self.completer = QCompleter(self.wordlist)
        self.seed_e.set_completer(self.completer)

    def get_seed(self):
        text = self.seed_e.text()
        return ' '.join(text.split())

    def on_edit(self):
        from electrum_ltc.bitcoin import seed_type
        s = self.get_seed()
        b = self.is_seed(s)
        if not self.is_bip39:
            t = seed_type(s)
            label = _('Seed Type') + ': ' + t if t else ''
        else:
            from electrum_ltc.keystore import bip39_is_checksum_valid
            is_checksum, is_wordlist = bip39_is_checksum_valid(s)
            status = ('checksum: ' + ('ok' if is_checksum else 'failed')) if is_wordlist else 'unknown wordlist'
            label = 'BIP39' + ' (%s)'%status
        self.seed_type_label.setText(label)
        self.parent.next_button.setEnabled(b)

        # to account for bip39 seeds
        for word in self.get_seed().split(" ")[:-1]:
            if word not in self.wordlist:
                self.seed_e.disable_suggestions()
                return
        self.seed_e.enable_suggestions()

class KeysLayout(QVBoxLayout):
    def __init__(self, parent=None, title=None, is_valid=None, allow_multi=False):
        QVBoxLayout.__init__(self)
        self.parent = parent
        self.is_valid = is_valid
        self.text_e = ScanQRTextEdit(allow_multi=allow_multi)
        self.text_e.textChanged.connect(self.on_edit)
        self.addWidget(WWLabel(title))
        self.addWidget(self.text_e)

    def get_text(self):
        return self.text_e.text()

    def on_edit(self):
        b = self.is_valid(self.get_text())
        self.parent.next_button.setEnabled(b)


class SeedDialog(WindowModalDialog):

    def __init__(self, parent, seed, passphrase):
        WindowModalDialog.__init__(self, parent, ('Electrum-LTC - ' + _('Seed')))
        self.setMinimumWidth(400)
        vbox = QVBoxLayout(self)
        title =  _("Your wallet generation seed is:")
        slayout = SeedLayout(title=title, seed=seed, msg=True, passphrase=passphrase)
        vbox.addLayout(slayout)
        vbox.addLayout(Buttons(CloseButton(self)))<|MERGE_RESOLUTION|>--- conflicted
+++ resolved
@@ -23,16 +23,9 @@
 # CONNECTION WITH THE SOFTWARE OR THE USE OR OTHER DEALINGS IN THE
 # SOFTWARE.
 
-<<<<<<< HEAD
-from PyQt5.QtGui import *
-from PyQt5.QtCore import *
-from PyQt5.QtWidgets import *
 from electrum_ltc.i18n import _
-=======
-from electrum.i18n import _
-from electrum.mnemonic import Mnemonic
-import electrum.old_mnemonic
->>>>>>> 0180abc1
+from electrum_ltc.mnemonic import Mnemonic
+import electrum_ltc.old_mnemonic
 
 from .util import *
 from .qrtextedit import ShowQRTextEdit, ScanQRTextEdit
@@ -142,7 +135,7 @@
 
     def initialize_completer(self):
         english_list = Mnemonic('en').wordlist
-        old_list = electrum.old_mnemonic.words
+        old_list = electrum_ltc.old_mnemonic.words
         self.wordlist = english_list + list(set(old_list) - set(english_list)) #concat both lists
         self.wordlist.sort()
         self.completer = QCompleter(self.wordlist)
