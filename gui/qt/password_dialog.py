--- conflicted
+++ resolved
@@ -23,17 +23,10 @@
 # CONNECTION WITH THE SOFTWARE OR THE USE OR OTHER DEALINGS IN THE
 # SOFTWARE.
 
-<<<<<<< HEAD
-from PyQt4.QtGui import *
-from PyQt4.QtCore import *
-from electrum_grs.i18n import _
-from util import *
-=======
 from PyQt5.QtGui import *
 from PyQt5.QtCore import *
-from electrum.i18n import _
+from electrum_grs.i18n import _
 from .util import *
->>>>>>> 2774126d
 import re
 import math
 
