
from electrum_grs.i18n import _
from electrum_grs.plugins import run_hook
from PyQt5.QtGui import *
from PyQt5.QtCore import *
from PyQt5.QtWidgets import QFileDialog

from .util import ButtonsTextEdit, MessageBoxMixin, ColorScheme


class ShowQRTextEdit(ButtonsTextEdit):

    def __init__(self, text=None):
        ButtonsTextEdit.__init__(self, text)
        self.setReadOnly(1)
        self.addButton(":icons/qrcode.png", self.qr_show, _("Show as QR code"))

        run_hook('show_text_edit', self)

    def qr_show(self):
        from .qrcodewidget import QRDialog
        try:
            s = str(self.toPlainText())
        except:
            s = self.toPlainText()
        QRDialog(s).exec_()

    def contextMenuEvent(self, e):
        m = self.createStandardContextMenu()
        m.addAction(_("Show as QR code"), self.qr_show)
        m.exec_(e.globalPos())


class ScanQRTextEdit(ButtonsTextEdit, MessageBoxMixin):

    def __init__(self, text="", allow_multi=False):
        ButtonsTextEdit.__init__(self, text)
        self.allow_multi = allow_multi
        self.setReadOnly(0)
        self.addButton(":icons/file.png", self.file_input, _("Read file"))
        icon = ":icons/qrcode_white.png" if ColorScheme.dark_scheme else ":icons/qrcode.png"
        self.addButton(icon, self.qr_input, _("Read QR code"))
        run_hook('scan_text_edit', self)

    def file_input(self):
        fileName, __ = QFileDialog.getOpenFileName(self, 'select file')
        if not fileName:
            return
        try:
            with open(fileName, "r") as f:
                data = f.read()
        except BaseException as e:
            self.show_error(_('Error opening file') + ':\n' + str(e))
        else:
            self.setText(data)

    def qr_input(self):
        from electrum_grs import qrscanner, get_config
        try:
            data = qrscanner.scan_barcode(get_config().get_video_device())
        except BaseException as e:
            self.show_error(str(e))
            data = ''
        if not data:
            data = ''
<<<<<<< HEAD
        self.setText(data)
=======
        if self.allow_multi:
            new_text = self.text() + data + '\n'
        else:
            new_text = data
        self.setText(new_text)
>>>>>>> f6ab12ac
        return data

    def contextMenuEvent(self, e):
        m = self.createStandardContextMenu()
        m.addAction(_("Read QR code"), self.qr_input)
        m.exec_(e.globalPos())<|MERGE_RESOLUTION|>--- conflicted
+++ resolved
@@ -63,15 +63,11 @@
             data = ''
         if not data:
             data = ''
-<<<<<<< HEAD
-        self.setText(data)
-=======
         if self.allow_multi:
             new_text = self.text() + data + '\n'
         else:
             new_text = data
         self.setText(new_text)
->>>>>>> f6ab12ac
         return data
 
     def contextMenuEvent(self, e):
