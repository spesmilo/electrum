#!/usr/bin/env python
#
# Electrum - lightweight Bitcoin client
# Copyright (C) 2012 thomasv@gitorious
#
# Permission is hereby granted, free of charge, to any person
# obtaining a copy of this software and associated documentation files
# (the "Software"), to deal in the Software without restriction,
# including without limitation the rights to use, copy, modify, merge,
# publish, distribute, sublicense, and/or sell copies of the Software,
# and to permit persons to whom the Software is furnished to do so,
# subject to the following conditions:
#
# The above copyright notice and this permission notice shall be
# included in all copies or substantial portions of the Software.
#
# THE SOFTWARE IS PROVIDED "AS IS", WITHOUT WARRANTY OF ANY KIND,
# EXPRESS OR IMPLIED, INCLUDING BUT NOT LIMITED TO THE WARRANTIES OF
# MERCHANTABILITY, FITNESS FOR A PARTICULAR PURPOSE AND
# NONINFRINGEMENT. IN NO EVENT SHALL THE AUTHORS OR COPYRIGHT HOLDERS
# BE LIABLE FOR ANY CLAIM, DAMAGES OR OTHER LIABILITY, WHETHER IN AN
# ACTION OF CONTRACT, TORT OR OTHERWISE, ARISING FROM, OUT OF OR IN
# CONNECTION WITH THE SOFTWARE OR THE USE OR OTHER DEALINGS IN THE
# SOFTWARE.

import sys
import os
import signal

try:
    import PyQt5
except Exception:
    sys.exit("Error: Could not import PyQt5 on Linux systems, you may try 'sudo apt-get install python3-pyqt5'")

from PyQt5.QtGui import *
from PyQt5.QtWidgets import *
from PyQt5.QtCore import *
import PyQt5.QtCore as QtCore

from electrum.i18n import _, set_language
from electrum.plugins import run_hook
from electrum import SimpleConfig, Wallet, WalletStorage
from electrum.synchronizer import Synchronizer
from electrum.verifier import SPV
from electrum.util import DebugMem, UserCancelled, InvalidPassword
from electrum.util import print_msg
from electrum.wallet import Abstract_Wallet

from .installwizard import InstallWizard, GoBack


try:
    from . import icons_rc
except Exception as e:
    print(e)
    print("Error: Could not find icons file.")
    print("Please run 'pyrcc5 icons.qrc -o gui/qt/icons_rc.py', and reinstall Electrum")
    sys.exit(1)

from .util import *   # * needed for plugins
from .main_window import ElectrumWindow
from .network_dialog import NetworkDialog


class OpenFileEventFilter(QObject):
    def __init__(self, windows):
        self.windows = windows
        super(OpenFileEventFilter, self).__init__()

    def eventFilter(self, obj, event):
        if event.type() == QtCore.QEvent.FileOpen:
            if len(self.windows) >= 1:
                self.windows[0].pay_to_URI(event.url().toEncoded())
                return True
        return False


class QElectrumApplication(QApplication):
    new_window_signal = pyqtSignal(str, object)


class QNetworkUpdatedSignalObject(QObject):
    network_updated_signal = pyqtSignal(str, object)


class ElectrumGui:

    def __init__(self, config, daemon, plugins):
        set_language(config.get('language'))
        # Uncomment this call to verify objects are being properly
        # GC-ed when windows are closed
        #network.add_jobs([DebugMem([Abstract_Wallet, SPV, Synchronizer,
        #                            ElectrumWindow], interval=5)])
        QtCore.QCoreApplication.setAttribute(QtCore.Qt.AA_X11InitThreads)
        self.config = config
        self.daemon = daemon
        self.plugins = plugins
        self.windows = []
        self.efilter = OpenFileEventFilter(self.windows)
        self.app = QElectrumApplication(sys.argv)
        self.app.installEventFilter(self.efilter)
        self.timer = Timer()
        self.nd = None
        self.network_updated_signal_obj = QNetworkUpdatedSignalObject()
        # init tray
        self.dark_icon = self.config.get("dark_icon", False)
        self.tray = QSystemTrayIcon(self.tray_icon(), None)
        self.tray.setToolTip('Electrum')
        self.tray.activated.connect(self.tray_activated)
        self.build_tray_menu()
        self.tray.show()
<<<<<<< HEAD
        self.app.connect(self.app, QtCore.SIGNAL('new_window'), self.start_new_window)
        print_msg("run hook")
        run_hook('init_qt', self)
        print_msg("after hook")
=======
        self.app.new_window_signal.connect(self.start_new_window)
        run_hook('init_qt', self)
        ColorScheme.update_from_widget(QWidget())
>>>>>>> 6b9bfddd

    def build_tray_menu(self):
        # Avoid immediate GC of old menu when window closed via its action
        if self.tray.contextMenu() is None:
            m = QMenu()
            self.tray.setContextMenu(m)
        else:
            m = self.tray.contextMenu()
            m.clear()
        for window in self.windows:
            submenu = m.addMenu(window.wallet.basename())
            submenu.addAction(_("Show/Hide"), window.show_or_hide)
            submenu.addAction(_("Close"), window.close)
        m.addAction(_("Dark/Light"), self.toggle_tray_icon)
        m.addSeparator()
        m.addAction(_("Exit Electrum"), self.close)

    def tray_icon(self):
        if self.dark_icon:
            return QIcon(':icons/electrum_dark_icon.png')
        else:
            return QIcon(':icons/electrum_light_icon.png')

    def toggle_tray_icon(self):
        self.dark_icon = not self.dark_icon
        self.config.set_key("dark_icon", self.dark_icon, True)
        self.tray.setIcon(self.tray_icon())

    def tray_activated(self, reason):
        if reason == QSystemTrayIcon.DoubleClick:
            if all([w.is_hidden() for w in self.windows]):
                for w in self.windows:
                    w.bring_to_top()
            else:
                for w in self.windows:
                    w.hide()

    def close(self):
        for window in self.windows:
            window.close()

    def new_window(self, path, uri=None):
        # Use a signal as can be called from daemon thread
        self.app.new_window_signal.emit(path, uri)

    def show_network_dialog(self, parent):
        if not self.daemon.network:
            parent.show_warning(_('You are using Electrum in offline mode; restart Electrum if you want to get connected'), title=_('Offline'))
            return
        if self.nd:
            self.nd.on_update()
            self.nd.show()
            self.nd.raise_()
            return
        self.nd = NetworkDialog(self.daemon.network, self.config,
                                self.network_updated_signal_obj)
        self.nd.show()

    def create_window_for_wallet(self, wallet):
        w = ElectrumWindow(self, wallet)
        self.windows.append(w)
        self.build_tray_menu()
        # FIXME: Remove in favour of the load_wallet hook
        run_hook('on_new_window', w)
        return w

    def start_new_window(self, path, uri):
        '''Raises the window for the wallet if it is open.  Otherwise
        opens the wallet and creates a new window for it.'''
        print_msg("msg new window")
        for w in self.windows:
            if w.wallet.storage.path == path:
                w.bring_to_top()
                break
        else:
            try:
                wallet = self.daemon.load_wallet(path, None)
            except  BaseException as e:
                d = QMessageBox(QMessageBox.Warning, _('Error'), 'Cannot load wallet:\n' + str(e))
                d.exec_()
                return
            if not wallet:
                storage = WalletStorage(path)
                wizard = InstallWizard(self.config, self.app, self.plugins, storage)
                wallet = wizard.run_and_get_wallet()
                wizard.terminate()
                if not wallet:
                    return
                wallet.start_threads(self.daemon.network)
                self.daemon.add_wallet(wallet)
            w = self.create_window_for_wallet(wallet)
        if uri:
            w.pay_to_URI(uri)
        w.bring_to_top()
        w.setWindowState(w.windowState() & ~QtCore.Qt.WindowMinimized | QtCore.Qt.WindowActive)

        # this will activate the window
        w.activateWindow()
        return w

    def close_window(self, window):
        self.windows.remove(window)
        self.build_tray_menu()
        # save wallet path of last open window
        if not self.windows:
            self.config.save_last_wallet(window.wallet)
        run_hook('on_close_window', window)

    def init_network(self):
        # Show network dialog if config does not exist
        if self.daemon.network:
            if self.config.get('auto_connect') is None:
                wizard = InstallWizard(self.config, self.app, self.plugins, None)
                wizard.init_network(self.daemon.network)
                wizard.terminate()

    def main(self):
        print_msg("main") 
        try:
            self.init_network()
        except UserCancelled:
            return
        except GoBack:
            return
        except:
            traceback.print_exc(file=sys.stdout)
            return
        self.timer.start()
        self.config.open_last_wallet()
        path = self.config.get_wallet_path()
        if not self.start_new_window(path, self.config.get('url')):
            return
        signal.signal(signal.SIGINT, lambda *args: self.app.quit())
        # main loop
        print_msg("main loop")
        self.app.exec_()
        # Shut down the timer cleanly
        self.timer.stop()
        # clipboard persistence. see http://www.mail-archive.com/pyqt@riverbankcomputing.com/msg17328.html
        event = QtCore.QEvent(QtCore.QEvent.Clipboard)
        self.app.sendEvent(self.app.clipboard(), event)
        self.tray.hide()<|MERGE_RESOLUTION|>--- conflicted
+++ resolved
@@ -109,16 +109,9 @@
         self.tray.activated.connect(self.tray_activated)
         self.build_tray_menu()
         self.tray.show()
-<<<<<<< HEAD
-        self.app.connect(self.app, QtCore.SIGNAL('new_window'), self.start_new_window)
-        print_msg("run hook")
-        run_hook('init_qt', self)
-        print_msg("after hook")
-=======
         self.app.new_window_signal.connect(self.start_new_window)
         run_hook('init_qt', self)
         ColorScheme.update_from_widget(QWidget())
->>>>>>> 6b9bfddd
 
     def build_tray_menu(self):
         # Avoid immediate GC of old menu when window closed via its action
