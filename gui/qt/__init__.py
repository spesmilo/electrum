--- conflicted
+++ resolved
@@ -29,23 +29,15 @@
 from PyQt4.QtCore import *
 import PyQt4.QtCore as QtCore
 
-<<<<<<< HEAD
 from electrum_ltc.i18n import _, set_language
 from electrum_ltc.plugins import run_hook
 from electrum_ltc import SimpleConfig, Wallet, WalletStorage
 from electrum_ltc.paymentrequest import InvoiceStore
 from electrum_ltc.contacts import Contacts
-=======
-from electrum.i18n import _, set_language
-from electrum.plugins import run_hook
-from electrum import SimpleConfig, Wallet, WalletStorage
-from electrum.paymentrequest import InvoiceStore
-from electrum.contacts import Contacts
-from electrum.synchronizer import Synchronizer
-from electrum.verifier import SPV
-from electrum.util import DebugMem
-from electrum.wallet import Abstract_Wallet
->>>>>>> 0dcaa13d
+from electrum_ltc.synchronizer import Synchronizer
+from electrum_ltc.verifier import SPV
+from electrum_ltc.util import DebugMem
+from electrum_ltc.wallet import Abstract_Wallet
 from installwizard import InstallWizard
 
 
