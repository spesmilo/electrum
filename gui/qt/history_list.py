#!/usr/bin/env python
#
# Electrum - lightweight Bitcoin client
# Copyright (C) 2015 Thomas Voegtlin
#
# Permission is hereby granted, free of charge, to any person
# obtaining a copy of this software and associated documentation files
# (the "Software"), to deal in the Software without restriction,
# including without limitation the rights to use, copy, modify, merge,
# publish, distribute, sublicense, and/or sell copies of the Software,
# and to permit persons to whom the Software is furnished to do so,
# subject to the following conditions:
#
# The above copyright notice and this permission notice shall be
# included in all copies or substantial portions of the Software.
#
# THE SOFTWARE IS PROVIDED "AS IS", WITHOUT WARRANTY OF ANY KIND,
# EXPRESS OR IMPLIED, INCLUDING BUT NOT LIMITED TO THE WARRANTIES OF
# MERCHANTABILITY, FITNESS FOR A PARTICULAR PURPOSE AND
# NONINFRINGEMENT. IN NO EVENT SHALL THE AUTHORS OR COPYRIGHT HOLDERS
# BE LIABLE FOR ANY CLAIM, DAMAGES OR OTHER LIABILITY, WHETHER IN AN
# ACTION OF CONTRACT, TORT OR OTHERWISE, ARISING FROM, OUT OF OR IN
# CONNECTION WITH THE SOFTWARE OR THE USE OR OTHER DEALINGS IN THE
# SOFTWARE.

import webbrowser
import datetime

from electrum.wallet import AddTransactionException, TX_HEIGHT_LOCAL
from .util import *
<<<<<<< HEAD
from electrum_grs.i18n import _
from electrum_grs.util import block_explorer_URL
from electrum_grs.util import timestamp_to_datetime, profiler
=======
from electrum.i18n import _
from electrum.util import block_explorer_URL, profiler
>>>>>>> f6ab12ac

try:
    from electrum.plot import plot_history, NothingToPlotException
except:
    plot_history = None

# note: this list needs to be kept in sync with another in kivy
TX_ICONS = [
    "unconfirmed.png",
    "warning.png",
    "unconfirmed.png",
    "offline_tx.png",
    "clock1.png",
    "clock2.png",
    "clock3.png",
    "clock4.png",
    "clock5.png",
    "confirmed.png",
]


class HistoryList(MyTreeWidget, AcceptFileDragDrop):
    filter_columns = [2, 3, 4]  # Date, Description, Amount

    def __init__(self, parent=None):
        MyTreeWidget.__init__(self, parent, self.create_menu, [], 3)
        AcceptFileDragDrop.__init__(self, ".txn")
        self.refresh_headers()
        self.setColumnHidden(1, True)
        self.setSortingEnabled(True)
        self.sortByColumn(0, Qt.AscendingOrder)
        self.start_timestamp = None
        self.end_timestamp = None
        self.years = []
        self.create_toolbar_buttons()

    def format_date(self, d):
        return str(datetime.date(d.year, d.month, d.day)) if d else _('None')

    def refresh_headers(self):
        headers = ['', '', _('Date'), _('Description'), _('Amount'), _('Balance')]
        fx = self.parent.fx
        if fx and fx.show_history():
            headers.extend(['%s '%fx.ccy + _('Value')])
            self.editable_columns |= {6}
            if fx.get_history_capital_gains_config():
                headers.extend(['%s '%fx.ccy + _('Acquisition price')])
                headers.extend(['%s '%fx.ccy + _('Capital Gains')])
        else:
            self.editable_columns -= {6}
        self.update_headers(headers)

    def get_domain(self):
        '''Replaced in address_dialog.py'''
        return self.wallet.get_addresses()

    def on_combo(self, x):
        s = self.period_combo.itemText(x)
        x = s == _('Custom')
        self.start_button.setEnabled(x)
        self.end_button.setEnabled(x)
        if s == _('All'):
            self.start_timestamp = None
            self.end_timestamp = None
            self.start_button.setText("-")
            self.end_button.setText("-")
        else:
            try:
                year = int(s)
            except:
                return
            start_date = datetime.datetime(year, 1, 1)
            end_date = datetime.datetime(year+1, 1, 1)
            self.start_timestamp = time.mktime(start_date.timetuple())
            self.end_timestamp = time.mktime(end_date.timetuple())
            self.start_button.setText(_('From') + ' ' + self.format_date(start_date))
            self.end_button.setText(_('To') + ' ' + self.format_date(end_date))
        self.update()

    def create_toolbar_buttons(self):
        self.period_combo = QComboBox()
        self.start_button = QPushButton('-')
        self.start_button.pressed.connect(self.select_start_date)
        self.start_button.setEnabled(False)
        self.end_button = QPushButton('-')
        self.end_button.pressed.connect(self.select_end_date)
        self.end_button.setEnabled(False)
        self.period_combo.addItems([_('All'), _('Custom')])
        self.period_combo.activated.connect(self.on_combo)

    def get_toolbar_buttons(self):
        return self.period_combo, self.start_button, self.end_button

    def on_hide_toolbar(self):
        self.start_timestamp = None
        self.end_timestamp = None
        self.update()

    def save_toolbar_state(self, state, config):
        config.set_key('show_toolbar_history', state)

    def select_start_date(self):
        self.start_timestamp = self.select_date(self.start_button)
        self.update()

    def select_end_date(self):
        self.end_timestamp = self.select_date(self.end_button)
        self.update()

    def select_date(self, button):
        d = WindowModalDialog(self, _("Select date"))
        d.setMinimumSize(600, 150)
        d.date = None
        vbox = QVBoxLayout()
        def on_date(date):
            d.date = date
        cal = QCalendarWidget()
        cal.setGridVisible(True)
        cal.clicked[QDate].connect(on_date)
        vbox.addWidget(cal)
        vbox.addLayout(Buttons(OkButton(d), CancelButton(d)))
        d.setLayout(vbox)
        if d.exec_():
            if d.date is None:
                return None
            date = d.date.toPyDate()
            button.setText(self.format_date(date))
            return time.mktime(date.timetuple())

    def show_summary(self):
        h = self.summary
        if not h:
            self.parent.show_message(_("Nothing to summarize."))
            return
        start_date = h.get('start_date')
        end_date = h.get('end_date')
        format_amount = lambda x: self.parent.format_amount(x.value) + ' ' + self.parent.base_unit()
        d = WindowModalDialog(self, _("Summary"))
        d.setMinimumSize(600, 150)
        vbox = QVBoxLayout()
        grid = QGridLayout()
        grid.addWidget(QLabel(_("Start")), 0, 0)
        grid.addWidget(QLabel(self.format_date(start_date)), 0, 1)
        grid.addWidget(QLabel(_("End")), 1, 0)
        grid.addWidget(QLabel(self.format_date(end_date)), 1, 1)
        grid.addWidget(QLabel(_("Initial balance")), 2, 0)
        grid.addWidget(QLabel(format_amount(h['start_balance'])), 2, 1)
        grid.addWidget(QLabel(str(h.get('start_fiat_balance'))), 2, 2)
        grid.addWidget(QLabel(_("Final balance")), 4, 0)
        grid.addWidget(QLabel(format_amount(h['end_balance'])), 4, 1)
        grid.addWidget(QLabel(str(h.get('end_fiat_balance'))), 4, 2)
        grid.addWidget(QLabel(_("Income")), 5, 0)
        grid.addWidget(QLabel(format_amount(h.get('income'))), 5, 1)
        grid.addWidget(QLabel(str(h.get('fiat_income'))), 5, 2)
        grid.addWidget(QLabel(_("Expenditures")), 6, 0)
        grid.addWidget(QLabel(format_amount(h.get('expenditures'))), 6, 1)
        grid.addWidget(QLabel(str(h.get('fiat_expenditures'))), 6, 2)
        grid.addWidget(QLabel(_("Capital gains")), 7, 0)
        grid.addWidget(QLabel(str(h.get('capital_gains'))), 7, 2)
        grid.addWidget(QLabel(_("Unrealized gains")), 8, 0)
        grid.addWidget(QLabel(str(h.get('unrealized_gains', ''))), 8, 2)
        vbox.addLayout(grid)
        vbox.addLayout(Buttons(CloseButton(d)))
        d.setLayout(vbox)
        d.exec_()

    def plot_history_dialog(self):
        if plot_history is None:
            self.parent.show_message(
                _("Can't plot history.") + '\n' +
                _("Perhaps some dependencies are missing...") + " (matplotlib?)")
            return
        try:
            plt = plot_history(self.transactions)
            plt.show()
        except NothingToPlotException as e:
            self.parent.show_message(str(e))

    @profiler
    def on_update(self):
        self.wallet = self.parent.wallet
        fx = self.parent.fx
        r = self.wallet.get_full_history(domain=self.get_domain(), from_timestamp=self.start_timestamp, to_timestamp=self.end_timestamp, fx=fx)
        self.transactions = r['transactions']
        self.summary = r['summary']
        if not self.years and self.transactions:
            from datetime import date
            start_date = self.transactions[0].get('date') or date.today()
            end_date = self.transactions[-1].get('date') or date.today()
            self.years = [str(i) for i in range(start_date.year, end_date.year + 1)]
            self.period_combo.insertItems(1, self.years)
        item = self.currentItem()
        current_tx = item.data(0, Qt.UserRole) if item else None
        self.clear()
        if fx: fx.history_used_spot = False
        for tx_item in self.transactions:
            tx_hash = tx_item['txid']
            height = tx_item['height']
            conf = tx_item['confirmations']
            timestamp = tx_item['timestamp']
            value = tx_item['value'].value
            balance = tx_item['balance'].value
            label = tx_item['label']
            status, status_str = self.wallet.get_tx_status(tx_hash, height, conf, timestamp)
            has_invoice = self.wallet.invoices.paid.get(tx_hash)
            icon = QIcon(":icons/" + TX_ICONS[status])
            v_str = self.parent.format_amount(value, True, whitespaces=True)
            balance_str = self.parent.format_amount(balance, whitespaces=True)
            entry = ['', tx_hash, status_str, label, v_str, balance_str]
            fiat_value = None
            if value is not None and fx and fx.show_history():
                fiat_value = tx_item['fiat_value'].value
                value_str = fx.format_fiat(fiat_value)
                entry.append(value_str)
                # fixme: should use is_mine
                if value < 0:
                    entry.append(fx.format_fiat(tx_item['acquisition_price'].value))
                    entry.append(fx.format_fiat(tx_item['capital_gain'].value))
            item = SortableTreeWidgetItem(entry)
            item.setIcon(0, icon)
            item.setToolTip(0, str(conf) + " confirmation" + ("s" if conf != 1 else ""))
            item.setData(0, SortableTreeWidgetItem.DataRole, (status, conf))
            if has_invoice:
                item.setIcon(3, QIcon(":icons/seal"))
            for i in range(len(entry)):
                if i>3:
                    item.setTextAlignment(i, Qt.AlignRight | Qt.AlignVCenter)
                if i!=2:
                    item.setFont(i, QFont(MONOSPACE_FONT))
            if value and value < 0:
                item.setForeground(3, QBrush(QColor("#BC1E1E")))
                item.setForeground(4, QBrush(QColor("#BC1E1E")))
            if fiat_value and not tx_item['fiat_default']:
                item.setForeground(6, QBrush(QColor("#1E1EFF")))
            if tx_hash:
                item.setData(0, Qt.UserRole, tx_hash)
            self.insertTopLevelItem(0, item)
            if current_tx == tx_hash:
                self.setCurrentItem(item)

    def on_edited(self, item, column, prior):
        '''Called only when the text actually changes'''
        key = item.data(0, Qt.UserRole)
        text = item.text(column)
        # fixme
        if column == 3:
            self.parent.wallet.set_label(key, text)
            self.update_labels()
            self.parent.update_completions()
        elif column == 6:
            self.parent.wallet.set_fiat_value(key, self.parent.fx.ccy, text)
            self.on_update()

    def on_doubleclick(self, item, column):
        if self.permit_edit(item, column):
            super(HistoryList, self).on_doubleclick(item, column)
        else:
            tx_hash = item.data(0, Qt.UserRole)
            tx = self.wallet.transactions.get(tx_hash)
            self.parent.show_transaction(tx)

    def update_labels(self):
        root = self.invisibleRootItem()
        child_count = root.childCount()
        for i in range(child_count):
            item = root.child(i)
            txid = item.data(0, Qt.UserRole)
            label = self.wallet.get_label(txid)
            item.setText(3, label)

    def update_item(self, tx_hash, height, conf, timestamp):
        status, status_str = self.wallet.get_tx_status(tx_hash, height, conf, timestamp)
        icon = QIcon(":icons/" +  TX_ICONS[status])
        items = self.findItems(tx_hash, Qt.UserRole|Qt.MatchContains|Qt.MatchRecursive, column=1)
        if items:
            item = items[0]
            item.setIcon(0, icon)
            item.setData(0, SortableTreeWidgetItem.DataRole, (status, conf))
            item.setText(2, status_str)

    def create_menu(self, position):
        self.selectedIndexes()
        item = self.currentItem()
        if not item:
            return
        column = self.currentColumn()
        tx_hash = item.data(0, Qt.UserRole)
        if not tx_hash:
            return
        if column is 0:
            column_title = "ID"
            column_data = tx_hash
        else:
            column_title = self.headerItem().text(column)
            column_data = item.text(column)
        tx_URL = block_explorer_URL(self.config, 'tx', tx_hash)
        height, conf, timestamp = self.wallet.get_tx_height(tx_hash)
        tx = self.wallet.transactions.get(tx_hash)
        is_relevant, is_mine, v, fee = self.wallet.get_wallet_delta(tx)
        is_unconfirmed = height <= 0
        pr_key = self.wallet.invoices.paid.get(tx_hash)
        menu = QMenu()
        if height == TX_HEIGHT_LOCAL:
            menu.addAction(_("Remove"), lambda: self.remove_local_tx(tx_hash))
        menu.addAction(_("Copy {}").format(column_title), lambda: self.parent.app.clipboard().setText(column_data))
        for c in self.editable_columns:
            menu.addAction(_("Edit {}").format(self.headerItem().text(c)), lambda: self.editItem(item, c))
        menu.addAction(_("Details"), lambda: self.parent.show_transaction(tx))
        if is_unconfirmed and tx:
            rbf = is_mine and not tx.is_final()
            if rbf:
                menu.addAction(_("Increase fee"), lambda: self.parent.bump_fee_dialog(tx))
            else:
                child_tx = self.wallet.cpfp(tx, 0)
                if child_tx:
                    menu.addAction(_("Child pays for parent"), lambda: self.parent.cpfp(tx, child_tx))
        if pr_key:
            menu.addAction(QIcon(":icons/seal"), _("View invoice"), lambda: self.parent.show_invoice(pr_key))
        if tx_URL:
            menu.addAction(_("View on block explorer"), lambda: webbrowser.open(tx_URL))
        menu.exec_(self.viewport().mapToGlobal(position))

    def remove_local_tx(self, delete_tx):
        to_delete = {delete_tx}
        to_delete |= self.wallet.get_depending_transactions(delete_tx)
        question = _("Are you sure you want to remove this transaction?")
        if len(to_delete) > 1:
            question = _(
                "Are you sure you want to remove this transaction and {} child transactions?".format(len(to_delete) - 1)
            )
        answer = QMessageBox.question(self.parent, _("Please confirm"), question, QMessageBox.Yes, QMessageBox.No)
        if answer == QMessageBox.No:
            return
        for tx in to_delete:
            self.wallet.remove_transaction(tx)
        self.wallet.save_transactions(write=True)
        # need to update at least: history_list, utxo_list, address_list
        self.parent.need_update.set()

    def onFileAdded(self, fn):
        try:
            with open(fn) as f:
                tx = self.parent.tx_from_text(f.read())
                self.parent.save_transaction_into_wallet(tx)
        except IOError as e:
            self.parent.show_error(e)

    def export_history_dialog(self):
        d = WindowModalDialog(self, _('Export History'))
        d.setMinimumSize(400, 200)
        vbox = QVBoxLayout(d)
        defaultname = os.path.expanduser('~/electrum-history.csv')
        select_msg = _('Select file to export your wallet transactions to')
        hbox, filename_e, csv_button = filename_field(self, self.config, defaultname, select_msg)
        vbox.addLayout(hbox)
        vbox.addStretch(1)
        hbox = Buttons(CancelButton(d), OkButton(d, _('Export')))
        vbox.addLayout(hbox)
        #run_hook('export_history_dialog', self, hbox)
        self.update()
        if not d.exec_():
            return
        filename = filename_e.text()
        if not filename:
            return
        try:
            self.do_export_history(self.wallet, filename, csv_button.isChecked())
        except (IOError, os.error) as reason:
            export_error_label = _("Electrum was unable to produce a transaction export.")
            self.parent.show_critical(export_error_label + "\n" + str(reason), title=_("Unable to export history"))
            return
        self.parent.show_message(_("Your wallet history has been successfully exported."))

    def do_export_history(self, wallet, fileName, is_csv):
        history = self.transactions
        lines = []
        for item in history:
            if is_csv:
                lines.append([item['txid'], item.get('label', ''), item['confirmations'], item['value'], item['date']])
            else:
                lines.append(item)
        with open(fileName, "w+") as f:
            if is_csv:
                import csv
                transaction = csv.writer(f, lineterminator='\n')
                transaction.writerow(["transaction_hash","label", "confirmations", "value", "timestamp"])
                for line in lines:
                    transaction.writerow(line)
            else:
                from electrum.util import json_encode
                f.write(json_encode(history))<|MERGE_RESOLUTION|>--- conflicted
+++ resolved
@@ -26,19 +26,13 @@
 import webbrowser
 import datetime
 
-from electrum.wallet import AddTransactionException, TX_HEIGHT_LOCAL
+from electrum_grs.wallet import AddTransactionException, TX_HEIGHT_LOCAL
 from .util import *
-<<<<<<< HEAD
 from electrum_grs.i18n import _
-from electrum_grs.util import block_explorer_URL
-from electrum_grs.util import timestamp_to_datetime, profiler
-=======
-from electrum.i18n import _
-from electrum.util import block_explorer_URL, profiler
->>>>>>> f6ab12ac
+from electrum_grs.util import block_explorer_URL, profiler
 
 try:
-    from electrum.plot import plot_history, NothingToPlotException
+    from electrum_grs.plot import plot_history, NothingToPlotException
 except:
     plot_history = None
 
@@ -387,7 +381,7 @@
         d = WindowModalDialog(self, _('Export History'))
         d.setMinimumSize(400, 200)
         vbox = QVBoxLayout(d)
-        defaultname = os.path.expanduser('~/electrum-history.csv')
+        defaultname = os.path.expanduser('~/electrum-grs-history.csv')
         select_msg = _('Select file to export your wallet transactions to')
         hbox, filename_e, csv_button = filename_field(self, self.config, defaultname, select_msg)
         vbox.addLayout(hbox)
@@ -425,5 +419,5 @@
                 for line in lines:
                     transaction.writerow(line)
             else:
-                from electrum.util import json_encode
+                from electrum_grs.util import json_encode
                 f.write(json_encode(history))