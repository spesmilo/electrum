--- conflicted
+++ resolved
@@ -23,12 +23,7 @@
 # CONNECTION WITH THE SOFTWARE OR THE USE OR OTHER DEALINGS IN THE
 # SOFTWARE.
 from .util import *
-<<<<<<< HEAD
 from electrum_grs.i18n import _
-from electrum_grs.bitcoin import is_address
-=======
-from electrum.i18n import _
->>>>>>> b4e43754
 
 
 class UTXOList(MyTreeWidget):
