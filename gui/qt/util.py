--- conflicted
+++ resolved
@@ -6,17 +6,13 @@
 from collections import namedtuple
 from functools import partial
 
-<<<<<<< HEAD
-from electrum_grs.i18n import _
-=======
->>>>>>> f6ab12ac
 from PyQt5.QtGui import *
 from PyQt5.QtCore import *
 from PyQt5.QtWidgets import *
 
-from electrum.i18n import _
-from electrum.util import FileImportFailed, FileExportFailed
-from electrum.paymentrequest import PR_UNPAID, PR_PAID, PR_EXPIRED
+from electrum_grs.i18n import _
+from electrum_grs.util import FileImportFailed, FileExportFailed
+from electrum_grs.paymentrequest import PR_UNPAID, PR_PAID, PR_EXPIRED
 
 
 if platform.system() == 'Windows':
@@ -29,11 +25,6 @@
 
 dialogs = []
 
-<<<<<<< HEAD
-from electrum_grs.paymentrequest import PR_UNPAID, PR_PAID, PR_EXPIRED
-
-=======
->>>>>>> f6ab12ac
 pr_icons = {
     PR_UNPAID:":icons/unpaid.png",
     PR_PAID:":icons/confirmed.png",
