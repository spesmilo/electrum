--- conflicted
+++ resolved
@@ -24,19 +24,11 @@
 # SOFTWARE.
 import webbrowser
 
-<<<<<<< HEAD
-from util import *
+from .util import *
 from electrum_grs.i18n import _
 from electrum_grs.util import block_explorer_URL, format_satoshis, format_time
 from electrum_grs.plugins import run_hook
 from electrum_grs.bitcoin import is_address
-=======
-from .util import *
-from electrum.i18n import _
-from electrum.util import block_explorer_URL, format_satoshis, format_time
-from electrum.plugins import run_hook
-from electrum.bitcoin import is_address
->>>>>>> 2774126d
 
 
 class AddressList(MyTreeWidget):
