#!/usr/bin/env python
#
# Electrum - lightweight Bitcoin client
# Copyright (C) 2012 thomasv@gitorious
#
# Permission is hereby granted, free of charge, to any person
# obtaining a copy of this software and associated documentation files
# (the "Software"), to deal in the Software without restriction,
# including without limitation the rights to use, copy, modify, merge,
# publish, distribute, sublicense, and/or sell copies of the Software,
# and to permit persons to whom the Software is furnished to do so,
# subject to the following conditions:
#
# The above copyright notice and this permission notice shall be
# included in all copies or substantial portions of the Software.
#
# THE SOFTWARE IS PROVIDED "AS IS", WITHOUT WARRANTY OF ANY KIND,
# EXPRESS OR IMPLIED, INCLUDING BUT NOT LIMITED TO THE WARRANTIES OF
# MERCHANTABILITY, FITNESS FOR A PARTICULAR PURPOSE AND
# NONINFRINGEMENT. IN NO EVENT SHALL THE AUTHORS OR COPYRIGHT HOLDERS
# BE LIABLE FOR ANY CLAIM, DAMAGES OR OTHER LIABILITY, WHETHER IN AN
# ACTION OF CONTRACT, TORT OR OTHERWISE, ARISING FROM, OUT OF OR IN
# CONNECTION WITH THE SOFTWARE OR THE USE OR OTHER DEALINGS IN THE
# SOFTWARE.

import socket

from PyQt5.QtGui import *
from PyQt5.QtCore import *
from PyQt5.QtWidgets import *
import PyQt5.QtCore as QtCore

<<<<<<< HEAD
from electrum_grs.i18n import _
from electrum_grs.network import DEFAULT_PORTS
from electrum_grs.network import serialize_server, deserialize_server
from electrum_grs.util import print_error
=======
from electrum.i18n import _
from electrum.bitcoin import NetworkConstants
from electrum.util import print_error
>>>>>>> b4e43754

from .util import *

protocol_names = ['TCP', 'SSL']
protocol_letters = 'ts'

class NetworkDialog(QDialog):
    def __init__(self, network, config, network_updated_signal_obj):
        QDialog.__init__(self)
        self.setWindowTitle(_('Network'))
        self.setMinimumSize(500, 20)
        self.nlayout = NetworkChoiceLayout(network, config)
        self.network_updated_signal_obj = network_updated_signal_obj
        vbox = QVBoxLayout(self)
        vbox.addLayout(self.nlayout.layout())
        vbox.addLayout(Buttons(CloseButton(self)))
        self.network_updated_signal_obj.network_updated_signal.connect(
            self.on_update)
        network.register_callback(self.on_network, ['updated', 'interfaces'])

    def on_network(self, event, *args):
        self.network_updated_signal_obj.network_updated_signal.emit(event, args)

    def on_update(self):
        self.nlayout.update()



class NodesListWidget(QTreeWidget):

    def __init__(self, parent):
        QTreeWidget.__init__(self)
        self.parent = parent
        self.setHeaderLabels([_('Connected node'), _('Height')])
        self.setContextMenuPolicy(Qt.CustomContextMenu)
        self.customContextMenuRequested.connect(self.create_menu)

    def create_menu(self, position):
        item = self.currentItem()
        if not item:
            return
        is_server = not bool(item.data(0, Qt.UserRole))
        menu = QMenu()
        if is_server:
            server = item.data(1, Qt.UserRole)
            menu.addAction(_("Use as server"), lambda: self.parent.follow_server(server))
        else:
            index = item.data(1, Qt.UserRole)
            menu.addAction(_("Follow this branch"), lambda: self.parent.follow_branch(index))
        menu.exec_(self.viewport().mapToGlobal(position))

    def keyPressEvent(self, event):
        if event.key() in [ Qt.Key_F2, Qt.Key_Return ]:
            self.on_activated(self.currentItem(), self.currentColumn())
        else:
            QTreeWidget.keyPressEvent(self, event)

    def on_activated(self, item, column):
        # on 'enter' we show the menu
        pt = self.visualItemRect(item).bottomLeft()
        pt.setX(50)
        self.customContextMenuRequested.emit(pt)

    def update(self, network):
        self.clear()
        self.addChild = self.addTopLevelItem
        chains = network.get_blockchains()
        n_chains = len(chains)
        for k, items in chains.items():
            b = network.blockchains[k]
            name = b.get_name()
            if n_chains >1:
                x = QTreeWidgetItem([name + '@%d'%b.get_checkpoint(), '%d'%b.height()])
                x.setData(0, Qt.UserRole, 1)
                x.setData(1, Qt.UserRole, b.checkpoint)
            else:
                x = self
            for i in items:
                star = ' *' if i == network.interface else ''
                item = QTreeWidgetItem([i.host + star, '%d'%i.tip])
                item.setData(0, Qt.UserRole, 0)
                item.setData(1, Qt.UserRole, i.server)
                x.addChild(item)
            if n_chains>1:
                self.addTopLevelItem(x)
                x.setExpanded(True)

        h = self.header()
        h.setStretchLastSection(False)
        h.setSectionResizeMode(0, QHeaderView.Stretch)
        h.setSectionResizeMode(1, QHeaderView.ResizeToContents)


class ServerListWidget(QTreeWidget):

    def __init__(self, parent):
        QTreeWidget.__init__(self)
        self.parent = parent
        self.setHeaderLabels([_('Host'), _('Port')])
        self.setContextMenuPolicy(Qt.CustomContextMenu)
        self.customContextMenuRequested.connect(self.create_menu)

    def create_menu(self, position):
        item = self.currentItem()
        if not item:
            return
        menu = QMenu()
        server = item.data(1, Qt.UserRole)
        menu.addAction(_("Use as server"), lambda: self.set_server(server))
        menu.exec_(self.viewport().mapToGlobal(position))

    def set_server(self, s):
        host, port, protocol = s.split(':')
        self.parent.server_host.setText(host)
        self.parent.server_port.setText(port)
        self.parent.set_server()

    def keyPressEvent(self, event):
        if event.key() in [ Qt.Key_F2, Qt.Key_Return ]:
            self.on_activated(self.currentItem(), self.currentColumn())
        else:
            QTreeWidget.keyPressEvent(self, event)

    def on_activated(self, item, column):
        # on 'enter' we show the menu
        pt = self.visualItemRect(item).bottomLeft()
        pt.setX(50)
        self.customContextMenuRequested.emit(pt)

    def update(self, servers, protocol, use_tor):
        self.clear()
        for _host, d in sorted(servers.items()):
            if _host.endswith('.onion') and not use_tor:
                continue
            port = d.get(protocol)
            if port:
                x = QTreeWidgetItem([_host, port])
                server = _host+':'+port+':'+protocol
                x.setData(1, Qt.UserRole, server)
                self.addTopLevelItem(x)

        h = self.header()
        h.setStretchLastSection(False)
        h.setSectionResizeMode(0, QHeaderView.Stretch)
        h.setSectionResizeMode(1, QHeaderView.ResizeToContents)


class NetworkChoiceLayout(object):

    def __init__(self, network, config, wizard=False):
        self.network = network
        self.config = config
        self.protocol = None
        self.tor_proxy = None

        self.tabs = tabs = QTabWidget()
        server_tab = QWidget()
        proxy_tab = QWidget()
        blockchain_tab = QWidget()
        tabs.addTab(blockchain_tab, _('Overview'))
        tabs.addTab(proxy_tab, _('Connection'))
        tabs.addTab(server_tab, _('Server'))

        # server tab
        grid = QGridLayout(server_tab)
        grid.setSpacing(8)

        self.server_host = QLineEdit()
        self.server_host.setFixedWidth(200)
        self.server_port = QLineEdit()
        self.server_port.setFixedWidth(60)
        self.ssl_cb = QCheckBox(_('Use SSL'))
        self.autoconnect_cb = QCheckBox(_('Select server automatically'))
        self.autoconnect_cb.setEnabled(self.config.is_modifiable('auto_connect'))

        self.server_host.editingFinished.connect(self.set_server)
        self.server_port.editingFinished.connect(self.set_server)
        self.ssl_cb.clicked.connect(self.change_protocol)
        self.autoconnect_cb.clicked.connect(self.set_server)
        self.autoconnect_cb.clicked.connect(self.update)

        msg = ' '.join([
            _("If auto-connect is enabled, Electrum-GRS will always use a server that is on the longest blockchain."),
            _("If it is disabled, you have to choose a server you want to use. Electrum-GRS will warn you if your server is lagging.")
        ])
        grid.addWidget(self.autoconnect_cb, 0, 0, 1, 3)
        grid.addWidget(HelpButton(msg), 0, 4)

        grid.addWidget(QLabel(_('Server') + ':'), 1, 0)
        grid.addWidget(self.server_host, 1, 1, 1, 2)
        grid.addWidget(self.server_port, 1, 3)

        label = _('Server peers') if network.is_connected() else _('Default Servers')
        grid.addWidget(QLabel(label), 2, 0, 1, 5)
        self.servers_list = ServerListWidget(self)
        grid.addWidget(self.servers_list, 3, 0, 1, 5)

        # Proxy tab
        grid = QGridLayout(proxy_tab)
        grid.setSpacing(8)

        # proxy setting
        self.proxy_cb = QCheckBox(_('Use proxy'))
        self.proxy_cb.clicked.connect(self.check_disable_proxy)
        self.proxy_cb.clicked.connect(self.set_proxy)

        self.proxy_mode = QComboBox()
        self.proxy_mode.addItems(['SOCKS4', 'SOCKS5', 'HTTP'])
        self.proxy_host = QLineEdit()
        self.proxy_host.setFixedWidth(200)
        self.proxy_port = QLineEdit()
        self.proxy_port.setFixedWidth(60)
        self.proxy_user = QLineEdit()
        self.proxy_user.setPlaceholderText(_("Proxy user"))
        self.proxy_password = QLineEdit()
        self.proxy_password.setPlaceholderText(_("Password"))
        self.proxy_password.setEchoMode(QLineEdit.Password)
        self.proxy_password.setFixedWidth(60)

        self.proxy_mode.currentIndexChanged.connect(self.set_proxy)
        self.proxy_host.editingFinished.connect(self.set_proxy)
        self.proxy_port.editingFinished.connect(self.set_proxy)
        self.proxy_user.editingFinished.connect(self.set_proxy)
        self.proxy_password.editingFinished.connect(self.set_proxy)

        self.proxy_mode.currentIndexChanged.connect(self.proxy_settings_changed)
        self.proxy_host.textEdited.connect(self.proxy_settings_changed)
        self.proxy_port.textEdited.connect(self.proxy_settings_changed)
        self.proxy_user.textEdited.connect(self.proxy_settings_changed)
        self.proxy_password.textEdited.connect(self.proxy_settings_changed)

        self.tor_cb = QCheckBox(_("Use Tor Proxy"))
        self.tor_cb.setIcon(QIcon(":icons/tor_logo.png"))
        self.tor_cb.hide()
        self.tor_cb.clicked.connect(self.use_tor_proxy)

        grid.addWidget(self.ssl_cb, 0, 0, 1, 3)
        grid.addWidget(HelpButton(_('SSL is used to authenticate and encrypt your connections with Electrum-GRS servers.')), 0, 4)
        grid.addWidget(self.tor_cb, 1, 0, 1, 3)
        grid.addWidget(self.proxy_cb, 2, 0, 1, 3)
        grid.addWidget(HelpButton(_('Proxy settings apply to all connections: with Electrum-GRS servers, but also with third-party services.')), 2, 4)
        grid.addWidget(self.proxy_mode, 4, 1)
        grid.addWidget(self.proxy_host, 4, 2)
        grid.addWidget(self.proxy_port, 4, 3)
        grid.addWidget(self.proxy_user, 5, 2)
        grid.addWidget(self.proxy_password, 5, 3)
        grid.setRowStretch(7, 1)

        # Blockchain Tab
        grid = QGridLayout(blockchain_tab)
        msg =  ' '.join([
            _("Electrum-GRS connects to several nodes in order to download block headers and find out the longest blockchain."),
            _("This blockchain is used to verify the transactions sent by your transaction server.")
        ])
        self.status_label = QLabel('')
        grid.addWidget(QLabel(_('Status') + ':'), 0, 0)
        grid.addWidget(self.status_label, 0, 1, 1, 3)
        grid.addWidget(HelpButton(msg), 0, 4)

        self.server_label = QLabel('')
        msg = _("Electrum-GRS sends your wallet addresses to a single server, in order to receive your transaction history.")
        grid.addWidget(QLabel(_('Server') + ':'), 1, 0)
        grid.addWidget(self.server_label, 1, 1, 1, 3)
        grid.addWidget(HelpButton(msg), 1, 4)

        self.height_label = QLabel('')
        msg = _('This is the height of your local copy of the blockchain.')
        grid.addWidget(QLabel(_('Blockchain') + ':'), 2, 0)
        grid.addWidget(self.height_label, 2, 1)
        grid.addWidget(HelpButton(msg), 2, 4)

        self.split_label = QLabel('')
        grid.addWidget(self.split_label, 3, 0, 1, 3)

        self.nodes_list_widget = NodesListWidget(self)
        grid.addWidget(self.nodes_list_widget, 5, 0, 1, 5)

        vbox = QVBoxLayout()
        vbox.addWidget(tabs)
        self.layout_ = vbox
        # tor detector
        self.td = td = TorDetector()
        td.found_proxy.connect(self.suggest_proxy)
        td.start()

        self.fill_in_proxy_settings()
        self.update()

    def check_disable_proxy(self, b):
        if not self.config.is_modifiable('proxy'):
            b = False
        for w in [self.proxy_mode, self.proxy_host, self.proxy_port, self.proxy_user, self.proxy_password]:
            w.setEnabled(b)

    def enable_set_server(self):
        if self.config.is_modifiable('server'):
            enabled = not self.autoconnect_cb.isChecked()
            self.server_host.setEnabled(enabled)
            self.server_port.setEnabled(enabled)
            self.servers_list.setEnabled(enabled)
        else:
            for w in [self.autoconnect_cb, self.server_host, self.server_port, self.ssl_cb, self.servers_list]:
                w.setEnabled(False)

    def update(self):
        host, port, protocol, proxy_config, auto_connect = self.network.get_parameters()
        self.server_host.setText(host)
        self.server_port.setText(port)
        self.ssl_cb.setChecked(protocol=='s')
        self.autoconnect_cb.setChecked(auto_connect)

        host = self.network.interface.host if self.network.interface else _('None')
        self.server_label.setText(host)

        self.set_protocol(protocol)
        self.servers = self.network.get_servers()
        self.servers_list.update(self.servers, self.protocol, self.tor_cb.isChecked())
        self.enable_set_server()

        height_str = "%d "%(self.network.get_local_height()) + _('blocks')
        self.height_label.setText(height_str)
        n = len(self.network.get_interfaces())
        status = _("Connected to %d nodes.")%n if n else _("Not connected")
        self.status_label.setText(status)
        chains = self.network.get_blockchains()
        if len(chains)>1:
            chain = self.network.blockchain()
            checkpoint = chain.get_checkpoint()
            name = chain.get_name()
            msg = _('Chain split detected at block %d')%checkpoint + '\n'
            msg += (_('You are following branch') if auto_connect else _('Your server is on branch'))+ ' ' + name
            msg += ' (%d %s)' % (chain.get_branch_size(), _('blocks'))
        else:
            msg = ''
        self.split_label.setText(msg)
        self.nodes_list_widget.update(self.network)

    def fill_in_proxy_settings(self):
        host, port, protocol, proxy_config, auto_connect = self.network.get_parameters()
        if not proxy_config:
            proxy_config = {"mode": "none", "host": "localhost", "port": "9050"}

        b = proxy_config.get('mode') != "none"
        self.check_disable_proxy(b)
        if b:
            self.proxy_cb.setChecked(True)
            self.proxy_mode.setCurrentIndex(
                self.proxy_mode.findText(str(proxy_config.get("mode").upper())))

        self.proxy_host.setText(proxy_config.get("host"))
        self.proxy_port.setText(proxy_config.get("port"))
        self.proxy_user.setText(proxy_config.get("user", ""))
        self.proxy_password.setText(proxy_config.get("password", ""))

    def layout(self):
        return self.layout_

    def set_protocol(self, protocol):
        if protocol != self.protocol:
            self.protocol = protocol

    def change_protocol(self, use_ssl):
        p = 's' if use_ssl else 't'
        host = self.server_host.text()
        pp = self.servers.get(host, NetworkConstants.DEFAULT_PORTS)
        if p not in pp.keys():
            p = list(pp.keys())[0]
        port = pp[p]
        self.server_host.setText(host)
        self.server_port.setText(port)
        self.set_protocol(p)
        self.set_server()

    def follow_branch(self, index):
        self.network.follow_chain(index)
        self.update()

    def follow_server(self, server):
        self.network.switch_to_interface(server)
        host, port, protocol, proxy, auto_connect = self.network.get_parameters()
        host, port, protocol = server.split(':')
        self.network.set_parameters(host, port, protocol, proxy, auto_connect)
        self.update()

    def server_changed(self, x):
        if x:
            self.change_server(str(x.text(0)), self.protocol)

    def change_server(self, host, protocol):
        pp = self.servers.get(host, NetworkConstants.DEFAULT_PORTS)
        if protocol and protocol not in protocol_letters:
            protocol = None
        if protocol:
            port = pp.get(protocol)
            if port is None:
                protocol = None
        if not protocol:
            if 's' in pp.keys():
                protocol = 's'
                port = pp.get(protocol)
            else:
                protocol = list(pp.keys())[0]
                port = pp.get(protocol)
        self.server_host.setText(host)
        self.server_port.setText(port)
        self.ssl_cb.setChecked(protocol=='s')

    def accept(self):
        pass

    def set_server(self):
        host, port, protocol, proxy, auto_connect = self.network.get_parameters()
        host = str(self.server_host.text())
        port = str(self.server_port.text())
        protocol = 's' if self.ssl_cb.isChecked() else 't'
        auto_connect = self.autoconnect_cb.isChecked()
        self.network.set_parameters(host, port, protocol, proxy, auto_connect)

    def set_proxy(self):
        host, port, protocol, proxy, auto_connect = self.network.get_parameters()
        if self.proxy_cb.isChecked():
            proxy = { 'mode':str(self.proxy_mode.currentText()).lower(),
                      'host':str(self.proxy_host.text()),
                      'port':str(self.proxy_port.text()),
                      'user':str(self.proxy_user.text()),
                      'password':str(self.proxy_password.text())}
        else:
            proxy = None
            self.tor_cb.setChecked(False)
        self.network.set_parameters(host, port, protocol, proxy, auto_connect)

    def suggest_proxy(self, found_proxy):
        self.tor_proxy = found_proxy
        self.tor_cb.setText("Use Tor proxy at port " + str(found_proxy[1]))
        if self.proxy_mode.currentIndex() == self.proxy_mode.findText('SOCKS5') \
            and self.proxy_host.text() == "127.0.0.1" \
                and self.proxy_port.text() == str(found_proxy[1]):
            self.tor_cb.setChecked(True)
        self.tor_cb.show()

    def use_tor_proxy(self, use_it):
        if not use_it:
            self.proxy_cb.setChecked(False)
        else:
            socks5_mode_index = self.proxy_mode.findText('SOCKS5')
            if socks5_mode_index == -1:
                print_error("[network_dialog] can't find proxy_mode 'SOCKS5'")
                return
            self.proxy_mode.setCurrentIndex(socks5_mode_index)
            self.proxy_host.setText("127.0.0.1")
            self.proxy_port.setText(str(self.tor_proxy[1]))
            self.proxy_user.setText("")
            self.proxy_password.setText("")
            self.tor_cb.setChecked(True)
            self.proxy_cb.setChecked(True)
        self.check_disable_proxy(use_it)
        self.set_proxy()

    def proxy_settings_changed(self):
        self.tor_cb.setChecked(False)


class TorDetector(QThread):
    found_proxy = pyqtSignal(object)

    def __init__(self):
        QThread.__init__(self)

    def run(self):
        # Probable ports for Tor to listen at
        ports = [9050, 9150]
        for p in ports:
            if TorDetector.is_tor_port(p):
                self.found_proxy.emit(("127.0.0.1", p))
                return

    @staticmethod
    def is_tor_port(port):
        try:
            s = (socket._socketobject if hasattr(socket, "_socketobject") else socket.socket)(socket.AF_INET, socket.SOCK_STREAM)
            s.settimeout(0.1)
            s.connect(("127.0.0.1", port))
            # Tor responds uniquely to HTTP-like requests
            s.send(b"GET\n")
            if b"Tor is not an HTTP Proxy" in s.recv(1024):
                return True
        except socket.error:
            pass
        return False<|MERGE_RESOLUTION|>--- conflicted
+++ resolved
@@ -30,16 +30,9 @@
 from PyQt5.QtWidgets import *
 import PyQt5.QtCore as QtCore
 
-<<<<<<< HEAD
 from electrum_grs.i18n import _
-from electrum_grs.network import DEFAULT_PORTS
-from electrum_grs.network import serialize_server, deserialize_server
+from electrum_grs.bitcoin import NetworkConstants
 from electrum_grs.util import print_error
-=======
-from electrum.i18n import _
-from electrum.bitcoin import NetworkConstants
-from electrum.util import print_error
->>>>>>> b4e43754
 
 from .util import *
 
