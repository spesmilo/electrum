#!/usr/bin/env python
#
# Electrum - lightweight Bitcoin client
# Copyright (C) 2012 thomasv@gitorious
#
# This program is free software: you can redistribute it and/or modify
# it under the terms of the GNU General Public License as published by
# the Free Software Foundation, either version 3 of the License, or
# (at your option) any later version.
#
# This program is distributed in the hope that it will be useful,
# but WITHOUT ANY WARRANTY; without even the implied warranty of
# MERCHANTABILITY or FITNESS FOR A PARTICULAR PURPOSE. See the
# GNU General Public License for more details.
#
# You should have received a copy of the GNU General Public License
# along with this program. If not, see <http://www.gnu.org/licenses/>.

import sys, time, datetime, re, threading
from electrum_grs.i18n import _
from electrum_grs.util import print_error, print_msg
import os.path, json, ast, traceback

from PyQt4.QtGui import *
from PyQt4.QtCore import *
<<<<<<< HEAD
from electrum_grs import DEFAULT_SERVERS, DEFAULT_PORTS
=======
from electrum import DEFAULT_PORTS
>>>>>>> e23f3a5e

from util import *

#protocol_names = ['TCP', 'HTTP', 'SSL', 'HTTPS']
#protocol_letters = 'thsg'
protocol_names = ['TCP', 'SSL']
protocol_letters = 'ts'

class NetworkDialog(QDialog):
    def __init__(self, network, config, parent):

        QDialog.__init__(self,parent)
        self.setModal(1)
        self.setWindowTitle(_('Network'))
        self.setMinimumSize(375, 20)

        self.network = network
        self.config = config
        self.protocol = None

        self.servers = network.get_servers()
        host, port, protocol, proxy_config, auto_connect = network.get_parameters()
        if not proxy_config:
            proxy_config = { "mode":"none", "host":"localhost", "port":"9050"}

        if parent:
            n = len(network.get_interfaces())
            if n:
                status = _("Blockchain") + ": " + "%d "%(network.get_local_height()) + _("blocks") +  ".\n" + _("Getting block headers from %d nodes.")%n
            else:
                status = _("Not connected")
            if network.is_connected():
                status += "\n" + _("Server") + ": %s"%(host)
            else:
                status += "\n" + _("Disconnected from server")
        else:
            status = _("Please choose a server.") + "\n" + _("Select 'Cancel' if you are offline.")

        vbox = QVBoxLayout()
        vbox.setSpacing(30)
        hbox = QHBoxLayout()
        l = QLabel()
        l.setPixmap(QPixmap(":icons/network.png"))
        hbox.addStretch(10)
        hbox.addWidget(l)
        hbox.addWidget(QLabel(status))
        hbox.addStretch(50)
        msg = _("Electrum sends your wallet addresses to a single server, in order to receive your transaction history.") + "\n\n" \
            + _("In addition, Electrum connects to several nodes in order to download block headers and find out the longest blockchain.") + " " \
            + _("This blockchain is used to verify the transactions sent by the address server.")
        hbox.addWidget(HelpButton(msg))
        vbox.addLayout(hbox)

        # grid layout
        grid = QGridLayout()
        grid.setSpacing(8)
        vbox.addLayout(grid)

        # server
        self.server_host = QLineEdit()
        self.server_host.setFixedWidth(200)
        self.server_port = QLineEdit()
        self.server_port.setFixedWidth(60)
        grid.addWidget(QLabel(_('Server') + ':'), 0, 0)

        # use SSL
        self.ssl_cb = QCheckBox(_('Use SSL'))
        self.ssl_cb.setChecked(auto_connect)
        grid.addWidget(self.ssl_cb, 3, 1)
        self.ssl_cb.stateChanged.connect(self.change_protocol)

        # auto connect
        self.autoconnect_cb = QCheckBox(_('Auto-connect'))
        self.autoconnect_cb.setChecked(auto_connect)
        grid.addWidget(self.autoconnect_cb, 0, 1)
        self.autoconnect_cb.setEnabled(self.config.is_modifiable('auto_connect'))
        msg = _("If auto-connect is enabled, Electrum will always use a server that is on the longest blockchain.") + " " \
            + _("If it is disabled, Electrum will warn you if your server is lagging.")
        grid.addWidget(HelpButton(msg), 0, 4)
        grid.addWidget(self.server_host, 0, 2, 1, 2)
        grid.addWidget(self.server_port, 0, 3)

        label = _('Active Servers') if network.is_connected() else _('Default Servers')
        self.servers_list_widget = QTreeWidget(parent)
        self.servers_list_widget.setHeaderLabels( [ label, _('Limit') ] )
        self.servers_list_widget.setMaximumHeight(150)
        self.servers_list_widget.setColumnWidth(0, 240)

        self.change_server(host, protocol)
        self.set_protocol(protocol)

        self.servers_list_widget.connect(self.servers_list_widget,
                                         SIGNAL('currentItemChanged(QTreeWidgetItem*,QTreeWidgetItem*)'),
                                         lambda x,y: self.server_changed(x))
        grid.addWidget(self.servers_list_widget, 1, 1, 1, 3)

        def enable_set_server():
            if config.is_modifiable('server'):
                enabled = not self.autoconnect_cb.isChecked()
                self.server_host.setEnabled(enabled)
                self.server_port.setEnabled(enabled)
                self.servers_list_widget.setEnabled(enabled)
            else:
                for w in [self.autoconnect_cb, self.server_host, self.server_port, self.ssl_cb, self.servers_list_widget]:
                    w.setEnabled(False)

        self.autoconnect_cb.clicked.connect(enable_set_server)
        enable_set_server()

        # proxy setting
        self.proxy_mode = QComboBox()
        self.proxy_host = QLineEdit()
        self.proxy_host.setFixedWidth(200)
        self.proxy_port = QLineEdit()
        self.proxy_port.setFixedWidth(60)
        self.proxy_mode.addItems(['NONE', 'SOCKS4', 'SOCKS5', 'HTTP'])

        def check_for_disable(index = False):
            if self.config.is_modifiable('proxy'):
                if self.proxy_mode.currentText() != 'NONE':
                    self.proxy_host.setEnabled(True)
                    self.proxy_port.setEnabled(True)
                else:
                    self.proxy_host.setEnabled(False)
                    self.proxy_port.setEnabled(False)
            else:
                for w in [self.proxy_host, self.proxy_port, self.proxy_mode]: w.setEnabled(False)

        check_for_disable()
        self.proxy_mode.connect(self.proxy_mode, SIGNAL('currentIndexChanged(int)'), check_for_disable)
        self.proxy_mode.setCurrentIndex(self.proxy_mode.findText(str(proxy_config.get("mode").upper())))
        self.proxy_host.setText(proxy_config.get("host"))
        self.proxy_port.setText(proxy_config.get("port"))

        grid.addWidget(QLabel(_('Proxy') + ':'), 4, 0)
        grid.addWidget(self.proxy_mode, 4, 1)
        grid.addWidget(self.proxy_host, 4, 2)
        grid.addWidget(self.proxy_port, 4, 3)

        # buttons
        vbox.addLayout(Buttons(CancelButton(self), OkButton(self)))
        self.setLayout(vbox)


    def init_servers_list(self):
        self.servers_list_widget.clear()
        for _host, d in sorted(self.servers.items()):
            if d.get(self.protocol):
                pruning_level = d.get('pruning','')
                self.servers_list_widget.addTopLevelItem(QTreeWidgetItem( [ _host, pruning_level ] ))


    def set_protocol(self, protocol):
        if protocol != self.protocol:
            self.protocol = protocol
            self.init_servers_list()

    def change_protocol(self, use_ssl):
        p = 's' if use_ssl else 't'
        host = unicode(self.server_host.text())
        pp = self.servers.get(host, DEFAULT_PORTS)
        if p not in pp.keys():
            p = pp.keys()[0]
        port = pp[p]
        self.server_host.setText( host )
        self.server_port.setText( port )
        self.set_protocol(p)

    def server_changed(self, x):
        if x:
            self.change_server(str(x.text(0)), self.protocol)

    def change_server(self, host, protocol):

        pp = self.servers.get(host, DEFAULT_PORTS)
        if protocol and protocol not in protocol_letters:
                protocol = None
        if protocol:
            port = pp.get(protocol)
            if port is None:
                protocol = None

        if not protocol:
            if 's' in pp.keys():
                protocol = 's'
                port = pp.get(protocol)
            else:
                protocol = pp.keys()[0]
                port = pp.get(protocol)

        self.server_host.setText( host )
        self.server_port.setText( port )
        self.ssl_cb.setChecked(protocol=='s')


    def do_exec(self):

        if not self.exec_():
            return

        host = str( self.server_host.text() )
        port = str( self.server_port.text() )
        protocol = 's' if self.ssl_cb.isChecked() else 't'

        if self.proxy_mode.currentText() != 'NONE':
            proxy = { 'mode':str(self.proxy_mode.currentText()).lower(),
                      'host':str(self.proxy_host.text()),
                      'port':str(self.proxy_port.text()) }
        else:
            proxy = None

        auto_connect = self.autoconnect_cb.isChecked()

        self.network.set_parameters(host, port, protocol, proxy, auto_connect)
        return True<|MERGE_RESOLUTION|>--- conflicted
+++ resolved
@@ -23,11 +23,7 @@
 
 from PyQt4.QtGui import *
 from PyQt4.QtCore import *
-<<<<<<< HEAD
-from electrum_grs import DEFAULT_SERVERS, DEFAULT_PORTS
-=======
-from electrum import DEFAULT_PORTS
->>>>>>> e23f3a5e
+from electrum_grs import DEFAULT_PORTS
 
 from util import *
 
