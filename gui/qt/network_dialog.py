--- conflicted
+++ resolved
@@ -30,16 +30,10 @@
 from PyQt5.QtWidgets import *
 import PyQt5.QtCore as QtCore
 
-<<<<<<< HEAD
 from electrum_grs.i18n import _
-from electrum_grs.bitcoin import NetworkConstants
+from electrum_grs import constants
 from electrum_grs.util import print_error
-=======
-from electrum.i18n import _
-from electrum import constants
-from electrum.util import print_error
-from electrum.network import serialize_server, deserialize_server
->>>>>>> f6ab12ac
+from electrum_grs.network import serialize_server, deserialize_server
 
 from .util import *
 
@@ -274,11 +268,6 @@
         self.tor_cb.hide()
         self.tor_cb.clicked.connect(self.use_tor_proxy)
 
-<<<<<<< HEAD
-        grid.addWidget(self.ssl_cb, 0, 0, 1, 3)
-        grid.addWidget(HelpButton(_('SSL is used to authenticate and encrypt your connections with Electrum-GRS servers.')), 0, 4)
-=======
->>>>>>> f6ab12ac
         grid.addWidget(self.tor_cb, 1, 0, 1, 3)
         grid.addWidget(self.proxy_cb, 2, 0, 1, 3)
         grid.addWidget(HelpButton(_('Proxy settings apply to all connections: with Electrum-GRS servers, but also with third-party services.')), 2, 4)
