--- conflicted
+++ resolved
@@ -29,17 +29,10 @@
 from PyQt5.QtCore import *
 import PyQt5.QtCore as QtCore
 
-<<<<<<< HEAD
 from electrum_ltc.i18n import _
-from electrum_ltc.network import DEFAULT_PORTS
+from electrum_ltc.bitcoin import NetworkConstants
 from electrum_ltc.network import serialize_server, deserialize_server
 from electrum_ltc.util import print_error
-=======
-from electrum.i18n import _
-from electrum.bitcoin import NetworkConstants
-from electrum.network import serialize_server, deserialize_server
-from electrum.util import print_error
->>>>>>> c46f219d
 
 from .util import *
 
