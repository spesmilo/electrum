--- conflicted
+++ resolved
@@ -5,20 +5,11 @@
 from PyQt4.QtCore import *
 import PyQt4.QtCore as QtCore
 
-<<<<<<< HEAD
 import electrum_ltc as electrum
 from electrum_ltc.wallet import Wallet
-from electrum_ltc.mnemonic import prepare_seed
 from electrum_ltc.util import UserCancelled
 from electrum_ltc.base_wizard import BaseWizard
 from electrum_ltc.i18n import _
-=======
-import electrum
-from electrum.wallet import Wallet
-from electrum.util import UserCancelled
-from electrum.base_wizard import BaseWizard
-from electrum.i18n import _
->>>>>>> 36c90502
 
 from seed_dialog import SeedDisplayLayout, CreateSeedLayout, SeedInputLayout, TextInputLayout
 from network_dialog import NetworkChoiceLayout
