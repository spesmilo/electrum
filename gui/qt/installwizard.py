from PyQt4.QtGui import *
from PyQt4.QtCore import *
import PyQt4.QtCore as QtCore

<<<<<<< HEAD
from electrum_ltc.i18n import _
from electrum_ltc import Wallet, Wallet_2of2, Wallet_2of3
import electrum_ltc.bitcoin as bitcoin
=======
from electrum.i18n import _
from electrum import Wallet, Wallet_2of2, Wallet_2of3
from electrum import bitcoin
from electrum import util
>>>>>>> 0511d7e7

import seed_dialog
from network_dialog import NetworkDialog
from util import *
from amountedit import AmountEdit

import sys
import threading
from electrum_ltc.plugins import run_hook


MSG_ENTER_ANYTHING    = _("Please enter a wallet seed, a master public key, a list of Litecoin addresses, or a list of private keys")
MSG_SHOW_MPK          = _("This is your master public key")
MSG_ENTER_MPK         = _("Please enter your master public key")
MSG_ENTER_COLD_MPK    = _("Please enter the master public key of your cosigner wallet")
MSG_ENTER_SEED_OR_MPK = _("Please enter a wallet seed, or master public key")
MSG_VERIFY_SEED       = _("Your seed is important!") + "\n" + _("To make sure that you have properly saved your seed, please retype it here.")


class InstallWizard(QDialog):

    def __init__(self, config, network, storage):
        QDialog.__init__(self)
        self.config = config
        self.network = network
        self.storage = storage
        self.setMinimumSize(575, 400)
        self.setWindowTitle('Electrum')
        self.connect(self, QtCore.SIGNAL('accept'), self.accept)

        self.stack = QStackedLayout()
        self.setLayout(self.stack)


    def set_layout(self, layout):
        w = QWidget()
        w.setLayout(layout)
        self.stack.setCurrentIndex(self.stack.addWidget(w))


    def restore_or_create(self):

        vbox = QVBoxLayout()

        main_label = QLabel(_("Electrum could not find an existing wallet."))
        vbox.addWidget(main_label)

        grid = QGridLayout()
        grid.setSpacing(5)

        label = QLabel(_("What do you want to do?"))
        label.setWordWrap(True)
        grid.addWidget(label, 0, 0)

        gb1 = QGroupBox()
        grid.addWidget(gb1, 0, 0)

        group1 = QButtonGroup()

        b1 = QRadioButton(gb1)
        b1.setText(_("Create new wallet"))
        b1.setChecked(True)

        b2 = QRadioButton(gb1)
        b2.setText(_("Restore an existing wallet"))

        group1.addButton(b1)
        group1.addButton(b2)

        grid.addWidget(b1, 1, 0)
        grid.addWidget(b2, 2, 0)
        vbox.addLayout(grid)

        grid2 = QGridLayout()
        grid2.setSpacing(5)

        class ClickableLabel(QLabel):
            def mouseReleaseEvent(self, ev):
                self.emit(SIGNAL('clicked()'))

        label2 = ClickableLabel(_("Wallet type:") + " [+]")
        hbox = QHBoxLayout()
        hbox.addWidget(label2)
        grid2.addLayout(hbox, 0, 0)
        
        gb2 = QGroupBox()
        grid.addWidget(gb2, 3, 0)
        group2 = QButtonGroup()

        self.wallet_types = [ 
            ('standard', _("Standard wallet"),          Wallet), 
            ('2of2',     _("Multisig wallet (2 of 2)"), Wallet_2of2),
            ('2of3',     _("Multisig wallet (2 of 3)"), Wallet_2of3)
        ]
        run_hook('add_wallet_types', self.wallet_types)

        for i, (t,l,c) in enumerate(self.wallet_types):
            button = QRadioButton(gb2)
            button.setText(l)
            grid2.addWidget(button, i+1, 0)
            group2.addButton(button)
            group2.setId(button, i)
            if i==0:
                button.setChecked(True)
            #else:
            #    button.setHidden(True)


        def toggle():
            buttons = group2.buttons()
            x = buttons[1].isHidden()
            label2.setText(_("Wallet type:") + (' [+]' if x else ' [-]'))
            for b in buttons[1:]:
                b.setHidden(not x)

        self.connect(label2, SIGNAL('clicked()'), toggle)
        grid2.addWidget(label2)
 
        vbox.addLayout(grid2)
        vbox.addStretch(1)
        hbox, button = ok_cancel_buttons2(self, _('Next'))
        vbox.addLayout(hbox)
        self.set_layout(vbox)
        self.show()
        self.raise_()
        button.setDefault(True)

        if not self.exec_():
            return None, None
        
        action = 'create' if b1.isChecked() else 'restore'
        wallet_type = self.wallet_types[group2.checkedId()][0]
        return action, wallet_type


    def verify_seed(self, seed, sid):
        r = self.enter_seed_dialog(MSG_VERIFY_SEED, sid)
        if not r:
            return

        if r != seed:
            QMessageBox.warning(None, _('Error'), _('Incorrect seed'), _('OK'))
            return False
        else:
            return True


    def get_seed_text(self, seed_e):
        text = unicode(seed_e.toPlainText()).strip()
        text = ' '.join(text.split())
        return text

    def is_any(self, seed_e):
        text = self.get_seed_text(seed_e)
        return Wallet.is_seed(text) or Wallet.is_old_mpk(text) or Wallet.is_xpub(text) or Wallet.is_xprv(text) or Wallet.is_address(text) or Wallet.is_private_key(text)

    def is_mpk(self, seed_e):
        text = self.get_seed_text(seed_e)
        return Wallet.is_xpub(text) or Wallet.is_old_mpk(text)

    def is_xpub(self, seed_e):
        text = self.get_seed_text(seed_e)
        return Wallet.is_xpub(text)

    def enter_seed_dialog(self, msg, sid):
        vbox, seed_e = seed_dialog.enter_seed_box(msg, sid)
        vbox.addStretch(1)
        hbox, button = ok_cancel_buttons2(self, _('Next'))
        vbox.addLayout(hbox)
        button.setEnabled(False)
        seed_e.textChanged.connect(lambda: button.setEnabled(self.is_any(seed_e)))
        self.set_layout(vbox)
        if not self.exec_():
            return
        return self.get_seed_text(seed_e)


    def multi_mpk_dialog(self, xpub_hot, n):
        vbox = QVBoxLayout()
        vbox0, seed_e0 = seed_dialog.enter_seed_box(MSG_SHOW_MPK, 'hot')
        vbox.addLayout(vbox0)
        seed_e0.setText(xpub_hot)
        seed_e0.setReadOnly(True)
        entries = []
        for i in range(n):
            vbox2, seed_e2 = seed_dialog.enter_seed_box(MSG_ENTER_COLD_MPK, 'cold')
            vbox.addLayout(vbox2)
            entries.append(seed_e2)
        vbox.addStretch(1)
        hbox, button = ok_cancel_buttons2(self, _('Next'))
        vbox.addLayout(hbox)
        button.setEnabled(False)
        f = lambda: button.setEnabled( map(lambda e: self.is_xpub(e), entries) == [True]*len(entries))
        for e in entries:
            e.textChanged.connect(f)
        self.set_layout(vbox)
        if not self.exec_():
            return
        return map(lambda e: self.get_seed_text(e), entries)


    def multi_seed_dialog(self, n):
        vbox = QVBoxLayout()
        vbox1, seed_e1 = seed_dialog.enter_seed_box(MSG_ENTER_SEED_OR_MPK, 'hot')
        vbox.addLayout(vbox1)
        entries = [seed_e1]
        for i in range(n):
            vbox2, seed_e2 = seed_dialog.enter_seed_box(MSG_ENTER_SEED_OR_MPK, 'cold')
            vbox.addLayout(vbox2)
            entries.append(seed_e2)
        vbox.addStretch(1)
        hbox, button = ok_cancel_buttons2(self, _('Next'))
        vbox.addLayout(hbox)
        button.setEnabled(False)

        f = lambda: button.setEnabled( map(lambda e: self.is_any(e), entries) == [True]*len(entries))
        for e in entries:
            e.textChanged.connect(f)

        self.set_layout(vbox)
        if not self.exec_():
            return 
        return map(lambda e: self.get_seed_text(e), entries)





    def waiting_dialog(self, task, msg= _("Electrum is generating your addresses, please wait.")):
        def target():
            task()
            self.emit(QtCore.SIGNAL('accept'))

        vbox = QVBoxLayout()
        self.waiting_label = QLabel(msg)
        vbox.addWidget(self.waiting_label)
        self.set_layout(vbox)
        t = threading.Thread(target = target)
        t.start()
        self.exec_()




    def network_dialog(self):
        
        grid = QGridLayout()
        grid.setSpacing(5)

        label = QLabel(_("Electrum communicates with remote servers to get information about your transactions and addresses. The servers all fulfil the same purpose only differing in hardware. In most cases you simply want to let Electrum pick one at random if you have a preference though feel free to select a server manually.") + "\n\n" \
                      + _("How do you want to connect to a server:")+" ")
        label.setWordWrap(True)
        grid.addWidget(label, 0, 0)

        gb = QGroupBox()

        b1 = QRadioButton(gb)
        b1.setText(_("Auto connect"))
        b1.setChecked(True)

        b2 = QRadioButton(gb)
        b2.setText(_("Select server manually"))

        #b3 = QRadioButton(gb)
        #b3.setText(_("Stay offline"))

        grid.addWidget(b1,1,0)
        grid.addWidget(b2,2,0)
        #grid.addWidget(b3,3,0)

        vbox = QVBoxLayout()
        vbox.addLayout(grid)

        vbox.addStretch(1)
        vbox.addLayout(ok_cancel_buttons(self, _('Next')))

        self.set_layout(vbox)
        if not self.exec_():
            return
        
        if b2.isChecked():
            return NetworkDialog(self.network, self.config, None).do_exec()

        elif b1.isChecked():
            self.config.set_key('auto_cycle', True, True)
            return

        else:
            self.config.set_key("server", None, True)
            self.config.set_key('auto_cycle', False, True)
            return
        

    def show_message(self, msg, icon=None):
        vbox = QVBoxLayout()
        self.set_layout(vbox)
        if icon:
            logo = QLabel()
            logo.setPixmap(icon)
            vbox.addWidget(logo)
        vbox.addWidget(QLabel(msg))
        vbox.addStretch(1)
        vbox.addLayout(close_button(self, _('Next')))
        if not self.exec_(): 
            return None


    def question(self, msg, icon=None):
        vbox = QVBoxLayout()
        self.set_layout(vbox)
        if icon:
            logo = QLabel()
            logo.setPixmap(icon)
            vbox.addWidget(logo)
        vbox.addWidget(QLabel(msg))
        vbox.addStretch(1)
        vbox.addLayout(ok_cancel_buttons(self, _('OK')))
        if not self.exec_(): 
            return None
        return True


    def show_seed(self, seed, sid):
        vbox = seed_dialog.show_seed_box(seed, sid)
        vbox.addLayout(ok_cancel_buttons(self, _("Next")))
        self.set_layout(vbox)
        return self.exec_()


    def password_dialog(self):
        msg = _("Please choose a password to encrypt your wallet keys.")+'\n'\
              +_("Leave these fields empty if you want to disable encryption.")
        from password_dialog import make_password_dialog, run_password_dialog
        self.set_layout( make_password_dialog(self, None, msg) )
        return run_password_dialog(self, None, self)[2]


    def create_cold_seed(self, wallet):
        from electrum_ltc.bitcoin import mnemonic_to_seed, bip32_root
        msg = _('You are about to generate the cold storage seed of your wallet.') + '\n' \
              + _('For safety, you should do this on an offline computer.')
        icon = QPixmap( ':icons/cold_seed.png').scaledToWidth(56)
        if not self.question(msg, icon):
            return

        cold_seed = wallet.make_seed()
        if not self.show_seed(cold_seed, 'cold'):
            return
        if not self.verify_seed(cold_seed, 'cold'):
            return

        hex_seed = mnemonic_to_seed(cold_seed,'').encode('hex')
        xpriv, xpub = bip32_root(hex_seed)
        wallet.add_master_public_key('cold/', xpub)

        msg = _('Your master public key was saved in your wallet file.') + '\n'\
              + _('Your cold seed must be stored on paper; it is not in the wallet file.')+ '\n\n' \
              + _('This program is about to close itself.') + '\n'\
              + _('You will need to reopen your wallet on an online computer, in order to complete the creation of your wallet')
        self.show_message(msg)



    def run(self, action):

        if action == 'new':
            action, wallet_type = self.restore_or_create()
            self.storage.put('wallet_type', wallet_type, False)

        if action is None:
            return

        if action == 'restore':
            wallet = self.restore(wallet_type)
            if not wallet:
                return
            action = None

        else:
            wallet = Wallet(self.storage)
            action = wallet.get_action()
            # fixme: password is only needed for multiple accounts
            password = None

        while action is not None:

            util.print_error("installwizard:", wallet, action)

            if action == 'create_seed':
                seed = wallet.make_seed()
                if not self.show_seed(seed, None):
                    return
                if not self.verify_seed(seed, None):
                    return
                password = self.password_dialog()
                wallet.add_seed(seed, password)

            elif action == 'add_cosigner':
                xpub_hot = wallet.master_public_keys.get("m/")
                r = self.multi_mpk_dialog(xpub_hot, 1)
                if not r:
                    return
                xpub_cold = r[0]
                wallet.add_master_public_key("cold/", xpub_cold)

            elif action == 'add_two_cosigners':
                xpub_hot = wallet.master_public_keys.get("m/")
                r = self.multi_mpk_dialog(xpub_hot, 2)
                if not r:
                    return
                xpub1, xpub2 = r
                wallet.add_master_public_key("cold/", xpub1)
                wallet.add_master_public_key("remote/", xpub2)

            elif action == 'create_accounts':
                wallet.create_accounts(password)
                self.waiting_dialog(wallet.synchronize)

            elif action == 'create_cold_seed':
                self.create_cold_seed(wallet)
                return

            else:
                 r = run_hook('install_wizard_action', self, wallet, action)
                 if not r: 
                     raise BaseException('unknown wizard action', action)

            # next action
            action = wallet.get_action()


        if self.network:
            if self.network.interfaces:
                self.network_dialog()
            else:
                QMessageBox.information(None, _('Warning'), _('You are offline'), _('OK'))
                self.network.stop()
                self.network = None

        # start wallet threads
        wallet.start_threads(self.network)

        if action == 'restore':
            self.waiting_dialog(lambda: wallet.restore(self.waiting_label.setText))
            if self.network:
                if wallet.is_found():
                    QMessageBox.information(None, _('Information'), _("Recovery successful"), _('OK'))
                else:
                    QMessageBox.information(None, _('Information'), _("No transactions found for this seed"), _('OK'))
            else:
                QMessageBox.information(None, _('Information'), _("This wallet was restored offline. It may contain more addresses than displayed."), _('OK'))

        return wallet



    def restore(self, t):

            if t == 'standard':
                text = self.enter_seed_dialog(MSG_ENTER_ANYTHING, None)
                if not text:
                    return
                if Wallet.is_seed(text):
                    password = self.password_dialog()
                    wallet = Wallet.from_seed(text, self.storage)
                    wallet.add_seed(text, password)
                    wallet.create_accounts(password)
                elif Wallet.is_xprv(text):
                    password = self.password_dialog()
                    wallet = Wallet.from_xprv(text, password, self.storage)
                elif Wallet.is_old_mpk(text):
                    wallet = Wallet.from_old_mpk(text, self.storage)
                elif Wallet.is_xpub(text):
                    wallet = Wallet.from_xpub(text, self.storage)
                elif Wallet.is_address(text):
                    wallet = Wallet.from_address(text, self.storage)
                elif Wallet.is_private_key(text):
                    wallet = Wallet.from_private_key(text, self.storage)
                else:
                    raise

            elif t in ['2of2']:
                r = self.multi_seed_dialog(1)
                if not r: 
                    return
                text1, text2 = r
                wallet = Wallet_2of2(self.storage)

                if Wallet.is_seed(text1):
                    wallet.add_seed(text1, password)
                    if Wallet.is_seed(text2):
                        wallet.add_cold_seed(text2, password)
                    else:
                        wallet.add_master_public_key("cold/", text2)

                elif Wallet.is_xpub(text1):
                    if Wallet.is_seed(text2):
                        wallet.add_seed(text2, password)
                        wallet.add_master_public_key("cold/", text1)
                    else:
                        wallet.add_master_public_key("m/", text1)
                        wallet.add_master_public_key("cold/", text2)

                if wallet.is_watching_only():
                    wallet.create_accounts(None)
                else:
                    password = self.password_dialog()
                    wallet.create_accounts(password)


            elif t in ['2of3']:
                r = self.multi_seed_dialog(2)
                if not r: 
                    return
                text1, text2, text3 = r
                password = self.password_dialog()
                wallet = Wallet_2of3(self.storage)

                if Wallet.is_seed(text1):
                    wallet.add_seed(text1, password)
                    if Wallet.is_seed(text2):
                        wallet.add_cold_seed(text2, password)
                    else:
                        wallet.add_master_public_key("cold/", text2)

                elif Wallet.is_xpub(text1):
                    if Wallet.is_seed(text2):
                        wallet.add_seed(text2, password)
                        wallet.add_master_public_key("cold/", text1)
                    else:
                        wallet.add_master_public_key("m/", text1)
                        wallet.add_master_public_key("cold/", text2)

                wallet.create_accounts(password)

            else:
                raise


            # create first keys offline
            self.waiting_dialog(wallet.synchronize)
                
            return wallet<|MERGE_RESOLUTION|>--- conflicted
+++ resolved
@@ -2,16 +2,10 @@
 from PyQt4.QtCore import *
 import PyQt4.QtCore as QtCore
 
-<<<<<<< HEAD
 from electrum_ltc.i18n import _
 from electrum_ltc import Wallet, Wallet_2of2, Wallet_2of3
-import electrum_ltc.bitcoin as bitcoin
-=======
-from electrum.i18n import _
-from electrum import Wallet, Wallet_2of2, Wallet_2of3
-from electrum import bitcoin
-from electrum import util
->>>>>>> 0511d7e7
+from electrum_ltc import bitcoin
+from electrum_ltc import util
 
 import seed_dialog
 from network_dialog import NetworkDialog
