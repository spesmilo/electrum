--- conflicted
+++ resolved
@@ -1,9 +1,5 @@
-<<<<<<< HEAD
+
 from electrum_grs.i18n import _
-=======
-
-from electrum.i18n import _
->>>>>>> 2774126d
 
 import PyQt5
 from PyQt5.QtGui import *
@@ -34,13 +30,8 @@
             self.callback(self.dyn, pos, fee_rate)
 
     def get_tooltip(self, pos, fee_rate):
-<<<<<<< HEAD
         from electrum_grs.util import fee_levels
-        rate_str = self.window.format_amount(fee_rate) + ' ' + self.window.base_unit() + '/kB'
-=======
-        from electrum.util import fee_levels
         rate_str = self.window.format_fee_rate(fee_rate) if fee_rate else _('unknown')
->>>>>>> 2774126d
         if self.dyn:
             tooltip = fee_levels[pos] + '\n' + rate_str
         else:
