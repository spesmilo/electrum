--- conflicted
+++ resolved
@@ -1,10 +1,4 @@
-<<<<<<< HEAD
-
 from electrum_grs.i18n import _
-
-=======
-from electrum.i18n import _
->>>>>>> f6ab12ac
 from PyQt5.QtGui import *
 from PyQt5.QtCore import *
 from PyQt5.QtWidgets import QSlider, QToolTip
@@ -36,13 +30,8 @@
             self.callback(self.dyn, pos, fee_rate)
 
     def get_tooltip(self, pos, fee_rate):
-<<<<<<< HEAD
-        from electrum_grs.util import fee_levels
-        rate_str = self.window.format_fee_rate(fee_rate) if fee_rate else _('unknown')
-=======
         mempool = self.config.use_mempool_fees()
         target, estimate = self.config.get_fee_text(pos, self.dyn, mempool, fee_rate)
->>>>>>> f6ab12ac
         if self.dyn:
             return _('Target') + ': ' + target + '\n' + _('Current rate') + ': ' + estimate
         else:
