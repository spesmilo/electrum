--- conflicted
+++ resolved
@@ -5,14 +5,8 @@
 import os
 import qrcode
 
-<<<<<<< HEAD
 import electrum_ltc
-from electrum_ltc import bmp
 from electrum_ltc.i18n import _
-=======
-import electrum
-from electrum.i18n import _
->>>>>>> b53a54cd
 from util import WindowModalDialog
 
 
