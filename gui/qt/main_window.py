#!/usr/bin/env python
#
# Electrum - lightweight Bitcoin client
# Copyright (C) 2012 thomasv@gitorious
#
# Permission is hereby granted, free of charge, to any person
# obtaining a copy of this software and associated documentation files
# (the "Software"), to deal in the Software without restriction,
# including without limitation the rights to use, copy, modify, merge,
# publish, distribute, sublicense, and/or sell copies of the Software,
# and to permit persons to whom the Software is furnished to do so,
# subject to the following conditions:
#
# The above copyright notice and this permission notice shall be
# included in all copies or substantial portions of the Software.
#
# THE SOFTWARE IS PROVIDED "AS IS", WITHOUT WARRANTY OF ANY KIND,
# EXPRESS OR IMPLIED, INCLUDING BUT NOT LIMITED TO THE WARRANTIES OF
# MERCHANTABILITY, FITNESS FOR A PARTICULAR PURPOSE AND
# NONINFRINGEMENT. IN NO EVENT SHALL THE AUTHORS OR COPYRIGHT HOLDERS
# BE LIABLE FOR ANY CLAIM, DAMAGES OR OTHER LIABILITY, WHETHER IN AN
# ACTION OF CONTRACT, TORT OR OTHERWISE, ARISING FROM, OUT OF OR IN
# CONNECTION WITH THE SOFTWARE OR THE USE OR OTHER DEALINGS IN THE
# SOFTWARE.
import sys, time, threading
import os, json, traceback
import shutil
import weakref
import webbrowser
import csv
from decimal import Decimal
import base64
from functools import partial

from PyQt5.QtGui import *
from PyQt5.QtCore import *
import PyQt5.QtCore as QtCore

from .exception_window import Exception_Hook
from PyQt5.QtWidgets import *

<<<<<<< HEAD
from electrum_ltc.util import bh2u, bfh

from electrum_ltc import keystore, simple_config
from electrum_ltc.bitcoin import COIN, is_address, TYPE_ADDRESS, NetworkConstants
from electrum_ltc.plugins import run_hook
from electrum_ltc.i18n import _
from electrum_ltc.util import (format_time, format_satoshis, PrintError,
                               format_satoshis_plain, NotEnoughFunds,
                               UserCancelled, NoDynamicFeeEstimates)
from electrum_ltc import Transaction
from electrum_ltc import util, bitcoin, commands, coinchooser
from electrum_ltc import paymentrequest
from electrum_ltc.wallet import Multisig_Wallet
=======
from electrum.util import bh2u, bfh

from electrum import keystore, simple_config
from electrum.bitcoin import COIN, is_address, TYPE_ADDRESS, NetworkConstants
from electrum.plugins import run_hook
from electrum.i18n import _
from electrum.util import (format_time, format_satoshis, PrintError,
                           format_satoshis_plain, NotEnoughFunds,
                           UserCancelled, NoDynamicFeeEstimates)
from electrum import Transaction
from electrum import util, bitcoin, commands, coinchooser
from electrum import paymentrequest
from electrum.wallet import Multisig_Wallet, AddTransactionException
>>>>>>> 18048009

from .amountedit import AmountEdit, BTCAmountEdit, MyLineEdit, FeerateEdit
from .qrcodewidget import QRCodeWidget, QRDialog
from .qrtextedit import ShowQRTextEdit, ScanQRTextEdit
from .transaction_dialog import show_transaction
from .fee_slider import FeeSlider

from .util import *

from electrum_ltc.util import profiler

class StatusBarButton(QPushButton):
    def __init__(self, icon, tooltip, func):
        QPushButton.__init__(self, icon, '')
        self.setToolTip(tooltip)
        self.setFlat(True)
        self.setMaximumWidth(25)
        self.clicked.connect(self.onPress)
        self.func = func
        self.setIconSize(QSize(25,25))

    def onPress(self, checked=False):
        '''Drops the unwanted PyQt5 "checked" argument'''
        self.func()

    def keyPressEvent(self, e):
        if e.key() == Qt.Key_Return:
            self.func()


from electrum_ltc.paymentrequest import PR_PAID


class ElectrumWindow(QMainWindow, MessageBoxMixin, PrintError):

    payment_request_ok_signal = pyqtSignal()
    payment_request_error_signal = pyqtSignal()
    notify_transactions_signal = pyqtSignal()
    new_fx_quotes_signal = pyqtSignal()
    new_fx_history_signal = pyqtSignal()
    network_signal = pyqtSignal(str, object)
    alias_received_signal = pyqtSignal()
    computing_privkeys_signal = pyqtSignal()
    show_privkeys_signal = pyqtSignal()

    def __init__(self, gui_object, wallet):
        QMainWindow.__init__(self)

        self.gui_object = gui_object
        self.config = config = gui_object.config

        self.setup_exception_hook()

        self.network = gui_object.daemon.network
        self.fx = gui_object.daemon.fx
        self.invoices = wallet.invoices
        self.contacts = wallet.contacts
        self.tray = gui_object.tray
        self.app = gui_object.app
        self.cleaned_up = False
        self.is_max = False
        self.payment_request = None
        self.checking_accounts = False
        self.qr_window = None
        self.not_enough_funds = False
        self.pluginsdialog = None
        self.require_fee_update = False
        self.tx_notifications = []
        self.tl_windows = []
        self.tx_external_keypairs = {}

        self.create_status_bar()
        self.need_update = threading.Event()

        self.decimal_point = config.get('decimal_point', 8)
        self.num_zeros     = int(config.get('num_zeros',0))

        self.completions = QStringListModel()

        self.tabs = tabs = QTabWidget(self)
        self.send_tab = self.create_send_tab()
        self.receive_tab = self.create_receive_tab()
        self.addresses_tab = self.create_addresses_tab()
        self.utxo_tab = self.create_utxo_tab()
        self.console_tab = self.create_console_tab()
        self.contacts_tab = self.create_contacts_tab()
        tabs.addTab(self.create_history_tab(), QIcon(":icons/tab_history.png"), _('History'))
        tabs.addTab(self.send_tab, QIcon(":icons/tab_send.png"), _('Send'))
        tabs.addTab(self.receive_tab, QIcon(":icons/tab_receive.png"), _('Receive'))

        def add_optional_tab(tabs, tab, icon, description, name):
            tab.tab_icon = icon
            tab.tab_description = description
            tab.tab_pos = len(tabs)
            tab.tab_name = name
            if self.config.get('show_{}_tab'.format(name), False):
                tabs.addTab(tab, icon, description.replace("&", ""))

        add_optional_tab(tabs, self.addresses_tab, QIcon(":icons/tab_addresses.png"), _("&Addresses"), "addresses")
        add_optional_tab(tabs, self.utxo_tab, QIcon(":icons/tab_coins.png"), _("Co&ins"), "utxo")
        add_optional_tab(tabs, self.contacts_tab, QIcon(":icons/tab_contacts.png"), _("Con&tacts"), "contacts")
        add_optional_tab(tabs, self.console_tab, QIcon(":icons/tab_console.png"), _("Con&sole"), "console")

        tabs.setSizePolicy(QSizePolicy.Expanding, QSizePolicy.Expanding)
        self.setCentralWidget(tabs)

        if self.config.get("is_maximized"):
            self.showMaximized()

        self.setWindowIcon(QIcon(":icons/electrum-ltc.png"))
        self.init_menubar()

        wrtabs = weakref.proxy(tabs)
        QShortcut(QKeySequence("Ctrl+W"), self, self.close)
        QShortcut(QKeySequence("Ctrl+Q"), self, self.close)
        QShortcut(QKeySequence("Ctrl+R"), self, self.update_wallet)
        QShortcut(QKeySequence("Ctrl+PgUp"), self, lambda: wrtabs.setCurrentIndex((wrtabs.currentIndex() - 1)%wrtabs.count()))
        QShortcut(QKeySequence("Ctrl+PgDown"), self, lambda: wrtabs.setCurrentIndex((wrtabs.currentIndex() + 1)%wrtabs.count()))

        for i in range(wrtabs.count()):
            QShortcut(QKeySequence("Alt+" + str(i + 1)), self, lambda i=i: wrtabs.setCurrentIndex(i))

        self.payment_request_ok_signal.connect(self.payment_request_ok)
        self.payment_request_error_signal.connect(self.payment_request_error)
        self.notify_transactions_signal.connect(self.notify_transactions)
        self.history_list.setFocus(True)

        # network callbacks
        if self.network:
            self.network_signal.connect(self.on_network_qt)
            interests = ['updated', 'new_transaction', 'status',
                         'banner', 'verified', 'fee']
            # To avoid leaking references to "self" that prevent the
            # window from being GC-ed when closed, callbacks should be
            # methods of this class only, and specifically not be
            # partials, lambdas or methods of subobjects.  Hence...
            self.network.register_callback(self.on_network, interests)
            # set initial message
            self.console.showMessage(self.network.banner)
            self.network.register_callback(self.on_quotes, ['on_quotes'])
            self.network.register_callback(self.on_history, ['on_history'])
            self.new_fx_quotes_signal.connect(self.on_fx_quotes)
            self.new_fx_history_signal.connect(self.on_fx_history)

        # update fee slider in case we missed the callback
        self.fee_slider.update()
        self.load_wallet(wallet)
        self.connect_slots(gui_object.timer)
        self.fetch_alias()

    def on_history(self, b):
        self.new_fx_history_signal.emit()

    def setup_exception_hook(self):
        Exception_Hook(self)

    def on_fx_history(self):
        self.history_list.refresh_headers()
        self.history_list.update()
        self.address_list.update()

    def on_quotes(self, b):
        self.new_fx_quotes_signal.emit()

    def on_fx_quotes(self):
        self.update_status()
        # Refresh edits with the new rate
        edit = self.fiat_send_e if self.fiat_send_e.is_last_edited else self.amount_e
        edit.textEdited.emit(edit.text())
        edit = self.fiat_receive_e if self.fiat_receive_e.is_last_edited else self.receive_amount_e
        edit.textEdited.emit(edit.text())
        # History tab needs updating if it used spot
        if self.fx.history_used_spot:
            self.history_list.update()

    def toggle_tab(self, tab):
        show = not self.config.get('show_{}_tab'.format(tab.tab_name), False)
        self.config.set_key('show_{}_tab'.format(tab.tab_name), show)
        item_text = (_("Hide") if show else _("Show")) + " " + tab.tab_description
        tab.menu_action.setText(item_text)
        if show:
            # Find out where to place the tab
            index = len(self.tabs)
            for i in range(len(self.tabs)):
                try:
                    if tab.tab_pos < self.tabs.widget(i).tab_pos:
                        index = i
                        break
                except AttributeError:
                    pass
            self.tabs.insertTab(index, tab, tab.tab_icon, tab.tab_description.replace("&", ""))
        else:
            i = self.tabs.indexOf(tab)
            self.tabs.removeTab(i)

    def push_top_level_window(self, window):
        '''Used for e.g. tx dialog box to ensure new dialogs are appropriately
        parented.  This used to be done by explicitly providing the parent
        window, but that isn't something hardware wallet prompts know.'''
        self.tl_windows.append(window)

    def pop_top_level_window(self, window):
        self.tl_windows.remove(window)

    def top_level_window(self):
        '''Do the right thing in the presence of tx dialog windows'''
        override = self.tl_windows[-1] if self.tl_windows else None
        return self.top_level_window_recurse(override)

    def diagnostic_name(self):
        return "%s/%s" % (PrintError.diagnostic_name(self),
                          self.wallet.basename() if self.wallet else "None")

    def is_hidden(self):
        return self.isMinimized() or self.isHidden()

    def show_or_hide(self):
        if self.is_hidden():
            self.bring_to_top()
        else:
            self.hide()

    def bring_to_top(self):
        self.show()
        self.raise_()

    def on_error(self, exc_info):
        if not isinstance(exc_info[1], UserCancelled):
            traceback.print_exception(*exc_info)
            self.show_error(str(exc_info[1]))

    def on_network(self, event, *args):
        if event == 'updated':
            self.need_update.set()
            self.gui_object.network_updated_signal_obj.network_updated_signal \
                .emit(event, args)
        elif event == 'new_transaction':
            self.tx_notifications.append(args[0])
            self.notify_transactions_signal.emit()
        elif event in ['status', 'banner', 'verified', 'fee']:
            # Handle in GUI thread
            self.network_signal.emit(event, args)
        else:
            self.print_error("unexpected network message:", event, args)

    def on_network_qt(self, event, args=None):
        # Handle a network message in the GUI thread
        if event == 'status':
            self.update_status()
        elif event == 'banner':
            self.console.showMessage(args[0])
        elif event == 'verified':
            self.history_list.update_item(*args)
        elif event == 'fee':
            if self.config.is_dynfee():
                self.fee_slider.update()
                self.do_update_fee()
        elif event == 'fee_histogram':
            if self.config.is_dynfee():
                self.fee_slider.update()
                self.do_update_fee()
            # todo: update only unconfirmed tx
            self.history_list.update()
        else:
            self.print_error("unexpected network_qt signal:", event, args)

    def fetch_alias(self):
        self.alias_info = None
        alias = self.config.get('alias')
        if alias:
            alias = str(alias)
            def f():
                self.alias_info = self.contacts.resolve_openalias(alias)
                self.alias_received_signal.emit()
            t = threading.Thread(target=f)
            t.setDaemon(True)
            t.start()

    def close_wallet(self):
        if self.wallet:
            self.print_error('close_wallet', self.wallet.storage.path)
        run_hook('close_wallet', self.wallet)

    @profiler
    def load_wallet(self, wallet):
        wallet.thread = TaskThread(self, self.on_error)
        self.wallet = wallet
        self.update_recently_visited(wallet.storage.path)
        # address used to create a dummy transaction and estimate transaction fee
        self.history_list.update()
        self.address_list.update()
        self.utxo_list.update()
        self.need_update.set()
        # Once GUI has been initialized check if we want to announce something since the callback has been called before the GUI was initialized
        self.notify_transactions()
        # update menus
        self.seed_menu.setEnabled(self.wallet.has_seed())
        self.update_lock_icon()
        self.update_buttons_on_seed()
        self.update_console()
        self.clear_receive_tab()
        self.request_list.update()
        self.tabs.show()
        self.init_geometry()
        if self.config.get('hide_gui') and self.gui_object.tray.isVisible():
            self.hide()
        else:
            self.show()
        self.watching_only_changed()
        run_hook('load_wallet', wallet, self)

    def init_geometry(self):
        winpos = self.wallet.storage.get("winpos-qt")
        try:
            screen = self.app.desktop().screenGeometry()
            assert screen.contains(QRect(*winpos))
            self.setGeometry(*winpos)
        except:
            self.print_error("using default geometry")
            self.setGeometry(100, 100, 840, 400)

    def watching_only_changed(self):
        name = "Electrum-LTC Testnet" if NetworkConstants.TESTNET else "Electrum-LTC"
        title = '%s %s  -  %s' % (name, self.wallet.electrum_version,
                                        self.wallet.basename())
        extra = [self.wallet.storage.get('wallet_type', '?')]
        if self.wallet.is_watching_only():
            self.warn_if_watching_only()
            extra.append(_('watching only'))
        title += '  [%s]'% ', '.join(extra)
        self.setWindowTitle(title)
        self.password_menu.setEnabled(self.wallet.may_have_password())
        self.import_privkey_menu.setVisible(self.wallet.can_import_privkey())
        self.import_address_menu.setVisible(self.wallet.can_import_address())
        self.export_menu.setEnabled(self.wallet.can_export())

    def warn_if_watching_only(self):
        if self.wallet.is_watching_only():
            msg = ' '.join([
                _("This wallet is watching-only."),
                _("This means you will not be able to spend litecoins with it."),
                _("Make sure you own the seed phrase or the private keys, before you request litecoins to be sent to this wallet.")
            ])
            self.show_warning(msg, title=_('Information'))

    def open_wallet(self):
        wallet_folder = self.get_wallet_folder()
        filename, __ = QFileDialog.getOpenFileName(self, "Select your wallet file", wallet_folder)
        if not filename:
            return
        self.gui_object.new_window(filename)


    def backup_wallet(self):
        path = self.wallet.storage.path
        wallet_folder = os.path.dirname(path)
        filename, __ = QFileDialog.getSaveFileName(self, _('Enter a filename for the copy of your wallet'), wallet_folder)
        if not filename:
            return

        new_path = os.path.join(wallet_folder, filename)
        if new_path != path:
            try:
                shutil.copy2(path, new_path)
                self.show_message(_("A copy of your wallet file was created in")+" '%s'" % str(new_path), title=_("Wallet backup created"))
            except (IOError, os.error) as reason:
                self.show_critical(_("Electrum was unable to copy your wallet file to the specified location.") + "\n" + str(reason), title=_("Unable to create backup"))

    def update_recently_visited(self, filename):
        recent = self.config.get('recently_open', [])
        try:
            sorted(recent)
        except:
            recent = []
        if filename in recent:
            recent.remove(filename)
        recent.insert(0, filename)
        recent = recent[:5]
        self.config.set_key('recently_open', recent)
        self.recently_visited_menu.clear()
        for i, k in enumerate(sorted(recent)):
            b = os.path.basename(k)
            def loader(k):
                return lambda: self.gui_object.new_window(k)
            self.recently_visited_menu.addAction(b, loader(k)).setShortcut(QKeySequence("Ctrl+%d"%(i+1)))
        self.recently_visited_menu.setEnabled(len(recent))

    def get_wallet_folder(self):
        return os.path.dirname(os.path.abspath(self.config.get_wallet_path()))

    def new_wallet(self):
        wallet_folder = self.get_wallet_folder()
        i = 1
        while True:
            filename = "wallet_%d" % i
            if filename in os.listdir(wallet_folder):
                i += 1
            else:
                break
        full_path = os.path.join(wallet_folder, filename)
        self.gui_object.start_new_window(full_path, None)

    def init_menubar(self):
        menubar = QMenuBar()

        file_menu = menubar.addMenu(_("&File"))
        self.recently_visited_menu = file_menu.addMenu(_("&Recently open"))
        file_menu.addAction(_("&Open"), self.open_wallet).setShortcut(QKeySequence.Open)
        file_menu.addAction(_("&New/Restore"), self.new_wallet).setShortcut(QKeySequence.New)
        file_menu.addAction(_("&Save Copy"), self.backup_wallet).setShortcut(QKeySequence.SaveAs)
        file_menu.addAction(_("Delete"), self.remove_wallet)
        file_menu.addSeparator()
        file_menu.addAction(_("&Quit"), self.close)

        wallet_menu = menubar.addMenu(_("&Wallet"))
        wallet_menu.addAction(_("&Information"), self.show_master_public_keys)
        wallet_menu.addSeparator()
        self.password_menu = wallet_menu.addAction(_("&Password"), self.change_password_dialog)
        self.seed_menu = wallet_menu.addAction(_("&Seed"), self.show_seed_dialog)
        self.private_keys_menu = wallet_menu.addMenu(_("&Private keys"))
        self.private_keys_menu.addAction(_("&Sweep"), self.sweep_key_dialog)
        self.import_privkey_menu = self.private_keys_menu.addAction(_("&Import"), self.do_import_privkey)
        self.export_menu = self.private_keys_menu.addAction(_("&Export"), self.export_privkeys_dialog)
        self.import_address_menu = wallet_menu.addAction(_("Import addresses"), self.import_addresses)
        wallet_menu.addSeparator()

        labels_menu = wallet_menu.addMenu(_("&Labels"))
        labels_menu.addAction(_("&Import"), self.do_import_labels)
        labels_menu.addAction(_("&Export"), self.do_export_labels)
        contacts_menu = wallet_menu.addMenu(_("Contacts"))
        contacts_menu.addAction(_("&New"), self.new_contact_dialog)
        contacts_menu.addAction(_("Import"), lambda: self.contact_list.import_contacts())
        invoices_menu = wallet_menu.addMenu(_("Invoices"))
        invoices_menu.addAction(_("Import"), lambda: self.invoice_list.import_invoices())

        wallet_menu.addSeparator()
        wallet_menu.addAction(_("Find"), self.toggle_search).setShortcut(QKeySequence("Ctrl+F"))

        def add_toggle_action(view_menu, tab):
            is_shown = self.config.get('show_{}_tab'.format(tab.tab_name), False)
            item_name = (_("Hide") if is_shown else _("Show")) + " " + tab.tab_description
            tab.menu_action = view_menu.addAction(item_name, lambda: self.toggle_tab(tab))

        view_menu = menubar.addMenu(_("&View"))
        add_toggle_action(view_menu, self.addresses_tab)
        add_toggle_action(view_menu, self.utxo_tab)
        add_toggle_action(view_menu, self.contacts_tab)
        add_toggle_action(view_menu, self.console_tab)

        tools_menu = menubar.addMenu(_("&Tools"))

        # Settings / Preferences are all reserved keywords in OSX using this as work around
        tools_menu.addAction(_("Electrum preferences") if sys.platform == 'darwin' else _("Preferences"), self.settings_dialog)
        tools_menu.addAction(_("&Network"), lambda: self.gui_object.show_network_dialog(self))
        tools_menu.addAction(_("&Plugins"), self.plugins_dialog)
        tools_menu.addSeparator()
        tools_menu.addAction(_("&Sign/verify message"), self.sign_verify_message)
        tools_menu.addAction(_("&Encrypt/decrypt message"), self.encrypt_message)
        tools_menu.addSeparator()

        paytomany_menu = tools_menu.addAction(_("&Pay to many"), self.paytomany)

        raw_transaction_menu = tools_menu.addMenu(_("&Load transaction"))
        raw_transaction_menu.addAction(_("&From file"), self.do_process_from_file)
        raw_transaction_menu.addAction(_("&From text"), self.do_process_from_text)
        raw_transaction_menu.addAction(_("&From the blockchain"), self.do_process_from_txid)
        raw_transaction_menu.addAction(_("&From QR code"), self.read_tx_from_qrcode)
        self.raw_transaction_menu = raw_transaction_menu
        run_hook('init_menubar_tools', self, tools_menu)

        help_menu = menubar.addMenu(_("&Help"))
        help_menu.addAction(_("&About"), self.show_about)
        help_menu.addAction(_("&Official website"), lambda: webbrowser.open("http://electrum-ltc.org"))
        help_menu.addSeparator()
        help_menu.addAction(_("&Documentation"), lambda: webbrowser.open("http://docs.electrum.org/")).setShortcut(QKeySequence.HelpContents)
        help_menu.addAction(_("&Report Bug"), self.show_report_bug)
        help_menu.addSeparator()
        help_menu.addAction(_("&Donate to server"), self.donate_to_server)

        self.setMenuBar(menubar)

    def donate_to_server(self):
        d = self.network.get_donation_address()
        if d:
            host = self.network.get_parameters()[0]
            self.pay_to_URI('litecoin:%s?message=donation for %s'%(d, host))
        else:
            self.show_error(_('No donation address for this server'))

    def show_about(self):
        QMessageBox.about(self, "Electrum-LTC",
            _("Version")+" %s" % (self.wallet.electrum_version) + "\n\n" +
                _("Electrum's focus is speed, with low resource usage and simplifying Litecoin. You do not need to perform regular backups, because your wallet can be recovered from a secret phrase that you can memorize or write on paper. Startup times are instant because it operates in conjunction with high-performance servers that handle the most complicated parts of the Litecoin system."  + "\n\n" +
                _("Uses icons from the Icons8 icon pack (icons8.com).")))

    def show_report_bug(self):
        msg = ' '.join([
            _("Please report any bugs as issues on github:<br/>"),
            "<a href=\"https://github.com/pooler/electrum-ltc/issues\">https://github.com/pooler/electrum-ltc/issues</a><br/><br/>",
            _("Before reporting a bug, upgrade to the most recent version of Electrum (latest release or git HEAD), and include the version number in your report."),
            _("Try to explain not only what the bug is, but how it occurs.")
         ])
        self.show_message(msg, title="Electrum-LTC - " + _("Reporting Bugs"))

    def notify_transactions(self):
        if not self.network or not self.network.is_connected():
            return
        self.print_error("Notifying GUI")
        if len(self.tx_notifications) > 0:
            # Combine the transactions if there are at least three
            num_txns = len(self.tx_notifications)
            if num_txns >= 3:
                total_amount = 0
                for tx in self.tx_notifications:
                    is_relevant, is_mine, v, fee = self.wallet.get_wallet_delta(tx)
                    if v > 0:
                        total_amount += v
                self.notify(_("{} new transactions received: Total amount received in the new transactions {}")
                            .format(num_txns, self.format_amount_and_units(total_amount)))
                self.tx_notifications = []
            else:
                for tx in self.tx_notifications:
                    if tx:
                        self.tx_notifications.remove(tx)
                        is_relevant, is_mine, v, fee = self.wallet.get_wallet_delta(tx)
                        if v > 0:
                            self.notify(_("New transaction received: {}").format(self.format_amount_and_units(v)))

    def notify(self, message):
        if self.tray:
            try:
                # this requires Qt 5.9
                self.tray.showMessage("Electrum-LTC", message, QIcon(":icons/electrum_dark_icon"), 20000)
            except TypeError:
                self.tray.showMessage("Electrum-LTC", message, QSystemTrayIcon.Information, 20000)



    # custom wrappers for getOpenFileName and getSaveFileName, that remember the path selected by the user
    def getOpenFileName(self, title, filter = ""):
        directory = self.config.get('io_dir', os.path.expanduser('~'))
        fileName, __ = QFileDialog.getOpenFileName(self, title, directory, filter)
        if fileName and directory != os.path.dirname(fileName):
            self.config.set_key('io_dir', os.path.dirname(fileName), True)
        return fileName

    def getSaveFileName(self, title, filename, filter = ""):
        directory = self.config.get('io_dir', os.path.expanduser('~'))
        path = os.path.join( directory, filename )
        fileName, __ = QFileDialog.getSaveFileName(self, title, path, filter)
        if fileName and directory != os.path.dirname(fileName):
            self.config.set_key('io_dir', os.path.dirname(fileName), True)
        return fileName

    def connect_slots(self, sender):
        sender.timer_signal.connect(self.timer_actions)

    def timer_actions(self):
        # Note this runs in the GUI thread
        if self.need_update.is_set():
            self.need_update.clear()
            self.update_wallet()
        # resolve aliases
        # FIXME this is a blocking network call that has a timeout of 5 sec
        self.payto_e.resolve()
        # update fee
        if self.require_fee_update:
            self.do_update_fee()
            self.require_fee_update = False

    def format_amount(self, x, is_diff=False, whitespaces=False):
        return format_satoshis(x, is_diff, self.num_zeros, self.decimal_point, whitespaces)

    def format_amount_and_units(self, amount):
        text = self.format_amount(amount) + ' '+ self.base_unit()
        x = self.fx.format_amount_and_units(amount) if self.fx else None
        if text and x:
            text += ' (%s)'%x
        return text

    def format_fee_rate(self, fee_rate):
        return format_satoshis(fee_rate/1000, False, self.num_zeros, 0, False)  + ' sat/byte'

    def get_decimal_point(self):
        return self.decimal_point

    def base_unit(self):
        assert self.decimal_point in [2, 5, 8]
        if self.decimal_point == 2:
            return 'bits'
        if self.decimal_point == 5:
            return 'mLTC'
        if self.decimal_point == 8:
            return 'LTC'
        raise Exception('Unknown base unit')

    def connect_fields(self, window, btc_e, fiat_e, fee_e):

        def edit_changed(edit):
            if edit.follows:
                return
            edit.setStyleSheet(ColorScheme.DEFAULT.as_stylesheet())
            fiat_e.is_last_edited = (edit == fiat_e)
            amount = edit.get_amount()
            rate = self.fx.exchange_rate() if self.fx else None
            if rate is None or amount is None:
                if edit is fiat_e:
                    btc_e.setText("")
                    if fee_e:
                        fee_e.setText("")
                else:
                    fiat_e.setText("")
            else:
                if edit is fiat_e:
                    btc_e.follows = True
                    btc_e.setAmount(int(amount / Decimal(rate) * COIN))
                    btc_e.setStyleSheet(ColorScheme.BLUE.as_stylesheet())
                    btc_e.follows = False
                    if fee_e:
                        window.update_fee()
                else:
                    fiat_e.follows = True
                    fiat_e.setText(self.fx.ccy_amount_str(
                        amount * Decimal(rate) / COIN, False))
                    fiat_e.setStyleSheet(ColorScheme.BLUE.as_stylesheet())
                    fiat_e.follows = False

        btc_e.follows = False
        fiat_e.follows = False
        fiat_e.textChanged.connect(partial(edit_changed, fiat_e))
        btc_e.textChanged.connect(partial(edit_changed, btc_e))
        fiat_e.is_last_edited = False

    def update_status(self):
        if not self.wallet:
            return

        if self.network is None or not self.network.is_running():
            text = _("Offline")
            icon = QIcon(":icons/status_disconnected.png")

        elif self.network.is_connected():
            server_height = self.network.get_server_height()
            server_lag = self.network.get_local_height() - server_height
            # Server height can be 0 after switching to a new server
            # until we get a headers subscription request response.
            # Display the synchronizing message in that case.
            if not self.wallet.up_to_date or server_height == 0:
                text = _("Synchronizing...")
                icon = QIcon(":icons/status_waiting.png")
            elif server_lag > 1:
                text = _("Server is lagging ({} blocks)").format(server_lag)
                icon = QIcon(":icons/status_lagging.png")
            else:
                c, u, x = self.wallet.get_balance()
                text =  _("Balance" ) + ": %s "%(self.format_amount_and_units(c))
                if u:
                    text +=  " [%s unconfirmed]"%(self.format_amount(u, True).strip())
                if x:
                    text +=  " [%s unmatured]"%(self.format_amount(x, True).strip())

                # append fiat balance and price
                if self.fx.is_enabled():
                    text += self.fx.get_fiat_status_text(c + u + x,
                        self.base_unit(), self.get_decimal_point()) or ''
                if not self.network.proxy:
                    icon = QIcon(":icons/status_connected.png")
                else:
                    icon = QIcon(":icons/status_connected_proxy.png")
        else:
            text = _("Not connected")
            icon = QIcon(":icons/status_disconnected.png")

        self.tray.setToolTip("%s (%s)" % (text, self.wallet.basename()))
        self.balance_label.setText(text)
        self.status_button.setIcon( icon )


    def update_wallet(self):
        self.update_status()
        if self.wallet.up_to_date or not self.network or not self.network.is_connected():
            self.update_tabs()

    def update_tabs(self):
        self.history_list.update()
        self.request_list.update()
        self.address_list.update()
        self.utxo_list.update()
        self.contact_list.update()
        self.invoice_list.update()
        self.update_completions()

    def create_history_tab(self):
        from .history_list import HistoryList
        self.history_list = l = HistoryList(self)
        l.searchable_list = l
        return self.create_list_tab(l, l.get_list_header())

    def show_address(self, addr):
        from . import address_dialog
        d = address_dialog.AddressDialog(self, addr)
        d.exec_()

    def show_transaction(self, tx, tx_desc = None):
        '''tx_desc is set only for txs created in the Send tab'''
        show_transaction(tx, self, tx_desc)

    def create_receive_tab(self):
        # A 4-column grid layout.  All the stretch is in the last column.
        # The exchange rate plugin adds a fiat widget in column 2
        self.receive_grid = grid = QGridLayout()
        grid.setSpacing(8)
        grid.setColumnStretch(3, 1)

        self.receive_address_e = ButtonsLineEdit()
        self.receive_address_e.addCopyButton(self.app)
        self.receive_address_e.setReadOnly(True)
        msg = _('Litecoin address where the payment should be received. Note that each payment request uses a different Litecoin address.')
        self.receive_address_label = HelpLabel(_('Receiving address'), msg)
        self.receive_address_e.textChanged.connect(self.update_receive_qr)
        self.receive_address_e.setFocusPolicy(Qt.NoFocus)
        grid.addWidget(self.receive_address_label, 0, 0)
        grid.addWidget(self.receive_address_e, 0, 1, 1, -1)

        self.receive_message_e = QLineEdit()
        grid.addWidget(QLabel(_('Description')), 1, 0)
        grid.addWidget(self.receive_message_e, 1, 1, 1, -1)
        self.receive_message_e.textChanged.connect(self.update_receive_qr)

        self.receive_amount_e = BTCAmountEdit(self.get_decimal_point)
        grid.addWidget(QLabel(_('Requested amount')), 2, 0)
        grid.addWidget(self.receive_amount_e, 2, 1)
        self.receive_amount_e.textChanged.connect(self.update_receive_qr)

        self.fiat_receive_e = AmountEdit(self.fx.get_currency if self.fx else '')
        if not self.fx or not self.fx.is_enabled():
            self.fiat_receive_e.setVisible(False)
        grid.addWidget(self.fiat_receive_e, 2, 2, Qt.AlignLeft)
        self.connect_fields(self, self.receive_amount_e, self.fiat_receive_e, None)

        self.expires_combo = QComboBox()
        self.expires_combo.addItems([i[0] for i in expiration_values])
        self.expires_combo.setCurrentIndex(3)
        self.expires_combo.setFixedWidth(self.receive_amount_e.width())
        msg = ' '.join([
            _('Expiration date of your request.'),
            _('This information is seen by the recipient if you send them a signed payment request.'),
            _('Expired requests have to be deleted manually from your list, in order to free the corresponding Litecoin addresses.'),
            _('The Litecoin address never expires and will always be part of this Electrum wallet.'),
        ])
        grid.addWidget(HelpLabel(_('Request expires'), msg), 3, 0)
        grid.addWidget(self.expires_combo, 3, 1)
        self.expires_label = QLineEdit('')
        self.expires_label.setReadOnly(1)
        self.expires_label.setFocusPolicy(Qt.NoFocus)
        self.expires_label.hide()
        grid.addWidget(self.expires_label, 3, 1)

        self.save_request_button = QPushButton(_('Save'))
        self.save_request_button.clicked.connect(self.save_payment_request)

        self.new_request_button = QPushButton(_('New'))
        self.new_request_button.clicked.connect(self.new_payment_request)

        self.receive_qr = QRCodeWidget(fixedSize=200)
        self.receive_qr.mouseReleaseEvent = lambda x: self.toggle_qr_window()
        self.receive_qr.enterEvent = lambda x: self.app.setOverrideCursor(QCursor(Qt.PointingHandCursor))
        self.receive_qr.leaveEvent = lambda x: self.app.setOverrideCursor(QCursor(Qt.ArrowCursor))

        self.receive_buttons = buttons = QHBoxLayout()
        buttons.addStretch(1)
        buttons.addWidget(self.save_request_button)
        buttons.addWidget(self.new_request_button)
        grid.addLayout(buttons, 4, 1, 1, 2)

        self.receive_requests_label = QLabel(_('Requests'))

        from .request_list import RequestList
        self.request_list = RequestList(self)

        # layout
        vbox_g = QVBoxLayout()
        vbox_g.addLayout(grid)
        vbox_g.addStretch()

        hbox = QHBoxLayout()
        hbox.addLayout(vbox_g)
        hbox.addWidget(self.receive_qr)

        w = QWidget()
        w.searchable_list = self.request_list
        vbox = QVBoxLayout(w)
        vbox.addLayout(hbox)
        vbox.addStretch(1)
        vbox.addWidget(self.receive_requests_label)
        vbox.addWidget(self.request_list)
        vbox.setStretchFactor(self.request_list, 1000)

        return w


    def delete_payment_request(self, addr):
        self.wallet.remove_payment_request(addr, self.config)
        self.request_list.update()
        self.clear_receive_tab()

    def get_request_URI(self, addr):
        req = self.wallet.receive_requests[addr]
        message = self.wallet.labels.get(addr, '')
        amount = req['amount']
        URI = util.create_URI(addr, amount, message)
        if req.get('time'):
            URI += "&time=%d"%req.get('time')
        if req.get('exp'):
            URI += "&exp=%d"%req.get('exp')
        if req.get('name') and req.get('sig'):
            sig = bfh(req.get('sig'))
            sig = bitcoin.base_encode(sig, base=58)
            URI += "&name=" + req['name'] + "&sig="+sig
        return str(URI)


    def sign_payment_request(self, addr):
        alias = self.config.get('alias')
        alias_privkey = None
        if alias and self.alias_info:
            alias_addr, alias_name, validated = self.alias_info
            if alias_addr:
                if self.wallet.is_mine(alias_addr):
                    msg = _('This payment request will be signed.') + '\n' + _('Please enter your password')
                    password = None
                    if self.wallet.has_keystore_encryption():
                        password = self.password_dialog(msg)
                        if not password:
                            return
                    try:
                        self.wallet.sign_payment_request(addr, alias, alias_addr, password)
                    except Exception as e:
                        self.show_error(str(e))
                        return
                else:
                    return

    def save_payment_request(self):
        addr = str(self.receive_address_e.text())
        amount = self.receive_amount_e.get_amount()
        message = self.receive_message_e.text()
        if not message and not amount:
            self.show_error(_('No message or amount'))
            return False
        i = self.expires_combo.currentIndex()
        expiration = list(map(lambda x: x[1], expiration_values))[i]
        req = self.wallet.make_payment_request(addr, amount, message, expiration)
        self.wallet.add_payment_request(req, self.config)
        self.sign_payment_request(addr)
        self.request_list.update()
        self.address_list.update()
        self.save_request_button.setEnabled(False)

    def view_and_paste(self, title, msg, data):
        dialog = WindowModalDialog(self, title)
        vbox = QVBoxLayout()
        label = QLabel(msg)
        label.setWordWrap(True)
        vbox.addWidget(label)
        pr_e = ShowQRTextEdit(text=data)
        vbox.addWidget(pr_e)
        vbox.addLayout(Buttons(CopyCloseButton(pr_e.text, self.app, dialog)))
        dialog.setLayout(vbox)
        dialog.exec_()

    def export_payment_request(self, addr):
        r = self.wallet.receive_requests.get(addr)
        pr = paymentrequest.serialize_request(r).SerializeToString()
        name = r['id'] + '.bip70'
        fileName = self.getSaveFileName(_("Select where to save your payment request"), name, "*.bip70")
        if fileName:
            with open(fileName, "wb+") as f:
                f.write(util.to_bytes(pr))
            self.show_message(_("Request saved successfully"))
            self.saved = True

    def new_payment_request(self):
        addr = self.wallet.get_unused_address()
        if addr is None:
            if not self.wallet.is_deterministic():
                msg = [
                    _('No more addresses in your wallet.'),
                    _('You are using a non-deterministic wallet, which cannot create new addresses.'),
                    _('If you want to create new addresses, use a deterministic wallet instead.')
                   ]
                self.show_message(' '.join(msg))
                return
            if not self.question(_("Warning: The next address will not be recovered automatically if you restore your wallet from seed; you may need to add it manually.\n\nThis occurs because you have too many unused addresses in your wallet. To avoid this situation, use the existing addresses first.\n\nCreate anyway?")):
                return
            addr = self.wallet.create_new_address(False)
        self.set_receive_address(addr)
        self.expires_label.hide()
        self.expires_combo.show()
        self.new_request_button.setEnabled(False)
        self.receive_message_e.setFocus(1)

    def set_receive_address(self, addr):
        self.receive_address_e.setText(addr)
        self.receive_message_e.setText('')
        self.receive_amount_e.setAmount(None)

    def clear_receive_tab(self):
        addr = self.wallet.get_receiving_address() or ''
        self.receive_address_e.setText(addr)
        self.receive_message_e.setText('')
        self.receive_amount_e.setAmount(None)
        self.expires_label.hide()
        self.expires_combo.show()

    def toggle_qr_window(self):
        from . import qrwindow
        if not self.qr_window:
            self.qr_window = qrwindow.QR_Window(self)
            self.qr_window.setVisible(True)
            self.qr_window_geometry = self.qr_window.geometry()
        else:
            if not self.qr_window.isVisible():
                self.qr_window.setVisible(True)
                self.qr_window.setGeometry(self.qr_window_geometry)
            else:
                self.qr_window_geometry = self.qr_window.geometry()
                self.qr_window.setVisible(False)
        self.update_receive_qr()

    def show_send_tab(self):
        self.tabs.setCurrentIndex(self.tabs.indexOf(self.send_tab))

    def show_receive_tab(self):
        self.tabs.setCurrentIndex(self.tabs.indexOf(self.receive_tab))

    def receive_at(self, addr):
        if not bitcoin.is_address(addr):
            return
        self.show_receive_tab()
        self.receive_address_e.setText(addr)
        self.new_request_button.setEnabled(True)

    def update_receive_qr(self):
        addr = str(self.receive_address_e.text())
        amount = self.receive_amount_e.get_amount()
        message = self.receive_message_e.text()
        self.save_request_button.setEnabled((amount is not None) or (message != ""))
        uri = util.create_URI(addr, amount, message)
        self.receive_qr.setData(uri)
        if self.qr_window and self.qr_window.isVisible():
            self.qr_window.set_content(addr, amount, message, uri)

    def set_feerounding_text(self, num_satoshis_added):
        self.feerounding_text = (_('Additional {} satoshis are going to be added.')
                                 .format(num_satoshis_added))

    def create_send_tab(self):
        # A 4-column grid layout.  All the stretch is in the last column.
        # The exchange rate plugin adds a fiat widget in column 2
        self.send_grid = grid = QGridLayout()
        grid.setSpacing(8)
        grid.setColumnStretch(3, 1)

        from .paytoedit import PayToEdit
        self.amount_e = BTCAmountEdit(self.get_decimal_point)
        self.payto_e = PayToEdit(self)
        msg = _('Recipient of the funds.') + '\n\n'\
              + _('You may enter a Litecoin address, a label from your list of contacts (a list of completions will be proposed), or an alias (email-like address that forwards to a Litecoin address)')
        payto_label = HelpLabel(_('Pay to'), msg)
        grid.addWidget(payto_label, 1, 0)
        grid.addWidget(self.payto_e, 1, 1, 1, -1)

        completer = QCompleter()
        completer.setCaseSensitivity(False)
        self.payto_e.setCompleter(completer)
        completer.setModel(self.completions)

        msg = _('Description of the transaction (not mandatory).') + '\n\n'\
              + _('The description is not sent to the recipient of the funds. It is stored in your wallet file, and displayed in the \'History\' tab.')
        description_label = HelpLabel(_('Description'), msg)
        grid.addWidget(description_label, 2, 0)
        self.message_e = MyLineEdit()
        grid.addWidget(self.message_e, 2, 1, 1, -1)

        self.from_label = QLabel(_('From'))
        grid.addWidget(self.from_label, 3, 0)
        self.from_list = MyTreeWidget(self, self.from_list_menu, ['',''])
        self.from_list.setHeaderHidden(True)
        self.from_list.setMaximumHeight(80)
        grid.addWidget(self.from_list, 3, 1, 1, -1)
        self.set_pay_from([])

        msg = _('Amount to be sent.') + '\n\n' \
              + _('The amount will be displayed in red if you do not have enough funds in your wallet.') + ' ' \
              + _('Note that if you have frozen some of your addresses, the available funds will be lower than your total balance.') + '\n\n' \
              + _('Keyboard shortcut: type "!" to send all your coins.')
        amount_label = HelpLabel(_('Amount'), msg)
        grid.addWidget(amount_label, 4, 0)
        grid.addWidget(self.amount_e, 4, 1)

        self.fiat_send_e = AmountEdit(self.fx.get_currency if self.fx else '')
        if not self.fx or not self.fx.is_enabled():
            self.fiat_send_e.setVisible(False)
        grid.addWidget(self.fiat_send_e, 4, 2)
        self.amount_e.frozen.connect(
            lambda: self.fiat_send_e.setFrozen(self.amount_e.isReadOnly()))

        self.max_button = EnterButton(_("Max"), self.spend_max)
        self.max_button.setFixedWidth(140)
        grid.addWidget(self.max_button, 4, 3)
        hbox = QHBoxLayout()
        hbox.addStretch(1)
        grid.addLayout(hbox, 4, 4)

        msg = _('Litecoin transactions are in general not free. A transaction fee is paid by the sender of the funds.') + '\n\n'\
              + _('The amount of fee can be decided freely by the sender. However, transactions with low fees take more time to be processed.') + '\n\n'\
              + _('A suggested fee is automatically added to this field. You may override it. The suggested fee increases with the size of the transaction.')
        self.fee_e_label = HelpLabel(_('Fee'), msg)

        def fee_cb(dyn, pos, fee_rate):
            if dyn:
                if self.config.use_mempool_fees():
                    self.config.set_key('depth_level', pos, False)
                else:
                    self.config.set_key('fee_level', pos, False)
            else:
                self.config.set_key('fee_per_kb', fee_rate, False)

            if fee_rate:
                self.feerate_e.setAmount(fee_rate // 1000)
            else:
                self.feerate_e.setAmount(None)
            self.fee_e.setModified(False)

            self.fee_slider.activate()
            self.spend_max() if self.is_max else self.update_fee()

        self.fee_slider = FeeSlider(self, self.config, fee_cb)
        self.fee_slider.setFixedWidth(140)

        def on_fee_or_feerate(edit_changed, editing_finished):
            edit_other = self.feerate_e if edit_changed == self.fee_e else self.fee_e
            if editing_finished:
                if not edit_changed.get_amount():
                    # This is so that when the user blanks the fee and moves on,
                    # we go back to auto-calculate mode and put a fee back.
                    edit_changed.setModified(False)
            else:
                # edit_changed was edited just now, so make sure we will
                # freeze the correct fee setting (this)
                edit_other.setModified(False)
            self.fee_slider.deactivate()
            self.update_fee()

        class TxSizeLabel(QLabel):
            def setAmount(self, byte_size):
                self.setText(('x   %s bytes   =' % byte_size) if byte_size else '')

        self.size_e = TxSizeLabel()
        self.size_e.setAlignment(Qt.AlignCenter)
        self.size_e.setAmount(0)
        self.size_e.setFixedWidth(140)
        self.size_e.setStyleSheet(ColorScheme.DEFAULT.as_stylesheet())

        self.feerate_e = FeerateEdit(lambda: 0)
        self.feerate_e.setAmount(self.config.fee_per_byte())
        self.feerate_e.textEdited.connect(partial(on_fee_or_feerate, self.feerate_e, False))
        self.feerate_e.editingFinished.connect(partial(on_fee_or_feerate, self.feerate_e, True))

        self.fee_e = BTCAmountEdit(self.get_decimal_point)
        self.fee_e.textEdited.connect(partial(on_fee_or_feerate, self.fee_e, False))
        self.fee_e.editingFinished.connect(partial(on_fee_or_feerate, self.fee_e, True))

        def feerounding_onclick():
            text = (self.feerounding_text + '\n\n' +
                    _('To somewhat protect your privacy, Electrum tries to create change with similar precision to other outputs.') + ' ' +
                    _('At most 100 satoshis might be lost due to this rounding.') + ' ' +
                    _("You can disable this setting in '{}'.").format(_('Preferences')) + '\n' +
                    _('Also, dust is not kept as change, but added to the fee.'))
            QMessageBox.information(self, 'Fee rounding', text)

        self.feerounding_icon = QPushButton(QIcon(':icons/info.png'), '')
        self.feerounding_icon.setFixedWidth(20)
        self.feerounding_icon.setFlat(True)
        self.feerounding_icon.clicked.connect(feerounding_onclick)
        self.feerounding_icon.setVisible(False)

        self.connect_fields(self, self.amount_e, self.fiat_send_e, self.fee_e)

        vbox_feelabel = QVBoxLayout()
        vbox_feelabel.addWidget(self.fee_e_label)
        vbox_feelabel.addStretch(1)
        grid.addLayout(vbox_feelabel, 5, 0)

        self.fee_adv_controls = QWidget()
        hbox = QHBoxLayout(self.fee_adv_controls)
        hbox.setContentsMargins(0, 0, 0, 0)
        hbox.addWidget(self.feerate_e)
        hbox.addWidget(self.size_e)
        hbox.addWidget(self.fee_e)
        hbox.addWidget(self.feerounding_icon, Qt.AlignLeft)
        hbox.addStretch(1)

        vbox_feecontrol = QVBoxLayout()
        vbox_feecontrol.addWidget(self.fee_adv_controls)
        vbox_feecontrol.addWidget(self.fee_slider)

        grid.addLayout(vbox_feecontrol, 5, 1, 1, -1)

        if not self.config.get('show_fee', False):
            self.fee_adv_controls.setVisible(False)

        self.preview_button = EnterButton(_("Preview"), self.do_preview)
        self.preview_button.setToolTip(_('Display the details of your transactions before signing it.'))
        self.send_button = EnterButton(_("Send"), self.do_send)
        self.clear_button = EnterButton(_("Clear"), self.do_clear)
        buttons = QHBoxLayout()
        buttons.addStretch(1)
        buttons.addWidget(self.clear_button)
        buttons.addWidget(self.preview_button)
        buttons.addWidget(self.send_button)
        grid.addLayout(buttons, 6, 1, 1, 3)

        self.amount_e.shortcut.connect(self.spend_max)
        self.payto_e.textChanged.connect(self.update_fee)
        self.amount_e.textEdited.connect(self.update_fee)

        def reset_max(t):
            self.is_max = False
            self.max_button.setEnabled(not bool(t))
        self.amount_e.textEdited.connect(reset_max)
        self.fiat_send_e.textEdited.connect(reset_max)

        def entry_changed():
            text = ""

            amt_color = ColorScheme.DEFAULT
            fee_color = ColorScheme.DEFAULT
            feerate_color = ColorScheme.DEFAULT

            if self.not_enough_funds:
                amt_color, fee_color = ColorScheme.RED, ColorScheme.RED
                feerate_color = ColorScheme.RED
                text = _( "Not enough funds" )
                c, u, x = self.wallet.get_frozen_balance()
                if c+u+x:
                    text += ' (' + self.format_amount(c+u+x).strip() + ' ' + self.base_unit() + ' ' +_("are frozen") + ')'

            # blue color denotes auto-filled values
            elif self.fee_e.isModified():
                feerate_color = ColorScheme.BLUE
            elif self.feerate_e.isModified():
                fee_color = ColorScheme.BLUE
            elif self.amount_e.isModified():
                fee_color = ColorScheme.BLUE
                feerate_color = ColorScheme.BLUE
            else:
                amt_color = ColorScheme.BLUE
                fee_color = ColorScheme.BLUE
                feerate_color = ColorScheme.BLUE

            self.statusBar().showMessage(text)
            self.amount_e.setStyleSheet(amt_color.as_stylesheet())
            self.fee_e.setStyleSheet(fee_color.as_stylesheet())
            self.feerate_e.setStyleSheet(feerate_color.as_stylesheet())

        self.amount_e.textChanged.connect(entry_changed)
        self.fee_e.textChanged.connect(entry_changed)
        self.feerate_e.textChanged.connect(entry_changed)

        self.invoices_label = QLabel(_('Invoices'))
        from .invoice_list import InvoiceList
        self.invoice_list = InvoiceList(self)

        vbox0 = QVBoxLayout()
        vbox0.addLayout(grid)
        hbox = QHBoxLayout()
        hbox.addLayout(vbox0)
        w = QWidget()
        vbox = QVBoxLayout(w)
        vbox.addLayout(hbox)
        vbox.addStretch(1)
        vbox.addWidget(self.invoices_label)
        vbox.addWidget(self.invoice_list)
        vbox.setStretchFactor(self.invoice_list, 1000)
        w.searchable_list = self.invoice_list
        run_hook('create_send_tab', grid)
        return w

    def spend_max(self):
        self.is_max = True
        self.do_update_fee()

    def update_fee(self):
        self.require_fee_update = True

    def get_payto_or_dummy(self):
        r = self.payto_e.get_recipient()
        if r:
            return r
        return (TYPE_ADDRESS, self.wallet.dummy_address())

    def do_update_fee(self):
        '''Recalculate the fee.  If the fee was manually input, retain it, but
        still build the TX to see if there are enough funds.
        '''
        freeze_fee = self.is_send_fee_frozen()
        freeze_feerate = self.is_send_feerate_frozen()
        amount = '!' if self.is_max else self.amount_e.get_amount()
        if amount is None:
            if not freeze_fee:
                self.fee_e.setAmount(None)
            self.not_enough_funds = False
            self.statusBar().showMessage('')
        else:
            fee_estimator = self.get_send_fee_estimator()
            outputs = self.payto_e.get_outputs(self.is_max)
            if not outputs:
                _type, addr = self.get_payto_or_dummy()
                outputs = [(_type, addr, amount)]
            is_sweep = bool(self.tx_external_keypairs)
            make_tx = lambda fee_est: \
                self.wallet.make_unsigned_transaction(
                    self.get_coins(), outputs, self.config,
                    fixed_fee=fee_est, is_sweep=is_sweep)
            try:
                tx = make_tx(fee_estimator)
                self.not_enough_funds = False
            except (NotEnoughFunds, NoDynamicFeeEstimates) as e:
                if not freeze_fee:
                    self.fee_e.setAmount(None)
                if not freeze_feerate:
                    self.feerate_e.setAmount(None)
                self.feerounding_icon.setVisible(False)

                if isinstance(e, NotEnoughFunds):
                    self.not_enough_funds = True
                elif isinstance(e, NoDynamicFeeEstimates):
                    try:
                        tx = make_tx(0)
                        size = tx.estimated_size()
                        self.size_e.setAmount(size)
                    except BaseException:
                        pass
                return
            except BaseException:
                traceback.print_exc(file=sys.stderr)
                return

            size = tx.estimated_size()
            self.size_e.setAmount(size)

            fee = tx.get_fee()
            fee = None if self.not_enough_funds else fee

            # Displayed fee/fee_rate values are set according to user input.
            # Due to rounding or dropping dust in CoinChooser,
            # actual fees often differ somewhat.
            if freeze_feerate or self.fee_slider.is_active():
                displayed_feerate = self.feerate_e.get_amount()
                displayed_feerate = displayed_feerate // 1000 if displayed_feerate else 0
                displayed_fee = displayed_feerate * size
                self.fee_e.setAmount(displayed_fee)
            else:
                if freeze_fee:
                    displayed_fee = self.fee_e.get_amount()
                else:
                    # fallback to actual fee if nothing is frozen
                    displayed_fee = fee
                    self.fee_e.setAmount(displayed_fee)
                displayed_fee = displayed_fee if displayed_fee else 0
                displayed_feerate = displayed_fee // size if displayed_fee is not None else None
                self.feerate_e.setAmount(displayed_feerate)

            # show/hide fee rounding icon
            feerounding = (fee - displayed_fee) if fee else 0
            self.set_feerounding_text(feerounding)
            self.feerounding_icon.setToolTip(self.feerounding_text)
            self.feerounding_icon.setVisible(bool(feerounding))

            if self.is_max:
                amount = tx.output_value()
                self.amount_e.setAmount(amount)

    def from_list_delete(self, item):
        i = self.from_list.indexOfTopLevelItem(item)
        self.pay_from.pop(i)
        self.redraw_from_list()
        self.update_fee()

    def from_list_menu(self, position):
        item = self.from_list.itemAt(position)
        menu = QMenu()
        menu.addAction(_("Remove"), lambda: self.from_list_delete(item))
        menu.exec_(self.from_list.viewport().mapToGlobal(position))

    def set_pay_from(self, coins):
        self.pay_from = list(coins)
        self.redraw_from_list()

    def redraw_from_list(self):
        self.from_list.clear()
        self.from_label.setHidden(len(self.pay_from) == 0)
        self.from_list.setHidden(len(self.pay_from) == 0)

        def format(x):
            h = x.get('prevout_hash')
            return h[0:10] + '...' + h[-10:] + ":%d"%x.get('prevout_n') + u'\t' + "%s"%x.get('address')

        for item in self.pay_from:
            self.from_list.addTopLevelItem(QTreeWidgetItem( [format(item), self.format_amount(item['value']) ]))

    def get_contact_payto(self, key):
        _type, label = self.contacts.get(key)
        return label + '  <' + key + '>' if _type == 'address' else key

    def update_completions(self):
        l = [self.get_contact_payto(key) for key in self.contacts.keys()]
        self.completions.setStringList(l)

    def protected(func):
        '''Password request wrapper.  The password is passed to the function
        as the 'password' named argument.  "None" indicates either an
        unencrypted wallet, or the user cancelled the password request.
        An empty input is passed as the empty string.'''
        def request_password(self, *args, **kwargs):
            parent = self.top_level_window()
            password = None
            while self.wallet.has_keystore_encryption():
                password = self.password_dialog(parent=parent)
                if password is None:
                    # User cancelled password input
                    return
                try:
                    self.wallet.check_password(password)
                    break
                except Exception as e:
                    self.show_error(str(e), parent=parent)
                    continue

            kwargs['password'] = password
            return func(self, *args, **kwargs)
        return request_password

    def is_send_fee_frozen(self):
        return self.fee_e.isVisible() and self.fee_e.isModified() \
               and (self.fee_e.text() or self.fee_e.hasFocus())

    def is_send_feerate_frozen(self):
        return self.feerate_e.isVisible() and self.feerate_e.isModified() \
               and (self.feerate_e.text() or self.feerate_e.hasFocus())

    def get_send_fee_estimator(self):
        if self.is_send_fee_frozen():
            fee_estimator = self.fee_e.get_amount()
        elif self.is_send_feerate_frozen():
            amount = self.feerate_e.get_amount()
            amount = 0 if amount is None else amount
            fee_estimator = partial(
                simple_config.SimpleConfig.estimate_fee_for_feerate, amount)
        else:
            fee_estimator = None
        return fee_estimator

    def read_send_tab(self):
        if self.payment_request and self.payment_request.has_expired():
            self.show_error(_('Payment request has expired'))
            return
        label = self.message_e.text()

        if self.payment_request:
            outputs = self.payment_request.get_outputs()
        else:
            errors = self.payto_e.get_errors()
            if errors:
                self.show_warning(_("Invalid Lines found:") + "\n\n" + '\n'.join([ _("Line #") + str(x[0]+1) + ": " + x[1] for x in errors]))
                return
            outputs = self.payto_e.get_outputs(self.is_max)

            if self.payto_e.is_alias and self.payto_e.validated is False:
                alias = self.payto_e.toPlainText()
                msg = _('WARNING: the alias "{}" could not be validated via an additional '
                        'security check, DNSSEC, and thus may not be correct.').format(alias) + '\n'
                msg += _('Do you wish to continue?')
                if not self.question(msg):
                    return

        if not outputs:
            self.show_error(_('No outputs'))
            return

        for _type, addr, amount in outputs:
            if addr is None:
                self.show_error(_('Litecoin Address is None'))
                return
            if _type == TYPE_ADDRESS and not bitcoin.is_address(addr):
                self.show_error(_('Invalid Litecoin Address'))
                return
            if amount is None:
                self.show_error(_('Invalid Amount'))
                return

        fee_estimator = self.get_send_fee_estimator()
        coins = self.get_coins()
        return outputs, fee_estimator, label, coins

    def do_preview(self):
        self.do_send(preview = True)

    def do_send(self, preview = False):
        if run_hook('abort_send', self):
            return
        r = self.read_send_tab()
        if not r:
            return
        outputs, fee_estimator, tx_desc, coins = r
        try:
            is_sweep = bool(self.tx_external_keypairs)
            tx = self.wallet.make_unsigned_transaction(
                coins, outputs, self.config, fixed_fee=fee_estimator,
                is_sweep=is_sweep)
        except NotEnoughFunds:
            self.show_message(_("Insufficient funds"))
            return
        except BaseException as e:
            traceback.print_exc(file=sys.stdout)
            self.show_message(str(e))
            return

        amount = tx.output_value() if self.is_max else sum(map(lambda x:x[2], outputs))
        fee = tx.get_fee()

        use_rbf = self.config.get('use_rbf', True)
        if use_rbf:
            tx.set_rbf(True)

        if fee < self.wallet.relayfee() * tx.estimated_size() / 1000:
            self.show_error(_("This transaction requires a higher fee, or it will not be propagated by the network"))
            return

        if preview:
            self.show_transaction(tx, tx_desc)
            return

        if not self.network:
            self.show_error(_("You can't broadcast a transaction without a live network connection."))
            return

        # confirmation dialog
        msg = [
            _("Amount to be sent") + ": " + self.format_amount_and_units(amount),
            _("Mining fee") + ": " + self.format_amount_and_units(fee),
        ]

        x_fee = run_hook('get_tx_extra_fee', self.wallet, tx)
        if x_fee:
            x_fee_address, x_fee_amount = x_fee
            msg.append( _("Additional fees") + ": " + self.format_amount_and_units(x_fee_amount) )

        confirm_rate = 2 * self.config.max_fee_rate()
        if fee > confirm_rate * tx.estimated_size() / 1000:
            msg.append(_('Warning') + ': ' + _("The fee for this transaction seems unusually high."))

        if self.wallet.has_keystore_encryption():
            msg.append("")
            msg.append(_("Enter your password to proceed"))
            password = self.password_dialog('\n'.join(msg))
            if not password:
                return
        else:
            msg.append(_('Proceed?'))
            password = None
            if not self.question('\n'.join(msg)):
                return

        def sign_done(success):
            if success:
                if not tx.is_complete():
                    self.show_transaction(tx)
                    self.do_clear()
                else:
                    self.broadcast_transaction(tx, tx_desc)
        self.sign_tx_with_password(tx, sign_done, password)

    @protected
    def sign_tx(self, tx, callback, password):
        self.sign_tx_with_password(tx, callback, password)

    def sign_tx_with_password(self, tx, callback, password):
        '''Sign the transaction in a separate thread.  When done, calls
        the callback with a success code of True or False.
        '''

        def on_signed(result):
            callback(True)
        def on_failed(exc_info):
            self.on_error(exc_info)
            callback(False)

        if self.tx_external_keypairs:
            # can sign directly
            task = partial(Transaction.sign, tx, self.tx_external_keypairs)
        else:
            # call hook to see if plugin needs gui interaction
            run_hook('sign_tx', self, tx)
            task = partial(self.wallet.sign_transaction, tx, password)
        WaitingDialog(self, _('Signing transaction...'), task,
                      on_signed, on_failed)

    def broadcast_transaction(self, tx, tx_desc):

        def broadcast_thread():
            # non-GUI thread
            pr = self.payment_request
            if pr and pr.has_expired():
                self.payment_request = None
                return False, _("Payment request has expired")
            status, msg =  self.network.broadcast(tx)
            if pr and status is True:
                self.invoices.set_paid(pr, tx.txid())
                self.invoices.save()
                self.payment_request = None
                refund_address = self.wallet.get_receiving_addresses()[0]
                ack_status, ack_msg = pr.send_ack(str(tx), refund_address)
                if ack_status:
                    msg = ack_msg
            return status, msg

        # Capture current TL window; override might be removed on return
        parent = self.top_level_window()

        def broadcast_done(result):
            # GUI thread
            if result:
                status, msg = result
                if status:
                    if tx_desc is not None and tx.is_complete():
                        self.wallet.set_label(tx.txid(), tx_desc)
                    parent.show_message(_('Payment sent.') + '\n' + msg)
                    self.invoice_list.update()
                    self.do_clear()
                else:
                    parent.show_error(msg)

        WaitingDialog(self, _('Broadcasting transaction...'),
                      broadcast_thread, broadcast_done, self.on_error)

    def query_choice(self, msg, choices):
        # Needed by QtHandler for hardware wallets
        dialog = WindowModalDialog(self.top_level_window())
        clayout = ChoicesLayout(msg, choices)
        vbox = QVBoxLayout(dialog)
        vbox.addLayout(clayout.layout())
        vbox.addLayout(Buttons(OkButton(dialog)))
        if not dialog.exec_():
            return None
        return clayout.selected_index()

    def lock_amount(self, b):
        self.amount_e.setFrozen(b)
        self.max_button.setEnabled(not b)

    def prepare_for_payment_request(self):
        self.show_send_tab()
        self.payto_e.is_pr = True
        for e in [self.payto_e, self.amount_e, self.message_e]:
            e.setFrozen(True)
        self.payto_e.setText(_("please wait..."))
        return True

    def delete_invoice(self, key):
        self.invoices.remove(key)
        self.invoice_list.update()

    def payment_request_ok(self):
        pr = self.payment_request
        key = self.invoices.add(pr)
        status = self.invoices.get_status(key)
        self.invoice_list.update()
        if status == PR_PAID:
            self.show_message("invoice already paid")
            self.do_clear()
            self.payment_request = None
            return
        self.payto_e.is_pr = True
        if not pr.has_expired():
            self.payto_e.setGreen()
        else:
            self.payto_e.setExpired()
        self.payto_e.setText(pr.get_requestor())
        self.amount_e.setText(format_satoshis_plain(pr.get_amount(), self.decimal_point))
        self.message_e.setText(pr.get_memo())
        # signal to set fee
        self.amount_e.textEdited.emit("")

    def payment_request_error(self):
        self.show_message(self.payment_request.error)
        self.payment_request = None
        self.do_clear()

    def on_pr(self, request):
        self.payment_request = request
        if self.payment_request.verify(self.contacts):
            self.payment_request_ok_signal.emit()
        else:
            self.payment_request_error_signal.emit()

    def pay_to_URI(self, URI):
        if not URI:
            return
        try:
            out = util.parse_URI(URI, self.on_pr)
        except BaseException as e:
            self.show_error(_('Invalid litecoin URI:') + '\n' + str(e))
            return
        self.show_send_tab()
        r = out.get('r')
        sig = out.get('sig')
        name = out.get('name')
        if r or (name and sig):
            self.prepare_for_payment_request()
            return
        address = out.get('address')
        amount = out.get('amount')
        label = out.get('label')
        message = out.get('message')
        # use label as description (not BIP21 compliant)
        if label and not message:
            message = label
        if address:
            self.payto_e.setText(address)
        if message:
            self.message_e.setText(message)
        if amount:
            self.amount_e.setAmount(amount)
            self.amount_e.textEdited.emit("")


    def do_clear(self):
        self.is_max = False
        self.not_enough_funds = False
        self.payment_request = None
        self.payto_e.is_pr = False
        for e in [self.payto_e, self.message_e, self.amount_e, self.fiat_send_e,
                  self.fee_e, self.feerate_e]:
            e.setText('')
            e.setFrozen(False)
        self.fee_slider.activate()
        self.feerate_e.setAmount(self.config.fee_per_byte())
        self.size_e.setAmount(0)
        self.feerounding_icon.setVisible(False)
        self.set_pay_from([])
        self.tx_external_keypairs = {}
        self.update_status()
        run_hook('do_clear', self)

    def set_frozen_state(self, addrs, freeze):
        self.wallet.set_frozen_state(addrs, freeze)
        self.address_list.update()
        self.utxo_list.update()
        self.update_fee()

    def create_list_tab(self, l, list_header=None):
        w = QWidget()
        w.searchable_list = l
        vbox = QVBoxLayout()
        w.setLayout(vbox)
        vbox.setContentsMargins(0, 0, 0, 0)
        vbox.setSpacing(0)
        if list_header:
            hbox = QHBoxLayout()
            for b in list_header:
                hbox.addWidget(b)
            hbox.addStretch()
            vbox.addLayout(hbox)
        vbox.addWidget(l)
        return w

    def create_addresses_tab(self):
        from .address_list import AddressList
        self.address_list = l = AddressList(self)
        return self.create_list_tab(l, l.get_list_header())

    def create_utxo_tab(self):
        from .utxo_list import UTXOList
        self.utxo_list = l = UTXOList(self)
        return self.create_list_tab(l)

    def create_contacts_tab(self):
        from .contact_list import ContactList
        self.contact_list = l = ContactList(self)
        return self.create_list_tab(l)

    def remove_address(self, addr):
        if self.question(_("Do you want to remove")+" %s "%addr +_("from your wallet?")):
            self.wallet.delete_address(addr)
            self.address_list.update()
            self.history_list.update()
            self.clear_receive_tab()

    def get_coins(self):
        if self.pay_from:
            return self.pay_from
        else:
            return self.wallet.get_spendable_coins(None, self.config)

    def spend_coins(self, coins):
        self.set_pay_from(coins)
        self.show_send_tab()
        self.update_fee()

    def paytomany(self):
        self.show_send_tab()
        self.payto_e.paytomany()
        msg = '\n'.join([
            _('Enter a list of outputs in the \'Pay to\' field.'),
            _('One output per line.'),
            _('Format: address, amount'),
            _('You may load a CSV file using the file icon.')
        ])
        self.show_message(msg, title=_('Pay to many'))

    def payto_contacts(self, labels):
        paytos = [self.get_contact_payto(label) for label in labels]
        self.show_send_tab()
        if len(paytos) == 1:
            self.payto_e.setText(paytos[0])
            self.amount_e.setFocus()
        else:
            text = "\n".join([payto + ", 0" for payto in paytos])
            self.payto_e.setText(text)
            self.payto_e.setFocus()

    def set_contact(self, label, address):
        if not is_address(address):
            self.show_error(_('Invalid Address'))
            self.contact_list.update()  # Displays original unchanged value
            return False
        self.contacts[address] = ('address', label)
        self.contact_list.update()
        self.history_list.update()
        self.update_completions()
        return True

    def delete_contacts(self, labels):
        if not self.question(_("Remove {} from your list of contacts?")
                             .format(" + ".join(labels))):
            return
        for label in labels:
            self.contacts.pop(label)
        self.history_list.update()
        self.contact_list.update()
        self.update_completions()

    def show_invoice(self, key):
        pr = self.invoices.get(key)
        pr.verify(self.contacts)
        self.show_pr_details(pr)

    def show_pr_details(self, pr):
        key = pr.get_id()
        d = WindowModalDialog(self, _("Invoice"))
        vbox = QVBoxLayout(d)
        grid = QGridLayout()
        grid.addWidget(QLabel(_("Requestor") + ':'), 0, 0)
        grid.addWidget(QLabel(pr.get_requestor()), 0, 1)
        grid.addWidget(QLabel(_("Amount") + ':'), 1, 0)
        outputs_str = '\n'.join(map(lambda x: self.format_amount(x[2])+ self.base_unit() + ' @ ' + x[1], pr.get_outputs()))
        grid.addWidget(QLabel(outputs_str), 1, 1)
        expires = pr.get_expiration_date()
        grid.addWidget(QLabel(_("Memo") + ':'), 2, 0)
        grid.addWidget(QLabel(pr.get_memo()), 2, 1)
        grid.addWidget(QLabel(_("Signature") + ':'), 3, 0)
        grid.addWidget(QLabel(pr.get_verify_status()), 3, 1)
        if expires:
            grid.addWidget(QLabel(_("Expires") + ':'), 4, 0)
            grid.addWidget(QLabel(format_time(expires)), 4, 1)
        vbox.addLayout(grid)
        def do_export():
            fn = self.getSaveFileName(_("Save invoice to file"), "*.bip70")
            if not fn:
                return
            with open(fn, 'wb') as f:
                data = f.write(pr.raw)
            self.show_message(_('Invoice saved as' + ' ' + fn))
        exportButton = EnterButton(_('Save'), do_export)
        def do_delete():
            if self.question(_('Delete invoice?')):
                self.invoices.remove(key)
                self.history_list.update()
                self.invoice_list.update()
                d.close()
        deleteButton = EnterButton(_('Delete'), do_delete)
        vbox.addLayout(Buttons(exportButton, deleteButton, CloseButton(d)))
        d.exec_()

    def do_pay_invoice(self, key):
        pr = self.invoices.get(key)
        self.payment_request = pr
        self.prepare_for_payment_request()
        pr.error = None  # this forces verify() to re-run
        if pr.verify(self.contacts):
            self.payment_request_ok()
        else:
            self.payment_request_error()

    def create_console_tab(self):
        from .console import Console
        self.console = console = Console()
        return console

    def update_console(self):
        console = self.console
        console.history = self.config.get("console-history",[])
        console.history_index = len(console.history)

        console.updateNamespace({'wallet' : self.wallet,
                                 'network' : self.network,
                                 'plugins' : self.gui_object.plugins,
                                 'window': self})
        console.updateNamespace({'util' : util, 'bitcoin':bitcoin})

        c = commands.Commands(self.config, self.wallet, self.network, lambda: self.console.set_json(True))
        methods = {}
        def mkfunc(f, method):
            return lambda *args: f(method, args, self.password_dialog)
        for m in dir(c):
            if m[0]=='_' or m in ['network','wallet']: continue
            methods[m] = mkfunc(c._run, m)

        console.updateNamespace(methods)

    def create_status_bar(self):

        sb = QStatusBar()
        sb.setFixedHeight(35)
        qtVersion = qVersion()

        self.balance_label = QLabel("")
        self.balance_label.setTextInteractionFlags(Qt.TextSelectableByMouse)
        self.balance_label.setStyleSheet("""QLabel { padding: 0 }""")
        sb.addWidget(self.balance_label)

        self.search_box = QLineEdit()
        self.search_box.textChanged.connect(self.do_search)
        self.search_box.hide()
        sb.addPermanentWidget(self.search_box)

        self.lock_icon = QIcon()
        self.password_button = StatusBarButton(self.lock_icon, _("Password"), self.change_password_dialog )
        sb.addPermanentWidget(self.password_button)

        sb.addPermanentWidget(StatusBarButton(QIcon(":icons/preferences.png"), _("Preferences"), self.settings_dialog ) )
        self.seed_button = StatusBarButton(QIcon(":icons/seed.png"), _("Seed"), self.show_seed_dialog )
        sb.addPermanentWidget(self.seed_button)
        self.status_button = StatusBarButton(QIcon(":icons/status_disconnected.png"), _("Network"), lambda: self.gui_object.show_network_dialog(self))
        sb.addPermanentWidget(self.status_button)
        run_hook('create_status_bar', sb)
        self.setStatusBar(sb)

    def update_lock_icon(self):
        icon = QIcon(":icons/lock.png") if self.wallet.has_password() else QIcon(":icons/unlock.png")
        self.password_button.setIcon(icon)

    def update_buttons_on_seed(self):
        self.seed_button.setVisible(self.wallet.has_seed())
        self.password_button.setVisible(self.wallet.may_have_password())
        self.send_button.setVisible(not self.wallet.is_watching_only())

    def change_password_dialog(self):
        from electrum_ltc.storage import STO_EV_XPUB_PW
        if self.wallet.get_available_storage_encryption_version() == STO_EV_XPUB_PW:
            from .password_dialog import ChangePasswordDialogForHW
            d = ChangePasswordDialogForHW(self, self.wallet)
            ok, encrypt_file = d.run()
            if not ok:
                return

            try:
                hw_dev_pw = self.wallet.keystore.get_password_for_storage_encryption()
            except UserCancelled:
                return
            except BaseException as e:
                traceback.print_exc(file=sys.stderr)
                self.show_error(str(e))
                return
            old_password = hw_dev_pw if self.wallet.has_password() else None
            new_password = hw_dev_pw if encrypt_file else None
        else:
            from .password_dialog import ChangePasswordDialogForSW
            d = ChangePasswordDialogForSW(self, self.wallet)
            ok, old_password, new_password, encrypt_file = d.run()

        if not ok:
            return
        try:
            self.wallet.update_password(old_password, new_password, encrypt_file)
        except BaseException as e:
            self.show_error(str(e))
            return
        except:
            traceback.print_exc(file=sys.stdout)
            self.show_error(_('Failed to update password'))
            return
        msg = _('Password was updated successfully') if self.wallet.has_password() else _('Password is disabled, this wallet is not protected')
        self.show_message(msg, title=_("Success"))
        self.update_lock_icon()

    def toggle_search(self):
        self.search_box.setHidden(not self.search_box.isHidden())
        if not self.search_box.isHidden():
            self.search_box.setFocus(1)
        else:
            self.do_search('')

    def do_search(self, t):
        tab = self.tabs.currentWidget()
        if hasattr(tab, 'searchable_list'):
            tab.searchable_list.filter(t)

    def new_contact_dialog(self):
        d = WindowModalDialog(self, _("New Contact"))
        vbox = QVBoxLayout(d)
        vbox.addWidget(QLabel(_('New Contact') + ':'))
        grid = QGridLayout()
        line1 = QLineEdit()
        line1.setFixedWidth(280)
        line2 = QLineEdit()
        line2.setFixedWidth(280)
        grid.addWidget(QLabel(_("Address")), 1, 0)
        grid.addWidget(line1, 1, 1)
        grid.addWidget(QLabel(_("Name")), 2, 0)
        grid.addWidget(line2, 2, 1)
        vbox.addLayout(grid)
        vbox.addLayout(Buttons(CancelButton(d), OkButton(d)))
        if d.exec_():
            self.set_contact(line2.text(), line1.text())

    def show_master_public_keys(self):
        dialog = WindowModalDialog(self, _("Wallet Information"))
        dialog.setMinimumSize(500, 100)
        mpk_list = self.wallet.get_master_public_keys()
        vbox = QVBoxLayout()
        wallet_type = self.wallet.storage.get('wallet_type', '')
        grid = QGridLayout()
        basename = os.path.basename(self.wallet.storage.path)
        grid.addWidget(QLabel(_("Wallet name")+ ':'), 0, 0)
        grid.addWidget(QLabel(basename), 0, 1)
        grid.addWidget(QLabel(_("Wallet type")+ ':'), 1, 0)
        grid.addWidget(QLabel(wallet_type), 1, 1)
        grid.addWidget(QLabel(_("Script type")+ ':'), 2, 0)
        grid.addWidget(QLabel(self.wallet.txin_type), 2, 1)
        vbox.addLayout(grid)
        if self.wallet.is_deterministic():
            mpk_text = ShowQRTextEdit()
            mpk_text.setMaximumHeight(150)
            mpk_text.addCopyButton(self.app)
            def show_mpk(index):
                mpk_text.setText(mpk_list[index])
            # only show the combobox in case multiple accounts are available
            if len(mpk_list) > 1:
                def label(key):
                    if isinstance(self.wallet, Multisig_Wallet):
                        return _("cosigner") + ' ' + str(key+1)
                    return ''
                labels = [label(i) for i in range(len(mpk_list))]
                on_click = lambda clayout: show_mpk(clayout.selected_index())
                labels_clayout = ChoicesLayout(_("Master Public Keys"), labels, on_click)
                vbox.addLayout(labels_clayout.layout())
            else:
                vbox.addWidget(QLabel(_("Master Public Key")))
            show_mpk(0)
            vbox.addWidget(mpk_text)
        vbox.addStretch(1)
        vbox.addLayout(Buttons(CloseButton(dialog)))
        dialog.setLayout(vbox)
        dialog.exec_()

    def remove_wallet(self):
        if self.question('\n'.join([
                _('Delete wallet file?'),
                "%s"%self.wallet.storage.path,
                _('If your wallet contains funds, make sure you have saved its seed.')])):
            self._delete_wallet()

    @protected
    def _delete_wallet(self, password):
        wallet_path = self.wallet.storage.path
        basename = os.path.basename(wallet_path)
        self.gui_object.daemon.stop_wallet(wallet_path)
        self.close()
        os.unlink(wallet_path)
        self.show_error("Wallet removed:" + basename)

    @protected
    def show_seed_dialog(self, password):
        if not self.wallet.has_seed():
            self.show_message(_('This wallet has no seed'))
            return
        keystore = self.wallet.get_keystore()
        try:
            seed = keystore.get_seed(password)
            passphrase = keystore.get_passphrase(password)
        except BaseException as e:
            self.show_error(str(e))
            return
        from .seed_dialog import SeedDialog
        d = SeedDialog(self, seed, passphrase)
        d.exec_()

    def show_qrcode(self, data, title = _("QR code"), parent=None):
        if not data:
            return
        d = QRDialog(data, parent or self, title)
        d.exec_()

    @protected
    def show_private_key(self, address, password):
        if not address:
            return
        try:
            pk, redeem_script = self.wallet.export_private_key(address, password)
        except Exception as e:
            traceback.print_exc(file=sys.stdout)
            self.show_message(str(e))
            return
        xtype = bitcoin.deserialize_privkey(pk)[0]
        d = WindowModalDialog(self, _("Private key"))
        d.setMinimumSize(600, 150)
        vbox = QVBoxLayout()
        vbox.addWidget(QLabel(_("Address") + ': ' + address))
        vbox.addWidget(QLabel(_("Script type") + ': ' + xtype))
        vbox.addWidget(QLabel(_("Private key") + ':'))
        keys_e = ShowQRTextEdit(text=pk)
        keys_e.addCopyButton(self.app)
        vbox.addWidget(keys_e)
        if redeem_script:
            vbox.addWidget(QLabel(_("Redeem Script") + ':'))
            rds_e = ShowQRTextEdit(text=redeem_script)
            rds_e.addCopyButton(self.app)
            vbox.addWidget(rds_e)
        vbox.addLayout(Buttons(CloseButton(d)))
        d.setLayout(vbox)
        d.exec_()

    msg_sign = _("Signing with an address actually means signing with the corresponding "
                "private key, and verifying with the corresponding public key. The "
                "address you have entered does not have a unique public key, so these "
                "operations cannot be performed.") + '\n\n' + \
               _('The operation is undefined. Not just in Electrum, but in general.')

    @protected
    def do_sign(self, address, message, signature, password):
        address  = address.text().strip()
        message = message.toPlainText().strip()
        if not bitcoin.is_address(address):
            self.show_message(_('Invalid Litecoin address.'))
            return
        if self.wallet.is_watching_only():
            self.show_message(_('This is a watching-only wallet.'))
            return
        if not self.wallet.is_mine(address):
            self.show_message(_('Address not in wallet.'))
            return
        txin_type = self.wallet.get_txin_type(address)
        if txin_type not in ['p2pkh', 'p2wpkh', 'p2wpkh-p2sh']:
            self.show_message(_('Cannot sign messages with this type of address:') + \
                              ' ' + txin_type + '\n\n' + self.msg_sign)
            return
        task = partial(self.wallet.sign_message, address, message, password)

        def show_signed_message(sig):
            signature.setText(base64.b64encode(sig).decode('ascii'))
        self.wallet.thread.add(task, on_success=show_signed_message)

    def do_verify(self, address, message, signature):
        address  = address.text().strip()
        message = message.toPlainText().strip().encode('utf-8')
        if not bitcoin.is_address(address):
            self.show_message(_('Invalid Litecoin address.'))
            return
        try:
            # This can throw on invalid base64
            sig = base64.b64decode(str(signature.toPlainText()))
            verified = bitcoin.verify_message(address, sig, message)
        except Exception as e:
            verified = False
        if verified:
            self.show_message(_("Signature verified"))
        else:
            self.show_error(_("Wrong signature"))

    def sign_verify_message(self, address=''):
        d = WindowModalDialog(self, _('Sign/verify Message'))
        d.setMinimumSize(610, 290)

        layout = QGridLayout(d)

        message_e = QTextEdit()
        layout.addWidget(QLabel(_('Message')), 1, 0)
        layout.addWidget(message_e, 1, 1)
        layout.setRowStretch(2,3)

        address_e = QLineEdit()
        address_e.setText(address)
        layout.addWidget(QLabel(_('Address')), 2, 0)
        layout.addWidget(address_e, 2, 1)

        signature_e = QTextEdit()
        layout.addWidget(QLabel(_('Signature')), 3, 0)
        layout.addWidget(signature_e, 3, 1)
        layout.setRowStretch(3,1)

        hbox = QHBoxLayout()

        b = QPushButton(_("Sign"))
        b.clicked.connect(lambda: self.do_sign(address_e, message_e, signature_e))
        hbox.addWidget(b)

        b = QPushButton(_("Verify"))
        b.clicked.connect(lambda: self.do_verify(address_e, message_e, signature_e))
        hbox.addWidget(b)

        b = QPushButton(_("Close"))
        b.clicked.connect(d.accept)
        hbox.addWidget(b)
        layout.addLayout(hbox, 4, 1)
        d.exec_()

    @protected
    def do_decrypt(self, message_e, pubkey_e, encrypted_e, password):
        if self.wallet.is_watching_only():
            self.show_message(_('This is a watching-only wallet.'))
            return
        cyphertext = encrypted_e.toPlainText()
        task = partial(self.wallet.decrypt_message, pubkey_e.text(), cyphertext, password)
        self.wallet.thread.add(task, on_success=lambda text: message_e.setText(text.decode('utf-8')))

    def do_encrypt(self, message_e, pubkey_e, encrypted_e):
        message = message_e.toPlainText()
        message = message.encode('utf-8')
        try:
            encrypted = bitcoin.encrypt_message(message, pubkey_e.text())
            encrypted_e.setText(encrypted.decode('ascii'))
        except BaseException as e:
            traceback.print_exc(file=sys.stdout)
            self.show_warning(str(e))

    def encrypt_message(self, address=''):
        d = WindowModalDialog(self, _('Encrypt/decrypt Message'))
        d.setMinimumSize(610, 490)

        layout = QGridLayout(d)

        message_e = QTextEdit()
        layout.addWidget(QLabel(_('Message')), 1, 0)
        layout.addWidget(message_e, 1, 1)
        layout.setRowStretch(2,3)

        pubkey_e = QLineEdit()
        if address:
            pubkey = self.wallet.get_public_key(address)
            pubkey_e.setText(pubkey)
        layout.addWidget(QLabel(_('Public key')), 2, 0)
        layout.addWidget(pubkey_e, 2, 1)

        encrypted_e = QTextEdit()
        layout.addWidget(QLabel(_('Encrypted')), 3, 0)
        layout.addWidget(encrypted_e, 3, 1)
        layout.setRowStretch(3,1)

        hbox = QHBoxLayout()
        b = QPushButton(_("Encrypt"))
        b.clicked.connect(lambda: self.do_encrypt(message_e, pubkey_e, encrypted_e))
        hbox.addWidget(b)

        b = QPushButton(_("Decrypt"))
        b.clicked.connect(lambda: self.do_decrypt(message_e, pubkey_e, encrypted_e))
        hbox.addWidget(b)

        b = QPushButton(_("Close"))
        b.clicked.connect(d.accept)
        hbox.addWidget(b)

        layout.addLayout(hbox, 4, 1)
        d.exec_()

    def password_dialog(self, msg=None, parent=None):
        from .password_dialog import PasswordDialog
        parent = parent or self
        d = PasswordDialog(parent, msg)
        return d.run()

    def tx_from_text(self, txt):
        from electrum_ltc.transaction import tx_from_str
        try:
            tx = tx_from_str(txt)
            return Transaction(tx)
        except BaseException as e:
            self.show_critical(_("Electrum was unable to parse your transaction") + ":\n" + str(e))
            return

    def read_tx_from_qrcode(self):
        from electrum_ltc import qrscanner
        try:
            data = qrscanner.scan_barcode(self.config.get_video_device())
        except BaseException as e:
            self.show_error(str(e))
            return
        if not data:
            return
        # if the user scanned a bitcoin URI
        if str(data).startswith("litecoin:"):
            self.pay_to_URI(data)
            return
        # else if the user scanned an offline signed tx
        data = bh2u(bitcoin.base_decode(data, length=None, base=43))
        tx = self.tx_from_text(data)
        if not tx:
            return
        self.show_transaction(tx)

    def read_tx_from_file(self):
        fileName = self.getOpenFileName(_("Select your transaction file"), "*.txn")
        if not fileName:
            return
        try:
            with open(fileName, "r") as f:
                file_content = f.read()
        except (ValueError, IOError, os.error) as reason:
            self.show_critical(_("Electrum was unable to open your transaction file") + "\n" + str(reason), title=_("Unable to read file or no transaction found"))
            return
        return self.tx_from_text(file_content)

    def do_process_from_text(self):
<<<<<<< HEAD
        from electrum_ltc.transaction import SerializationError
=======
>>>>>>> 18048009
        text = text_dialog(self, _('Input raw transaction'), _("Transaction:"), _("Load transaction"))
        if not text:
            return
        tx = self.tx_from_text(text)
        if tx:
            self.show_transaction(tx)

    def do_process_from_file(self):
<<<<<<< HEAD
        from electrum_ltc.transaction import SerializationError
        try:
            tx = self.read_tx_from_file()
            if tx:
                self.show_transaction(tx)
        except SerializationError as e:
            self.show_critical(_("Electrum was unable to deserialize the transaction:") + "\n" + str(e))
=======
        tx = self.read_tx_from_file()
        if tx:
            self.show_transaction(tx)
>>>>>>> 18048009

    def do_process_from_txid(self):
        from electrum_ltc import transaction
        txid, ok = QInputDialog.getText(self, _('Lookup transaction'), _('Transaction ID') + ':')
        if ok and txid:
            txid = str(txid).strip()
            try:
                r = self.network.synchronous_get(('blockchain.transaction.get',[txid]))
            except BaseException as e:
                self.show_message(str(e))
                return
            tx = transaction.Transaction(r)
            self.show_transaction(tx)

    @protected
    def export_privkeys_dialog(self, password):
        if self.wallet.is_watching_only():
            self.show_message(_("This is a watching-only wallet"))
            return

        if isinstance(self.wallet, Multisig_Wallet):
            self.show_message(_('WARNING: This is a multi-signature wallet.') + '\n' +
                              _('It can not be "backed up" by simply exporting these private keys.'))

        d = WindowModalDialog(self, _('Private keys'))
        d.setMinimumSize(980, 300)
        vbox = QVBoxLayout(d)

        msg = "%s\n%s\n%s" % (_("WARNING: ALL your private keys are secret."),
                              _("Exposing a single private key can compromise your entire wallet!"),
                              _("In particular, DO NOT use 'redeem private key' services proposed by third parties."))
        vbox.addWidget(QLabel(msg))

        e = QTextEdit()
        e.setReadOnly(True)
        vbox.addWidget(e)

        defaultname = 'electrum-ltc-private-keys.csv'
        select_msg = _('Select file to export your private keys to')
        hbox, filename_e, csv_button = filename_field(self, self.config, defaultname, select_msg)
        vbox.addLayout(hbox)

        b = OkButton(d, _('Export'))
        b.setEnabled(False)
        vbox.addLayout(Buttons(CancelButton(d), b))

        private_keys = {}
        addresses = self.wallet.get_addresses()
        done = False
        cancelled = False
        def privkeys_thread():
            for addr in addresses:
                time.sleep(0.1)
                if done or cancelled:
                    break
                privkey = self.wallet.export_private_key(addr, password)[0]
                private_keys[addr] = privkey
                self.computing_privkeys_signal.emit()
            if not cancelled:
                self.computing_privkeys_signal.disconnect()
                self.show_privkeys_signal.emit()

        def show_privkeys():
            s = "\n".join( map( lambda x: x[0] + "\t"+ x[1], private_keys.items()))
            e.setText(s)
            b.setEnabled(True)
            self.show_privkeys_signal.disconnect()
            nonlocal done
            done = True

        def on_dialog_closed(*args):
            nonlocal done
            nonlocal cancelled
            if not done:
                cancelled = True
                self.computing_privkeys_signal.disconnect()
                self.show_privkeys_signal.disconnect()

        self.computing_privkeys_signal.connect(lambda: e.setText("Please wait... %d/%d"%(len(private_keys),len(addresses))))
        self.show_privkeys_signal.connect(show_privkeys)
        d.finished.connect(on_dialog_closed)
        threading.Thread(target=privkeys_thread).start()

        if not d.exec_():
            done = True
            return

        filename = filename_e.text()
        if not filename:
            return

        try:
            self.do_export_privkeys(filename, private_keys, csv_button.isChecked())
        except (IOError, os.error) as reason:
            txt = "\n".join([
                _("Electrum was unable to produce a private key-export."),
                str(reason)
            ])
            self.show_critical(txt, title=_("Unable to create csv"))

        except Exception as e:
            self.show_message(str(e))
            return

        self.show_message(_("Private keys exported."))

    def do_export_privkeys(self, fileName, pklist, is_csv):
        with open(fileName, "w+") as f:
            if is_csv:
                transaction = csv.writer(f)
                transaction.writerow(["address", "private_key"])
                for addr, pk in pklist.items():
                    transaction.writerow(["%34s"%addr,pk])
            else:
                import json
                f.write(json.dumps(pklist, indent = 4))

    def do_import_labels(self):
        labelsFile = self.getOpenFileName(_("Open labels file"), "*.json")
        if not labelsFile: return
        try:
            with open(labelsFile, 'r') as f:
                data = f.read()
            for key, value in json.loads(data).items():
                self.wallet.set_label(key, value)
            self.show_message(_("Your labels were imported from") + " '%s'" % str(labelsFile))
        except (IOError, os.error) as reason:
            self.show_critical(_("Electrum was unable to import your labels.") + "\n" + str(reason))
        self.address_list.update()
        self.history_list.update()

    def do_export_labels(self):
        labels = self.wallet.labels
        try:
            fileName = self.getSaveFileName(_("Select file to save your labels"), 'electrum-ltc_labels.json', "*.json")
            if fileName:
                with open(fileName, 'w+') as f:
                    json.dump(labels, f, indent=4, sort_keys=True)
                self.show_message(_("Your labels were exported to") + " '%s'" % str(fileName))
        except (IOError, os.error) as reason:
            self.show_critical(_("Electrum was unable to export your labels.") + "\n" + str(reason))

    def sweep_key_dialog(self):
        d = WindowModalDialog(self, title=_('Sweep private keys'))
        d.setMinimumSize(600, 300)

        vbox = QVBoxLayout(d)
        vbox.addWidget(QLabel(_("Enter private keys:")))

        keys_e = ScanQRTextEdit(allow_multi=True)
        keys_e.setTabChangesFocus(True)
        vbox.addWidget(keys_e)

        addresses = self.wallet.get_unused_addresses()
        if not addresses:
            try:
                addresses = self.wallet.get_receiving_addresses()
            except AttributeError:
                addresses = self.wallet.get_addresses()
        h, address_e = address_field(addresses)
        vbox.addLayout(h)

        vbox.addStretch(1)
        button = OkButton(d, _('Sweep'))
        vbox.addLayout(Buttons(CancelButton(d), button))
        button.setEnabled(False)

        def get_address():
            addr = str(address_e.text()).strip()
            if bitcoin.is_address(addr):
                return addr

        def get_pk():
            text = str(keys_e.toPlainText())
            return keystore.get_private_keys(text)

        f = lambda: button.setEnabled(get_address() is not None and get_pk() is not None)
        on_address = lambda text: address_e.setStyleSheet((ColorScheme.DEFAULT if get_address() else ColorScheme.RED).as_stylesheet())
        keys_e.textChanged.connect(f)
        address_e.textChanged.connect(f)
        address_e.textChanged.connect(on_address)
        if not d.exec_():
            return
        from electrum_ltc.wallet import sweep_preparations
        try:
            self.do_clear()
            coins, keypairs = sweep_preparations(get_pk(), self.network)
            self.tx_external_keypairs = keypairs
            self.spend_coins(coins)
            self.payto_e.setText(get_address())
            self.spend_max()
            self.payto_e.setFrozen(True)
            self.amount_e.setFrozen(True)
        except BaseException as e:
            self.show_message(str(e))
            return
        self.warn_if_watching_only()

    def _do_import(self, title, msg, func):
        text = text_dialog(self, title, msg + ' :', _('Import'),
                           allow_multi=True)
        if not text:
            return
        bad = []
        good = []
        for key in str(text).split():
            try:
                addr = func(key)
                good.append(addr)
            except BaseException as e:
                bad.append(key)
                continue
        if good:
            self.show_message(_("The following addresses were added") + ':\n' + '\n'.join(good))
        if bad:
            self.show_critical(_("The following inputs could not be imported") + ':\n'+ '\n'.join(bad))
        self.address_list.update()
        self.history_list.update()

    def import_addresses(self):
        if not self.wallet.can_import_address():
            return
        title, msg = _('Import addresses'), _("Enter addresses")
        self._do_import(title, msg, self.wallet.import_address)

    @protected
    def do_import_privkey(self, password):
        if not self.wallet.can_import_privkey():
            return
        title, msg = _('Import private keys'), _("Enter private keys")
        self._do_import(title, msg, lambda x: self.wallet.import_private_key(x, password))

    def update_fiat(self):
        b = self.fx and self.fx.is_enabled()
        self.fiat_send_e.setVisible(b)
        self.fiat_receive_e.setVisible(b)
        self.history_list.refresh_headers()
        self.history_list.update()
        self.address_list.refresh_headers()
        self.address_list.update()
        self.update_status()

    def settings_dialog(self):
        self.need_restart = False
        d = WindowModalDialog(self, _('Preferences'))
        vbox = QVBoxLayout()
        tabs = QTabWidget()
        gui_widgets = []
        fee_widgets = []
        tx_widgets = []
        id_widgets = []

        # language
        lang_help = _('Select which language is used in the GUI (after restart).')
        lang_label = HelpLabel(_('Language') + ':', lang_help)
        lang_combo = QComboBox()
        from electrum_ltc.i18n import languages
        lang_combo.addItems(list(languages.values()))
        try:
            index = languages.keys().index(self.config.get("language",''))
        except Exception:
            index = 0
        lang_combo.setCurrentIndex(index)
        if not self.config.is_modifiable('language'):
            for w in [lang_combo, lang_label]: w.setEnabled(False)
        def on_lang(x):
            lang_request = list(languages.keys())[lang_combo.currentIndex()]
            if lang_request != self.config.get('language'):
                self.config.set_key("language", lang_request, True)
                self.need_restart = True
        lang_combo.currentIndexChanged.connect(on_lang)
        gui_widgets.append((lang_label, lang_combo))

        nz_help = _('Number of zeros displayed after the decimal point. For example, if this is set to 2, "1." will be displayed as "1.00"')
        nz_label = HelpLabel(_('Zeros after decimal point') + ':', nz_help)
        nz = QSpinBox()
        nz.setMinimum(0)
        nz.setMaximum(self.decimal_point)
        nz.setValue(self.num_zeros)
        if not self.config.is_modifiable('num_zeros'):
            for w in [nz, nz_label]: w.setEnabled(False)
        def on_nz():
            value = nz.value()
            if self.num_zeros != value:
                self.num_zeros = value
                self.config.set_key('num_zeros', value, True)
                self.history_list.update()
                self.address_list.update()
        nz.valueChanged.connect(on_nz)
        gui_widgets.append((nz_label, nz))

        msg = '\n'.join([
            _('Time based: fee rate is based on average confirmation time estimates'),
            _('Mempool based: fee rate is targetting a depth in the memory pool')
            ]
        )
        fee_type_label = HelpLabel(_('Fee estimation') + ':', msg)
        fee_type_combo = QComboBox()
        fee_type_combo.addItems([_('Time based'), _('Mempool based')])
        fee_type_combo.setCurrentIndex(1 if self.config.use_mempool_fees() else 0)
        def on_fee_type(x):
            self.config.set_key('mempool_fees', x==1)
            self.fee_slider.update()
        fee_type_combo.currentIndexChanged.connect(on_fee_type)
        fee_widgets.append((fee_type_label, fee_type_combo))

        def on_dynfee(x):
            self.config.set_key('dynamic_fees', x == Qt.Checked)
            self.fee_slider.update()
        dynfee_cb = QCheckBox(_('Use dynamic fees'))
        dynfee_cb.setChecked(self.config.is_dynfee())
        dynfee_cb.setToolTip(_("Use fees recommended by the server."))
        fee_widgets.append((dynfee_cb, None))
        dynfee_cb.stateChanged.connect(on_dynfee)

        feebox_cb = QCheckBox(_('Edit fees manually'))
        feebox_cb.setChecked(self.config.get('show_fee', False))
        feebox_cb.setToolTip(_("Show fee edit box in send tab."))
        def on_feebox(x):
            self.config.set_key('show_fee', x == Qt.Checked)
            self.fee_adv_controls.setVisible(bool(x))
        feebox_cb.stateChanged.connect(on_feebox)
        fee_widgets.append((feebox_cb, None))

        use_rbf_cb = QCheckBox(_('Use Replace-By-Fee'))
        use_rbf_cb.setChecked(self.config.get('use_rbf', True))
        use_rbf_cb.setToolTip(
            _('If you check this box, your transactions will be marked as non-final,') + '\n' + \
            _('and you will have the possiblity, while they are unconfirmed, to replace them with transactions that pay higher fees.') + '\n' + \
            _('Note that some merchants do not accept non-final transactions until they are confirmed.'))
        def on_use_rbf(x):
            self.config.set_key('use_rbf', x == Qt.Checked)
        use_rbf_cb.stateChanged.connect(on_use_rbf)
        fee_widgets.append((use_rbf_cb, None))

        msg = _('OpenAlias record, used to receive coins and to sign payment requests.') + '\n\n'\
              + _('The following alias providers are available:') + '\n'\
              + '\n'.join(['https://cryptoname.co/', 'http://xmr.link']) + '\n\n'\
              + 'For more information, see http://openalias.org'
        alias_label = HelpLabel(_('OpenAlias') + ':', msg)
        alias = self.config.get('alias','')
        alias_e = QLineEdit(alias)
        def set_alias_color():
            if not self.config.get('alias'):
                alias_e.setStyleSheet("")
                return
            if self.alias_info:
                alias_addr, alias_name, validated = self.alias_info
                alias_e.setStyleSheet((ColorScheme.GREEN if validated else ColorScheme.RED).as_stylesheet(True))
            else:
                alias_e.setStyleSheet(ColorScheme.RED.as_stylesheet(True))
        def on_alias_edit():
            alias_e.setStyleSheet("")
            alias = str(alias_e.text())
            self.config.set_key('alias', alias, True)
            if alias:
                self.fetch_alias()
        set_alias_color()
        self.alias_received_signal.connect(set_alias_color)
        alias_e.editingFinished.connect(on_alias_edit)
        id_widgets.append((alias_label, alias_e))

        # SSL certificate
        msg = ' '.join([
            _('SSL certificate used to sign payment requests.'),
            _('Use setconfig to set ssl_chain and ssl_privkey.'),
        ])
        if self.config.get('ssl_privkey') or self.config.get('ssl_chain'):
            try:
                SSL_identity = paymentrequest.check_ssl_config(self.config)
                SSL_error = None
            except BaseException as e:
                SSL_identity = "error"
                SSL_error = str(e)
        else:
            SSL_identity = ""
            SSL_error = None
        SSL_id_label = HelpLabel(_('SSL certificate') + ':', msg)
        SSL_id_e = QLineEdit(SSL_identity)
        SSL_id_e.setStyleSheet((ColorScheme.RED if SSL_error else ColorScheme.GREEN).as_stylesheet(True) if SSL_identity else '')
        if SSL_error:
            SSL_id_e.setToolTip(SSL_error)
        SSL_id_e.setReadOnly(True)
        id_widgets.append((SSL_id_label, SSL_id_e))

        units = ['LTC', 'mLTC', 'bits']
        msg = _('Base unit of your wallet.')\
              + '\n1LTC=1000mLTC.\n' \
              + _(' These settings affects the fields in the Send tab')+' '
        unit_label = HelpLabel(_('Base unit') + ':', msg)
        unit_combo = QComboBox()
        unit_combo.addItems(units)
        unit_combo.setCurrentIndex(units.index(self.base_unit()))
        def on_unit(x, nz):
            unit_result = units[unit_combo.currentIndex()]
            if self.base_unit() == unit_result:
                return
            edits = self.amount_e, self.fee_e, self.receive_amount_e
            amounts = [edit.get_amount() for edit in edits]
            if unit_result == 'LTC':
                self.decimal_point = 8
            elif unit_result == 'mLTC':
                self.decimal_point = 5
            elif unit_result == 'bits':
                self.decimal_point = 2
            else:
                raise Exception('Unknown base unit')
            self.config.set_key('decimal_point', self.decimal_point, True)
            nz.setMaximum(self.decimal_point)
            self.history_list.update()
            self.request_list.update()
            self.address_list.update()
            for edit, amount in zip(edits, amounts):
                edit.setAmount(amount)
            self.update_status()
        unit_combo.currentIndexChanged.connect(lambda x: on_unit(x, nz))
        gui_widgets.append((unit_label, unit_combo))

        block_explorers = sorted(util.block_explorer_info().keys())
        msg = _('Choose which online block explorer to use for functions that open a web browser')
        block_ex_label = HelpLabel(_('Online Block Explorer') + ':', msg)
        block_ex_combo = QComboBox()
        block_ex_combo.addItems(block_explorers)
        block_ex_combo.setCurrentIndex(block_ex_combo.findText(util.block_explorer(self.config)))
        def on_be(x):
            be_result = block_explorers[block_ex_combo.currentIndex()]
            self.config.set_key('block_explorer', be_result, True)
        block_ex_combo.currentIndexChanged.connect(on_be)
        gui_widgets.append((block_ex_label, block_ex_combo))

        from electrum_ltc import qrscanner
        system_cameras = qrscanner._find_system_cameras()
        qr_combo = QComboBox()
        qr_combo.addItem("Default","default")
        for camera, device in system_cameras.items():
            qr_combo.addItem(camera, device)
        #combo.addItem("Manually specify a device", config.get("video_device"))
        index = qr_combo.findData(self.config.get("video_device"))
        qr_combo.setCurrentIndex(index)
        msg = _("Install the zbar package to enable this.")
        qr_label = HelpLabel(_('Video Device') + ':', msg)
        qr_combo.setEnabled(qrscanner.libzbar is not None)
        on_video_device = lambda x: self.config.set_key("video_device", qr_combo.itemData(x), True)
        qr_combo.currentIndexChanged.connect(on_video_device)
        gui_widgets.append((qr_label, qr_combo))

        usechange_cb = QCheckBox(_('Use change addresses'))
        usechange_cb.setChecked(self.wallet.use_change)
        if not self.config.is_modifiable('use_change'): usechange_cb.setEnabled(False)
        def on_usechange(x):
            usechange_result = x == Qt.Checked
            if self.wallet.use_change != usechange_result:
                self.wallet.use_change = usechange_result
                self.wallet.storage.put('use_change', self.wallet.use_change)
                multiple_cb.setEnabled(self.wallet.use_change)
        usechange_cb.stateChanged.connect(on_usechange)
        usechange_cb.setToolTip(_('Using change addresses makes it more difficult for other people to track your transactions.'))
        tx_widgets.append((usechange_cb, None))

        def on_multiple(x):
            multiple = x == Qt.Checked
            if self.wallet.multiple_change != multiple:
                self.wallet.multiple_change = multiple
                self.wallet.storage.put('multiple_change', multiple)
        multiple_change = self.wallet.multiple_change
        multiple_cb = QCheckBox(_('Use multiple change addresses'))
        multiple_cb.setEnabled(self.wallet.use_change)
        multiple_cb.setToolTip('\n'.join([
            _('In some cases, use up to 3 change addresses in order to break '
              'up large coin amounts and obfuscate the recipient address.'),
            _('This may result in higher transactions fees.')
        ]))
        multiple_cb.setChecked(multiple_change)
        multiple_cb.stateChanged.connect(on_multiple)
        tx_widgets.append((multiple_cb, None))

        def fmt_docs(key, klass):
            lines = [ln.lstrip(" ") for ln in klass.__doc__.split("\n")]
            return '\n'.join([key, "", " ".join(lines)])

        choosers = sorted(coinchooser.COIN_CHOOSERS.keys())
        if len(choosers) > 1:
            chooser_name = coinchooser.get_name(self.config)
            msg = _('Choose coin (UTXO) selection method.  The following are available:\n\n')
            msg += '\n\n'.join(fmt_docs(*item) for item in coinchooser.COIN_CHOOSERS.items())
            chooser_label = HelpLabel(_('Coin selection') + ':', msg)
            chooser_combo = QComboBox()
            chooser_combo.addItems(choosers)
            i = choosers.index(chooser_name) if chooser_name in choosers else 0
            chooser_combo.setCurrentIndex(i)
            def on_chooser(x):
                chooser_name = choosers[chooser_combo.currentIndex()]
                self.config.set_key('coin_chooser', chooser_name)
            chooser_combo.currentIndexChanged.connect(on_chooser)
            tx_widgets.append((chooser_label, chooser_combo))

        def on_unconf(x):
            self.config.set_key('confirmed_only', bool(x))
        conf_only = self.config.get('confirmed_only', False)
        unconf_cb = QCheckBox(_('Spend only confirmed coins'))
        unconf_cb.setToolTip(_('Spend only confirmed inputs.'))
        unconf_cb.setChecked(conf_only)
        unconf_cb.stateChanged.connect(on_unconf)
        tx_widgets.append((unconf_cb, None))

        def on_outrounding(x):
            self.config.set_key('coin_chooser_output_rounding', bool(x))
        enable_outrounding = self.config.get('coin_chooser_output_rounding', False)
        outrounding_cb = QCheckBox(_('Enable output value rounding'))
        outrounding_cb.setToolTip(
            _('Set the value of the change output so that it has similar precision to the other outputs.') + '\n' +
            _('This might improve your privacy somewhat.') + '\n' +
            _('If enabled, at most 100 satoshis might be lost due to this, per transaction.'))
        outrounding_cb.setChecked(enable_outrounding)
        outrounding_cb.stateChanged.connect(on_outrounding)
        tx_widgets.append((outrounding_cb, None))

        # Fiat Currency
        hist_checkbox = QCheckBox()
        fiat_address_checkbox = QCheckBox()
        ccy_combo = QComboBox()
        ex_combo = QComboBox()

        def update_currencies():
            if not self.fx: return
            currencies = sorted(self.fx.get_currencies(self.fx.get_history_config()))
            ccy_combo.clear()
            ccy_combo.addItems([_('None')] + currencies)
            if self.fx.is_enabled():
                ccy_combo.setCurrentIndex(ccy_combo.findText(self.fx.get_currency()))

        def update_history_cb():
            if not self.fx: return
            hist_checkbox.setChecked(self.fx.get_history_config())
            hist_checkbox.setEnabled(self.fx.is_enabled())

        def update_fiat_address_cb():
            if not self.fx: return
            fiat_address_checkbox.setChecked(self.fx.get_fiat_address_config())

        def update_exchanges():
            if not self.fx: return
            b = self.fx.is_enabled()
            ex_combo.setEnabled(b)
            if b:
                h = self.fx.get_history_config()
                c = self.fx.get_currency()
                exchanges = self.fx.get_exchanges_by_ccy(c, h)
            else:
                exchanges = self.fx.get_exchanges_by_ccy('USD', False)
            ex_combo.clear()
            ex_combo.addItems(sorted(exchanges))
            ex_combo.setCurrentIndex(ex_combo.findText(self.fx.config_exchange()))

        def on_currency(hh):
            if not self.fx: return
            b = bool(ccy_combo.currentIndex())
            ccy = str(ccy_combo.currentText()) if b else None
            self.fx.set_enabled(b)
            if b and ccy != self.fx.ccy:
                self.fx.set_currency(ccy)
            update_history_cb()
            update_exchanges()
            self.update_fiat()

        def on_exchange(idx):
            exchange = str(ex_combo.currentText())
            if self.fx and self.fx.is_enabled() and exchange and exchange != self.fx.exchange.name():
                self.fx.set_exchange(exchange)

        def on_history(checked):
            if not self.fx: return
            self.fx.set_history_config(checked)
            update_exchanges()
            self.history_list.refresh_headers()
            if self.fx.is_enabled() and checked:
                # reset timeout to get historical rates
                self.fx.timeout = 0

        def on_fiat_address(checked):
            if not self.fx: return
            self.fx.set_fiat_address_config(checked)
            self.address_list.refresh_headers()
            self.address_list.update()

        update_currencies()
        update_history_cb()
        update_fiat_address_cb()
        update_exchanges()
        ccy_combo.currentIndexChanged.connect(on_currency)
        hist_checkbox.stateChanged.connect(on_history)
        fiat_address_checkbox.stateChanged.connect(on_fiat_address)
        ex_combo.currentIndexChanged.connect(on_exchange)

        fiat_widgets = []
        fiat_widgets.append((QLabel(_('Fiat currency')), ccy_combo))
        fiat_widgets.append((QLabel(_('Show history rates')), hist_checkbox))
        fiat_widgets.append((QLabel(_('Show Fiat balance for addresses')), fiat_address_checkbox))
        fiat_widgets.append((QLabel(_('Source')), ex_combo))

        tabs_info = [
            (fee_widgets, _('Fees')),
            (tx_widgets, _('Transactions')),
            (gui_widgets, _('Appearance')),
            (fiat_widgets, _('Fiat')),
            (id_widgets, _('Identity')),
        ]
        for widgets, name in tabs_info:
            tab = QWidget()
            grid = QGridLayout(tab)
            grid.setColumnStretch(0,1)
            for a,b in widgets:
                i = grid.rowCount()
                if b:
                    if a:
                        grid.addWidget(a, i, 0)
                    grid.addWidget(b, i, 1)
                else:
                    grid.addWidget(a, i, 0, 1, 2)
            tabs.addTab(tab, name)

        vbox.addWidget(tabs)
        vbox.addStretch(1)
        vbox.addLayout(Buttons(CloseButton(d)))
        d.setLayout(vbox)

        # run the dialog
        d.exec_()

        if self.fx:
            self.fx.timeout = 0

        self.alias_received_signal.disconnect(set_alias_color)

        run_hook('close_settings_dialog')
        if self.need_restart:
            self.show_warning(_('Please restart Electrum to activate the new GUI settings'), title=_('Success'))


    def closeEvent(self, event):
        # It seems in some rare cases this closeEvent() is called twice
        if not self.cleaned_up:
            self.cleaned_up = True
            self.clean_up()
        event.accept()

    def clean_up(self):
        self.wallet.thread.stop()
        if self.network:
            self.network.unregister_callback(self.on_network)
        self.config.set_key("is_maximized", self.isMaximized())
        if not self.isMaximized():
            g = self.geometry()
            self.wallet.storage.put("winpos-qt", [g.left(),g.top(),
                                                  g.width(),g.height()])
        self.config.set_key("console-history", self.console.history[-50:],
                            True)
        if self.qr_window:
            self.qr_window.close()
        self.close_wallet()
        self.gui_object.close_window(self)

    def plugins_dialog(self):
        self.pluginsdialog = d = WindowModalDialog(self, _('Electrum Plugins'))

        plugins = self.gui_object.plugins

        vbox = QVBoxLayout(d)

        # plugins
        scroll = QScrollArea()
        scroll.setEnabled(True)
        scroll.setWidgetResizable(True)
        scroll.setMinimumSize(400,250)
        vbox.addWidget(scroll)

        w = QWidget()
        scroll.setWidget(w)
        w.setMinimumHeight(plugins.count() * 35)

        grid = QGridLayout()
        grid.setColumnStretch(0,1)
        w.setLayout(grid)

        settings_widgets = {}

        def enable_settings_widget(p, name, i):
            widget = settings_widgets.get(name)
            if not widget and p and p.requires_settings():
                widget = settings_widgets[name] = p.settings_widget(d)
                grid.addWidget(widget, i, 1)
            if widget:
                widget.setEnabled(bool(p and p.is_enabled()))

        def do_toggle(cb, name, i):
            p = plugins.toggle(name)
            cb.setChecked(bool(p))
            enable_settings_widget(p, name, i)
            run_hook('init_qt', self.gui_object)

        for i, descr in enumerate(plugins.descriptions.values()):
            name = descr['__name__']
            p = plugins.get(name)
            if descr.get('registers_keystore'):
                continue
            try:
                cb = QCheckBox(descr['fullname'])
                plugin_is_loaded = p is not None
                cb_enabled = (not plugin_is_loaded and plugins.is_available(name, self.wallet)
                              or plugin_is_loaded and p.can_user_disable())
                cb.setEnabled(cb_enabled)
                cb.setChecked(plugin_is_loaded and p.is_enabled())
                grid.addWidget(cb, i, 0)
                enable_settings_widget(p, name, i)
                cb.clicked.connect(partial(do_toggle, cb, name, i))
                msg = descr['description']
                if descr.get('requires'):
                    msg += '\n\n' + _('Requires') + ':\n' + '\n'.join(map(lambda x: x[1], descr.get('requires')))
                grid.addWidget(HelpButton(msg), i, 2)
            except Exception:
                self.print_msg("error: cannot display plugin", name)
                traceback.print_exc(file=sys.stdout)
        grid.setRowStretch(len(plugins.descriptions.values()), 1)
        vbox.addLayout(Buttons(CloseButton(d)))
        d.exec_()

    def cpfp(self, parent_tx, new_tx):
        total_size = parent_tx.estimated_size() + new_tx.estimated_size()
        d = WindowModalDialog(self, _('Child Pays for Parent'))
        vbox = QVBoxLayout(d)
        msg = (
            "A CPFP is a transaction that sends an unconfirmed output back to "
            "yourself, with a high fee. The goal is to have miners confirm "
            "the parent transaction in order to get the fee attached to the "
            "child transaction.")
        vbox.addWidget(WWLabel(_(msg)))
        msg2 = ("The proposed fee is computed using your "
            "fee/kB settings, applied to the total size of both child and "
            "parent transactions. After you broadcast a CPFP transaction, "
            "it is normal to see a new unconfirmed transaction in your history.")
        vbox.addWidget(WWLabel(_(msg2)))
        grid = QGridLayout()
        grid.addWidget(QLabel(_('Total size') + ':'), 0, 0)
        grid.addWidget(QLabel('%d bytes'% total_size), 0, 1)
        max_fee = new_tx.output_value()
        grid.addWidget(QLabel(_('Input amount') + ':'), 1, 0)
        grid.addWidget(QLabel(self.format_amount(max_fee) + ' ' + self.base_unit()), 1, 1)
        output_amount = QLabel('')
        grid.addWidget(QLabel(_('Output amount') + ':'), 2, 0)
        grid.addWidget(output_amount, 2, 1)
        fee_e = BTCAmountEdit(self.get_decimal_point)
        # FIXME with dyn fees, without estimates, there are all kinds of crashes here
        def f(x):
            a = max_fee - fee_e.get_amount()
            output_amount.setText((self.format_amount(a) + ' ' + self.base_unit()) if a else '')
        fee_e.textChanged.connect(f)
        fee = self.config.fee_per_kb() * total_size / 1000
        fee_e.setAmount(fee)
        grid.addWidget(QLabel(_('Fee' + ':')), 3, 0)
        grid.addWidget(fee_e, 3, 1)
        def on_rate(dyn, pos, fee_rate):
            fee = fee_rate * total_size / 1000
            fee = min(max_fee, fee)
            fee_e.setAmount(fee)
        fee_slider = FeeSlider(self, self.config, on_rate)
        fee_slider.update()
        grid.addWidget(fee_slider, 4, 1)
        vbox.addLayout(grid)
        vbox.addLayout(Buttons(CancelButton(d), OkButton(d)))
        if not d.exec_():
            return
        fee = fee_e.get_amount()
        if fee > max_fee:
            self.show_error(_('Max fee exceeded'))
            return
        new_tx = self.wallet.cpfp(parent_tx, fee)
        new_tx.set_rbf(True)
        self.show_transaction(new_tx)

    def bump_fee_dialog(self, tx):
        is_relevant, is_mine, v, fee = self.wallet.get_wallet_delta(tx)
        tx_label = self.wallet.get_label(tx.txid())
        tx_size = tx.estimated_size()
        d = WindowModalDialog(self, _('Bump Fee'))
        vbox = QVBoxLayout(d)
        vbox.addWidget(QLabel(_('Current fee') + ': %s'% self.format_amount(fee) + ' ' + self.base_unit()))
        vbox.addWidget(QLabel(_('New fee' + ':')))

        fee_e = BTCAmountEdit(self.get_decimal_point)
        fee_e.setAmount(fee * 1.5)
        vbox.addWidget(fee_e)

        def on_rate(dyn, pos, fee_rate):
            fee = fee_rate * tx_size / 1000
            fee_e.setAmount(fee)
        fee_slider = FeeSlider(self, self.config, on_rate)
        vbox.addWidget(fee_slider)
        cb = QCheckBox(_('Final'))
        vbox.addWidget(cb)
        vbox.addLayout(Buttons(CancelButton(d), OkButton(d)))
        if not d.exec_():
            return
        is_final = cb.isChecked()
        new_fee = fee_e.get_amount()
        delta = new_fee - fee
        if delta < 0:
            self.show_error("fee too low")
            return
        try:
            new_tx = self.wallet.bump_fee(tx, delta)
        except BaseException as e:
            self.show_error(str(e))
            return
        if is_final:
            new_tx.set_rbf(False)
        self.show_transaction(new_tx, tx_label)

    def save_transaction_into_wallet(self, tx):
        try:
            if not self.wallet.add_transaction(tx.txid(), tx):
                self.show_error(_("Transaction could not be saved.") + "\n" +
                                       _("It conflicts with current history."))
                return False
        except AddTransactionException as e:
            self.show_error(e)
            return False
        else:
            self.wallet.save_transactions(write=True)
            # need to update at least: history_list, utxo_list, address_list
            self.need_update.set()
            self.show_message(_("Transaction saved successfully"))
            return True

<|MERGE_RESOLUTION|>--- conflicted
+++ resolved
@@ -39,7 +39,6 @@
 from .exception_window import Exception_Hook
 from PyQt5.QtWidgets import *
 
-<<<<<<< HEAD
 from electrum_ltc.util import bh2u, bfh
 
 from electrum_ltc import keystore, simple_config
@@ -52,22 +51,7 @@
 from electrum_ltc import Transaction
 from electrum_ltc import util, bitcoin, commands, coinchooser
 from electrum_ltc import paymentrequest
-from electrum_ltc.wallet import Multisig_Wallet
-=======
-from electrum.util import bh2u, bfh
-
-from electrum import keystore, simple_config
-from electrum.bitcoin import COIN, is_address, TYPE_ADDRESS, NetworkConstants
-from electrum.plugins import run_hook
-from electrum.i18n import _
-from electrum.util import (format_time, format_satoshis, PrintError,
-                           format_satoshis_plain, NotEnoughFunds,
-                           UserCancelled, NoDynamicFeeEstimates)
-from electrum import Transaction
-from electrum import util, bitcoin, commands, coinchooser
-from electrum import paymentrequest
-from electrum.wallet import Multisig_Wallet, AddTransactionException
->>>>>>> 18048009
+from electrum_ltc.wallet import Multisig_Wallet, AddTransactionException
 
 from .amountedit import AmountEdit, BTCAmountEdit, MyLineEdit, FeerateEdit
 from .qrcodewidget import QRCodeWidget, QRDialog
@@ -2304,10 +2288,6 @@
         return self.tx_from_text(file_content)
 
     def do_process_from_text(self):
-<<<<<<< HEAD
-        from electrum_ltc.transaction import SerializationError
-=======
->>>>>>> 18048009
         text = text_dialog(self, _('Input raw transaction'), _("Transaction:"), _("Load transaction"))
         if not text:
             return
@@ -2316,19 +2296,9 @@
             self.show_transaction(tx)
 
     def do_process_from_file(self):
-<<<<<<< HEAD
-        from electrum_ltc.transaction import SerializationError
-        try:
-            tx = self.read_tx_from_file()
-            if tx:
-                self.show_transaction(tx)
-        except SerializationError as e:
-            self.show_critical(_("Electrum was unable to deserialize the transaction:") + "\n" + str(e))
-=======
         tx = self.read_tx_from_file()
         if tx:
             self.show_transaction(tx)
->>>>>>> 18048009
 
     def do_process_from_txid(self):
         from electrum_ltc import transaction
