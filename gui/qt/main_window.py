#!/usr/bin/env python
#
# Electrum - lightweight Bitcoin client
# Copyright (C) 2012 thomasv@gitorious
#
# Permission is hereby granted, free of charge, to any person
# obtaining a copy of this software and associated documentation files
# (the "Software"), to deal in the Software without restriction,
# including without limitation the rights to use, copy, modify, merge,
# publish, distribute, sublicense, and/or sell copies of the Software,
# and to permit persons to whom the Software is furnished to do so,
# subject to the following conditions:
#
# The above copyright notice and this permission notice shall be
# included in all copies or substantial portions of the Software.
#
# THE SOFTWARE IS PROVIDED "AS IS", WITHOUT WARRANTY OF ANY KIND,
# EXPRESS OR IMPLIED, INCLUDING BUT NOT LIMITED TO THE WARRANTIES OF
# MERCHANTABILITY, FITNESS FOR A PARTICULAR PURPOSE AND
# NONINFRINGEMENT. IN NO EVENT SHALL THE AUTHORS OR COPYRIGHT HOLDERS
# BE LIABLE FOR ANY CLAIM, DAMAGES OR OTHER LIABILITY, WHETHER IN AN
# ACTION OF CONTRACT, TORT OR OTHERWISE, ARISING FROM, OUT OF OR IN
# CONNECTION WITH THE SOFTWARE OR THE USE OR OTHER DEALINGS IN THE
# SOFTWARE.
import sys, time, threading
import os, json, traceback
import shutil
import socket
import weakref
import webbrowser
import csv
from decimal import Decimal
import base64
from functools import partial

import PyQt4
from PyQt4.QtGui import *
from PyQt4.QtCore import *
import PyQt4.QtCore as QtCore

from electrum.util import bh2u, bfh
from . import icons_rc

from electrum import keystore
from electrum.bitcoin import COIN, is_address, TYPE_ADDRESS
from electrum.plugins import run_hook
from electrum.i18n import _
from electrum.util import (format_time, format_satoshis, PrintError,
                           format_satoshis_plain, NotEnoughFunds,
                           UserCancelled)
from electrum import Transaction, mnemonic
from electrum import util, bitcoin, commands, coinchooser
from electrum import SimpleConfig, paymentrequest
from electrum.wallet import Wallet, Multisig_Wallet
try:
    from electrum.plot import plot_history
except:
    plot_history = None

from .amountedit import AmountEdit, BTCAmountEdit, MyLineEdit, BTCkBEdit
from .qrcodewidget import QRCodeWidget, QRDialog
from .qrtextedit import ShowQRTextEdit
from .transaction_dialog import show_transaction
from .fee_slider import FeeSlider


from electrum import ELECTRUM_VERSION
import re

from .util import *


class StatusBarButton(QPushButton):
    def __init__(self, icon, tooltip, func):
        QPushButton.__init__(self, icon, '')
        self.setToolTip(tooltip)
        self.setFlat(True)
        self.setMaximumWidth(25)
        self.clicked.connect(self.onPress)
        self.func = func
        self.setIconSize(QSize(25,25))

    def onPress(self, checked=False):
        '''Drops the unwanted PyQt4 "checked" argument'''
        self.func()

    def keyPressEvent(self, e):
        if e.key() == QtCore.Qt.Key_Return:
            self.func()


from electrum.paymentrequest import PR_UNPAID, PR_PAID, PR_UNKNOWN, PR_EXPIRED


class ElectrumWindow(QMainWindow, MessageBoxMixin, PrintError):

    def __init__(self, gui_object, wallet):
        QMainWindow.__init__(self)

        self.gui_object = gui_object
        self.config = config = gui_object.config
        self.network = gui_object.daemon.network
        self.fx = gui_object.daemon.fx
        self.invoices = wallet.invoices
        self.contacts = wallet.contacts
        self.tray = gui_object.tray
        self.app = gui_object.app
        self.cleaned_up = False
        self.is_max = False
        self.payment_request = None
        self.checking_accounts = False
        self.qr_window = None
        self.not_enough_funds = False
        self.pluginsdialog = None
        self.require_fee_update = False
        self.tx_notifications = []
        self.tl_windows = []

        self.create_status_bar()
        self.need_update = threading.Event()

        self.decimal_point = config.get('decimal_point', 5)
        self.num_zeros     = int(config.get('num_zeros',0))

        self.completions = QStringListModel()

        self.tabs = tabs = QTabWidget(self)
        self.send_tab = self.create_send_tab()
        self.receive_tab = self.create_receive_tab()
        self.addresses_tab = self.create_addresses_tab()
        self.utxo_tab = self.create_utxo_tab()
        self.console_tab = self.create_console_tab()
        self.contacts_tab = self.create_contacts_tab()
        tabs.addTab(self.create_history_tab(), QIcon(":icons/tab_history.png"), _('History'))
        tabs.addTab(self.send_tab, QIcon(":icons/tab_send.png"), _('Send'))
        tabs.addTab(self.receive_tab, QIcon(":icons/tab_receive.png"), _('Receive'))

        def add_optional_tab(tabs, tab, icon, description, name):
            tab.tab_icon = icon
            tab.tab_description = description
            tab.tab_pos = len(tabs)
            tab.tab_name = name
            if self.config.get('show_{}_tab'.format(name), False):
                tabs.addTab(tab, icon, description.replace("&", ""))

        add_optional_tab(tabs, self.addresses_tab, QIcon(":icons/tab_addresses.png"), _("&Addresses"), "addresses")
        add_optional_tab(tabs, self.utxo_tab, QIcon(":icons/tab_coins.png"), _("Co&ins"), "utxo")
        add_optional_tab(tabs, self.contacts_tab, QIcon(":icons/tab_contacts.png"), _("Con&tacts"), "contacts")
        add_optional_tab(tabs, self.console_tab, QIcon(":icons/tab_console.png"), _("Con&sole"), "console")

        tabs.setSizePolicy(QSizePolicy.Expanding, QSizePolicy.Expanding)
        self.setCentralWidget(tabs)

        if self.config.get("is_maximized"):
            self.showMaximized()

        self.setWindowIcon(QIcon(":icons/electrum.png"))
        self.init_menubar()

        wrtabs = weakref.proxy(tabs)
        QShortcut(QKeySequence("Ctrl+W"), self, self.close)
        QShortcut(QKeySequence("Ctrl+Q"), self, self.close)
        QShortcut(QKeySequence("Ctrl+R"), self, self.update_wallet)
        QShortcut(QKeySequence("Ctrl+PgUp"), self, lambda: wrtabs.setCurrentIndex((wrtabs.currentIndex() - 1)%wrtabs.count()))
        QShortcut(QKeySequence("Ctrl+PgDown"), self, lambda: wrtabs.setCurrentIndex((wrtabs.currentIndex() + 1)%wrtabs.count()))

        for i in range(wrtabs.count()):
            QShortcut(QKeySequence("Alt+" + str(i + 1)), self, lambda i=i: wrtabs.setCurrentIndex(i))

        self.connect(self, QtCore.SIGNAL('payment_request_ok'), self.payment_request_ok)
        self.connect(self, QtCore.SIGNAL('payment_request_error'), self.payment_request_error)
        self.history_list.setFocus(True)

        # network callbacks
        if self.network:
            self.connect(self, QtCore.SIGNAL('network'), self.on_network_qt)
            interests = ['updated', 'new_transaction', 'status',
                         'banner', 'verified', 'fee']
            # To avoid leaking references to "self" that prevent the
            # window from being GC-ed when closed, callbacks should be
            # methods of this class only, and specifically not be
            # partials, lambdas or methods of subobjects.  Hence...
            self.network.register_callback(self.on_network, interests)
            # set initial message
            self.console.showMessage(self.network.banner)
            self.network.register_callback(self.on_quotes, ['on_quotes'])
            self.network.register_callback(self.on_history, ['on_history'])
            self.connect(self, SIGNAL('new_fx_quotes'), self.on_fx_quotes)
            self.connect(self, SIGNAL('new_fx_history'), self.on_fx_history)

        # update fee slider in case we missed the callback
        self.fee_slider.update()
        self.load_wallet(wallet)
        self.connect_slots(gui_object.timer)
        self.fetch_alias()

    def on_history(self, b):
        self.emit(SIGNAL('new_fx_history'))

    def on_fx_history(self):
        self.history_list.refresh_headers()
        self.history_list.update()
        self.address_list.update()

    def on_quotes(self, b):
        self.emit(SIGNAL('new_fx_quotes'))

    def on_fx_quotes(self):
        self.update_status()
        # Refresh edits with the new rate
        edit = self.fiat_send_e if self.fiat_send_e.is_last_edited else self.amount_e
        edit.textEdited.emit(edit.text())
        edit = self.fiat_receive_e if self.fiat_receive_e.is_last_edited else self.receive_amount_e
        edit.textEdited.emit(edit.text())
        # History tab needs updating if it used spot
        if self.fx.history_used_spot:
            self.history_list.update()

    def toggle_tab(self, tab):
        show = not self.config.get('show_{}_tab'.format(tab.tab_name), False)
        self.config.set_key('show_{}_tab'.format(tab.tab_name), show)
        item_text = (_("Hide") if show else _("Show")) + " " + tab.tab_description
        tab.menu_action.setText(item_text)
        if show:
            # Find out where to place the tab
            index = len(self.tabs)
            for i in range(len(self.tabs)):
                try:
                    if tab.tab_pos < self.tabs.widget(i).tab_pos:
                        index = i
                        break
                except AttributeError:
                    pass
            self.tabs.insertTab(index, tab, tab.tab_icon, tab.tab_description.replace("&", ""))
        else:
            i = self.tabs.indexOf(tab)
            self.tabs.removeTab(i)

    def push_top_level_window(self, window):
        '''Used for e.g. tx dialog box to ensure new dialogs are appropriately
        parented.  This used to be done by explicitly providing the parent
        window, but that isn't something hardware wallet prompts know.'''
        self.tl_windows.append(window)

    def pop_top_level_window(self, window):
        self.tl_windows.remove(window)

    def top_level_window(self):
        '''Do the right thing in the presence of tx dialog windows'''
        override = self.tl_windows[-1] if self.tl_windows else None
        return self.top_level_window_recurse(override)

    def diagnostic_name(self):
        return "%s/%s" % (PrintError.diagnostic_name(self),
                          self.wallet.basename() if self.wallet else "None")

    def is_hidden(self):
        return self.isMinimized() or self.isHidden()

    def show_or_hide(self):
        if self.is_hidden():
            self.bring_to_top()
        else:
            self.hide()

    def bring_to_top(self):
        self.show()
        self.raise_()

    def on_error(self, exc_info):
        if not isinstance(exc_info[1], UserCancelled):
            traceback.print_exception(*exc_info)
            self.show_error(str(exc_info[1]))

    def on_network(self, event, *args):
        if event == 'updated':
            self.need_update.set()
            self.emit(QtCore.SIGNAL('updated'), event, *args)

        elif event == 'new_transaction':
            self.tx_notifications.append(args[0])
        elif event in ['status', 'banner', 'verified', 'fee']:
            # Handle in GUI thread
            self.emit(QtCore.SIGNAL('network'), event, *args)
        else:
            self.print_error("unexpected network message:", event, args)

    def on_network_qt(self, event, *args):
        # Handle a network message in the GUI thread
        if event == 'status':
            self.update_status()
        elif event == 'banner':
            self.console.showMessage(args[0])
        elif event == 'verified':
            self.history_list.update_item(*args)
        elif event == 'fee':
            if self.config.is_dynfee():
                self.fee_slider.update()
                self.do_update_fee()
        else:
            self.print_error("unexpected network_qt signal:", event, args)

    def fetch_alias(self):
        self.alias_info = None
        alias = self.config.get('alias')
        if alias:
            alias = str(alias)
            def f():
                self.alias_info = self.contacts.resolve_openalias(alias)
                self.emit(SIGNAL('alias_received'))
            t = threading.Thread(target=f)
            t.setDaemon(True)
            t.start()

    def close_wallet(self):
        if self.wallet:
            self.print_error('close_wallet', self.wallet.storage.path)
        run_hook('close_wallet', self.wallet)

    def load_wallet(self, wallet):
        wallet.thread = TaskThread(self, self.on_error)
        self.wallet = wallet
        self.update_recently_visited(wallet.storage.path)
        # address used to create a dummy transaction and estimate transaction fee
        self.history_list.update()
        self.address_list.update()
        self.utxo_list.update()
        self.need_update.set()
        # Once GUI has been initialized check if we want to announce something since the callback has been called before the GUI was initialized
        self.notify_transactions()
        # update menus
        self.seed_menu.setEnabled(self.wallet.has_seed())
        self.mpk_menu.setEnabled(self.wallet.is_deterministic())
        self.update_lock_icon()
        self.update_buttons_on_seed()
        self.update_console()
        self.clear_receive_tab()
        self.request_list.update()
        self.tabs.show()
        self.init_geometry()
        if self.config.get('hide_gui') and self.gui_object.tray.isVisible():
            self.hide()
        else:
            self.show()
        self.watching_only_changed()
        run_hook('load_wallet', wallet, self)

    def init_geometry(self):
        winpos = self.wallet.storage.get("winpos-qt")
        try:
            screen = self.app.desktop().screenGeometry()
            assert screen.contains(QRect(*winpos))
            self.setGeometry(*winpos)
        except:
            self.print_error("using default geometry")
            self.setGeometry(100, 100, 840, 400)

    def watching_only_changed(self):
        title = 'Electrum %s  -  %s' % (self.wallet.electrum_version,
                                        self.wallet.basename())
        extra = [self.wallet.storage.get('wallet_type', '?')]
        if self.wallet.is_watching_only():
            self.warn_if_watching_only()
            extra.append(_('watching only'))
        title += '  [%s]'% ', '.join(extra)
        self.setWindowTitle(title)
        self.password_menu.setEnabled(self.wallet.can_change_password())
        self.import_privkey_menu.setVisible(self.wallet.can_import_privkey())
        self.import_address_menu.setVisible(self.wallet.can_import_address())
        self.export_menu.setEnabled(self.wallet.can_export())

    def warn_if_watching_only(self):
        if self.wallet.is_watching_only():
            msg = ' '.join([
                _("This wallet is watching-only."),
                _("This means you will not be able to spend Bitcoins with it."),
                _("Make sure you own the seed phrase or the private keys, before you request Bitcoins to be sent to this wallet.")
            ])
            self.show_warning(msg, title=_('Information'))

    def open_wallet(self):
        wallet_folder = self.get_wallet_folder()
        filename = QFileDialog.getOpenFileName(self, "Select your wallet file", wallet_folder)
        if not filename:
            return
        self.gui_object.new_window(filename)


    def backup_wallet(self):
        path = self.wallet.storage.path
        wallet_folder = os.path.dirname(path)
        filename = QFileDialog.getSaveFileName(self, _('Enter a filename for the copy of your wallet'), wallet_folder)
        if not filename:
            return

        new_path = os.path.join(wallet_folder, filename)
        if new_path != path:
            try:
                shutil.copy2(path, new_path)
                self.show_message(_("A copy of your wallet file was created in")+" '%s'" % str(new_path), title=_("Wallet backup created"))
            except (IOError, os.error) as reason:
                self.show_critical(_("Electrum was unable to copy your wallet file to the specified location.") + "\n" + str(reason), title=_("Unable to create backup"))

    def update_recently_visited(self, filename):
        recent = self.config.get('recently_open', [])
        try:
            sorted(recent)
        except:
            recent = []
        if filename in recent:
            recent.remove(filename)
        recent.insert(0, filename)
        recent = recent[:5]
        self.config.set_key('recently_open', recent)
        self.recently_visited_menu.clear()
        for i, k in enumerate(sorted(recent)):
            b = os.path.basename(k)
            def loader(k):
                return lambda: self.gui_object.new_window(k)
            self.recently_visited_menu.addAction(b, loader(k)).setShortcut(QKeySequence("Ctrl+%d"%(i+1)))
        self.recently_visited_menu.setEnabled(len(recent))

    def get_wallet_folder(self):
        return os.path.dirname(os.path.abspath(self.config.get_wallet_path()))

    def new_wallet(self):
        wallet_folder = self.get_wallet_folder()
        i = 1
        while True:
            filename = "wallet_%d" % i
            if filename in os.listdir(wallet_folder):
                i += 1
            else:
                break
        full_path = os.path.join(wallet_folder, filename)
        self.gui_object.start_new_window(full_path, None)

    def init_menubar(self):
        menubar = QMenuBar()

        file_menu = menubar.addMenu(_("&File"))
        self.recently_visited_menu = file_menu.addMenu(_("&Recently open"))
        file_menu.addAction(_("&Open"), self.open_wallet).setShortcut(QKeySequence.Open)
        file_menu.addAction(_("&New/Restore"), self.new_wallet).setShortcut(QKeySequence.New)
        file_menu.addAction(_("&Save Copy"), self.backup_wallet).setShortcut(QKeySequence.SaveAs)
        file_menu.addSeparator()
        file_menu.addAction(_("&Quit"), self.close)

        wallet_menu = menubar.addMenu(_("&Wallet"))

        self.password_menu = wallet_menu.addAction(_("&Password"), self.change_password_dialog)
        self.seed_menu = wallet_menu.addAction(_("&Seed"), self.show_seed_dialog)
        self.mpk_menu = wallet_menu.addAction(_("&Master Public Keys"), self.show_master_public_keys)

        self.private_keys_menu = wallet_menu.addMenu(_("&Private keys"))
        self.private_keys_menu.addAction(_("&Sweep"), self.sweep_key_dialog)
        self.import_privkey_menu = self.private_keys_menu.addAction(_("&Import"), self.do_import_privkey)
        self.export_menu = self.private_keys_menu.addAction(_("&Export"), self.export_privkeys_dialog)
        self.import_address_menu = wallet_menu.addAction(_("Import addresses"), self.import_addresses)

        wallet_menu.addSeparator()

        labels_menu = wallet_menu.addMenu(_("&Labels"))
        labels_menu.addAction(_("&Import"), self.do_import_labels)
        labels_menu.addAction(_("&Export"), self.do_export_labels)
        contacts_menu = wallet_menu.addMenu(_("Contacts"))
        contacts_menu.addAction(_("&New"), self.new_contact_dialog)
        contacts_menu.addAction(_("Import"), lambda: self.contact_list.import_contacts())
        invoices_menu = wallet_menu.addMenu(_("Invoices"))
        invoices_menu.addAction(_("Import"), lambda: self.invoice_list.import_invoices())
        hist_menu = wallet_menu.addMenu(_("&History"))
        hist_menu.addAction("Plot", self.plot_history_dialog).setEnabled(plot_history is not None)
        hist_menu.addAction("Export", self.export_history_dialog)

        wallet_menu.addSeparator()
        wallet_menu.addAction(_("Find"), self.toggle_search).setShortcut(QKeySequence("Ctrl+F"))

        def add_toggle_action(view_menu, tab):
            is_shown = self.config.get('show_{}_tab'.format(tab.tab_name), False)
            item_name = (_("Hide") if is_shown else _("Show")) + " " + tab.tab_description
            tab.menu_action = view_menu.addAction(item_name, lambda: self.toggle_tab(tab))

        view_menu = menubar.addMenu(_("&View"))
        add_toggle_action(view_menu, self.addresses_tab)
        add_toggle_action(view_menu, self.utxo_tab)
        add_toggle_action(view_menu, self.contacts_tab)
        add_toggle_action(view_menu, self.console_tab)

        tools_menu = menubar.addMenu(_("&Tools"))

        # Settings / Preferences are all reserved keywords in OSX using this as work around
        tools_menu.addAction(_("Electrum preferences") if sys.platform == 'darwin' else _("Preferences"), self.settings_dialog)
        tools_menu.addAction(_("&Network"), lambda: self.gui_object.show_network_dialog(self))
        tools_menu.addAction(_("&Plugins"), self.plugins_dialog)
        tools_menu.addSeparator()
        tools_menu.addAction(_("&Sign/verify message"), self.sign_verify_message)
        tools_menu.addAction(_("&Encrypt/decrypt message"), self.encrypt_message)
        tools_menu.addSeparator()

        paytomany_menu = tools_menu.addAction(_("&Pay to many"), self.paytomany)

        raw_transaction_menu = tools_menu.addMenu(_("&Load transaction"))
        raw_transaction_menu.addAction(_("&From file"), self.do_process_from_file)
        raw_transaction_menu.addAction(_("&From text"), self.do_process_from_text)
        raw_transaction_menu.addAction(_("&From the blockchain"), self.do_process_from_txid)
        raw_transaction_menu.addAction(_("&From QR code"), self.read_tx_from_qrcode)
        self.raw_transaction_menu = raw_transaction_menu
        run_hook('init_menubar_tools', self, tools_menu)

        help_menu = menubar.addMenu(_("&Help"))
        help_menu.addAction(_("&About"), self.show_about)
        help_menu.addAction(_("&Official website"), lambda: webbrowser.open("http://electrum.org"))
        help_menu.addSeparator()
        help_menu.addAction(_("&Documentation"), lambda: webbrowser.open("http://docs.electrum.org/")).setShortcut(QKeySequence.HelpContents)
        help_menu.addAction(_("&Report Bug"), self.show_report_bug)
        help_menu.addSeparator()
        help_menu.addAction(_("&Donate to server"), self.donate_to_server)

        self.setMenuBar(menubar)

    def donate_to_server(self):
        d = self.network.get_donation_address()
        if d:
            host = self.network.get_parameters()[0]
            self.pay_to_URI('bitcoin:%s?message=donation for %s'%(d, host))
        else:
            self.show_error(_('No donation address for this server'))

    def show_about(self):
        QMessageBox.about(self, "Electrum",
            _("Version")+" %s" % (self.wallet.electrum_version) + "\n\n" +
                _("Electrum's focus is speed, with low resource usage and simplifying Bitcoin. You do not need to perform regular backups, because your wallet can be recovered from a secret phrase that you can memorize or write on paper. Startup times are instant because it operates in conjunction with high-performance servers that handle the most complicated parts of the Bitcoin system."  + "\n\n" +
                _("Uses icons from the Icons8 icon pack (icons8.com).")))

    def show_report_bug(self):
        msg = ' '.join([
            _("Please report any bugs as issues on github:<br/>"),
            "<a href=\"https://github.com/spesmilo/electrum/issues\">https://github.com/spesmilo/electrum/issues</a><br/><br/>",
            _("Before reporting a bug, upgrade to the most recent version of Electrum (latest release or git HEAD), and include the version number in your report."),
            _("Try to explain not only what the bug is, but how it occurs.")
         ])
        self.show_message(msg, title="Electrum - " + _("Reporting Bugs"))

    def notify_transactions(self):
        if not self.network or not self.network.is_connected():
            return
        self.print_error("Notifying GUI")
        if len(self.tx_notifications) > 0:
            # Combine the transactions if there are more then three
            tx_amount = len(self.tx_notifications)
            if(tx_amount >= 3):
                total_amount = 0
                for tx in self.tx_notifications:
                    is_relevant, is_mine, v, fee = self.wallet.get_wallet_delta(tx)
                    if(v > 0):
                        total_amount += v
                self.notify(_("%(txs)s new transactions received. Total amount received in the new transactions %(amount)s") \
                            % { 'txs' : tx_amount, 'amount' : self.format_amount_and_units(total_amount)})
                self.tx_notifications = []
            else:
              for tx in self.tx_notifications:
                  if tx:
                      self.tx_notifications.remove(tx)
                      is_relevant, is_mine, v, fee = self.wallet.get_wallet_delta(tx)
                      if(v > 0):
                          self.notify(_("New transaction received. %(amount)s") % { 'amount' : self.format_amount_and_units(v)})

    def notify(self, message):
        if self.tray:
            self.tray.showMessage("Electrum", message, QSystemTrayIcon.Information, 20000)



    # custom wrappers for getOpenFileName and getSaveFileName, that remember the path selected by the user
    def getOpenFileName(self, title, filter = ""):
        directory = self.config.get('io_dir', os.path.expanduser('~'))
        fileName = QFileDialog.getOpenFileName(self, title, directory, filter)
        if fileName and directory != os.path.dirname(fileName):
            self.config.set_key('io_dir', os.path.dirname(fileName), True)
        return fileName

    def getSaveFileName(self, title, filename, filter = ""):
        directory = self.config.get('io_dir', os.path.expanduser('~'))
        path = os.path.join( directory, filename )
        fileName = QFileDialog.getSaveFileName(self, title, path, filter)
        if fileName and directory != os.path.dirname(fileName):
            self.config.set_key('io_dir', os.path.dirname(fileName), True)
        return fileName

    def connect_slots(self, sender):
        self.connect(sender, QtCore.SIGNAL('timersignal'), self.timer_actions)

    def timer_actions(self):
        # Note this runs in the GUI thread
        if self.need_update.is_set():
            self.need_update.clear()
            self.update_wallet()
        # resolve aliases
        self.payto_e.resolve()
        # update fee
        if self.require_fee_update:
            self.do_update_fee()
            self.require_fee_update = False

    def format_amount(self, x, is_diff=False, whitespaces=False):
        return format_satoshis(x, is_diff, self.num_zeros, self.decimal_point, whitespaces)

    def format_amount_and_units(self, amount):
        text = self.format_amount(amount) + ' '+ self.base_unit()
        x = self.fx.format_amount_and_units(amount)
        if text and x:
            text += ' (%s)'%x
        return text

    def get_decimal_point(self):
        return self.decimal_point

    def base_unit(self):
        assert self.decimal_point in [2, 5, 8]
        if self.decimal_point == 2:
            return 'bits'
        if self.decimal_point == 5:
            return 'mBTC'
        if self.decimal_point == 8:
            return 'BTC'
        raise Exception('Unknown base unit')

    def connect_fields(self, window, btc_e, fiat_e, fee_e):

        def edit_changed(edit):
            if edit.follows:
                return
            edit.setStyleSheet(BLACK_FG)
            fiat_e.is_last_edited = (edit == fiat_e)
            amount = edit.get_amount()
            rate = self.fx.exchange_rate() if self.fx else None
            if rate is None or amount is None:
                if edit is fiat_e:
                    btc_e.setText("")
                    if fee_e:
                        fee_e.setText("")
                else:
                    fiat_e.setText("")
            else:
                if edit is fiat_e:
                    btc_e.follows = True
                    btc_e.setAmount(int(amount / Decimal(rate) * COIN))
                    btc_e.setStyleSheet(BLUE_FG)
                    btc_e.follows = False
                    if fee_e:
                        window.update_fee()
                else:
                    fiat_e.follows = True
                    fiat_e.setText(self.fx.ccy_amount_str(
                        amount * Decimal(rate) / COIN, False))
                    fiat_e.setStyleSheet(BLUE_FG)
                    fiat_e.follows = False

        btc_e.follows = False
        fiat_e.follows = False
        fiat_e.textChanged.connect(partial(edit_changed, fiat_e))
        btc_e.textChanged.connect(partial(edit_changed, btc_e))
        fiat_e.is_last_edited = False

    def update_status(self):
        if not self.wallet:
            return

        if self.network is None or not self.network.is_running():
            text = _("Offline")
            icon = QIcon(":icons/status_disconnected.png")

        elif self.network.is_connected():
            server_height = self.network.get_server_height()
            server_lag = self.network.get_local_height() - server_height
            # Server height can be 0 after switching to a new server
            # until we get a headers subscription request response.
            # Display the synchronizing message in that case.
            if not self.wallet.up_to_date or server_height == 0:
                text = _("Synchronizing...")
                icon = QIcon(":icons/status_waiting.png")
            elif server_lag > 1:
                text = _("Server is lagging (%d blocks)"%server_lag)
                icon = QIcon(":icons/status_lagging.png")
            else:
                c, u, x = self.wallet.get_balance()
                text =  _("Balance" ) + ": %s "%(self.format_amount_and_units(c))
                if u:
                    text +=  " [%s unconfirmed]"%(self.format_amount(u, True).strip())
                if x:
                    text +=  " [%s unmatured]"%(self.format_amount(x, True).strip())

                # append fiat balance and price
                if self.fx.is_enabled():
                    text += self.fx.get_fiat_status_text(c + u + x,
                        self.base_unit(), self.get_decimal_point()) or ''
                if not self.network.proxy:
                    icon = QIcon(":icons/status_connected.png")
                else:
                    icon = QIcon(":icons/status_connected_proxy.png")
        else:
            text = _("Not connected")
            icon = QIcon(":icons/status_disconnected.png")

        self.tray.setToolTip("%s (%s)" % (text, self.wallet.basename()))
        self.balance_label.setText(text)
        self.status_button.setIcon( icon )


    def update_wallet(self):
        self.update_status()
        if self.wallet.up_to_date or not self.network or not self.network.is_connected():
            self.update_tabs()

    def update_tabs(self):
        self.history_list.update()
        self.request_list.update()
        self.address_list.update()
        self.utxo_list.update()
        self.contact_list.update()
        self.invoice_list.update()
        self.update_completions()

    def create_history_tab(self):
        from .history_list import HistoryList
        self.history_list = l = HistoryList(self)
        l.searchable_list = l
        return l

    def show_address(self, addr):
        from . import address_dialog
        d = address_dialog.AddressDialog(self, addr)
        d.exec_()

    def show_transaction(self, tx, tx_desc = None):
        '''tx_desc is set only for txs created in the Send tab'''
        show_transaction(tx, self, tx_desc)

    def create_receive_tab(self):
        # A 4-column grid layout.  All the stretch is in the last column.
        # The exchange rate plugin adds a fiat widget in column 2
        self.receive_grid = grid = QGridLayout()
        grid.setSpacing(8)
        grid.setColumnStretch(3, 1)

        self.receive_address_e = ButtonsLineEdit()
        self.receive_address_e.addCopyButton(self.app)
        self.receive_address_e.setReadOnly(True)
        msg = _('Bitcoin address where the payment should be received. Note that each payment request uses a different Bitcoin address.')
        self.receive_address_label = HelpLabel(_('Receiving address'), msg)
        self.receive_address_e.textChanged.connect(self.update_receive_qr)
        self.receive_address_e.setFocusPolicy(Qt.NoFocus)
        grid.addWidget(self.receive_address_label, 0, 0)
        grid.addWidget(self.receive_address_e, 0, 1, 1, -1)

        self.receive_message_e = QLineEdit()
        grid.addWidget(QLabel(_('Description')), 1, 0)
        grid.addWidget(self.receive_message_e, 1, 1, 1, -1)
        self.receive_message_e.textChanged.connect(self.update_receive_qr)

        self.receive_amount_e = BTCAmountEdit(self.get_decimal_point)
        grid.addWidget(QLabel(_('Requested amount')), 2, 0)
        grid.addWidget(self.receive_amount_e, 2, 1)
        self.receive_amount_e.textChanged.connect(self.update_receive_qr)

        self.fiat_receive_e = AmountEdit(self.fx.get_currency if self.fx else '')
        if not self.fx or not self.fx.is_enabled():
            self.fiat_receive_e.setVisible(False)
        grid.addWidget(self.fiat_receive_e, 2, 2, Qt.AlignLeft)
        self.connect_fields(self, self.receive_amount_e, self.fiat_receive_e, None)

        self.expires_combo = QComboBox()
        self.expires_combo.addItems([i[0] for i in expiration_values])
        self.expires_combo.setCurrentIndex(3)
        self.expires_combo.setFixedWidth(self.receive_amount_e.width())
        msg = ' '.join([
            _('Expiration date of your request.'),
            _('This information is seen by the recipient if you send them a signed payment request.'),
            _('Expired requests have to be deleted manually from your list, in order to free the corresponding Bitcoin addresses.'),
            _('The bitcoin address never expires and will always be part of this electrum wallet.'),
        ])
        grid.addWidget(HelpLabel(_('Request expires'), msg), 3, 0)
        grid.addWidget(self.expires_combo, 3, 1)
        self.expires_label = QLineEdit('')
        self.expires_label.setReadOnly(1)
        self.expires_label.setFocusPolicy(Qt.NoFocus)
        self.expires_label.hide()
        grid.addWidget(self.expires_label, 3, 1)

        self.save_request_button = QPushButton(_('Save'))
        self.save_request_button.clicked.connect(self.save_payment_request)

        self.new_request_button = QPushButton(_('New'))
        self.new_request_button.clicked.connect(self.new_payment_request)

        self.receive_qr = QRCodeWidget(fixedSize=200)
        self.receive_qr.mouseReleaseEvent = lambda x: self.toggle_qr_window()
        self.receive_qr.enterEvent = lambda x: self.app.setOverrideCursor(QCursor(Qt.PointingHandCursor))
        self.receive_qr.leaveEvent = lambda x: self.app.setOverrideCursor(QCursor(Qt.ArrowCursor))

        self.receive_buttons = buttons = QHBoxLayout()
        buttons.addStretch(1)
        buttons.addWidget(self.save_request_button)
        buttons.addWidget(self.new_request_button)
        grid.addLayout(buttons, 4, 1, 1, 2)

        self.receive_requests_label = QLabel(_('Requests'))

        from .request_list import RequestList
        self.request_list = RequestList(self)

        # layout
        vbox_g = QVBoxLayout()
        vbox_g.addLayout(grid)
        vbox_g.addStretch()

        hbox = QHBoxLayout()
        hbox.addLayout(vbox_g)
        hbox.addWidget(self.receive_qr)

        w = QWidget()
        w.searchable_list = self.request_list
        vbox = QVBoxLayout(w)
        vbox.addLayout(hbox)
        vbox.addStretch(1)
        vbox.addWidget(self.receive_requests_label)
        vbox.addWidget(self.request_list)
        vbox.setStretchFactor(self.request_list, 1000)

        return w


    def delete_payment_request(self, addr):
        self.wallet.remove_payment_request(addr, self.config)
        self.request_list.update()
        self.clear_receive_tab()

    def get_request_URI(self, addr):
        req = self.wallet.receive_requests[addr]
        message = self.wallet.labels.get(addr, '')
        amount = req['amount']
        URI = util.create_URI(addr, amount, message)
        if req.get('time'):
            URI += "&time=%d"%req.get('time')
        if req.get('exp'):
            URI += "&exp=%d"%req.get('exp')
        if req.get('name') and req.get('sig'):
            sig = bfh(req.get('sig'))
            sig = bitcoin.base_encode(sig, base=58)
            URI += "&name=" + req['name'] + "&sig="+sig
        return str(URI)


    def sign_payment_request(self, addr):
        alias = self.config.get('alias')
        alias_privkey = None
        if alias and self.alias_info:
            alias_addr, alias_name, validated = self.alias_info
            if alias_addr:
                if self.wallet.is_mine(alias_addr):
                    msg = _('This payment request will be signed.') + '\n' + _('Please enter your password')
                    password = self.password_dialog(msg)
                    if password:
                        try:
                            self.wallet.sign_payment_request(addr, alias, alias_addr, password)
                        except Exception as e:
                            self.show_error(str(e))
                            return
                    else:
                        return
                else:
                    return

    def save_payment_request(self):
        addr = str(self.receive_address_e.text())
        amount = self.receive_amount_e.get_amount()
        message = self.receive_message_e.text()
        if not message and not amount:
            self.show_error(_('No message or amount'))
            return False
        i = self.expires_combo.currentIndex()
        expiration = map(lambda x: x[1], expiration_values)[i]
        req = self.wallet.make_payment_request(addr, amount, message, expiration)
        self.wallet.add_payment_request(req, self.config)
        self.sign_payment_request(addr)
        self.request_list.update()
        self.address_list.update()
        self.save_request_button.setEnabled(False)

    def view_and_paste(self, title, msg, data):
        dialog = WindowModalDialog(self, title)
        vbox = QVBoxLayout()
        label = QLabel(msg)
        label.setWordWrap(True)
        vbox.addWidget(label)
        pr_e = ShowQRTextEdit(text=data)
        vbox.addWidget(pr_e)
        vbox.addLayout(Buttons(CopyCloseButton(pr_e.text, self.app, dialog)))
        dialog.setLayout(vbox)
        dialog.exec_()

    def export_payment_request(self, addr):
        r = self.wallet.receive_requests.get(addr)
        pr = paymentrequest.serialize_request(r).SerializeToString()
        name = r['id'] + '.bip70'
        fileName = self.getSaveFileName(_("Select where to save your payment request"), name, "*.bip70")
        if fileName:
            with open(fileName, "wb+") as f:
                f.write(str(pr))
            self.show_message(_("Request saved successfully"))
            self.saved = True

    def new_payment_request(self):
        addr = self.wallet.get_unused_address()
        if addr is None:
            from electrum.wallet import Imported_Wallet
            if not self.wallet.is_deterministic():
                msg = [
                    _('No more addresses in your wallet.'),
                    _('You are using a non-deterministic wallet, which cannot create new addresses.'),
                    _('If you want to create new addresses, use a deterministic wallet instead.')
                   ]
                self.show_message(' '.join(msg))
                return
            if not self.question(_("Warning: The next address will not be recovered automatically if you restore your wallet from seed; you may need to add it manually.\n\nThis occurs because you have too many unused addresses in your wallet. To avoid this situation, use the existing addresses first.\n\nCreate anyway?")):
                return
            addr = self.wallet.create_new_address(False)
        self.set_receive_address(addr)
        self.expires_label.hide()
        self.expires_combo.show()
        self.new_request_button.setEnabled(False)
        self.receive_message_e.setFocus(1)

    def set_receive_address(self, addr):
        self.receive_address_e.setText(addr)
        self.receive_message_e.setText('')
        self.receive_amount_e.setAmount(None)

    def clear_receive_tab(self):
        addr = self.wallet.get_receiving_address()
        if addr:
            self.receive_address_e.setText(addr)
        self.receive_message_e.setText('')
        self.receive_amount_e.setAmount(None)
        self.expires_label.hide()
        self.expires_combo.show()

    def toggle_qr_window(self):
        from . import qrwindow
        if not self.qr_window:
            self.qr_window = qrwindow.QR_Window(self)
            self.qr_window.setVisible(True)
            self.qr_window_geometry = self.qr_window.geometry()
        else:
            if not self.qr_window.isVisible():
                self.qr_window.setVisible(True)
                self.qr_window.setGeometry(self.qr_window_geometry)
            else:
                self.qr_window_geometry = self.qr_window.geometry()
                self.qr_window.setVisible(False)
        self.update_receive_qr()

    def show_send_tab(self):
        self.tabs.setCurrentIndex(self.tabs.indexOf(self.send_tab))

    def show_receive_tab(self):
        self.tabs.setCurrentIndex(self.tabs.indexOf(self.receive_tab))

    def receive_at(self, addr):
        if not bitcoin.is_address(addr):
            return
        self.show_receive_tab()
        self.receive_address_e.setText(addr)
        self.new_request_button.setEnabled(True)

    def update_receive_qr(self):
        addr = str(self.receive_address_e.text())
        amount = self.receive_amount_e.get_amount()
        message = self.receive_message_e.text()
        self.save_request_button.setEnabled((amount is not None) or (message != ""))
        uri = util.create_URI(addr, amount, message)
        self.receive_qr.setData(uri)
        if self.qr_window and self.qr_window.isVisible():
            self.qr_window.set_content(addr, amount, message, uri)

    def create_send_tab(self):
        # A 4-column grid layout.  All the stretch is in the last column.
        # The exchange rate plugin adds a fiat widget in column 2
        self.send_grid = grid = QGridLayout()
        grid.setSpacing(8)
        grid.setColumnStretch(3, 1)

        from .paytoedit import PayToEdit
        self.amount_e = BTCAmountEdit(self.get_decimal_point)
        self.payto_e = PayToEdit(self)
        msg = _('Recipient of the funds.') + '\n\n'\
              + _('You may enter a Bitcoin address, a label from your list of contacts (a list of completions will be proposed), or an alias (email-like address that forwards to a Bitcoin address)')
        payto_label = HelpLabel(_('Pay to'), msg)
        grid.addWidget(payto_label, 1, 0)
        grid.addWidget(self.payto_e, 1, 1, 1, -1)

        completer = QCompleter()
        completer.setCaseSensitivity(False)
        self.payto_e.setCompleter(completer)
        completer.setModel(self.completions)

        msg = _('Description of the transaction (not mandatory).') + '\n\n'\
              + _('The description is not sent to the recipient of the funds. It is stored in your wallet file, and displayed in the \'History\' tab.')
        description_label = HelpLabel(_('Description'), msg)
        grid.addWidget(description_label, 2, 0)
        self.message_e = MyLineEdit()
        grid.addWidget(self.message_e, 2, 1, 1, -1)

        self.from_label = QLabel(_('From'))
        grid.addWidget(self.from_label, 3, 0)
        self.from_list = MyTreeWidget(self, self.from_list_menu, ['',''])
        self.from_list.setHeaderHidden(True)
        self.from_list.setMaximumHeight(80)
        grid.addWidget(self.from_list, 3, 1, 1, -1)
        self.set_pay_from([])

        msg = _('Amount to be sent.') + '\n\n' \
              + _('The amount will be displayed in red if you do not have enough funds in your wallet.') + ' ' \
              + _('Note that if you have frozen some of your addresses, the available funds will be lower than your total balance.') + '\n\n' \
              + _('Keyboard shortcut: type "!" to send all your coins.')
        amount_label = HelpLabel(_('Amount'), msg)
        grid.addWidget(amount_label, 4, 0)
        grid.addWidget(self.amount_e, 4, 1)

        self.fiat_send_e = AmountEdit(self.fx.get_currency if self.fx else '')
        if not self.fx or not self.fx.is_enabled():
            self.fiat_send_e.setVisible(False)
        grid.addWidget(self.fiat_send_e, 4, 2)
        self.amount_e.frozen.connect(
            lambda: self.fiat_send_e.setFrozen(self.amount_e.isReadOnly()))

        self.max_button = EnterButton(_("Max"), self.spend_max)
        self.max_button.setFixedWidth(140)
        grid.addWidget(self.max_button, 4, 3)
        hbox = QHBoxLayout()
        hbox.addStretch(1)
        grid.addLayout(hbox, 4, 4)

        msg = _('Bitcoin transactions are in general not free. A transaction fee is paid by the sender of the funds.') + '\n\n'\
              + _('The amount of fee can be decided freely by the sender. However, transactions with low fees take more time to be processed.') + '\n\n'\
              + _('A suggested fee is automatically added to this field. You may override it. The suggested fee increases with the size of the transaction.')
        self.fee_e_label = HelpLabel(_('Fee'), msg)

        def fee_cb(dyn, pos, fee_rate):
            if dyn:
                self.config.set_key('fee_level', pos, False)
            else:
                self.config.set_key('fee_per_kb', fee_rate, False)
            self.spend_max() if self.is_max else self.update_fee()

        self.fee_slider = FeeSlider(self, self.config, fee_cb)
        self.fee_slider.setFixedWidth(140)

        self.fee_e = BTCAmountEdit(self.get_decimal_point)
        if not self.config.get('show_fee', False):
            self.fee_e.setVisible(False)
        self.fee_e.textEdited.connect(self.update_fee)
        # This is so that when the user blanks the fee and moves on,
        # we go back to auto-calculate mode and put a fee back.
        self.fee_e.editingFinished.connect(self.update_fee)
        self.connect_fields(self, self.amount_e, self.fiat_send_e, self.fee_e)

        self.rbf_checkbox = QCheckBox(_('Replaceable'))
        msg = [_('If you check this box, your transaction will be marked as non-final,'),
               _('and you will have the possiblity, while it is unconfirmed, to replace it with a transaction that pays a higher fee.'),
               _('Note that some merchants do not accept non-final transactions until they are confirmed.')]
        self.rbf_checkbox.setToolTip('<p>' + ' '.join(msg) + '</p>')
        self.rbf_checkbox.setVisible(False)

        grid.addWidget(self.fee_e_label, 5, 0)
        grid.addWidget(self.fee_slider, 5, 1)
        grid.addWidget(self.fee_e, 5, 2)
        grid.addWidget(self.rbf_checkbox, 5, 3)

        self.preview_button = EnterButton(_("Preview"), self.do_preview)
        self.preview_button.setToolTip(_('Display the details of your transactions before signing it.'))
        self.send_button = EnterButton(_("Send"), self.do_send)
        self.clear_button = EnterButton(_("Clear"), self.do_clear)
        buttons = QHBoxLayout()
        buttons.addStretch(1)
        buttons.addWidget(self.clear_button)
        buttons.addWidget(self.preview_button)
        buttons.addWidget(self.send_button)
        grid.addLayout(buttons, 6, 1, 1, 3)

        self.amount_e.shortcut.connect(self.spend_max)
        self.payto_e.textChanged.connect(self.update_fee)
        self.amount_e.textEdited.connect(self.update_fee)

        def reset_max(t):
            self.is_max = False
            self.max_button.setEnabled(not bool(t))
        self.amount_e.textEdited.connect(reset_max)
        self.fiat_send_e.textEdited.connect(reset_max)

        def entry_changed():
            text = ""
            if self.not_enough_funds:
                amt_color, fee_color = RED_FG, RED_FG
                text = _( "Not enough funds" )
                c, u, x = self.wallet.get_frozen_balance()
                if c+u+x:
                    text += ' (' + self.format_amount(c+u+x).strip() + ' ' + self.base_unit() + ' ' +_("are frozen") + ')'

            elif self.fee_e.isModified():
                amt_color, fee_color = BLACK_FG, BLACK_FG
            elif self.amount_e.isModified():
                amt_color, fee_color = BLACK_FG, BLUE_FG
            else:
                amt_color, fee_color = BLUE_FG, BLUE_FG

            self.statusBar().showMessage(text)
            self.amount_e.setStyleSheet(amt_color)
            self.fee_e.setStyleSheet(fee_color)

        self.amount_e.textChanged.connect(entry_changed)
        self.fee_e.textChanged.connect(entry_changed)

        self.invoices_label = QLabel(_('Invoices'))
        from .invoice_list import InvoiceList
        self.invoice_list = InvoiceList(self)

        vbox0 = QVBoxLayout()
        vbox0.addLayout(grid)
        hbox = QHBoxLayout()
        hbox.addLayout(vbox0)
        w = QWidget()
        vbox = QVBoxLayout(w)
        vbox.addLayout(hbox)
        vbox.addStretch(1)
        vbox.addWidget(self.invoices_label)
        vbox.addWidget(self.invoice_list)
        vbox.setStretchFactor(self.invoice_list, 1000)
        w.searchable_list = self.invoice_list
        run_hook('create_send_tab', grid)
        return w

    def spend_max(self):
        self.is_max = True
        self.do_update_fee()

    def update_fee(self):
        self.require_fee_update = True

    def get_payto_or_dummy(self):
        r = self.payto_e.get_recipient()
        if r:
            return r
        return (TYPE_ADDRESS, self.wallet.dummy_address())

    def do_update_fee(self):
        '''Recalculate the fee.  If the fee was manually input, retain it, but
        still build the TX to see if there are enough funds.
        '''
        if not self.config.get('offline') and self.config.is_dynfee() and not self.config.has_fee_estimates():
            self.statusBar().showMessage(_('Waiting for fee estimates...'))
            return False
        freeze_fee = (self.fee_e.isModified()
                      and (self.fee_e.text() or self.fee_e.hasFocus()))
        amount = '!' if self.is_max else self.amount_e.get_amount()
        if amount is None:
            if not freeze_fee:
                self.fee_e.setAmount(None)
            self.not_enough_funds = False
            self.statusBar().showMessage('')
        else:
            fee = self.fee_e.get_amount() if freeze_fee else None
            outputs = self.payto_e.get_outputs(self.is_max)
            if not outputs:
                _type, addr = self.get_payto_or_dummy()
                outputs = [(_type, addr, amount)]
            try:
                tx = self.wallet.make_unsigned_transaction(self.get_coins(), outputs, self.config, fee)
                self.not_enough_funds = False
            except NotEnoughFunds:
                self.not_enough_funds = True
                if not freeze_fee:
                    self.fee_e.setAmount(None)
                return
            except BaseException:
                return

            if not freeze_fee:
                fee = None if self.not_enough_funds else tx.get_fee()
                self.fee_e.setAmount(fee)

            if self.is_max:
                amount = tx.output_value()
                self.amount_e.setAmount(amount)

            if fee is None:
                return
            rbf_policy = self.config.get('rbf_policy', 1)
            if rbf_policy == 0:
                b = True
            elif rbf_policy == 1:
                fee_rate = fee * 1000 / tx.estimated_size()
                try:
                    c = self.config.reverse_dynfee(fee_rate)
                    b = c in [-1, 25]
                except:
                    b = False
            elif rbf_policy == 2:
                b = False
            self.rbf_checkbox.setVisible(b)
            self.rbf_checkbox.setChecked(b)


    def from_list_delete(self, item):
        i = self.from_list.indexOfTopLevelItem(item)
        self.pay_from.pop(i)
        self.redraw_from_list()
        self.update_fee()

    def from_list_menu(self, position):
        item = self.from_list.itemAt(position)
        menu = QMenu()
        menu.addAction(_("Remove"), lambda: self.from_list_delete(item))
        menu.exec_(self.from_list.viewport().mapToGlobal(position))

    def set_pay_from(self, coins):
        self.pay_from = list(coins)
        self.redraw_from_list()

    def redraw_from_list(self):
        self.from_list.clear()
        self.from_label.setHidden(len(self.pay_from) == 0)
        self.from_list.setHidden(len(self.pay_from) == 0)

        def format(x):
            h = x.get('prevout_hash')
            return h[0:10] + '...' + h[-10:] + ":%d"%x.get('prevout_n') + u'\t' + "%s"%x.get('address')

        for item in self.pay_from:
            self.from_list.addTopLevelItem(QTreeWidgetItem( [format(item), self.format_amount(item['value']) ]))

    def get_contact_payto(self, key):
        _type, label = self.contacts.get(key)
        return label + '  <' + key + '>' if _type == 'address' else key

    def update_completions(self):
        l = [self.get_contact_payto(key) for key in self.contacts.keys()]
        self.completions.setStringList(l)

    def protected(func):
        '''Password request wrapper.  The password is passed to the function
        as the 'password' named argument.  "None" indicates either an
        unencrypted wallet, or the user cancelled the password request.
        An empty input is passed as the empty string.'''
        def request_password(self, *args, **kwargs):
            parent = self.top_level_window()
            password = None
            while self.wallet.has_password():
                password = self.password_dialog(parent=parent)
                if password is None:
                    # User cancelled password input
                    return
                try:
                    self.wallet.check_password(password)
                    break
                except Exception as e:
                    self.show_error(str(e), parent=parent)
                    continue

            kwargs['password'] = password
            return func(self, *args, **kwargs)
        return request_password

    def read_send_tab(self):
        if self.payment_request and self.payment_request.has_expired():
            self.show_error(_('Payment request has expired'))
            return
        label = self.message_e.text()

        if self.payment_request:
            outputs = self.payment_request.get_outputs()
        else:
            errors = self.payto_e.get_errors()
            if errors:
                self.show_warning(_("Invalid Lines found:") + "\n\n" + '\n'.join([ _("Line #") + str(x[0]+1) + ": " + x[1] for x in errors]))
                return
            outputs = self.payto_e.get_outputs(self.is_max)

            if self.payto_e.is_alias and self.payto_e.validated is False:
                alias = self.payto_e.toPlainText()
                msg = _('WARNING: the alias "%s" could not be validated via an additional security check, DNSSEC, and thus may not be correct.'%alias) + '\n'
                msg += _('Do you wish to continue?')
                if not self.question(msg):
                    return

        if not outputs:
            self.show_error(_('No outputs'))
            return

        for _type, addr, amount in outputs:
            if addr is None:
                self.show_error(_('Bitcoin Address is None'))
                return
            if _type == TYPE_ADDRESS and not bitcoin.is_address(addr):
                self.show_error(_('Invalid Bitcoin Address'))
                return
            if amount is None:
                self.show_error(_('Invalid Amount'))
                return

        freeze_fee = self.fee_e.isVisible() and self.fee_e.isModified() and (self.fee_e.text() or self.fee_e.hasFocus())
        fee = self.fee_e.get_amount() if freeze_fee else None
        coins = self.get_coins()
        return outputs, fee, label, coins

    def do_preview(self):
        self.do_send(preview = True)

    def do_send(self, preview = False):
        if run_hook('abort_send', self):
            return
        r = self.read_send_tab()
        if not r:
            return
        outputs, fee, tx_desc, coins = r
        try:
            tx = self.wallet.make_unsigned_transaction(coins, outputs, self.config, fee)
        except NotEnoughFunds:
            self.show_message(_("Insufficient funds"))
            return
        except BaseException as e:
            traceback.print_exc(file=sys.stdout)
            self.show_message(str(e))
            return

        amount = tx.output_value() if self.is_max else sum(map(lambda x:x[2], outputs))
        fee = tx.get_fee()

        use_rbf = self.rbf_checkbox.isChecked()
        if use_rbf:
            tx.set_rbf(True)

        if fee < self.wallet.relayfee() * tx.estimated_size() / 1000 and tx.requires_fee(self.wallet):
            self.show_error(_("This transaction requires a higher fee, or it will not be propagated by the network"))
            return

        if preview:
            self.show_transaction(tx, tx_desc)
            return

        # confirmation dialog
        msg = [
            _("Amount to be sent") + ": " + self.format_amount_and_units(amount),
            _("Mining fee") + ": " + self.format_amount_and_units(fee),
        ]

        x_fee = run_hook('get_tx_extra_fee', self.wallet, tx)
        if x_fee:
            x_fee_address, x_fee_amount = x_fee
            msg.append( _("Additional fees") + ": " + self.format_amount_and_units(x_fee_amount) )

        confirm_rate = 2 * self.config.max_fee_rate()
        if fee > confirm_rate * tx.estimated_size() / 1000:
            msg.append(_('Warning') + ': ' + _("The fee for this transaction seems unusually high."))

        if self.wallet.has_password():
            msg.append("")
            msg.append(_("Enter your password to proceed"))
            password = self.password_dialog('\n'.join(msg))
            if not password:
                return
        else:
            msg.append(_('Proceed?'))
            password = None
            if not self.question('\n'.join(msg)):
                return

        def sign_done(success):
            if success:
                if not tx.is_complete():
                    self.show_transaction(tx)
                    self.do_clear()
                else:
                    self.broadcast_transaction(tx, tx_desc)
        self.sign_tx_with_password(tx, sign_done, password)

    @protected
    def sign_tx(self, tx, callback, password):
        self.sign_tx_with_password(tx, callback, password)

    def sign_tx_with_password(self, tx, callback, password):
        '''Sign the transaction in a separate thread.  When done, calls
        the callback with a success code of True or False.
        '''
        # call hook to see if plugin needs gui interaction
        run_hook('sign_tx', self, tx)

        def on_signed(result):
            callback(True)
        def on_failed(exc_info):
            self.on_error(exc_info)
            callback(False)

        task = partial(self.wallet.sign_transaction, tx, password)
        WaitingDialog(self, _('Signing transaction...'), task,
                      on_signed, on_failed)

    def broadcast_transaction(self, tx, tx_desc):

        def broadcast_thread():
            # non-GUI thread
            pr = self.payment_request
            if pr and pr.has_expired():
                self.payment_request = None
                return False, _("Payment request has expired")
            status, msg =  self.network.broadcast(tx)
            if pr and status is True:
                self.invoices.set_paid(pr, tx.txid())
                self.invoices.save()
                self.payment_request = None
                refund_address = self.wallet.get_receiving_addresses()[0]
                ack_status, ack_msg = pr.send_ack(str(tx), refund_address)
                if ack_status:
                    msg = ack_msg
            return status, msg

        # Capture current TL window; override might be removed on return
        parent = self.top_level_window()

        def broadcast_done(result):
            # GUI thread
            if result:
                status, msg = result
                if status:
                    if tx_desc is not None and tx.is_complete():
                        self.wallet.set_label(tx.txid(), tx_desc)
                    parent.show_message(_('Payment sent.') + '\n' + msg)
                    self.invoice_list.update()
                    self.do_clear()
                else:
                    parent.show_error(msg)

        WaitingDialog(self, _('Broadcasting transaction...'),
                      broadcast_thread, broadcast_done, self.on_error)

    def query_choice(self, msg, choices):
        # Needed by QtHandler for hardware wallets
        dialog = WindowModalDialog(self.top_level_window())
        clayout = ChoicesLayout(msg, choices)
        vbox = QVBoxLayout(dialog)
        vbox.addLayout(clayout.layout())
        vbox.addLayout(Buttons(OkButton(dialog)))
        if not dialog.exec_():
            return None
        return clayout.selected_index()

    def lock_amount(self, b):
        self.amount_e.setFrozen(b)
        self.max_button.setEnabled(not b)

    def prepare_for_payment_request(self):
        self.show_send_tab()
        self.payto_e.is_pr = True
        for e in [self.payto_e, self.amount_e, self.message_e]:
            e.setFrozen(True)
        self.payto_e.setText(_("please wait..."))
        return True

    def delete_invoice(self, key):
        self.invoices.remove(key)
        self.invoice_list.update()

    def payment_request_ok(self):
        pr = self.payment_request
        key = self.invoices.add(pr)
        status = self.invoices.get_status(key)
        self.invoice_list.update()
        if status == PR_PAID:
            self.show_message("invoice already paid")
            self.do_clear()
            self.payment_request = None
            return
        self.payto_e.is_pr = True
        if not pr.has_expired():
            self.payto_e.setGreen()
        else:
            self.payto_e.setExpired()
        self.payto_e.setText(pr.get_requestor())
        self.amount_e.setText(format_satoshis_plain(pr.get_amount(), self.decimal_point))
        self.message_e.setText(pr.get_memo())
        # signal to set fee
        self.amount_e.textEdited.emit("")

    def payment_request_error(self):
        self.show_message(self.payment_request.error)
        self.payment_request = None
        self.do_clear()

    def on_pr(self, request):
        self.payment_request = request
        if self.payment_request.verify(self.contacts):
            self.emit(SIGNAL('payment_request_ok'))
        else:
            self.emit(SIGNAL('payment_request_error'))

    def pay_to_URI(self, URI):
        if not URI:
            return
        try:
            out = util.parse_URI(URI, self.on_pr)
        except BaseException as e:
            self.show_error(_('Invalid bitcoin URI:') + '\n' + str(e))
            return
        self.show_send_tab()
        r = out.get('r')
        sig = out.get('sig')
        name = out.get('name')
        if r or (name and sig):
            self.prepare_for_payment_request()
            return
        address = out.get('address')
        amount = out.get('amount')
        label = out.get('label')
        message = out.get('message')
        # use label as description (not BIP21 compliant)
        if label and not message:
            message = label
        if address:
            self.payto_e.setText(address)
        if message:
            self.message_e.setText(message)
        if amount:
            self.amount_e.setAmount(amount)
            self.amount_e.textEdited.emit("")


    def do_clear(self):
        self.is_max = False
        self.not_enough_funds = False
        self.payment_request = None
        self.payto_e.is_pr = False
        for e in [self.payto_e, self.message_e, self.amount_e, self.fiat_send_e, self.fee_e]:
            e.setText('')
            e.setFrozen(False)
        self.set_pay_from([])
        self.rbf_checkbox.setChecked(False)
        self.update_status()
        run_hook('do_clear', self)

    def set_frozen_state(self, addrs, freeze):
        self.wallet.set_frozen_state(addrs, freeze)
        self.address_list.update()
        self.utxo_list.update()
        self.update_fee()

    def create_list_tab(self, l):
        w = QWidget()
        w.searchable_list = l
        vbox = QVBoxLayout()
        w.setLayout(vbox)
        vbox.setMargin(0)
        vbox.setSpacing(0)
        vbox.addWidget(l)
        buttons = QWidget()
        vbox.addWidget(buttons)
        return w

    def create_addresses_tab(self):
        from .address_list import AddressList
        self.address_list = l = AddressList(self)
        return self.create_list_tab(l)

    def create_utxo_tab(self):
        from .utxo_list import UTXOList
        self.utxo_list = l = UTXOList(self)
        return self.create_list_tab(l)

    def create_contacts_tab(self):
        from .contact_list import ContactList
        self.contact_list = l = ContactList(self)
        return self.create_list_tab(l)

    def remove_address(self, addr):
        if self.question(_("Do you want to remove")+" %s "%addr +_("from your wallet?")):
            self.wallet.delete_address(addr)
            self.address_list.update()
            self.history_list.update()

    def get_coins(self):
        if self.pay_from:
            return self.pay_from
        else:
            return self.wallet.get_spendable_coins(None, self.config)

    def spend_coins(self, coins):
        self.set_pay_from(coins)
        self.show_send_tab()
        self.update_fee()

    def paytomany(self):
        self.show_send_tab()
        self.payto_e.paytomany()
        msg = '\n'.join([
            _('Enter a list of outputs in the \'Pay to\' field.'),
            _('One output per line.'),
            _('Format: address, amount'),
            _('You may load a CSV file using the file icon.')
        ])
        self.show_message(msg, title=_('Pay to many'))

    def payto_contacts(self, labels):
        paytos = [self.get_contact_payto(label) for label in labels]
        self.show_send_tab()
        if len(paytos) == 1:
            self.payto_e.setText(paytos[0])
            self.amount_e.setFocus()
        else:
            text = "\n".join([payto + ", 0" for payto in paytos])
            self.payto_e.setText(text)
            self.payto_e.setFocus()

    def set_contact(self, label, address):
        if not is_address(address):
            self.show_error(_('Invalid Address'))
            self.contact_list.update()  # Displays original unchanged value
            return False
        self.contacts[address] = ('address', label)
        self.contact_list.update()
        self.history_list.update()
        self.update_completions()
        return True

    def delete_contacts(self, labels):
        if not self.question(_("Remove %s from your list of contacts?")
                             % " + ".join(labels)):
            return
        for label in labels:
            self.contacts.pop(label)
        self.history_list.update()
        self.contact_list.update()
        self.update_completions()

    def show_invoice(self, key):
        pr = self.invoices.get(key)
        pr.verify(self.contacts)
        self.show_pr_details(pr)

    def show_pr_details(self, pr):
        key = pr.get_id()
        d = WindowModalDialog(self, _("Invoice"))
        vbox = QVBoxLayout(d)
        grid = QGridLayout()
        grid.addWidget(QLabel(_("Requestor") + ':'), 0, 0)
        grid.addWidget(QLabel(pr.get_requestor()), 0, 1)
        grid.addWidget(QLabel(_("Amount") + ':'), 1, 0)
        outputs_str = '\n'.join(map(lambda x: self.format_amount(x[2])+ self.base_unit() + ' @ ' + x[1], pr.get_outputs()))
        grid.addWidget(QLabel(outputs_str), 1, 1)
        expires = pr.get_expiration_date()
        grid.addWidget(QLabel(_("Memo") + ':'), 2, 0)
        grid.addWidget(QLabel(pr.get_memo()), 2, 1)
        grid.addWidget(QLabel(_("Signature") + ':'), 3, 0)
        grid.addWidget(QLabel(pr.get_verify_status()), 3, 1)
        if expires:
            grid.addWidget(QLabel(_("Expires") + ':'), 4, 0)
            grid.addWidget(QLabel(format_time(expires)), 4, 1)
        vbox.addLayout(grid)
        def do_export():
            fn = self.getOpenFileName(_("Save invoice to file"), "*.bip70")
            if not fn:
                return
            with open(fn, 'w') as f:
                data = f.write(pr.raw)
            self.show_message(_('Invoice saved as' + ' ' + fn))
        exportButton = EnterButton(_('Save'), do_export)
        def do_delete():
            if self.question(_('Delete invoice?')):
                self.invoices.remove(key)
                self.history_list.update()
                d.close()
        deleteButton = EnterButton(_('Delete'), do_delete)
        vbox.addLayout(Buttons(exportButton, deleteButton, CloseButton(d)))
        d.exec_()

    def do_pay_invoice(self, key):
        pr = self.invoices.get(key)
        self.payment_request = pr
        self.prepare_for_payment_request()
        if pr.verify(self.contacts):
            self.payment_request_ok()
        else:
            self.payment_request_error()

    def create_console_tab(self):
        from .console import Console
        self.console = console = Console()
        return console

    def update_console(self):
        console = self.console
        console.history = self.config.get("console-history",[])
        console.history_index = len(console.history)

        console.updateNamespace({'wallet' : self.wallet,
                                 'network' : self.network,
                                 'plugins' : self.gui_object.plugins,
                                 'window': self})
        console.updateNamespace({'util' : util, 'bitcoin':bitcoin})

        c = commands.Commands(self.config, self.wallet, self.network, lambda: self.console.set_json(True))
        methods = {}
        def mkfunc(f, method):
            return lambda *args: f(method, args, self.password_dialog)
        for m in dir(c):
            if m[0]=='_' or m in ['network','wallet']: continue
            methods[m] = mkfunc(c._run, m)

        console.updateNamespace(methods)

    def create_status_bar(self):

        sb = QStatusBar()
        sb.setFixedHeight(35)
        qtVersion = qVersion()

        self.balance_label = QLabel("")
        sb.addWidget(self.balance_label)

        self.search_box = QLineEdit()
        self.search_box.textChanged.connect(self.do_search)
        self.search_box.hide()
        sb.addPermanentWidget(self.search_box)

        self.lock_icon = QIcon()
        self.password_button = StatusBarButton(self.lock_icon, _("Password"), self.change_password_dialog )
        sb.addPermanentWidget(self.password_button)

        sb.addPermanentWidget(StatusBarButton(QIcon(":icons/preferences.png"), _("Preferences"), self.settings_dialog ) )
        self.seed_button = StatusBarButton(QIcon(":icons/seed.png"), _("Seed"), self.show_seed_dialog )
        sb.addPermanentWidget(self.seed_button)
        self.status_button = StatusBarButton(QIcon(":icons/status_disconnected.png"), _("Network"), lambda: self.gui_object.show_network_dialog(self))
        sb.addPermanentWidget(self.status_button)
        run_hook('create_status_bar', sb)
        self.setStatusBar(sb)

    def update_lock_icon(self):
        icon = QIcon(":icons/lock.png") if self.wallet.has_password() else QIcon(":icons/unlock.png")
        self.password_button.setIcon(icon)

    def update_buttons_on_seed(self):
        self.seed_button.setVisible(self.wallet.has_seed())
        self.password_button.setVisible(self.wallet.can_change_password())
        self.send_button.setVisible(not self.wallet.is_watching_only())

    def change_password_dialog(self):
        from .password_dialog import ChangePasswordDialog
        d = ChangePasswordDialog(self, self.wallet)
        ok, password, new_password, encrypt_file = d.run()
        if not ok:
            return
        try:
            self.wallet.update_password(password, new_password, encrypt_file)
        except BaseException as e:
            self.show_error(str(e))
            return
        except:
            traceback.print_exc(file=sys.stdout)
            self.show_error(_('Failed to update password'))
            return
        msg = _('Password was updated successfully') if new_password else _('Password is disabled, this wallet is not protected')
        self.show_message(msg, title=_("Success"))
        self.update_lock_icon()

    def toggle_search(self):
        self.search_box.setHidden(not self.search_box.isHidden())
        if not self.search_box.isHidden():
            self.search_box.setFocus(1)
        else:
            self.do_search('')

    def do_search(self, t):
        tab = self.tabs.currentWidget()
        if hasattr(tab, 'searchable_list'):
            tab.searchable_list.filter(t)

    def new_contact_dialog(self):
        d = WindowModalDialog(self, _("New Contact"))
        vbox = QVBoxLayout(d)
        vbox.addWidget(QLabel(_('New Contact') + ':'))
        grid = QGridLayout()
        line1 = QLineEdit()
        line1.setFixedWidth(280)
        line2 = QLineEdit()
        line2.setFixedWidth(280)
        grid.addWidget(QLabel(_("Address")), 1, 0)
        grid.addWidget(line1, 1, 1)
        grid.addWidget(QLabel(_("Name")), 2, 0)
        grid.addWidget(line2, 2, 1)
        vbox.addLayout(grid)
        vbox.addLayout(Buttons(CancelButton(d), OkButton(d)))
        if d.exec_():
            self.set_contact(line2.text(), line1.text())

    def show_master_public_keys(self):
        dialog = WindowModalDialog(self, "Master Public Keys")
        mpk_list = self.wallet.get_master_public_keys()
        vbox = QVBoxLayout()
        mpk_text = ShowQRTextEdit()
        mpk_text.setMaximumHeight(100)
        mpk_text.addCopyButton(self.app)
        def show_mpk(index):
            mpk_text.setText(mpk_list[index])

        # only show the combobox in case multiple accounts are available
        if len(mpk_list) > 1:
            def label(key):
                if isinstance(self.wallet, Multisig_Wallet):
                    return _("cosigner") + ' ' + str(key+1)
                return ''
            labels = [label(i) for i in range(len(mpk_list))]
            on_click = lambda clayout: show_mpk(clayout.selected_index())
            labels_clayout = ChoicesLayout(_("Master Public Keys"), labels, on_click)
            vbox.addLayout(labels_clayout.layout())

        show_mpk(0)
        vbox.addWidget(mpk_text)
        vbox.addLayout(Buttons(CloseButton(dialog)))
        dialog.setLayout(vbox)
        dialog.exec_()

    @protected
    def show_seed_dialog(self, password):
        if not self.wallet.has_seed():
            self.show_message(_('This wallet has no seed'))
            return
        keystore = self.wallet.get_keystore()
        try:
            seed = keystore.get_seed(password)
            passphrase = keystore.get_passphrase(password)
        except BaseException as e:
            self.show_error(str(e))
            return
        from .seed_dialog import SeedDialog
        d = SeedDialog(self, seed, passphrase)
        d.exec_()

    def show_qrcode(self, data, title = _("QR code"), parent=None):
        if not data:
            return
        d = QRDialog(data, parent or self, title)
        d.exec_()

    @protected
    def show_private_key(self, address, password):
        if not address:
            return
        try:
            pk_list = self.wallet.get_private_key(address, password)
        except Exception as e:
            traceback.print_exc(file=sys.stdout)
            self.show_message(str(e))
            return

        d = WindowModalDialog(self, _("Private key"))
        d.setMinimumSize(600, 200)
        vbox = QVBoxLayout()
        vbox.addWidget( QLabel(_("Address") + ': ' + address))
        vbox.addWidget( QLabel(_("Private key") + ':'))
        keys_e = ShowQRTextEdit(text='\n'.join(pk_list))
        keys_e.addCopyButton(self.app)
        vbox.addWidget(keys_e)
        vbox.addLayout(Buttons(CloseButton(d)))
        d.setLayout(vbox)
        d.exec_()

    msg_sign = ("Signing with an address actually means signing with the corresponding "
                "private key, and verifying with the corresponding public key. The "
                "address you have entered does not have a unique public key, so these "
                "operations cannot be performed.")

    @protected
    def do_sign(self, address, message, signature, password):
        address  = address.text().strip()
        message = message.toPlainText().strip()
        if not bitcoin.is_address(address):
            self.show_message('Invalid Bitcoin address.')
            return
        if not bitcoin.is_p2pkh(address):
            self.show_message('Cannot sign messages with this type of address.' + '\n\n' + self.msg_sign)
            return
        if not self.wallet.is_mine(address):
            self.show_message('Address not in wallet.')
            return
        task = partial(self.wallet.sign_message, address, message, password)

        def show_signed_message(sig):
            signature.setText(base64.b64encode(sig).decode('ascii'))
        self.wallet.thread.add(task, on_success=show_signed_message)

    def do_verify(self, address, message, signature):
        address  = address.text().strip()
        message = message.toPlainText().strip().encode('utf8')
        if not bitcoin.is_address(address):
            self.show_message('Invalid Bitcoin address.')
            return
        if not bitcoin.is_p2pkh(address):
            self.show_message('Cannot verify messages with this type of address.' + '\n\n' + self.msg_sign)
            return
        try:
            # This can throw on invalid base64
            sig = base64.b64decode(str(signature.toPlainText()))
            verified = bitcoin.verify_message(address, sig, message)
        except Exception as e:
            verified = False
        if verified:
            self.show_message(_("Signature verified"))
        else:
            self.show_error(_("Wrong signature"))

    def sign_verify_message(self, address=''):
        d = WindowModalDialog(self, _('Sign/verify Message'))
        d.setMinimumSize(410, 290)

        layout = QGridLayout(d)

        message_e = QTextEdit()
        layout.addWidget(QLabel(_('Message')), 1, 0)
        layout.addWidget(message_e, 1, 1)
        layout.setRowStretch(2,3)

        address_e = QLineEdit()
        address_e.setText(address)
        layout.addWidget(QLabel(_('Address')), 2, 0)
        layout.addWidget(address_e, 2, 1)

        signature_e = QTextEdit()
        layout.addWidget(QLabel(_('Signature')), 3, 0)
        layout.addWidget(signature_e, 3, 1)
        layout.setRowStretch(3,1)

        hbox = QHBoxLayout()

        b = QPushButton(_("Sign"))
        b.clicked.connect(lambda: self.do_sign(address_e, message_e, signature_e))
        hbox.addWidget(b)

        b = QPushButton(_("Verify"))
        b.clicked.connect(lambda: self.do_verify(address_e, message_e, signature_e))
        hbox.addWidget(b)

        b = QPushButton(_("Close"))
        b.clicked.connect(d.accept)
        hbox.addWidget(b)
        layout.addLayout(hbox, 4, 1)
        d.exec_()

    @protected
    def do_decrypt(self, message_e, pubkey_e, encrypted_e, password):
        cyphertext = encrypted_e.toPlainText()
        task = partial(self.wallet.decrypt_message, pubkey_e.text(), cyphertext, password)
        self.wallet.thread.add(task, on_success=lambda text: message_e.setText(text.decode('utf8')))

    def do_encrypt(self, message_e, pubkey_e, encrypted_e):
        message = message_e.toPlainText()
        message = message.encode('utf8')
        try:
            encrypted = bitcoin.encrypt_message(message, pubkey_e.text())
            encrypted_e.setText(encrypted.decode('ascii'))
        except BaseException as e:
            traceback.print_exc(file=sys.stdout)
            self.show_warning(str(e))

    def encrypt_message(self, address=''):
        d = WindowModalDialog(self, _('Encrypt/decrypt Message'))
        d.setMinimumSize(610, 490)

        layout = QGridLayout(d)

        message_e = QTextEdit()
        layout.addWidget(QLabel(_('Message')), 1, 0)
        layout.addWidget(message_e, 1, 1)
        layout.setRowStretch(2,3)

        pubkey_e = QLineEdit()
        if address:
            pubkey = self.wallet.get_public_key(address)
            pubkey_e.setText(pubkey)
        layout.addWidget(QLabel(_('Public key')), 2, 0)
        layout.addWidget(pubkey_e, 2, 1)

        encrypted_e = QTextEdit()
        layout.addWidget(QLabel(_('Encrypted')), 3, 0)
        layout.addWidget(encrypted_e, 3, 1)
        layout.setRowStretch(3,1)

        hbox = QHBoxLayout()
        b = QPushButton(_("Encrypt"))
        b.clicked.connect(lambda: self.do_encrypt(message_e, pubkey_e, encrypted_e))
        hbox.addWidget(b)

        b = QPushButton(_("Decrypt"))
        b.clicked.connect(lambda: self.do_decrypt(message_e, pubkey_e, encrypted_e))
        hbox.addWidget(b)

        b = QPushButton(_("Close"))
        b.clicked.connect(d.accept)
        hbox.addWidget(b)

        layout.addLayout(hbox, 4, 1)
        d.exec_()

    def password_dialog(self, msg=None, parent=None):
        from .password_dialog import PasswordDialog
        parent = parent or self
        d = PasswordDialog(parent, msg)
        return d.run()

    def tx_from_text(self, txt):
        from electrum.transaction import tx_from_str, Transaction
        try:
            tx = tx_from_str(txt)
            return Transaction(tx)
        except BaseException as e:
            self.show_critical(_("Electrum was unable to parse your transaction") + ":\n" + str(e))
            return

    def read_tx_from_qrcode(self):
        from electrum import qrscanner
        try:
            data = qrscanner.scan_barcode(self.config.get_video_device())
        except BaseException as e:
            self.show_error(str(e))
            return
        if not data:
            return
        # if the user scanned a bitcoin URI
        if data.startswith("bitcoin:"):
            self.pay_to_URI(data)
            return
        # else if the user scanned an offline signed tx
        # transactions are binary, but qrcode seems to return utf8...
        data = data.decode('utf8')
        z = bitcoin.base_decode(data, length=None, base=43)
        data = bh2u(''.join(chr(ord(b)) for b in z))
        tx = self.tx_from_text(data)
        if not tx:
            return
        self.show_transaction(tx)

    def read_tx_from_file(self):
        fileName = self.getOpenFileName(_("Select your transaction file"), "*.txn")
        if not fileName:
            return
        try:
            with open(fileName, "r") as f:
                file_content = f.read()
        except (ValueError, IOError, os.error) as reason:
            self.show_critical(_("Electrum was unable to open your transaction file") + "\n" + str(reason), title=_("Unable to read file or no transaction found"))
            return
        return self.tx_from_text(file_content)

    def do_process_from_text(self):
        text = text_dialog(self, _('Input raw transaction'), _("Transaction:"), _("Load transaction"))
        if not text:
            return
        tx = self.tx_from_text(text)
        if tx:
            self.show_transaction(tx)

    def do_process_from_file(self):
        tx = self.read_tx_from_file()
        if tx:
            self.show_transaction(tx)

    def do_process_from_txid(self):
        from electrum import transaction
        txid, ok = QInputDialog.getText(self, _('Lookup transaction'), _('Transaction ID') + ':')
        if ok and txid:
            txid = str(txid).strip()
            try:
                r = self.network.synchronous_get(('blockchain.transaction.get',[txid]))
            except BaseException as e:
                self.show_message(str(e))
                return
            tx = transaction.Transaction(r)
            self.show_transaction(tx)

    @protected
    def export_privkeys_dialog(self, password):
        if self.wallet.is_watching_only():
            self.show_message(_("This is a watching-only wallet"))
            return

        d = WindowModalDialog(self, _('Private keys'))
        d.setMinimumSize(850, 300)
        vbox = QVBoxLayout(d)

        msg = "%s\n%s\n%s" % (_("WARNING: ALL your private keys are secret."),
                              _("Exposing a single private key can compromise your entire wallet!"),
                              _("In particular, DO NOT use 'redeem private key' services proposed by third parties."))
        vbox.addWidget(QLabel(msg))

        e = QTextEdit()
        e.setReadOnly(True)
        vbox.addWidget(e)

        defaultname = 'electrum-private-keys.csv'
        select_msg = _('Select file to export your private keys to')
        hbox, filename_e, csv_button = filename_field(self, self.config, defaultname, select_msg)
        vbox.addLayout(hbox)

        b = OkButton(d, _('Export'))
        b.setEnabled(False)
        vbox.addLayout(Buttons(CancelButton(d), b))

        private_keys = {}
        addresses = self.wallet.get_addresses()
        done = False
        def privkeys_thread():
            for addr in addresses:
                time.sleep(0.1)
                if done:
                    break
                private_keys[addr] = "\n".join(self.wallet.get_private_key(addr, password))
                d.emit(SIGNAL('computing_privkeys'))
            d.emit(SIGNAL('show_privkeys'))

        def show_privkeys():
            s = "\n".join( map( lambda x: x[0] + "\t"+ x[1], private_keys.items()))
            e.setText(s)
            b.setEnabled(True)

        d.connect(d, QtCore.SIGNAL('computing_privkeys'), lambda: e.setText("Please wait... %d/%d"%(len(private_keys),len(addresses))))
        d.connect(d, QtCore.SIGNAL('show_privkeys'), show_privkeys)
        threading.Thread(target=privkeys_thread).start()

        if not d.exec_():
            done = True
            return

        filename = filename_e.text()
        if not filename:
            return

        try:
            self.do_export_privkeys(filename, private_keys, csv_button.isChecked())
        except (IOError, os.error) as reason:
            txt = "\n".join([
                _("Electrum was unable to produce a private key-export."),
                str(reason)
            ])
            self.show_critical(txt, title=_("Unable to create csv"))

        except Exception as e:
            self.show_message(str(e))
            return

        self.show_message(_("Private keys exported."))

    def do_export_privkeys(self, fileName, pklist, is_csv):
        with open(fileName, "w+") as f:
            if is_csv:
                transaction = csv.writer(f)
                transaction.writerow(["address", "private_key"])
                for addr, pk in pklist.items():
                    transaction.writerow(["%34s"%addr,pk])
            else:
                import json
                f.write(json.dumps(pklist, indent = 4))

    def do_import_labels(self):
        labelsFile = self.getOpenFileName(_("Open labels file"), "*.json")
        if not labelsFile: return
        try:
            f = open(labelsFile, 'r')
            data = f.read()
            f.close()
            for key, value in json.loads(data).items():
                self.wallet.set_label(key, value)
            self.show_message(_("Your labels were imported from") + " '%s'" % str(labelsFile))
        except (IOError, os.error) as reason:
            self.show_critical(_("Electrum was unable to import your labels.") + "\n" + str(reason))
<<<<<<< HEAD
=======
        self.address_list.update()
        self.history_list.update()
>>>>>>> 5e61ff18

    def do_export_labels(self):
        labels = self.wallet.labels
        try:
            fileName = self.getSaveFileName(_("Select file to save your labels"), 'electrum_labels.json', "*.json")
            if fileName:
                with open(fileName, 'w+') as f:
                    json.dump(labels, f, indent=4, sort_keys=True)
<<<<<<< HEAD
                self.show_message(_("Your labels where exported to") + " '%s'" % str(fileName))
=======
                self.show_message(_("Your labels were exported to") + " '%s'" % str(fileName))
>>>>>>> 5e61ff18
        except (IOError, os.error) as reason:
            self.show_critical(_("Electrum was unable to export your labels.") + "\n" + str(reason))

    def export_history_dialog(self):
        d = WindowModalDialog(self, _('Export History'))
        d.setMinimumSize(400, 200)
        vbox = QVBoxLayout(d)
        defaultname = os.path.expanduser('~/electrum-history.csv')
        select_msg = _('Select file to export your wallet transactions to')
        hbox, filename_e, csv_button = filename_field(self, self.config, defaultname, select_msg)
        vbox.addLayout(hbox)
        vbox.addStretch(1)
        hbox = Buttons(CancelButton(d), OkButton(d, _('Export')))
        vbox.addLayout(hbox)
        run_hook('export_history_dialog', self, hbox)
        self.update()
        if not d.exec_():
            return
        filename = filename_e.text()
        if not filename:
            return
        try:
            self.do_export_history(self.wallet, filename, csv_button.isChecked())
        except (IOError, os.error) as reason:
            export_error_label = _("Electrum was unable to produce a transaction export.")
            self.show_critical(export_error_label + "\n" + str(reason), title=_("Unable to export history"))
            return
        self.show_message(_("Your wallet history has been successfully exported."))

    def plot_history_dialog(self):
        if plot_history is None:
            return
        wallet = self.wallet
        history = wallet.get_history()
        if len(history) > 0:
            plt = plot_history(self.wallet, history)
            plt.show()

    def do_export_history(self, wallet, fileName, is_csv):
        history = wallet.get_history()
        lines = []
        for item in history:
            tx_hash, height, confirmations, timestamp, value, balance = item
            if height>0:
                if timestamp is not None:
                    time_string = format_time(timestamp)
                else:
                    time_string = _("unverified")
            else:
                time_string = _("unconfirmed")

            if value is not None:
                value_string = format_satoshis(value, True)
            else:
                value_string = '--'

            if tx_hash:
                label = wallet.get_label(tx_hash)
                label = label.encode('utf-8')
            else:
                label = ""

            if is_csv:
                lines.append([tx_hash, label, confirmations, value_string, time_string])
            else:
                lines.append({'txid':tx_hash, 'date':"%16s"%time_string, 'label':label, 'value':value_string})

        with open(fileName, "w+") as f:
            if is_csv:
                transaction = csv.writer(f, lineterminator='\n')
                transaction.writerow(["transaction_hash","label", "confirmations", "value", "timestamp"])
                for line in lines:
                    transaction.writerow(line)
            else:
                import json
                f.write(json.dumps(lines, indent = 4))

    def sweep_key_dialog(self):
        d = WindowModalDialog(self, title=_('Sweep private keys'))
        d.setMinimumSize(600, 300)

        vbox = QVBoxLayout(d)
        vbox.addWidget(QLabel(_("Enter private keys:")))

        keys_e = QTextEdit()
        keys_e.setTabChangesFocus(True)
        vbox.addWidget(keys_e)

        addresses = self.wallet.get_unused_addresses()
        h, address_e = address_field(addresses)
        vbox.addLayout(h)

        vbox.addStretch(1)
        button = OkButton(d, _('Sweep'))
        vbox.addLayout(Buttons(CancelButton(d), button))
        button.setEnabled(False)

        def get_address():
            addr = str(address_e.text()).strip()
            if bitcoin.is_address(addr):
                return addr

        def get_pk():
            text = str(keys_e.toPlainText())
            return keystore.get_private_keys(text)

        f = lambda: button.setEnabled(get_address() is not None and get_pk() is not None)
        on_address = lambda text: address_e.setStyleSheet(BLACK_FG if get_address() else RED_FG)
        keys_e.textChanged.connect(f)
        address_e.textChanged.connect(f)
        address_e.textChanged.connect(on_address)
        if not d.exec_():
            return

        try:
            tx = self.wallet.sweep(get_pk(), self.network, self.config, get_address(), None)
        except BaseException as e:
            self.show_message(str(e))
            return
        self.warn_if_watching_only()
        self.show_transaction(tx)

    def _do_import(self, title, msg, func):
        text = text_dialog(self, title, msg + ' :', _('Import'))
        if not text:
            return
        bad = []
        good = []
        for key in str(text).split():
            try:
                addr = func(key)
                good.append(addr)
            except BaseException as e:
                bad.append(key)
                continue
        if good:
            self.show_message(_("The following addresses were added") + ':\n' + '\n'.join(good))
        if bad:
            self.show_critical(_("The following inputs could not be imported") + ':\n'+ '\n'.join(bad))
        self.address_list.update()
        self.history_list.update()

    def import_addresses(self):
        if not self.wallet.can_import_address():
            return
        title, msg = _('Import addresses'), _("Enter addresses")
        self._do_import(title, msg, self.wallet.import_address)

    @protected
    def do_import_privkey(self, password):
        if not self.wallet.can_import_privkey():
            return
        title, msg = _('Import private keys'), _("Enter private keys")
        self._do_import(title, msg, lambda x: self.wallet.import_key(x, password))

    def update_fiat(self):
        b = self.fx and self.fx.is_enabled()
        self.fiat_send_e.setVisible(b)
        self.fiat_receive_e.setVisible(b)
        self.history_list.refresh_headers()
        self.history_list.update()
        self.address_list.update()
        self.update_status()

    def settings_dialog(self):
        self.need_restart = False
        d = WindowModalDialog(self, _('Preferences'))
        vbox = QVBoxLayout()
        tabs = QTabWidget()
        gui_widgets = []
        fee_widgets = []
        tx_widgets = []
        id_widgets = []

        # language
        lang_help = _('Select which language is used in the GUI (after restart).')
        lang_label = HelpLabel(_('Language') + ':', lang_help)
        lang_combo = QComboBox()
        from electrum.i18n import languages
        lang_combo.addItems(list(languages.values()))
        try:
            index = languages.keys().index(self.config.get("language",''))
        except Exception:
            index = 0
        lang_combo.setCurrentIndex(index)
        if not self.config.is_modifiable('language'):
            for w in [lang_combo, lang_label]: w.setEnabled(False)
        def on_lang(x):
            lang_request = list(languages.keys())[lang_combo.currentIndex()]
            if lang_request != self.config.get('language'):
                self.config.set_key("language", lang_request, True)
                self.need_restart = True
        lang_combo.currentIndexChanged.connect(on_lang)
        gui_widgets.append((lang_label, lang_combo))

        nz_help = _('Number of zeros displayed after the decimal point. For example, if this is set to 2, "1." will be displayed as "1.00"')
        nz_label = HelpLabel(_('Zeros after decimal point') + ':', nz_help)
        nz = QSpinBox()
        nz.setMinimum(0)
        nz.setMaximum(self.decimal_point)
        nz.setValue(self.num_zeros)
        if not self.config.is_modifiable('num_zeros'):
            for w in [nz, nz_label]: w.setEnabled(False)
        def on_nz():
            value = nz.value()
            if self.num_zeros != value:
                self.num_zeros = value
                self.config.set_key('num_zeros', value, True)
                self.history_list.update()
                self.address_list.update()
        nz.valueChanged.connect(on_nz)
        gui_widgets.append((nz_label, nz))

        def on_dynfee(x):
            self.config.set_key('dynamic_fees', x == Qt.Checked)
            self.fee_slider.update()
            update_maxfee()
        dynfee_cb = QCheckBox(_('Use dynamic fees'))
        dynfee_cb.setChecked(self.config.is_dynfee())
        dynfee_cb.setToolTip(_("Use fees recommended by the server."))
        fee_widgets.append((dynfee_cb, None))
        dynfee_cb.stateChanged.connect(on_dynfee)

        def on_maxfee(x):
            m = maxfee_e.get_amount()
            if m: self.config.set_key('max_fee_rate', m)
            self.fee_slider.update()
        def update_maxfee():
            d = self.config.is_dynfee()
            maxfee_e.setDisabled(d)
            maxfee_label.setDisabled(d)
        maxfee_label = HelpLabel(_('Max static fee'), _('Max value of the static fee slider'))
        maxfee_e = BTCkBEdit(self.get_decimal_point)
        maxfee_e.setAmount(self.config.max_fee_rate())
        maxfee_e.textChanged.connect(on_maxfee)
        update_maxfee()
        fee_widgets.append((maxfee_label, maxfee_e))

        feebox_cb = QCheckBox(_('Edit fees manually'))
        feebox_cb.setChecked(self.config.get('show_fee', False))
        feebox_cb.setToolTip(_("Show fee edit box in send tab."))
        def on_feebox(x):
            self.config.set_key('show_fee', x == Qt.Checked)
            self.fee_e.setVisible(bool(x))
        feebox_cb.stateChanged.connect(on_feebox)
        fee_widgets.append((feebox_cb, None))

        rbf_policy = self.config.get('rbf_policy', 1)
        rbf_label = HelpLabel(_('Propose Replace-By-Fee') + ':', '')
        rbf_combo = QComboBox()
        rbf_combo.addItems([_('Always'), _('If the fee is low'), _('Never')])
        rbf_combo.setCurrentIndex(rbf_policy)
        def on_rbf(x):
            self.config.set_key('rbf_policy', x)
        rbf_combo.currentIndexChanged.connect(on_rbf)
        fee_widgets.append((rbf_label, rbf_combo))

        msg = _('OpenAlias record, used to receive coins and to sign payment requests.') + '\n\n'\
              + _('The following alias providers are available:') + '\n'\
              + '\n'.join(['https://cryptoname.co/', 'http://xmr.link']) + '\n\n'\
              + 'For more information, see http://openalias.org'
        alias_label = HelpLabel(_('OpenAlias') + ':', msg)
        alias = self.config.get('alias','')
        alias_e = QLineEdit(alias)
        def set_alias_color():
            if not self.config.get('alias'):
                alias_e.setStyleSheet("")
                return
            if self.alias_info:
                alias_addr, alias_name, validated = self.alias_info
                alias_e.setStyleSheet(GREEN_BG if validated else RED_BG)
            else:
                alias_e.setStyleSheet(RED_BG)
        def on_alias_edit():
            alias_e.setStyleSheet("")
            alias = str(alias_e.text())
            self.config.set_key('alias', alias, True)
            if alias:
                self.fetch_alias()
        set_alias_color()
        self.connect(self, SIGNAL('alias_received'), set_alias_color)
        alias_e.editingFinished.connect(on_alias_edit)
        id_widgets.append((alias_label, alias_e))

        # SSL certificate
        msg = ' '.join([
            _('SSL certificate used to sign payment requests.'),
            _('Use setconfig to set ssl_chain and ssl_privkey.'),
        ])
        if self.config.get('ssl_privkey') or self.config.get('ssl_chain'):
            try:
                SSL_identity = paymentrequest.check_ssl_config(self.config)
                SSL_error = None
            except BaseException as e:
                SSL_identity = "error"
                SSL_error = str(e)
        else:
            SSL_identity = ""
            SSL_error = None
        SSL_id_label = HelpLabel(_('SSL certificate') + ':', msg)
        SSL_id_e = QLineEdit(SSL_identity)
        SSL_id_e.setStyleSheet(RED_BG if SSL_error else GREEN_BG if SSL_identity else '')
        if SSL_error:
            SSL_id_e.setToolTip(SSL_error)
        SSL_id_e.setReadOnly(True)
        id_widgets.append((SSL_id_label, SSL_id_e))

        units = ['BTC', 'mBTC', 'bits']
        msg = _('Base unit of your wallet.')\
              + '\n1BTC=1000mBTC.\n' \
              + _(' These settings affects the fields in the Send tab')+' '
        unit_label = HelpLabel(_('Base unit') + ':', msg)
        unit_combo = QComboBox()
        unit_combo.addItems(units)
        unit_combo.setCurrentIndex(units.index(self.base_unit()))
        def on_unit(x):
            unit_result = units[unit_combo.currentIndex()]
            if self.base_unit() == unit_result:
                return
            edits = self.amount_e, self.fee_e, self.receive_amount_e
            amounts = [edit.get_amount() for edit in edits]
            if unit_result == 'BTC':
                self.decimal_point = 8
            elif unit_result == 'mBTC':
                self.decimal_point = 5
            elif unit_result == 'bits':
                self.decimal_point = 2
            else:
                raise Exception('Unknown base unit')
            self.config.set_key('decimal_point', self.decimal_point, True)
            self.history_list.update()
            self.request_list.update()
            self.address_list.update()
            for edit, amount in zip(edits, amounts):
                edit.setAmount(amount)
            self.update_status()
        unit_combo.currentIndexChanged.connect(on_unit)
        gui_widgets.append((unit_label, unit_combo))

        block_explorers = sorted(util.block_explorer_info().keys())
        msg = _('Choose which online block explorer to use for functions that open a web browser')
        block_ex_label = HelpLabel(_('Online Block Explorer') + ':', msg)
        block_ex_combo = QComboBox()
        block_ex_combo.addItems(block_explorers)
        block_ex_combo.setCurrentIndex(block_ex_combo.findText(util.block_explorer(self.config)))
        def on_be(x):
            be_result = block_explorers[block_ex_combo.currentIndex()]
            self.config.set_key('block_explorer', be_result, True)
        block_ex_combo.currentIndexChanged.connect(on_be)
        gui_widgets.append((block_ex_label, block_ex_combo))

        from electrum import qrscanner
        system_cameras = qrscanner._find_system_cameras()
        qr_combo = QComboBox()
        qr_combo.addItem("Default","default")
        for camera, device in system_cameras.items():
            qr_combo.addItem(camera, device)
        #combo.addItem("Manually specify a device", config.get("video_device"))
        index = qr_combo.findData(self.config.get("video_device"))
        qr_combo.setCurrentIndex(index)
        msg = _("Install the zbar package to enable this.")
        qr_label = HelpLabel(_('Video Device') + ':', msg)
        qr_combo.setEnabled(qrscanner.libzbar is not None)
        on_video_device = lambda x: self.config.set_key("video_device", qr_combo.itemData(x), True)
        qr_combo.currentIndexChanged.connect(on_video_device)
        gui_widgets.append((qr_label, qr_combo))

        usechange_cb = QCheckBox(_('Use change addresses'))
        usechange_cb.setChecked(self.wallet.use_change)
        if not self.config.is_modifiable('use_change'): usechange_cb.setEnabled(False)
        def on_usechange(x):
            usechange_result = x == Qt.Checked
            if self.wallet.use_change != usechange_result:
                self.wallet.use_change = usechange_result
                self.wallet.storage.put('use_change', self.wallet.use_change)
                multiple_cb.setEnabled(self.wallet.use_change)
        usechange_cb.stateChanged.connect(on_usechange)
        usechange_cb.setToolTip(_('Using change addresses makes it more difficult for other people to track your transactions.'))
        tx_widgets.append((usechange_cb, None))

        def on_multiple(x):
            multiple = x == Qt.Checked
            if self.wallet.multiple_change != multiple:
                self.wallet.multiple_change = multiple
                self.wallet.storage.put('multiple_change', multiple)
        multiple_change = self.wallet.multiple_change
        multiple_cb = QCheckBox(_('Use multiple change addresses'))
        multiple_cb.setEnabled(self.wallet.use_change)
        multiple_cb.setToolTip('\n'.join([
            _('In some cases, use up to 3 change addresses in order to break '
              'up large coin amounts and obfuscate the recipient address.'),
            _('This may result in higher transactions fees.')
        ]))
        multiple_cb.setChecked(multiple_change)
        multiple_cb.stateChanged.connect(on_multiple)
        tx_widgets.append((multiple_cb, None))

        def fmt_docs(key, klass):
            lines = [ln.lstrip(" ") for ln in klass.__doc__.split("\n")]
            return '\n'.join([key, "", " ".join(lines)])

        choosers = sorted(coinchooser.COIN_CHOOSERS.keys())
        chooser_name = coinchooser.get_name(self.config)
        msg = _('Choose coin (UTXO) selection method.  The following are available:\n\n')
        msg += '\n\n'.join(fmt_docs(*item) for item in coinchooser.COIN_CHOOSERS.items())
        chooser_label = HelpLabel(_('Coin selection') + ':', msg)
        chooser_combo = QComboBox()
        chooser_combo.addItems(choosers)
        i = choosers.index(chooser_name) if chooser_name in choosers else 0
        chooser_combo.setCurrentIndex(i)
        def on_chooser(x):
            chooser_name = choosers[chooser_combo.currentIndex()]
            self.config.set_key('coin_chooser', chooser_name)
        chooser_combo.currentIndexChanged.connect(on_chooser)
        tx_widgets.append((chooser_label, chooser_combo))

        def on_unconf(x):
            self.config.set_key('confirmed_only', bool(x))
        conf_only = self.config.get('confirmed_only', False)
        unconf_cb = QCheckBox(_('Spend only confirmed coins'))
        unconf_cb.setToolTip(_('Spend only confirmed inputs.'))
        unconf_cb.setChecked(conf_only)
        unconf_cb.stateChanged.connect(on_unconf)
        tx_widgets.append((unconf_cb, None))

        # Fiat Currency
        hist_checkbox = QCheckBox()
        fiat_address_checkbox = QCheckBox()
        ccy_combo = QComboBox()
        ex_combo = QComboBox()

        def update_currencies():
            if not self.fx: return
            currencies = sorted(self.fx.get_currencies(self.fx.get_history_config()))
            ccy_combo.clear()
            ccy_combo.addItems([_('None')] + currencies)
            if self.fx.is_enabled():
                ccy_combo.setCurrentIndex(ccy_combo.findText(self.fx.get_currency()))

        def update_history_cb():
            if not self.fx: return
            hist_checkbox.setChecked(self.fx.get_history_config())
            hist_checkbox.setEnabled(self.fx.is_enabled())

        def update_fiat_address_cb():
            if not self.fx: return
            fiat_address_checkbox.setChecked(self.fx.get_fiat_address_config())

        def update_exchanges():
            if not self.fx: return
            b = self.fx.is_enabled()
            ex_combo.setEnabled(b)
            if b:
                h = self.fx.get_history_config()
                c = self.fx.get_currency()
                exchanges = self.fx.get_exchanges_by_ccy(c, h)
            else:
                exchanges = self.fx.get_exchanges_by_ccy('USD', False)
            ex_combo.clear()
            ex_combo.addItems(sorted(exchanges))
            ex_combo.setCurrentIndex(ex_combo.findText(self.fx.config_exchange()))

        def on_currency(hh):
            if not self.fx: return
            b = bool(ccy_combo.currentIndex())
            ccy = str(ccy_combo.currentText()) if b else None
            self.fx.set_enabled(b)
            if b and ccy != self.fx.ccy:
                self.fx.set_currency(ccy)
            update_history_cb()
            update_exchanges()
            self.update_fiat()

        def on_exchange(idx):
            exchange = str(ex_combo.currentText())
            if self.fx and self.fx.is_enabled() and exchange and exchange != self.fx.exchange.name():
                self.fx.set_exchange(exchange)

        def on_history(checked):
            if not self.fx: return
            self.fx.set_history_config(checked)
            update_exchanges()
            self.history_list.refresh_headers()
            if self.fx.is_enabled() and checked:
                # reset timeout to get historical rates
                self.fx.timeout = 0

        def on_fiat_address(checked):
            if not self.fx: return
            self.fx.set_fiat_address_config(checked)
            self.address_list.refresh_headers()
            self.address_list.update()

        update_currencies()
        update_history_cb()
        update_fiat_address_cb()
        update_exchanges()
        ccy_combo.currentIndexChanged.connect(on_currency)
        hist_checkbox.stateChanged.connect(on_history)
        fiat_address_checkbox.stateChanged.connect(on_fiat_address)
        ex_combo.currentIndexChanged.connect(on_exchange)

        fiat_widgets = []
        fiat_widgets.append((QLabel(_('Fiat currency')), ccy_combo))
        fiat_widgets.append((QLabel(_('Show history rates')), hist_checkbox))
        fiat_widgets.append((QLabel(_('Show Fiat balance for addresses')), fiat_address_checkbox))
        fiat_widgets.append((QLabel(_('Source')), ex_combo))

        tabs_info = [
            (fee_widgets, _('Fees')),
            (tx_widgets, _('Transactions')),
            (gui_widgets, _('Appearance')),
            (fiat_widgets, _('Fiat')),
            (id_widgets, _('Identity')),
        ]
        for widgets, name in tabs_info:
            tab = QWidget()
            grid = QGridLayout(tab)
            grid.setColumnStretch(0,1)
            for a,b in widgets:
                i = grid.rowCount()
                if b:
                    if a:
                        grid.addWidget(a, i, 0)
                    grid.addWidget(b, i, 1)
                else:
                    grid.addWidget(a, i, 0, 1, 2)
            tabs.addTab(tab, name)

        vbox.addWidget(tabs)
        vbox.addStretch(1)
        vbox.addLayout(Buttons(CloseButton(d)))
        d.setLayout(vbox)

        # run the dialog
        d.exec_()

        if self.fx:
            self.fx.timeout = 0

        self.disconnect(self, SIGNAL('alias_received'), set_alias_color)

        run_hook('close_settings_dialog')
        if self.need_restart:
            self.show_warning(_('Please restart Electrum to activate the new GUI settings'), title=_('Success'))


    def closeEvent(self, event):
        # It seems in some rare cases this closeEvent() is called twice
        if not self.cleaned_up:
            self.cleaned_up = True
            self.clean_up()
        event.accept()

    def clean_up(self):
        self.wallet.thread.stop()
        if self.network:
            self.network.unregister_callback(self.on_network)
        self.config.set_key("is_maximized", self.isMaximized())
        if not self.isMaximized():
            g = self.geometry()
            self.wallet.storage.put("winpos-qt", [g.left(),g.top(),
                                                  g.width(),g.height()])
        self.config.set_key("console-history", self.console.history[-50:],
                            True)
        if self.qr_window:
            self.qr_window.close()
        self.close_wallet()
        self.gui_object.close_window(self)

    def plugins_dialog(self):
        self.pluginsdialog = d = WindowModalDialog(self, _('Electrum Plugins'))

        plugins = self.gui_object.plugins

        vbox = QVBoxLayout(d)

        # plugins
        scroll = QScrollArea()
        scroll.setEnabled(True)
        scroll.setWidgetResizable(True)
        scroll.setMinimumSize(400,250)
        vbox.addWidget(scroll)

        w = QWidget()
        scroll.setWidget(w)
        w.setMinimumHeight(plugins.count() * 35)

        grid = QGridLayout()
        grid.setColumnStretch(0,1)
        w.setLayout(grid)

        settings_widgets = {}

        def enable_settings_widget(p, name, i):
            widget = settings_widgets.get(name)
            if not widget and p and p.requires_settings():
                widget = settings_widgets[name] = p.settings_widget(d)
                grid.addWidget(widget, i, 1)
            if widget:
                widget.setEnabled(bool(p and p.is_enabled()))

        def do_toggle(cb, name, i):
            p = plugins.toggle(name)
            cb.setChecked(bool(p))
            enable_settings_widget(p, name, i)
            run_hook('init_qt', self.gui_object)

        for i, descr in enumerate(plugins.descriptions.values()):
            name = descr['__name__']
            p = plugins.get(name)
            if descr.get('registers_keystore'):
                continue
            try:
                cb = QCheckBox(descr['fullname'])
                cb.setEnabled(plugins.is_available(name, self.wallet))
                cb.setChecked(p is not None and p.is_enabled())
                grid.addWidget(cb, i, 0)
                enable_settings_widget(p, name, i)
                cb.clicked.connect(partial(do_toggle, cb, name, i))
                msg = descr['description']
                if descr.get('requires'):
                    msg += '\n\n' + _('Requires') + ':\n' + '\n'.join(map(lambda x: x[1], descr.get('requires')))
                grid.addWidget(HelpButton(msg), i, 2)
            except Exception:
                self.print_msg("error: cannot display plugin", name)
                traceback.print_exc(file=sys.stdout)
        grid.setRowStretch(i+1,1)
        vbox.addLayout(Buttons(CloseButton(d)))
        d.exec_()

    def cpfp(self, parent_tx, new_tx):
        total_size = parent_tx.estimated_size() + new_tx.estimated_size()
        d = WindowModalDialog(self, _('Child Pays for Parent'))
        vbox = QVBoxLayout(d)
        msg = (
            "A CPFP is a transaction that sends an unconfirmed output back to "
            "yourself, with a high fee. The goal is to have miners confirm "
            "the parent transaction in order to get the fee attached to the "
            "child transaction.")
        vbox.addWidget(WWLabel(_(msg)))
        msg2 = ("The proposed fee is computed using your "
            "fee/kB settings, applied to the total size of both child and "
            "parent transactions. After you broadcast a CPFP transaction, "
            "it is normal to see a new unconfirmed transaction in your history.")
        vbox.addWidget(WWLabel(_(msg2)))
        grid = QGridLayout()
        grid.addWidget(QLabel(_('Total size') + ':'), 0, 0)
        grid.addWidget(QLabel('%d bytes'% total_size), 0, 1)
        max_fee = new_tx.output_value()
        grid.addWidget(QLabel(_('Input amount') + ':'), 1, 0)
        grid.addWidget(QLabel(self.format_amount(max_fee) + ' ' + self.base_unit()), 1, 1)
        output_amount = QLabel('')
        grid.addWidget(QLabel(_('Output amount') + ':'), 2, 0)
        grid.addWidget(output_amount, 2, 1)
        fee_e = BTCAmountEdit(self.get_decimal_point)
        def f(x):
            a = max_fee - fee_e.get_amount()
            output_amount.setText((self.format_amount(a) + ' ' + self.base_unit()) if a else '')
        fee_e.textChanged.connect(f)
        fee = self.config.fee_per_kb() * total_size / 1000
        fee_e.setAmount(fee)
        grid.addWidget(QLabel(_('Fee' + ':')), 3, 0)
        grid.addWidget(fee_e, 3, 1)
        def on_rate(dyn, pos, fee_rate):
            fee = fee_rate * total_size / 1000
            fee = min(max_fee, fee)
            fee_e.setAmount(fee)
        fee_slider = FeeSlider(self, self.config, on_rate)
        fee_slider.update()
        grid.addWidget(fee_slider, 4, 1)
        vbox.addLayout(grid)
        vbox.addLayout(Buttons(CancelButton(d), OkButton(d)))
        if not d.exec_():
            return
        fee = fee_e.get_amount()
        if fee > max_fee:
            self.show_error(_('Max fee exceeded'))
            return
        new_tx = self.wallet.cpfp(parent_tx, fee)
        new_tx.set_rbf(True)
        self.show_transaction(new_tx)

    def bump_fee_dialog(self, tx):
        is_relevant, is_mine, v, fee = self.wallet.get_wallet_delta(tx)
        tx_label = self.wallet.get_label(tx.txid())
        tx_size = tx.estimated_size()
        d = WindowModalDialog(self, _('Bump Fee'))
        vbox = QVBoxLayout(d)
        vbox.addWidget(QLabel(_('Current fee') + ': %s'% self.format_amount(fee) + ' ' + self.base_unit()))
        vbox.addWidget(QLabel(_('New fee' + ':')))

        fee_e = BTCAmountEdit(self.get_decimal_point)
        fee_e.setAmount(fee * 1.5)
        vbox.addWidget(fee_e)

        def on_rate(dyn, pos, fee_rate):
            fee = fee_rate * tx_size / 1000
            fee_e.setAmount(fee)
        fee_slider = FeeSlider(self, self.config, on_rate)
        vbox.addWidget(fee_slider)
        cb = QCheckBox(_('Final'))
        vbox.addWidget(cb)
        vbox.addLayout(Buttons(CancelButton(d), OkButton(d)))
        if not d.exec_():
            return
        is_final = cb.isChecked()
        new_fee = fee_e.get_amount()
        delta = new_fee - fee
        if delta < 0:
            self.show_error("fee too low")
            return
        try:
            new_tx = self.wallet.bump_fee(tx, delta)
        except BaseException as e:
            self.show_error(str(e))
            return
        if is_final:
            new_tx.set_rbf(False)
        self.show_transaction(new_tx, tx_label)<|MERGE_RESOLUTION|>--- conflicted
+++ resolved
@@ -2179,11 +2179,8 @@
             self.show_message(_("Your labels were imported from") + " '%s'" % str(labelsFile))
         except (IOError, os.error) as reason:
             self.show_critical(_("Electrum was unable to import your labels.") + "\n" + str(reason))
-<<<<<<< HEAD
-=======
         self.address_list.update()
         self.history_list.update()
->>>>>>> 5e61ff18
 
     def do_export_labels(self):
         labels = self.wallet.labels
@@ -2192,11 +2189,7 @@
             if fileName:
                 with open(fileName, 'w+') as f:
                     json.dump(labels, f, indent=4, sort_keys=True)
-<<<<<<< HEAD
-                self.show_message(_("Your labels where exported to") + " '%s'" % str(fileName))
-=======
                 self.show_message(_("Your labels were exported to") + " '%s'" % str(fileName))
->>>>>>> 5e61ff18
         except (IOError, os.error) as reason:
             self.show_critical(_("Electrum was unable to export your labels.") + "\n" + str(reason))
 
