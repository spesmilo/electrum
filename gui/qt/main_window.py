#!/usr/bin/env python
#
# Electrum - lightweight Bitcoin client
# Copyright (C) 2012 thomasv@gitorious
#
# This program is free software: you can redistribute it and/or modify
# it under the terms of the GNU General Public License as published by
# the Free Software Foundation, either version 3 of the License, or
# (at your option) any later version.
#
# This program is distributed in the hope that it will be useful,
# but WITHOUT ANY WARRANTY; without even the implied warranty of
# MERCHANTABILITY or FITNESS FOR A PARTICULAR PURPOSE. See the
# GNU General Public License for more details.
#
# You should have received a copy of the GNU General Public License
# along with this program. If not, see <http://www.gnu.org/licenses/>.

import sys, time, datetime, re, threading
from electrum_ltc.i18n import _, set_language
from electrum_ltc.util import print_error, print_msg
import os.path, json, ast, traceback
import webbrowser
import shutil
import StringIO


import PyQt4
from PyQt4.QtGui import *
from PyQt4.QtCore import *
import PyQt4.QtCore as QtCore

from electrum_ltc.bitcoin import MIN_RELAY_TX_FEE, is_valid
from electrum_ltc.plugins import run_hook

import icons_rc

from electrum_ltc.wallet import format_satoshis
from electrum_ltc import Transaction
from electrum_ltc import mnemonic
from electrum_ltc import util, bitcoin, commands, Interface, Wallet
from electrum_ltc import SimpleConfig, Wallet, WalletStorage

<<<<<<< HEAD
from electrum_ltc.paymentrequest import PR_UNPAID, PR_PAID


from electrum_ltc import bmp, pyqrnative
=======
from electrum import bmp, pyqrnative
>>>>>>> f43ddf1d

from amountedit import AmountEdit, BTCAmountEdit, MyLineEdit
from network_dialog import NetworkDialog
from qrcodewidget import QRCodeWidget, QRDialog
from qrtextedit import QRTextEdit

from decimal import Decimal

import platform
import httplib
import socket
import webbrowser
import csv

if platform.system() == 'Windows':
    MONOSPACE_FONT = 'Lucida Console'
elif platform.system() == 'Darwin':
    MONOSPACE_FONT = 'Monaco'
else:
    MONOSPACE_FONT = 'monospace'

<<<<<<< HEAD
from electrum_ltc import ELECTRUM_VERSION
=======


# status of payment requests
PR_UNPAID  = 0
PR_EXPIRED = 1
PR_SENT    = 2     # sent but not propagated
PR_PAID    = 3     # send and propagated
PR_ERROR   = 4     # could not parse


from electrum import ELECTRUM_VERSION
>>>>>>> f43ddf1d
import re

from util import *


def format_status(x):
    if x == PR_UNPAID:
        return _('Unpaid')
    elif x == PR_PAID:
        return _('Paid')
    elif x == PR_EXPIRED:
        return _('Expired')


class StatusBarButton(QPushButton):
    def __init__(self, icon, tooltip, func):
        QPushButton.__init__(self, icon, '')
        self.setToolTip(tooltip)
        self.setFlat(True)
        self.setMaximumWidth(25)
        self.clicked.connect(func)
        self.func = func
        self.setIconSize(QSize(25,25))

    def keyPressEvent(self, e):
        if e.key() == QtCore.Qt.Key_Return:
            apply(self.func,())










default_column_widths = { "history":[40,140,350,140], "contacts":[350,330], "receive": [370,200,130] }

class ElectrumWindow(QMainWindow):



    def __init__(self, config, network, gui_object):
        QMainWindow.__init__(self)

        self.config = config
        self.network = network
        self.gui_object = gui_object
        self.tray = gui_object.tray
        self.go_lite = gui_object.go_lite
        self.lite = None

        self.create_status_bar()
        self.need_update = threading.Event()

        self.decimal_point = config.get('decimal_point', 8)
        self.num_zeros     = int(config.get('num_zeros',0))
        self.invoices      = {}

        set_language(config.get('language'))

        self.funds_error = False
        self.completions = QStringListModel()

        self.tabs = tabs = QTabWidget(self)
        self.column_widths = self.config.get("column_widths_2", default_column_widths )
        tabs.addTab(self.create_history_tab(), _('History') )
        tabs.addTab(self.create_send_tab(), _('Send') )
        tabs.addTab(self.create_receive_tab(), _('Receive') )
        tabs.addTab(self.create_addresses_tab(), _('Addresses') )
        tabs.addTab(self.create_contacts_tab(), _('Contacts') )
        tabs.addTab(self.create_invoices_tab(), _('Invoices') )
        tabs.addTab(self.create_console_tab(), _('Console') )
        tabs.setMinimumSize(600, 400)
        tabs.setSizePolicy(QSizePolicy.Expanding, QSizePolicy.Expanding)
        self.setCentralWidget(tabs)

        g = self.config.get("winpos-qt",[100, 100, 840, 400])
        self.setGeometry(g[0], g[1], g[2], g[3])
        if self.config.get("is_maximized"):
            self.showMaximized()

        self.setWindowIcon(QIcon(":icons/electrum-ltc.png"))
        self.init_menubar()

        QShortcut(QKeySequence("Ctrl+W"), self, self.close)
        QShortcut(QKeySequence("Ctrl+Q"), self, self.close)
        QShortcut(QKeySequence("Ctrl+R"), self, self.update_wallet)
        QShortcut(QKeySequence("Ctrl+PgUp"), self, lambda: tabs.setCurrentIndex( (tabs.currentIndex() - 1 )%tabs.count() ))
        QShortcut(QKeySequence("Ctrl+PgDown"), self, lambda: tabs.setCurrentIndex( (tabs.currentIndex() + 1 )%tabs.count() ))

        for i in range(tabs.count()):
            QShortcut(QKeySequence("Alt+" + str(i + 1)), self, lambda i=i: tabs.setCurrentIndex(i))

        self.connect(self, QtCore.SIGNAL('update_status'), self.update_status)
        self.connect(self, QtCore.SIGNAL('banner_signal'), lambda: self.console.showMessage(self.network.banner) )
        self.connect(self, QtCore.SIGNAL('transaction_signal'), lambda: self.notify_transactions() )
        self.connect(self, QtCore.SIGNAL('payment_request_ok'), self.payment_request_ok)
        self.connect(self, QtCore.SIGNAL('payment_request_error'), self.payment_request_error)

        self.history_list.setFocus(True)

        # network callbacks
        if self.network:
            self.network.register_callback('updated', lambda: self.need_update.set())
            self.network.register_callback('banner', lambda: self.emit(QtCore.SIGNAL('banner_signal')))
            self.network.register_callback('disconnected', lambda: self.emit(QtCore.SIGNAL('update_status')))
            self.network.register_callback('disconnecting', lambda: self.emit(QtCore.SIGNAL('update_status')))
            self.network.register_callback('new_transaction', lambda: self.emit(QtCore.SIGNAL('transaction_signal')))

            # set initial message
            self.console.showMessage(self.network.banner)

        self.wallet = None
        self.payment_request = None

    def update_account_selector(self):
        # account selector
        accounts = self.wallet.get_account_names()
        self.account_selector.clear()
        if len(accounts) > 1:
            self.account_selector.addItems([_("All accounts")] + accounts.values())
            self.account_selector.setCurrentIndex(0)
            self.account_selector.show()
        else:
            self.account_selector.hide()


    def load_wallet(self, wallet):
        import electrum_ltc as electrum

        self.wallet = wallet
        self.update_wallet_format()

        self.invoices = self.wallet.storage.get('invoices', {})
        self.accounts_expanded = self.wallet.storage.get('accounts_expanded',{})
        self.current_account = self.wallet.storage.get("current_account", None)
        title = 'Electrum-LTC ' + self.wallet.electrum_version + '  -  ' + self.wallet.storage.path
        if self.wallet.is_watching_only(): title += ' [%s]' % (_('watching only'))
        self.setWindowTitle( title )
        self.update_wallet()
        # Once GUI has been initialized check if we want to announce something since the callback has been called before the GUI was initialized
        self.notify_transactions()
        self.update_account_selector()
        # update menus
        self.new_account_menu.setEnabled(self.wallet.can_create_accounts())
        self.private_keys_menu.setEnabled(not self.wallet.is_watching_only())
        self.password_menu.setEnabled(not self.wallet.is_watching_only())
        self.seed_menu.setEnabled(self.wallet.has_seed())
        self.mpk_menu.setEnabled(self.wallet.is_deterministic())
        self.import_menu.setEnabled(self.wallet.can_import())

        self.update_lock_icon()
        self.update_buttons_on_seed()
        self.update_console()

        run_hook('load_wallet', wallet)


    def update_wallet_format(self):
        # convert old-format imported keys
        if self.wallet.imported_keys:
            password = self.password_dialog(_("Please enter your password in order to update imported keys"))
            try:
                self.wallet.convert_imported_keys(password)
            except:
                self.show_message("error")


    def open_wallet(self):
        wallet_folder = self.wallet.storage.path
        filename = unicode( QFileDialog.getOpenFileName(self, "Select your wallet file", wallet_folder) )
        if not filename:
            return

        storage = WalletStorage({'wallet_path': filename})
        if not storage.file_exists:
            self.show_message("file not found "+ filename)
            return

        self.wallet.stop_threads()

        # create new wallet
        wallet = Wallet(storage)
        wallet.start_threads(self.network)

        self.load_wallet(wallet)



    def backup_wallet(self):
        import shutil
        path = self.wallet.storage.path
        wallet_folder = os.path.dirname(path)
        filename = unicode( QFileDialog.getSaveFileName(self, _('Enter a filename for the copy of your wallet'), wallet_folder) )
        if not filename:
            return

        new_path = os.path.join(wallet_folder, filename)
        if new_path != path:
            try:
                shutil.copy2(path, new_path)
                QMessageBox.information(None,"Wallet backup created", _("A copy of your wallet file was created in")+" '%s'" % str(new_path))
            except (IOError, os.error), reason:
                QMessageBox.critical(None,"Unable to create backup", _("Electrum was unable to copy your wallet file to the specified location.")+"\n" + str(reason))


    def new_wallet(self):
        import installwizard

        wallet_folder = os.path.dirname(self.wallet.storage.path)
        filename = unicode( QFileDialog.getSaveFileName(self, _('Enter a new file name'), wallet_folder) )
        if not filename:
            return
        filename = os.path.join(wallet_folder, filename)

        storage = WalletStorage({'wallet_path': filename})
        if storage.file_exists:
            QMessageBox.critical(None, "Error", _("File exists"))
            return

        wizard = installwizard.InstallWizard(self.config, self.network, storage)
        wallet = wizard.run('new')
        if wallet:
            self.load_wallet(wallet)



    def init_menubar(self):
        menubar = QMenuBar()

        file_menu = menubar.addMenu(_("&File"))
        file_menu.addAction(_("&Open"), self.open_wallet).setShortcut(QKeySequence.Open)
        file_menu.addAction(_("&New/Restore"), self.new_wallet).setShortcut(QKeySequence.New)
        file_menu.addAction(_("&Save Copy"), self.backup_wallet).setShortcut(QKeySequence.SaveAs)
        file_menu.addAction(_("&Quit"), self.close)

        wallet_menu = menubar.addMenu(_("&Wallet"))
        wallet_menu.addAction(_("&New contact"), self.new_contact_dialog)
        self.new_account_menu = wallet_menu.addAction(_("&New account"), self.new_account_dialog)

        wallet_menu.addSeparator()

        self.password_menu = wallet_menu.addAction(_("&Password"), self.change_password_dialog)
        self.seed_menu = wallet_menu.addAction(_("&Seed"), self.show_seed_dialog)
        self.mpk_menu = wallet_menu.addAction(_("&Master Public Keys"), self.show_master_public_keys)

        wallet_menu.addSeparator()
        labels_menu = wallet_menu.addMenu(_("&Labels"))
        labels_menu.addAction(_("&Import"), self.do_import_labels)
        labels_menu.addAction(_("&Export"), self.do_export_labels)

        self.private_keys_menu = wallet_menu.addMenu(_("&Private keys"))
        self.private_keys_menu.addAction(_("&Sweep"), self.sweep_key_dialog)
        self.import_menu = self.private_keys_menu.addAction(_("&Import"), self.do_import_privkey)
        self.private_keys_menu.addAction(_("&Export"), self.export_privkeys_dialog)
        wallet_menu.addAction(_("&Export History"), self.export_history_dialog)

        tools_menu = menubar.addMenu(_("&Tools"))

        # Settings / Preferences are all reserved keywords in OSX using this as work around
        tools_menu.addAction(_("Electrum preferences") if sys.platform == 'darwin' else _("Preferences"), self.settings_dialog)
        tools_menu.addAction(_("&Network"), self.run_network_dialog)
        tools_menu.addAction(_("&Plugins"), self.plugins_dialog)
        tools_menu.addSeparator()
        tools_menu.addAction(_("&Sign/verify message"), self.sign_verify_message)
        tools_menu.addAction(_("&Encrypt/decrypt message"), self.encrypt_message)
        tools_menu.addSeparator()

        csv_transaction_menu = tools_menu.addMenu(_("&Create transaction"))
        csv_transaction_menu.addAction(_("&From CSV file"), self.do_process_from_csv_file)
        csv_transaction_menu.addAction(_("&From CSV text"), self.do_process_from_csv_text)

        raw_transaction_menu = tools_menu.addMenu(_("&Load transaction"))
        raw_transaction_menu.addAction(_("&From file"), self.do_process_from_file)
        raw_transaction_menu.addAction(_("&From text"), self.do_process_from_text)
        raw_transaction_menu.addAction(_("&From the blockchain"), self.do_process_from_txid)
        self.raw_transaction_menu = raw_transaction_menu

        help_menu = menubar.addMenu(_("&Help"))
        help_menu.addAction(_("&About"), self.show_about)
        help_menu.addAction(_("&Official website"), lambda: webbrowser.open("http://electrum-ltc.org"))
        help_menu.addSeparator()
        help_menu.addAction(_("&Documentation"), lambda: webbrowser.open("http://electrum-ltc.org/documentation.html")).setShortcut(QKeySequence.HelpContents)
        help_menu.addAction(_("&Report Bug"), self.show_report_bug)

        self.setMenuBar(menubar)

    def show_about(self):
        QMessageBox.about(self, "Electrum-LTC",
            _("Version")+" %s" % (self.wallet.electrum_version) + "\n\n" + _("Electrum's focus is speed, with low resource usage and simplifying Litecoin. You do not need to perform regular backups, because your wallet can be recovered from a secret phrase that you can memorize or write on paper. Startup times are instant because it operates in conjunction with high-performance servers that handle the most complicated parts of the Litecoin system."))

    def show_report_bug(self):
        QMessageBox.information(self, "Electrum-LTC - " + _("Reporting Bugs"),
            _("Please report any bugs as issues on github:")+" <a href=\"https://github.com/pooler/electrum-ltc/issues\">https://github.com/pooler/electrum-ltc/issues</a>")


    def notify_transactions(self):
        if not self.network or not self.network.is_connected():
            return

        print_error("Notifying GUI")
        if len(self.network.pending_transactions_for_notifications) > 0:
            # Combine the transactions if there are more then three
            tx_amount = len(self.network.pending_transactions_for_notifications)
            if(tx_amount >= 3):
                total_amount = 0
                for tx in self.network.pending_transactions_for_notifications:
                    is_relevant, is_mine, v, fee = self.wallet.get_tx_value(tx)
                    if(v > 0):
                        total_amount += v

                self.notify(_("%(txs)s new transactions received. Total amount received in the new transactions %(amount)s %(unit)s") \
                                % { 'txs' : tx_amount, 'amount' : self.format_amount(total_amount), 'unit' : self.base_unit()})

                self.network.pending_transactions_for_notifications = []
            else:
              for tx in self.network.pending_transactions_for_notifications:
                  if tx:
                      self.network.pending_transactions_for_notifications.remove(tx)
                      is_relevant, is_mine, v, fee = self.wallet.get_tx_value(tx)
                      if(v > 0):
                          self.notify(_("New transaction received. %(amount)s %(unit)s") % { 'amount' : self.format_amount(v), 'unit' : self.base_unit()})

    def notify(self, message):
        self.tray.showMessage("Electrum-LTC", message, QSystemTrayIcon.Information, 20000)



    # custom wrappers for getOpenFileName and getSaveFileName, that remember the path selected by the user
    def getOpenFileName(self, title, filter = ""):
        directory = self.config.get('io_dir', unicode(os.path.expanduser('~')))
        fileName = unicode( QFileDialog.getOpenFileName(self, title, directory, filter) )
        if fileName and directory != os.path.dirname(fileName):
            self.config.set_key('io_dir', os.path.dirname(fileName), True)
        return fileName

    def getSaveFileName(self, title, filename, filter = ""):
        directory = self.config.get('io_dir', unicode(os.path.expanduser('~')))
        path = os.path.join( directory, filename )
        fileName = unicode( QFileDialog.getSaveFileName(self, title, path, filter) )
        if fileName and directory != os.path.dirname(fileName):
            self.config.set_key('io_dir', os.path.dirname(fileName), True)
        return fileName

    def close(self):
        QMainWindow.close(self)
        run_hook('close_main_window')

    def connect_slots(self, sender):
        self.connect(sender, QtCore.SIGNAL('timersignal'), self.timer_actions)
        self.previous_payto_e=''

    def timer_actions(self):
        if self.need_update.is_set():
            self.update_wallet()
            self.need_update.clear()

        self.receive_qr.update_qr()
        run_hook('timer_actions')

    def format_amount(self, x, is_diff=False, whitespaces=False):
        return format_satoshis(x, is_diff, self.num_zeros, self.decimal_point, whitespaces)


    def get_decimal_point(self):
        return self.decimal_point


    def base_unit(self):
        assert self.decimal_point in [5,8]
        return "LTC" if self.decimal_point == 8 else "mLTC"


    def update_status(self):
        if self.network is None or not self.network.is_running():
            text = _("Offline")
            icon = QIcon(":icons/status_disconnected.png")

        elif self.network.is_connected():
            if not self.wallet.up_to_date:
                text = _("Synchronizing...")
                icon = QIcon(":icons/status_waiting.png")
            elif self.network.server_lag > 1:
                text = _("Server is lagging (%d blocks)"%self.network.server_lag)
                icon = QIcon(":icons/status_lagging.png")
            else:
                c, u = self.wallet.get_account_balance(self.current_account)
                text =  _( "Balance" ) + ": %s "%( self.format_amount(c) ) + self.base_unit()
                if u: text +=  " [%s unconfirmed]"%( self.format_amount(u,True).strip() )

                # append fiat balance and price from exchange rate plugin
                r = {}
                run_hook('get_fiat_status_text', c+u, r)
                quote = r.get(0)
                if quote:
                    text += "%s"%quote

                self.tray.setToolTip(text)
                icon = QIcon(":icons/status_connected.png")
        else:
            text = _("Not connected")
            icon = QIcon(":icons/status_disconnected.png")

        self.balance_label.setText(text)
        self.status_button.setIcon( icon )


    def update_wallet(self):
        self.update_status()
        if self.wallet.up_to_date or not self.network or not self.network.is_connected():
            self.update_history_tab()
            self.update_receive_tab()
            self.update_address_tab()
            self.update_contacts_tab()
            self.update_completions()
            self.update_invoices_tab()


    def create_history_tab(self):
        self.history_list = l = MyTreeWidget(self)
        l.setColumnCount(5)
        for i,width in enumerate(self.column_widths['history']):
            l.setColumnWidth(i, width)
        l.setHeaderLabels( [ '', _('Date'), _('Description') , _('Amount'), _('Balance')] )
        self.connect(l, SIGNAL('itemDoubleClicked(QTreeWidgetItem*, int)'), self.tx_label_clicked)
        self.connect(l, SIGNAL('itemChanged(QTreeWidgetItem*, int)'), self.tx_label_changed)

        l.customContextMenuRequested.connect(self.create_history_menu)
        return l


    def create_history_menu(self, position):
        self.history_list.selectedIndexes()
        item = self.history_list.currentItem()
        be = self.config.get('block_explorer', 'explorer.litecoin.net')
        if be == 'explorer.litecoin.net':
            block_explorer = 'http://explorer.litecoin.net/tx/'
        elif be == 'block-explorer.com':
            block_explorer = 'http://block-explorer.com/tx/'
        elif be == 'Blockr.io':
            block_explorer = 'https://ltc.blockr.io/tx/info/'
        if not item: return
        tx_hash = str(item.data(0, Qt.UserRole).toString())
        if not tx_hash: return
        menu = QMenu()
        menu.addAction(_("Copy ID to Clipboard"), lambda: self.app.clipboard().setText(tx_hash))
        menu.addAction(_("Details"), lambda: self.show_transaction(self.wallet.transactions.get(tx_hash)))
        menu.addAction(_("Edit description"), lambda: self.tx_label_clicked(item,2))
        menu.addAction(_("View on block explorer"), lambda: webbrowser.open(block_explorer + tx_hash))
        menu.exec_(self.contacts_list.viewport().mapToGlobal(position))


    def show_transaction(self, tx):
        import transaction_dialog
        d = transaction_dialog.TxDialog(tx, self)
        d.exec_()

    def tx_label_clicked(self, item, column):
        if column==2 and item.isSelected():
            self.is_edit=True
            item.setFlags(Qt.ItemIsEditable|Qt.ItemIsSelectable | Qt.ItemIsUserCheckable | Qt.ItemIsEnabled | Qt.ItemIsDragEnabled)
            self.history_list.editItem( item, column )
            item.setFlags(Qt.ItemIsSelectable | Qt.ItemIsUserCheckable | Qt.ItemIsEnabled | Qt.ItemIsDragEnabled)
            self.is_edit=False

    def tx_label_changed(self, item, column):
        if self.is_edit:
            return
        self.is_edit=True
        tx_hash = str(item.data(0, Qt.UserRole).toString())
        tx = self.wallet.transactions.get(tx_hash)
        text = unicode( item.text(2) )
        self.wallet.set_label(tx_hash, text)
        if text:
            item.setForeground(2, QBrush(QColor('black')))
        else:
            text = self.wallet.get_default_label(tx_hash)
            item.setText(2, text)
            item.setForeground(2, QBrush(QColor('gray')))
        self.is_edit=False


    def edit_label(self, is_recv):
        l = self.receive_list if is_recv else self.contacts_list
        item = l.currentItem()
        item.setFlags(Qt.ItemIsEditable|Qt.ItemIsSelectable | Qt.ItemIsUserCheckable | Qt.ItemIsEnabled | Qt.ItemIsDragEnabled)
        l.editItem( item, 1 )
        item.setFlags(Qt.ItemIsSelectable | Qt.ItemIsUserCheckable | Qt.ItemIsEnabled | Qt.ItemIsDragEnabled)



    def address_label_clicked(self, item, column, l, column_addr, column_label):
        if column == column_label and item.isSelected():
            is_editable = item.data(0, 32).toBool()
            if not is_editable:
                return
            addr = unicode( item.text(column_addr) )
            label = unicode( item.text(column_label) )
            item.setFlags(Qt.ItemIsEditable|Qt.ItemIsSelectable | Qt.ItemIsUserCheckable | Qt.ItemIsEnabled | Qt.ItemIsDragEnabled)
            l.editItem( item, column )
            item.setFlags(Qt.ItemIsSelectable | Qt.ItemIsUserCheckable | Qt.ItemIsEnabled | Qt.ItemIsDragEnabled)


    def address_label_changed(self, item, column, l, column_addr, column_label):
        if column == column_label:
            addr = unicode( item.text(column_addr) )
            text = unicode( item.text(column_label) )
            is_editable = item.data(0, 32).toBool()
            if not is_editable:
                return

            changed = self.wallet.set_label(addr, text)
            if changed:
                self.update_history_tab()
                self.update_completions()

            self.current_item_changed(item)

        run_hook('item_changed', item, column)


    def current_item_changed(self, a):
        run_hook('current_item_changed', a)



    def update_history_tab(self):

        self.history_list.clear()
        for item in self.wallet.get_tx_history(self.current_account):
            tx_hash, conf, is_mine, value, fee, balance, timestamp = item
            time_str = _("unknown")
            if conf > 0:
                try:
                    time_str = datetime.datetime.fromtimestamp( timestamp).isoformat(' ')[:-3]
                except Exception:
                    time_str = _("error")

            if conf == -1:
                time_str = 'unverified'
                icon = QIcon(":icons/unconfirmed.png")
            elif conf == 0:
                time_str = 'pending'
                icon = QIcon(":icons/unconfirmed.png")
            elif conf < 6:
                icon = QIcon(":icons/clock%d.png"%conf)
            else:
                icon = QIcon(":icons/confirmed.png")

            if value is not None:
                v_str = self.format_amount(value, True, whitespaces=True)
            else:
                v_str = '--'

            balance_str = self.format_amount(balance, whitespaces=True)

            if tx_hash:
                label, is_default_label = self.wallet.get_label(tx_hash)
            else:
                label = _('Pruned transaction outputs')
                is_default_label = False

            item = QTreeWidgetItem( [ '', time_str, label, v_str, balance_str] )
            item.setFont(2, QFont(MONOSPACE_FONT))
            item.setFont(3, QFont(MONOSPACE_FONT))
            item.setFont(4, QFont(MONOSPACE_FONT))
            if value < 0:
                item.setForeground(3, QBrush(QColor("#BC1E1E")))
            if tx_hash:
                item.setData(0, Qt.UserRole, tx_hash)
                item.setToolTip(0, "%d %s\nTxId:%s" % (conf, _('Confirmations'), tx_hash) )
            if is_default_label:
                item.setForeground(2, QBrush(QColor('grey')))

            item.setIcon(0, icon)
            self.history_list.insertTopLevelItem(0,item)


        self.history_list.setCurrentItem(self.history_list.topLevelItem(0))
        run_hook('history_tab_update')


    def create_receive_tab(self):
        w = QWidget()
        grid = QGridLayout(w)
        grid.setColumnMinimumWidth(3, 300)
        grid.setColumnStretch(5, 1)

        self.receive_address_e = QLineEdit()
        self.receive_address_e.setReadOnly(True)
        grid.addWidget(QLabel(_('Receiving address')), 0, 0)
        grid.addWidget(self.receive_address_e, 0, 1, 1, 3)
        self.receive_address_e.textChanged.connect(self.update_receive_qr)

        self.receive_message_e = QLineEdit()
        grid.addWidget(QLabel(_('Message')), 1, 0)
        grid.addWidget(self.receive_message_e, 1, 1, 1, 3)
        self.receive_message_e.textChanged.connect(self.update_receive_qr)

        self.receive_amount_e = BTCAmountEdit(self.get_decimal_point)
        grid.addWidget(QLabel(_('Requested amount')), 2, 0)
        grid.addWidget(self.receive_amount_e, 2, 1, 1, 2)
        self.receive_amount_e.textChanged.connect(self.update_receive_qr)

        save_button = QPushButton(_('Save'))
        save_button.clicked.connect(self.save_payment_request)
        grid.addWidget(save_button, 3, 1)
        clear_button = QPushButton(_('Clear'))
        clear_button.clicked.connect(self.clear_receive_tab)
        grid.addWidget(clear_button, 3, 2)
        grid.setRowStretch(4, 1)

        self.receive_qr = QRCodeWidget()
        grid.addWidget(self.receive_qr, 0, 4, 5, 2)

        self.receive_requests_label = QLabel(_('Pending requests'))
        self.receive_list = MyTreeWidget(self)
        self.receive_list.customContextMenuRequested.connect(self.receive_list_menu)
        self.receive_list.setHeaderLabels( [_('Address'), _('Message'), _('Amount'), _('Status')] )
        grid.addWidget(self.receive_requests_label, 5, 0)
        grid.addWidget(self.receive_list, 6, 0, 1, 6)

        grid.setRowStretch(7, 1)
        return w

    def receive_list_delete(self, item):
        addr = str(item.text(0))
        self.receive_requests.pop(addr)
        self.update_receive_tab()
        self.redraw_from_list()

    def receive_list_menu(self, position):
        item = self.receive_list.itemAt(position)
        menu = QMenu()
        menu.addAction(_("Delete"), lambda: self.receive_list_delete(item))
        menu.exec_(self.receive_list.viewport().mapToGlobal(position))

    def save_payment_request(self):
        addr = str(self.receive_address_e.text())
        amount = self.receive_amount_e.get_amount()
        message = str(self.receive_message_e.text())
        if not message and not amount:
            QMessageBox.warning(self, _('Error'), _('No message or amount'), _('OK'))
            return
        self.receive_requests = self.wallet.storage.get('receive_requests',{}) 
        self.receive_requests[addr] = (amount, message)
        self.wallet.storage.put('receive_requests', self.receive_requests)
        self.update_receive_tab()

    def clear_receive_tab(self):
        self.receive_amount_e.setAmount(None)
        self.receive_message_e.setText("")

    def receive_at(self, addr):
        if not bitcoin.is_address(addr):
            return
        self.tabs.setCurrentIndex(2)
        self.receive_address_e.setText(addr)

    def update_receive_tab(self):
        self.receive_requests = self.wallet.storage.get('receive_requests',{}) 

        domain = self.wallet.get_account_addresses(self.current_account, include_change=False)
        for addr in domain:
            if not self.wallet.address_is_old(addr) and addr not in self.receive_requests.keys():
                break
        else:
            addr = ""

        self.receive_address_e.setText(addr)
        self.receive_message_e.setText("")
        self.receive_amount_e.setAmount(None)

        b = len(self.receive_requests) > 0
        self.receive_list.setVisible(b)
        self.receive_requests_label.setVisible(b)

        self.receive_list.clear()
        for address, v in self.receive_requests.items():
            amount, message = v
            item = QTreeWidgetItem( [ address, message, self.format_amount(amount) if amount else "", ""] )
            self.receive_list.addTopLevelItem(item)


    def update_receive_qr(self):
        import urlparse
        addr = str(self.receive_address_e.text())
        if addr:
            query = []
            amount = self.receive_amount_e.get_amount()
            if amount:
                query.append('amount=%s'%format_satoshis(amount))
            message = str(self.receive_message_e.text())
            if message:
                query.append('message=%s'%message)
            p = urlparse.ParseResult(scheme='bitcoin', netloc='', path=addr, params='', query='&'.join(query), fragment='')
            url = urlparse.urlunparse(p)
        else:
            url = ""
        self.receive_qr.set_addr(url)


    def create_send_tab(self):
        w = QWidget()

        self.send_grid = grid = QGridLayout(w)
        grid.setSpacing(8)
        grid.setColumnMinimumWidth(3,300)
        grid.setColumnStretch(5,1)
        grid.setRowStretch(8, 1)

        from paytoedit import PayToEdit
        self.amount_e = BTCAmountEdit(self.get_decimal_point)
<<<<<<< HEAD
        self.payto_e = PayToEdit(self.amount_e)
        self.payto_help = HelpButton(_('Recipient of the funds.') + '\n\n' + _('You may enter a Litecoin address, a label from your list of contacts (a list of completions will be proposed), or an alias (email-like address that forwards to a Litecoin address)'))
=======
        self.payto_e = PayToEdit(self)
        self.payto_help = HelpButton(_('Recipient of the funds.') + '\n\n' + _('You may enter a Bitcoin address, a label from your list of contacts (a list of completions will be proposed), or an alias (email-like address that forwards to a Bitcoin address)'))
>>>>>>> f43ddf1d
        grid.addWidget(QLabel(_('Pay to')), 1, 0)
        grid.addWidget(self.payto_e, 1, 1, 1, 3)
        grid.addWidget(self.payto_help, 1, 4)

        completer = QCompleter()
        completer.setCaseSensitivity(False)
        self.payto_e.setCompleter(completer)
        completer.setModel(self.completions)

        self.message_e = MyLineEdit()
        self.message_help = HelpButton(_('Description of the transaction (not mandatory).') + '\n\n' + _('The description is not sent to the recipient of the funds. It is stored in your wallet file, and displayed in the \'History\' tab.'))
        grid.addWidget(QLabel(_('Description')), 2, 0)
        grid.addWidget(self.message_e, 2, 1, 1, 3)
        grid.addWidget(self.message_help, 2, 4)

        self.from_label = QLabel(_('From'))
        grid.addWidget(self.from_label, 3, 0)
        self.from_list = MyTreeWidget(self)
        self.from_list.setColumnCount(2)
        self.from_list.setColumnWidth(0, 350)
        self.from_list.setColumnWidth(1, 50)
        self.from_list.setHeaderHidden(True)
        self.from_list.setMaximumHeight(80)
        self.from_list.setContextMenuPolicy(Qt.CustomContextMenu)
        self.from_list.customContextMenuRequested.connect(self.from_list_menu)
        grid.addWidget(self.from_list, 3, 1, 1, 3)
        self.set_pay_from([])

        self.amount_help = HelpButton(_('Amount to be sent.') + '\n\n' \
                                      + _('The amount will be displayed in red if you do not have enough funds in your wallet. Note that if you have frozen some of your addresses, the available funds will be lower than your total balance.') \
                                      + '\n\n' + _('Keyboard shortcut: type "!" to send all your coins.'))
        grid.addWidget(QLabel(_('Amount')), 4, 0)
        grid.addWidget(self.amount_e, 4, 1, 1, 2)
        grid.addWidget(self.amount_help, 4, 3)

        self.fee_e = BTCAmountEdit(self.get_decimal_point)
        grid.addWidget(QLabel(_('Fee')), 5, 0)
        grid.addWidget(self.fee_e, 5, 1, 1, 2)
        grid.addWidget(HelpButton(
                _('Litecoin transactions are in general not free. A transaction fee is paid by the sender of the funds.') + '\n\n'\
                    + _('The amount of fee can be decided freely by the sender. However, transactions with low fees take more time to be processed.') + '\n\n'\
                    + _('A suggested fee is automatically added to this field. You may override it. The suggested fee increases with the size of the transaction.')), 5, 3)

        self.send_button = EnterButton(_("Send"), self.do_send)
        grid.addWidget(self.send_button, 6, 1)

        b = EnterButton(_("Clear"), self.do_clear)
        grid.addWidget(b, 6, 2)

        self.payto_sig = QLabel('')
        grid.addWidget(self.payto_sig, 7, 0, 1, 4)

        #QShortcut(QKeySequence("Up"), w, w.focusPreviousChild)
        #QShortcut(QKeySequence("Down"), w, w.focusNextChild)
        w.setLayout(grid)

        def entry_changed( is_fee ):
            self.funds_error = False

            if self.amount_e.is_shortcut:
                self.amount_e.is_shortcut = False
                sendable = self.get_sendable_balance()
                # there is only one output because we are completely spending inputs
                inputs, total, fee = self.wallet.choose_tx_inputs( sendable, 0, 1, coins = self.get_coins())
                fee = self.wallet.estimated_fee(inputs, 1)
                amount = total - fee
                self.amount_e.setAmount(amount)
                self.fee_e.setAmount(fee)
                return

            amount = self.amount_e.get_amount()
            fee = self.fee_e.get_amount()

            if not is_fee: fee = None
            if amount is None:
                return
            # assume that there will be 2 outputs (one for change)
            inputs, total, fee = self.wallet.choose_tx_inputs(amount, fee, 2, coins = self.get_coins())
            if not is_fee:
                self.fee_e.setAmount(fee)
            if inputs:
                palette = QPalette()
                palette.setColor(self.amount_e.foregroundRole(), QColor('black'))
                text = ""
            else:
                palette = QPalette()
                palette.setColor(self.amount_e.foregroundRole(), QColor('red'))
                self.funds_error = True
                text = _( "Not enough funds" )
                c, u = self.wallet.get_frozen_balance()
                if c+u: text += ' (' + self.format_amount(c+u).strip() + ' ' + self.base_unit() + ' ' +_("are frozen") + ')'

            self.statusBar().showMessage(text)
            self.amount_e.setPalette(palette)
            self.fee_e.setPalette(palette)

        self.amount_e.textChanged.connect(lambda: entry_changed(False) )
        self.fee_e.textChanged.connect(lambda: entry_changed(True) )

        run_hook('create_send_tab', grid)
        return w

    def from_list_delete(self, item):
        i = self.from_list.indexOfTopLevelItem(item)
        self.pay_from.pop(i)
        self.redraw_from_list()

    def from_list_menu(self, position):
        item = self.from_list.itemAt(position)
        menu = QMenu()
        menu.addAction(_("Remove"), lambda: self.from_list_delete(item))
        menu.exec_(self.from_list.viewport().mapToGlobal(position))

    def set_pay_from(self, domain = None):
        self.pay_from = [] if domain == [] else self.wallet.get_unspent_coins(domain)
        self.redraw_from_list()

    def redraw_from_list(self):
        self.from_list.clear()
        self.from_label.setHidden(len(self.pay_from) == 0)
        self.from_list.setHidden(len(self.pay_from) == 0)

        def format(x):
            h = x.get('prevout_hash')
            return h[0:8] + '...' + h[-8:] + ":%d"%x.get('prevout_n') + u'\t' + "%s"%x.get('address')

        for item in self.pay_from:
            self.from_list.addTopLevelItem(QTreeWidgetItem( [format(item), self.format_amount(item['value']) ]))

    def update_completions(self):
        l = []
        for addr,label in self.wallet.labels.items():
            if addr in self.wallet.addressbook:
                l.append( label + '  <' + addr + '>')

        run_hook('update_completions', l)
        self.completions.setStringList(l)


    def protected(func):
        return lambda s, *args: s.do_protect(func, args)


    def read_send_tab(self):

        if self.payment_request and self.payment_request.has_expired():
            QMessageBox.warning(self, _('Error'), _('Payment request has expired'), _('OK'))
            return

        label = unicode( self.message_e.text() )

        if self.payment_request:
            outputs = self.payment_request.get_outputs()
        else:
            outputs = self.payto_e.get_outputs()

        if not outputs:
            QMessageBox.warning(self, _('Error'), _('No outputs'), _('OK'))
            return

        for addr, x in outputs:
            if addr is None or not bitcoin.is_address(addr):
                QMessageBox.warning(self, _('Error'), _('Invalid Litecoin Address'), _('OK'))
                return
            if x is None:
                QMessageBox.warning(self, _('Error'), _('Invalid Amount'), _('OK'))
                return

        amount = sum(map(lambda x:x[1], outputs))

        fee = self.fee_e.get_amount()
        if fee is None:
            QMessageBox.warning(self, _('Error'), _('Invalid Fee'), _('OK'))
            return

        confirm_amount = self.config.get('confirm_amount', 100000000)
        if amount >= confirm_amount:
            o = '\n'.join(map(lambda x:x[0], outputs))
            if not self.question(_("send %(amount)s to %(address)s?")%{ 'amount' : self.format_amount(amount) + ' '+ self.base_unit(), 'address' : o}):
                return
            
        confirm_fee = self.config.get('confirm_fee', 1000000)
        if fee >= confirm_fee:
            if not self.question(_("The fee for this transaction seems unusually high.\nAre you really sure you want to pay %(fee)s in fees?")%{ 'fee' : self.format_amount(fee) + ' '+ self.base_unit()}):
                return

        coins = self.get_coins()
        return outputs, fee, label, coins


    def do_send(self):
        r = self.read_send_tab()
        if not r:
            return
        outputs, fee, label, coins = r
        self.send_tx(outputs, fee, label, coins)


    @protected
    def send_tx(self, outputs, fee, label, coins, password):
        self.send_button.setDisabled(True)

        # first, create an unsigned tx 
        try:
            tx = self.wallet.make_unsigned_transaction(outputs, fee, None, coins = coins)
            tx.error = None
        except Exception as e:
            traceback.print_exc(file=sys.stdout)
            self.show_message(str(e))
            self.send_button.setDisabled(False)
            return

        # call hook to see if plugin needs gui interaction
        run_hook('send_tx', tx)

        # sign the tx
        def sign_thread():
            time.sleep(0.1)
            keypairs = {}
            self.wallet.add_keypairs_from_wallet(tx, keypairs, password)
            self.wallet.sign_transaction(tx, keypairs, password)
            return tx, fee, label

        def sign_done(tx, fee, label):
            if tx.error:
                self.show_message(tx.error)
                self.send_button.setDisabled(False)
                return
            if fee < tx.required_fee(self.wallet.verifier):
                QMessageBox.warning(self, _('Error'), _("This transaction requires a higher fee, or it will not be propagated by the network."), _('OK'))
                self.send_button.setDisabled(False)
                return
            if label:
                self.wallet.set_label(tx.hash(), label)

            if not tx.is_complete() or self.config.get('show_before_broadcast'):
                self.show_transaction(tx)
                self.do_clear()
                self.send_button.setDisabled(False)
                return

            self.broadcast_transaction(tx)

        self.waiting_dialog = WaitingDialog(self, 'Signing..', sign_thread, sign_done)
        self.waiting_dialog.start()



    def broadcast_transaction(self, tx):

        def broadcast_thread():
            pr = self.payment_request
            if pr is None:
                return self.wallet.sendtx(tx)

            if pr.has_expired():
                self.payment_request = None
                return False, _("Payment request has expired")

            status, msg =  self.wallet.sendtx(tx)
            if not status:
                return False, msg

            self.invoices[pr.get_id()] = (pr.get_domain(), pr.get_memo(), pr.get_amount(), pr.get_expiration_date(), PR_PAID, tx.hash())
            self.wallet.storage.put('invoices', self.invoices)
            self.update_invoices_tab()
            self.payment_request = None
            refund_address = self.wallet.addresses()[0]
            ack_status, ack_msg = pr.send_ack(str(tx), refund_address)
            if ack_status:
                msg = ack_msg

            return status, msg

        def broadcast_done(status, msg):
            if status:
                QMessageBox.information(self, '', _('Payment sent.') + '\n' + msg, _('OK'))
                self.do_clear()
            else:
                QMessageBox.warning(self, _('Error'), msg, _('OK'))
            self.send_button.setDisabled(False)

        self.waiting_dialog = WaitingDialog(self, 'Broadcasting..', broadcast_thread, broadcast_done)
        self.waiting_dialog.start()



    def prepare_for_payment_request(self):
        self.tabs.setCurrentIndex(1)
        self.payto_e.is_pr = True
        for e in [self.payto_e, self.amount_e, self.message_e]:
            e.setFrozen(True)
        for h in [self.payto_help, self.amount_help, self.message_help]:
            h.hide()
        self.payto_e.setText(_("please wait..."))
        return True

    def payment_request_ok(self):
        pr = self.payment_request
        pr_id = pr.get_id()
        if pr_id not in self.invoices:
            self.invoices[pr_id] = (pr.get_domain(), pr.get_memo(), pr.get_amount(), pr.get_expiration_date(), PR_UNPAID, None)
            self.wallet.storage.put('invoices', self.invoices)
            self.update_invoices_tab()
        else:
            print_error('invoice already in list')

        status = self.invoices[pr_id][4]
        if status == PR_PAID:
            self.do_clear()
            self.show_message("invoice already paid")
            self.payment_request = None
            return

        self.payto_help.show()
        self.payto_help.set_alt(lambda: self.show_pr_details(pr))

        if not pr.has_expired():
            self.payto_e.setGreen()
        else:
            self.payto_e.setExpired()

        self.payto_e.setText(pr.domain)
        self.amount_e.setText(self.format_amount(pr.get_amount()))
        self.message_e.setText(pr.get_memo())

    def payment_request_error(self):
        self.do_clear()
        self.show_message(self.payment_request.error)
        self.payment_request = None

    def pay_from_URI(self,URI):
        if not URI:
            return
        address, amount, label, message, request_url = util.parse_URI(URI)
        try:
            address, amount, label, message, request_url = util.parse_URI(URI)
        except Exception as e:
            QMessageBox.warning(self, _('Error'), _('Invalid bitcoin URI:') + '\n' + str(e), _('OK'))
            return

        self.tabs.setCurrentIndex(1)

        if not request_url:
            if label:
                if self.wallet.labels.get(address) != label:
                    if self.question(_('Save label "%s" for address %s ?'%(label,address))):
                        if address not in self.wallet.addressbook and not self.wallet.is_mine(address):
                            self.wallet.addressbook.append(address)
                            self.wallet.set_label(address, label)
            else:
                label = self.wallet.labels.get(address)
            if address:
                self.payto_e.setText(label + '  <'+ address +'>' if label else address)
            if message:
                self.message_e.setText(message)
            if amount:
                self.amount_e.setAmount(amount)
            return

        from electrum import paymentrequest
        def payment_request():
            self.payment_request = paymentrequest.PaymentRequest(self.config)
            self.payment_request.read(request_url)
            if self.payment_request.verify():
                self.emit(SIGNAL('payment_request_ok'))
            else:
                self.emit(SIGNAL('payment_request_error'))

        self.pr_thread = threading.Thread(target=payment_request).start()
        self.prepare_for_payment_request()



    def do_clear(self):
        self.payto_e.is_pr = False
        self.payto_sig.setVisible(False)
        for e in [self.payto_e, self.message_e, self.amount_e, self.fee_e]:
            e.setText('')
            e.setFrozen(False)

        for h in [self.payto_help, self.amount_help, self.message_help]:
            h.show()

        self.payto_help.set_alt(None)
        self.set_pay_from([])
        self.update_status()



    def set_addrs_frozen(self,addrs,freeze):
        for addr in addrs:
            if not addr: continue
            if addr in self.wallet.frozen_addresses and not freeze:
                self.wallet.unfreeze(addr)
            elif addr not in self.wallet.frozen_addresses and freeze:
                self.wallet.freeze(addr)
        self.update_address_tab()



    def create_list_tab(self, headers):
        "generic tab creation method"
        l = MyTreeWidget(self)
        l.setColumnCount( len(headers) )
        l.setHeaderLabels( headers )

        w = QWidget()
        vbox = QVBoxLayout()
        w.setLayout(vbox)

        vbox.setMargin(0)
        vbox.setSpacing(0)
        vbox.addWidget(l)
        buttons = QWidget()
        vbox.addWidget(buttons)

        return l, w


    def create_addresses_tab(self):
        l, w = self.create_list_tab([ _('Address'), _('Label'), _('Balance'), _('Tx')])
        for i,width in enumerate(self.column_widths['receive']):
            l.setColumnWidth(i, width)
        l.setContextMenuPolicy(Qt.CustomContextMenu)
        l.customContextMenuRequested.connect(self.create_receive_menu)
        l.setSelectionMode(QAbstractItemView.ExtendedSelection)
        self.connect(l, SIGNAL('itemDoubleClicked(QTreeWidgetItem*, int)'), lambda a, b: self.address_label_clicked(a,b,l,0,1))
        self.connect(l, SIGNAL('itemChanged(QTreeWidgetItem*, int)'), lambda a,b: self.address_label_changed(a,b,l,0,1))
        self.connect(l, SIGNAL('currentItemChanged(QTreeWidgetItem*, QTreeWidgetItem*)'), lambda a,b: self.current_item_changed(a))
        self.address_list = l
        return w




    def save_column_widths(self):
        self.column_widths["receive"] = []
        for i in range(self.address_list.columnCount() -1):
            self.column_widths["receive"].append(self.address_list.columnWidth(i))

        self.column_widths["history"] = []
        for i in range(self.history_list.columnCount() - 1):
            self.column_widths["history"].append(self.history_list.columnWidth(i))

        self.column_widths["contacts"] = []
        for i in range(self.contacts_list.columnCount() - 1):
            self.column_widths["contacts"].append(self.contacts_list.columnWidth(i))

        self.config.set_key("column_widths_2", self.column_widths, True)


    def create_contacts_tab(self):
        l, w = self.create_list_tab([_('Address'), _('Label'), _('Tx')])
        l.setContextMenuPolicy(Qt.CustomContextMenu)
        l.customContextMenuRequested.connect(self.create_contact_menu)
        for i,width in enumerate(self.column_widths['contacts']):
            l.setColumnWidth(i, width)
        self.connect(l, SIGNAL('itemDoubleClicked(QTreeWidgetItem*, int)'), lambda a, b: self.address_label_clicked(a,b,l,0,1))
        self.connect(l, SIGNAL('itemChanged(QTreeWidgetItem*, int)'), lambda a,b: self.address_label_changed(a,b,l,0,1))
        self.contacts_list = l
        return w


    def create_invoices_tab(self):
        l, w = self.create_list_tab([_('Requestor'), _('Memo'),_('Amount'), _('Status')])
        h = l.header()
        h.setStretchLastSection(False)
        h.setResizeMode(1, QHeaderView.Stretch)
        l.setContextMenuPolicy(Qt.CustomContextMenu)
        l.customContextMenuRequested.connect(self.create_invoice_menu)
        self.invoices_list = l
        return w

    def update_invoices_tab(self):
        invoices = self.wallet.storage.get('invoices', {})
        l = self.invoices_list
        l.clear()
        for key, value in invoices.items():
            try:
                domain, memo, amount, expiration_date, status, tx_hash = value
            except:
                invoices.pop(key)
                continue
            if status == PR_UNPAID and expiration_date and expiration_date < time.time():
                status = PR_EXPIRED
            item = QTreeWidgetItem( [ domain, memo, self.format_amount(amount), format_status(status)] )
            l.addTopLevelItem(item)

        l.setCurrentItem(l.topLevelItem(0))



    def delete_imported_key(self, addr):
        if self.question(_("Do you want to remove")+" %s "%addr +_("from your wallet?")):
            self.wallet.delete_imported_key(addr)
            self.update_address_tab()
            self.update_history_tab()

    def edit_account_label(self, k):
        text, ok = QInputDialog.getText(self, _('Rename account'), _('Name') + ':', text = self.wallet.labels.get(k,''))
        if ok:
            label = unicode(text)
            self.wallet.set_label(k,label)
            self.update_address_tab()

    def account_set_expanded(self, item, k, b):
        item.setExpanded(b)
        self.accounts_expanded[k] = b

    def create_account_menu(self, position, k, item):
        menu = QMenu()
        if item.isExpanded():
            menu.addAction(_("Minimize"), lambda: self.account_set_expanded(item, k, False))
        else:
            menu.addAction(_("Maximize"), lambda: self.account_set_expanded(item, k, True))
        menu.addAction(_("Rename"), lambda: self.edit_account_label(k))
        if self.wallet.seed_version > 4:
            menu.addAction(_("View details"), lambda: self.show_account_details(k))
        if self.wallet.account_is_pending(k):
            menu.addAction(_("Delete"), lambda: self.delete_pending_account(k))
        menu.exec_(self.address_list.viewport().mapToGlobal(position))

    def delete_pending_account(self, k):
        self.wallet.delete_pending_account(k)
        self.update_address_tab()

    def create_receive_menu(self, position):
        # fixme: this function apparently has a side effect.
        # if it is not called the menu pops up several times
        #self.address_list.selectedIndexes()

        selected = self.address_list.selectedItems()
        multi_select = len(selected) > 1
        addrs = [unicode(item.text(0)) for item in selected]
        if not multi_select:
            item = self.address_list.itemAt(position)
            if not item: return

            addr = addrs[0]
            if not is_valid(addr):
                k = str(item.data(0,32).toString())
                if k:
                    self.create_account_menu(position, k, item)
                else:
                    item.setExpanded(not item.isExpanded())
                return

        menu = QMenu()
        if not multi_select:
            menu.addAction(_("Copy to clipboard"), lambda: self.app.clipboard().setText(addr))
<<<<<<< HEAD
            menu.addAction(_("QR code"), lambda: self.show_qrcode("litecoin:" + addr, _("Address")) )
=======
            menu.addAction(_("Request payment"), lambda: self.receive_at(addr))
>>>>>>> f43ddf1d
            menu.addAction(_("Edit label"), lambda: self.edit_label(True))
            menu.addAction(_("Public keys"), lambda: self.show_public_keys(addr))
            if not self.wallet.is_watching_only():
                menu.addAction(_("Private key"), lambda: self.show_private_key(addr))
                menu.addAction(_("Sign/verify message"), lambda: self.sign_verify_message(addr))
                menu.addAction(_("Encrypt/decrypt message"), lambda: self.encrypt_message(addr))
            if self.wallet.is_imported(addr):
                menu.addAction(_("Remove from wallet"), lambda: self.delete_imported_key(addr))

        if any(addr not in self.wallet.frozen_addresses for addr in addrs):
            menu.addAction(_("Freeze"), lambda: self.set_addrs_frozen(addrs, True))
        if any(addr in self.wallet.frozen_addresses for addr in addrs):
            menu.addAction(_("Unfreeze"), lambda: self.set_addrs_frozen(addrs, False))

        if any(addr not in self.wallet.frozen_addresses for addr in addrs):
            menu.addAction(_("Send From"), lambda: self.send_from_addresses(addrs))

        run_hook('receive_menu', menu, addrs)
        menu.exec_(self.address_list.viewport().mapToGlobal(position))


    def get_sendable_balance(self):
        return sum(map(lambda x:x['value'], self.get_coins()))


    def get_coins(self):
        if self.pay_from:
            return self.pay_from
        else:
            domain = self.wallet.get_account_addresses(self.current_account)
            for i in self.wallet.frozen_addresses:
                if i in domain: domain.remove(i)
            return self.wallet.get_unspent_coins(domain)


    def send_from_addresses(self, addrs):
        self.set_pay_from( addrs )
        self.tabs.setCurrentIndex(1)


    def payto(self, addr):
        if not addr: return
        label = self.wallet.labels.get(addr)
        m_addr = label + '  <' + addr + '>' if label else addr
        self.tabs.setCurrentIndex(1)
        self.payto_e.setText(m_addr)
        self.amount_e.setFocus()


    def delete_contact(self, x):
        if self.question(_("Do you want to remove")+" %s "%x +_("from your list of contacts?")):
            self.wallet.delete_contact(x)
            self.wallet.set_label(x, None)
            self.update_history_tab()
            self.update_contacts_tab()
            self.update_completions()


    def create_contact_menu(self, position):
        item = self.contacts_list.itemAt(position)
        menu = QMenu()
        if not item:
            menu.addAction(_("New contact"), lambda: self.new_contact_dialog())
        else:
            addr = unicode(item.text(0))
            label = unicode(item.text(1))
            is_editable = item.data(0,32).toBool()
            payto_addr = item.data(0,33).toString()
            menu.addAction(_("Copy to Clipboard"), lambda: self.app.clipboard().setText(addr))
            menu.addAction(_("Pay to"), lambda: self.payto(payto_addr))
            menu.addAction(_("QR code"), lambda: self.show_qrcode("litecoin:" + addr, _("Address")))
            if is_editable:
                menu.addAction(_("Edit label"), lambda: self.edit_label(False))
                menu.addAction(_("Delete"), lambda: self.delete_contact(addr))

        run_hook('create_contact_menu', menu, item)
        menu.exec_(self.contacts_list.viewport().mapToGlobal(position))

    def delete_invoice(self, key):
        self.invoices.pop(key)
        self.wallet.storage.put('invoices', self.invoices)
        self.update_invoices_tab()

    def show_invoice(self, key):
<<<<<<< HEAD
        from electrum_ltc.paymentrequest import PaymentRequest
        domain, memo, value, status, tx_hash = self.invoices[key]
=======
        from electrum.paymentrequest import PaymentRequest
        domain, memo, value, expiration, status, tx_hash = self.invoices[key]
>>>>>>> f43ddf1d
        pr = PaymentRequest(self.config)
        pr.read_file(key)
        pr.domain = domain
        pr.verify()
        self.show_pr_details(pr)

    def show_pr_details(self, pr):
        msg = 'Domain: ' + pr.domain
        msg += '\nStatus: ' + pr.get_status()
        msg += '\nMemo: ' + pr.get_memo()
        msg += '\nPayment URL: ' + pr.payment_url
        msg += '\n\nOutputs:\n' + '\n'.join(map(lambda x: x[0] + ' ' + self.format_amount(x[1])+ self.base_unit(), pr.get_outputs()))
        QMessageBox.information(self, 'Invoice', msg , 'OK')

    def do_pay_invoice(self, key):
<<<<<<< HEAD
        from electrum_ltc.paymentrequest import PaymentRequest
        domain, memo, value, status, tx_hash = self.invoices[key]
=======
        from electrum.paymentrequest import PaymentRequest
        domain, memo, value, expiration, status, tx_hash = self.invoices[key]
>>>>>>> f43ddf1d
        pr = PaymentRequest(self.config)
        pr.read_file(key)
        pr.domain = domain
        self.payment_request = pr
        self.prepare_for_payment_request()
        if pr.verify():
            self.payment_request_ok()
        else:
            self.payment_request_error()
            

    def create_invoice_menu(self, position):
        item = self.invoices_list.itemAt(position)
        if not item:
            return
        k = self.invoices_list.indexOfTopLevelItem(item)
        key = self.invoices.keys()[k]
        domain, memo, value, expiration, status, tx_hash = self.invoices[key]
        menu = QMenu()
        menu.addAction(_("Details"), lambda: self.show_invoice(key))
        if status == PR_UNPAID:
            menu.addAction(_("Pay Now"), lambda: self.do_pay_invoice(key))
        menu.addAction(_("Delete"), lambda: self.delete_invoice(key))
        menu.exec_(self.invoices_list.viewport().mapToGlobal(position))


    def update_address_item(self, item):
        item.setFont(0, QFont(MONOSPACE_FONT))
        address = str(item.data(0,0).toString())
        label = self.wallet.labels.get(address,'')
        item.setData(1,0,label)
        item.setData(0,32, True) # is editable

        run_hook('update_address_item', address, item)

        if not self.wallet.is_mine(address): return

        c, u = self.wallet.get_addr_balance(address)
        balance = self.format_amount(c + u)
        item.setData(2,0,balance)

        if address in self.wallet.frozen_addresses:
            item.setBackgroundColor(0, QColor('lightblue'))


    def update_address_tab(self):
        l = self.address_list
        # extend the syntax for consistency
        l.addChild = l.addTopLevelItem
        l.insertChild = l.insertTopLevelItem

        l.clear()

        accounts = self.wallet.get_accounts()
        if self.current_account is None:
            account_items = sorted(accounts.items())
        else:
            account_items = [(self.current_account, accounts.get(self.current_account))]


        for k, account in account_items:

            if len(accounts) > 1:
                name = self.wallet.get_account_name(k)
                c,u = self.wallet.get_account_balance(k)
                account_item = QTreeWidgetItem( [ name, '', self.format_amount(c+u), ''] )
                l.addTopLevelItem(account_item)
                account_item.setExpanded(self.accounts_expanded.get(k, True))
                account_item.setData(0, 32, k)
            else:
                account_item = l

            sequences = [0,1] if account.has_change() else [0]
            for is_change in sequences:
                if len(sequences) > 1:
                    name = _("Receiving") if not is_change else _("Change")
                    seq_item = QTreeWidgetItem( [ name, '', '', '', ''] )
                    account_item.addChild(seq_item)
                    if not is_change: 
                        seq_item.setExpanded(True)
                else:
                    seq_item = account_item
                    
                used_item = QTreeWidgetItem( [ _("Used"), '', '', '', ''] )
                used_flag = False

                is_red = False
                gap = 0

                for address in account.get_addresses(is_change):

                    num, is_used = self.wallet.is_used(address)
                    if num == 0:
                        gap += 1
                        if gap > self.wallet.gap_limit:
                            is_red = True
                    else:
                        gap = 0

                    item = QTreeWidgetItem( [ address, '', '', "%d"%num] )
                    self.update_address_item(item)
                    if is_red:
                        item.setBackgroundColor(1, QColor('red'))

                    if is_used:
                        if not used_flag:
                            seq_item.insertChild(0,used_item)
                            used_flag = True
                        used_item.addChild(item)
                    else:
                        seq_item.addChild(item)

        # we use column 1 because column 0 may be hidden
        l.setCurrentItem(l.topLevelItem(0),1)


    def update_contacts_tab(self):
        l = self.contacts_list
        l.clear()

        for address in self.wallet.addressbook:
            label = self.wallet.labels.get(address,'')
            n = self.wallet.get_num_tx(address)
            item = QTreeWidgetItem( [ address, label, "%d"%n] )
            item.setFont(0, QFont(MONOSPACE_FONT))
            # 32 = label can be edited (bool)
            item.setData(0,32, True)
            # 33 = payto string
            item.setData(0,33, address)
            l.addTopLevelItem(item)

        run_hook('update_contacts_tab', l)
        l.setCurrentItem(l.topLevelItem(0))



    def create_console_tab(self):
        from console import Console
        self.console = console = Console()
        return console


    def update_console(self):
        console = self.console
        console.history = self.config.get("console-history",[])
        console.history_index = len(console.history)

        console.updateNamespace({'wallet' : self.wallet, 'network' : self.network, 'gui':self})
        console.updateNamespace({'util' : util, 'bitcoin':bitcoin})

        c = commands.Commands(self.wallet, self.network, lambda: self.console.set_json(True))
        methods = {}
        def mkfunc(f, method):
            return lambda *args: apply( f, (method, args, self.password_dialog ))
        for m in dir(c):
            if m[0]=='_' or m in ['network','wallet']: continue
            methods[m] = mkfunc(c._run, m)

        console.updateNamespace(methods)


    def change_account(self,s):
        if s == _("All accounts"):
            self.current_account = None
        else:
            accounts = self.wallet.get_account_names()
            for k, v in accounts.items():
                if v == s:
                    self.current_account = k
        self.update_history_tab()
        self.update_status()
        self.update_address_tab()
        self.update_receive_tab()

    def create_status_bar(self):

        sb = QStatusBar()
        sb.setFixedHeight(35)
        qtVersion = qVersion()

        self.balance_label = QLabel("")
        sb.addWidget(self.balance_label)

        from version_getter import UpdateLabel
        self.updatelabel = UpdateLabel(self.config, sb)

        self.account_selector = QComboBox()
        self.account_selector.setSizeAdjustPolicy(QComboBox.AdjustToContents)
        self.connect(self.account_selector,SIGNAL("activated(QString)"),self.change_account)
        sb.addPermanentWidget(self.account_selector)

        if (int(qtVersion[0]) >= 4 and int(qtVersion[2]) >= 7):
            sb.addPermanentWidget( StatusBarButton( QIcon(":icons/switchgui.png"), _("Switch to Lite Mode"), self.go_lite ) )

        self.lock_icon = QIcon()
        self.password_button = StatusBarButton( self.lock_icon, _("Password"), self.change_password_dialog )
        sb.addPermanentWidget( self.password_button )

        sb.addPermanentWidget( StatusBarButton( QIcon(":icons/preferences.png"), _("Preferences"), self.settings_dialog ) )
        self.seed_button = StatusBarButton( QIcon(":icons/seed.png"), _("Seed"), self.show_seed_dialog )
        sb.addPermanentWidget( self.seed_button )
        self.status_button = StatusBarButton( QIcon(":icons/status_disconnected.png"), _("Network"), self.run_network_dialog )
        sb.addPermanentWidget( self.status_button )

        run_hook('create_status_bar', (sb,))

        self.setStatusBar(sb)


    def update_lock_icon(self):
        icon = QIcon(":icons/lock.png") if self.wallet.use_encryption else QIcon(":icons/unlock.png")
        self.password_button.setIcon( icon )


    def update_buttons_on_seed(self):
        if self.wallet.has_seed():
           self.seed_button.show()
        else:
           self.seed_button.hide()

        if not self.wallet.is_watching_only():
           self.password_button.show()
           self.send_button.setText(_("Send"))
        else:
           self.password_button.hide()
           self.send_button.setText(_("Create unsigned transaction"))


    def change_password_dialog(self):
        from password_dialog import PasswordDialog
        d = PasswordDialog(self.wallet, self)
        d.run()
        self.update_lock_icon()


    def new_contact_dialog(self):

        d = QDialog(self)
        d.setWindowTitle(_("New Contact"))
        vbox = QVBoxLayout(d)
        vbox.addWidget(QLabel(_('New Contact')+':'))

        grid = QGridLayout()
        line1 = QLineEdit()
        line2 = QLineEdit()
        grid.addWidget(QLabel(_("Address")), 1, 0)
        grid.addWidget(line1, 1, 1)
        grid.addWidget(QLabel(_("Name")), 2, 0)
        grid.addWidget(line2, 2, 1)

        vbox.addLayout(grid)
        vbox.addLayout(ok_cancel_buttons(d))

        if not d.exec_():
            return

        address = str(line1.text())
        label = unicode(line2.text())

        if not is_valid(address):
            QMessageBox.warning(self, _('Error'), _('Invalid Address'), _('OK'))
            return

        self.wallet.add_contact(address)
        if label:
            self.wallet.set_label(address, label)

        self.update_contacts_tab()
        self.update_history_tab()
        self.update_completions()
        self.tabs.setCurrentIndex(3)


    @protected
    def new_account_dialog(self, password):

        dialog = QDialog(self)
        dialog.setModal(1)
        dialog.setWindowTitle(_("New Account"))

        vbox = QVBoxLayout()
        vbox.addWidget(QLabel(_('Account name')+':'))
        e = QLineEdit()
        vbox.addWidget(e)
        msg = _("Note: Newly created accounts are 'pending' until they receive litecoins.") + " " \
            + _("You will need to wait for 2 confirmations until the correct balance is displayed and more addresses are created for that account.")
        l = QLabel(msg)
        l.setWordWrap(True)
        vbox.addWidget(l)

        vbox.addLayout(ok_cancel_buttons(dialog))
        dialog.setLayout(vbox)
        r = dialog.exec_()
        if not r: return

        name = str(e.text())
        if not name: return

        self.wallet.create_pending_account(name, password)
        self.update_address_tab()
        self.tabs.setCurrentIndex(2)




    def show_master_public_keys(self):

        dialog = QDialog(self)
        dialog.setModal(1)
        dialog.setWindowTitle(_("Master Public Keys"))

        main_layout = QGridLayout()
        mpk_dict = self.wallet.get_master_public_keys()
        i = 0
        for key, value in mpk_dict.items():
            main_layout.addWidget(QLabel(key), i, 0)
            mpk_text = QTextEdit()
            mpk_text.setReadOnly(True)
            mpk_text.setMaximumHeight(170)
            mpk_text.setText(value)
            main_layout.addWidget(mpk_text, i + 1, 0)
            i += 2

        vbox = QVBoxLayout()
        vbox.addLayout(main_layout)
        vbox.addLayout(close_button(dialog))

        dialog.setLayout(vbox)
        dialog.exec_()


    @protected
    def show_seed_dialog(self, password):
        if not self.wallet.has_seed():
            QMessageBox.information(self, _('Message'), _('This wallet has no seed'), _('OK'))
            return

        try:
            mnemonic = self.wallet.get_mnemonic(password)
        except Exception:
            QMessageBox.warning(self, _('Error'), _('Incorrect Password'), _('OK'))
            return
        from seed_dialog import SeedDialog
        d = SeedDialog(self, mnemonic, self.wallet.has_imported_keys())
        d.exec_()



    def show_qrcode(self, data, title = _("QR code")):
        if not data: 
            return
        d = QRDialog(data, self, title)
        d.exec_()


    def do_protect(self, func, args):
        if self.wallet.use_encryption:
            password = self.password_dialog()
            if not password:
                return
        else:
            password = None

        if args != (False,):
            args = (self,) + args + (password,)
        else:
            args = (self,password)
        apply( func, args)


    def show_public_keys(self, address):
        if not address: return
        try:
            pubkey_list = self.wallet.get_public_keys(address)
        except Exception as e:
            traceback.print_exc(file=sys.stdout)
            self.show_message(str(e))
            return

        d = QDialog(self)
        d.setMinimumSize(600, 200)
        d.setModal(1)
        vbox = QVBoxLayout()
        vbox.addWidget( QLabel(_("Address") + ': ' + address))
        vbox.addWidget( QLabel(_("Public key") + ':'))
        keys = QRTextEdit()
        keys.setReadOnly(True)
        keys.setText('\n'.join(pubkey_list))
        vbox.addWidget(keys)
        vbox.addLayout(close_button(d))
        d.setLayout(vbox)
        d.exec_()

    @protected
    def show_private_key(self, address, password):
        if not address: return
        try:
            pk_list = self.wallet.get_private_key(address, password)
        except Exception as e:
            traceback.print_exc(file=sys.stdout)
            self.show_message(str(e))
            return

        d = QDialog(self)
        d.setMinimumSize(600, 200)
        d.setModal(1)
        vbox = QVBoxLayout()
        vbox.addWidget( QLabel(_("Address") + ': ' + address))
        vbox.addWidget( QLabel(_("Private key") + ':'))
        keys = QRTextEdit()
        keys.setReadOnly(True)
        keys.setText('\n'.join(pk_list))
        vbox.addWidget(keys)
        vbox.addLayout(close_button(d))
        d.setLayout(vbox)
        d.exec_()


    @protected
    def do_sign(self, address, message, signature, password):
        message = unicode(message.toPlainText())
        message = message.encode('utf-8')
        try:
            sig = self.wallet.sign_message(str(address.text()), message, password)
            signature.setText(sig)
        except Exception as e:
            self.show_message(str(e))

    def do_verify(self, address, message, signature):
        message = unicode(message.toPlainText())
        message = message.encode('utf-8')
        if bitcoin.verify_message(address.text(), str(signature.toPlainText()), message):
            self.show_message(_("Signature verified"))
        else:
            self.show_message(_("Error: wrong signature"))


    def sign_verify_message(self, address=''):
        d = QDialog(self)
        d.setModal(1)
        d.setWindowTitle(_('Sign/verify Message'))
        d.setMinimumSize(410, 290)

        layout = QGridLayout(d)

        message_e = QTextEdit()
        layout.addWidget(QLabel(_('Message')), 1, 0)
        layout.addWidget(message_e, 1, 1)
        layout.setRowStretch(2,3)

        address_e = QLineEdit()
        address_e.setText(address)
        layout.addWidget(QLabel(_('Address')), 2, 0)
        layout.addWidget(address_e, 2, 1)

        signature_e = QTextEdit()
        layout.addWidget(QLabel(_('Signature')), 3, 0)
        layout.addWidget(signature_e, 3, 1)
        layout.setRowStretch(3,1)

        hbox = QHBoxLayout()

        b = QPushButton(_("Sign"))
        b.clicked.connect(lambda: self.do_sign(address_e, message_e, signature_e))
        hbox.addWidget(b)

        b = QPushButton(_("Verify"))
        b.clicked.connect(lambda: self.do_verify(address_e, message_e, signature_e))
        hbox.addWidget(b)

        b = QPushButton(_("Close"))
        b.clicked.connect(d.accept)
        hbox.addWidget(b)
        layout.addLayout(hbox, 4, 1)
        d.exec_()


    @protected
    def do_decrypt(self, message_e, pubkey_e, encrypted_e, password):
        try:
            decrypted = self.wallet.decrypt_message(str(pubkey_e.text()), str(encrypted_e.toPlainText()), password)
            message_e.setText(decrypted)
        except Exception as e:
            self.show_message(str(e))


    def do_encrypt(self, message_e, pubkey_e, encrypted_e):
        message = unicode(message_e.toPlainText())
        message = message.encode('utf-8')
        try:
            encrypted = bitcoin.encrypt_message(message, str(pubkey_e.text()))
            encrypted_e.setText(encrypted)
        except Exception as e:
            self.show_message(str(e))



    def encrypt_message(self, address = ''):
        d = QDialog(self)
        d.setModal(1)
        d.setWindowTitle(_('Encrypt/decrypt Message'))
        d.setMinimumSize(610, 490)

        layout = QGridLayout(d)

        message_e = QTextEdit()
        layout.addWidget(QLabel(_('Message')), 1, 0)
        layout.addWidget(message_e, 1, 1)
        layout.setRowStretch(2,3)

        pubkey_e = QLineEdit()
        if address:
            pubkey = self.wallet.getpubkeys(address)[0]
            pubkey_e.setText(pubkey)
        layout.addWidget(QLabel(_('Public key')), 2, 0)
        layout.addWidget(pubkey_e, 2, 1)

        encrypted_e = QTextEdit()
        layout.addWidget(QLabel(_('Encrypted')), 3, 0)
        layout.addWidget(encrypted_e, 3, 1)
        layout.setRowStretch(3,1)

        hbox = QHBoxLayout()
        b = QPushButton(_("Encrypt"))
        b.clicked.connect(lambda: self.do_encrypt(message_e, pubkey_e, encrypted_e))
        hbox.addWidget(b)

        b = QPushButton(_("Decrypt"))
        b.clicked.connect(lambda: self.do_decrypt(message_e, pubkey_e, encrypted_e))
        hbox.addWidget(b)

        b = QPushButton(_("Close"))
        b.clicked.connect(d.accept)
        hbox.addWidget(b)

        layout.addLayout(hbox, 4, 1)
        d.exec_()


    def question(self, msg):
        return QMessageBox.question(self, _('Message'), msg, QMessageBox.Yes | QMessageBox.No, QMessageBox.No) == QMessageBox.Yes

    def show_message(self, msg):
        QMessageBox.information(self, _('Message'), msg, _('OK'))

    def password_dialog(self, msg=None):
        d = QDialog(self)
        d.setModal(1)
        d.setWindowTitle(_("Enter Password"))

        pw = QLineEdit()
        pw.setEchoMode(2)

        vbox = QVBoxLayout()
        if not msg:
            msg = _('Please enter your password')
        vbox.addWidget(QLabel(msg))

        grid = QGridLayout()
        grid.setSpacing(8)
        grid.addWidget(QLabel(_('Password')), 1, 0)
        grid.addWidget(pw, 1, 1)
        vbox.addLayout(grid)

        vbox.addLayout(ok_cancel_buttons(d))
        d.setLayout(vbox)

        run_hook('password_dialog', pw, grid, 1)
        if not d.exec_(): return
        return unicode(pw.text())








    def tx_from_text(self, txt):
        "json or raw hexadecimal"
        try:
            txt.decode('hex')
            tx = Transaction(txt)
            return tx
        except Exception:
            pass

        try:
            tx_dict = json.loads(str(txt))
            assert "hex" in tx_dict.keys()
            tx = Transaction(tx_dict["hex"])
            if tx_dict.has_key("input_info"):
                input_info = json.loads(tx_dict['input_info'])
                tx.add_input_info(input_info)
            return tx
        except Exception:
            traceback.print_exc(file=sys.stdout)
            pass

        QMessageBox.critical(None, _("Unable to parse transaction"), _("Electrum was unable to parse your transaction"))



    def read_tx_from_file(self):
        fileName = self.getOpenFileName(_("Select your transaction file"), "*.txn")
        if not fileName:
            return
        try:
            with open(fileName, "r") as f:
                file_content = f.read()
        except (ValueError, IOError, os.error), reason:
            QMessageBox.critical(None, _("Unable to read file or no transaction found"), _("Electrum was unable to open your transaction file") + "\n" + str(reason))

        return self.tx_from_text(file_content)


    @protected
    def sign_raw_transaction(self, tx, input_info, password):
        self.wallet.signrawtransaction(tx, input_info, [], password)

    def do_process_from_text(self):
        text = text_dialog(self, _('Input raw transaction'), _("Transaction:"), _("Load transaction"))
        if not text:
            return
        tx = self.tx_from_text(text)
        if tx:
            self.show_transaction(tx)

    def do_process_from_file(self):
        tx = self.read_tx_from_file()
        if tx:
            self.show_transaction(tx)

    def do_process_from_txid(self):
        from electrum_ltc import transaction
        txid, ok = QInputDialog.getText(self, _('Lookup transaction'), _('Transaction ID') + ':')
        if ok and txid:
            r = self.network.synchronous_get([ ('blockchain.transaction.get',[str(txid)]) ])[0]
            if r:
                tx = transaction.Transaction(r)
                if tx:
                    self.show_transaction(tx)
                else:
                    self.show_message("unknown transaction")

    def do_process_from_csvReader(self, csvReader):
        outputs = []
        errors = []
        errtext = ""
        try:
            for position, row in enumerate(csvReader):
                address = row[0]
                if not is_valid(address):
                    errors.append((position, address))
                    continue
                amount = Decimal(row[1])
                amount = int(100000000*amount)
                outputs.append((address, amount))
        except (ValueError, IOError, os.error), reason:
            QMessageBox.critical(None, _("Unable to read file or no transaction found"), _("Electrum was unable to open your transaction file") + "\n" + str(reason))
            return
        if errors != []:
            for x in errors:
                errtext += "CSV Row " + str(x[0]+1) + ": " + x[1] + "\n"
            QMessageBox.critical(None, _("Invalid Addresses"), _("ABORTING! Invalid Addresses found:") + "\n\n" + errtext)
            return

        try:
            tx = self.wallet.make_unsigned_transaction(outputs, None, None)
        except Exception as e:
            self.show_message(str(e))
            return

        self.show_transaction(tx)

    def do_process_from_csv_file(self):
        fileName = self.getOpenFileName(_("Select your transaction CSV"), "*.csv")
        if not fileName:
            return
        try:
            with open(fileName, "r") as f:
                csvReader = csv.reader(f)
                self.do_process_from_csvReader(csvReader)
        except (ValueError, IOError, os.error), reason:
            QMessageBox.critical(None, _("Unable to read file or no transaction found"), _("Electrum was unable to open your transaction file") + "\n" + str(reason))
            return

    def do_process_from_csv_text(self):
        text = text_dialog(self, _('Input CSV'), _("Please enter a list of outputs.") + '\n' \
                               + _("Format: address, amount. One output per line"), _("Load CSV"))
        if not text:
            return
        f = StringIO.StringIO(text)
        csvReader = csv.reader(f)
        self.do_process_from_csvReader(csvReader)



    @protected
    def export_privkeys_dialog(self, password):
        if self.wallet.is_watching_only():
            self.show_message(_("This is a watching-only wallet"))
            return

        d = QDialog(self)
        d.setWindowTitle(_('Private keys'))
        d.setMinimumSize(850, 300)
        vbox = QVBoxLayout(d)

        msg = "%s\n%s\n%s" % (_("WARNING: ALL your private keys are secret."), 
                              _("Exposing a single private key can compromise your entire wallet!"), 
                              _("In particular, DO NOT use 'redeem private key' services proposed by third parties."))
        vbox.addWidget(QLabel(msg))

        e = QTextEdit()
        e.setReadOnly(True)
        vbox.addWidget(e)

        defaultname = 'electrum-ltc-private-keys.csv'
        select_msg = _('Select file to export your private keys to')
        hbox, filename_e, csv_button = filename_field(self, self.config, defaultname, select_msg)
        vbox.addLayout(hbox)

        h, b = ok_cancel_buttons2(d, _('Export'))
        b.setEnabled(False)
        vbox.addLayout(h)

        private_keys = {}
        addresses = self.wallet.addresses(True)
        done = False
        def privkeys_thread():
            for addr in addresses:
                time.sleep(0.1)
                if done: 
                    break
                private_keys[addr] = "\n".join(self.wallet.get_private_key(addr, password))
                d.emit(SIGNAL('computing_privkeys'))
            d.emit(SIGNAL('show_privkeys'))

        def show_privkeys():
            s = "\n".join( map( lambda x: x[0] + "\t"+ x[1], private_keys.items()))
            e.setText(s)
            b.setEnabled(True)

        d.connect(d, QtCore.SIGNAL('computing_privkeys'), lambda: e.setText("Please wait... %d/%d"%(len(private_keys),len(addresses))))
        d.connect(d, QtCore.SIGNAL('show_privkeys'), show_privkeys)
        threading.Thread(target=privkeys_thread).start()

        if not d.exec_():
            done = True
            return

        filename = filename_e.text()
        if not filename:
            return

        try:
            self.do_export_privkeys(filename, private_keys, csv_button.isChecked())
        except (IOError, os.error), reason:
            export_error_label = _("Electrum was unable to produce a private key-export.")
            QMessageBox.critical(None, _("Unable to create csv"), export_error_label + "\n" + str(reason))

        except Exception as e:
            self.show_message(str(e))
            return

        self.show_message(_("Private keys exported."))


    def do_export_privkeys(self, fileName, pklist, is_csv):
        with open(fileName, "w+") as f:
            if is_csv:
                transaction = csv.writer(f)
                transaction.writerow(["address", "private_key"])
                for addr, pk in pklist.items():
                    transaction.writerow(["%34s"%addr,pk])
            else:
                import json
                f.write(json.dumps(pklist, indent = 4))


    def do_import_labels(self):
        labelsFile = self.getOpenFileName(_("Open labels file"), "*.dat")
        if not labelsFile: return
        try:
            f = open(labelsFile, 'r')
            data = f.read()
            f.close()
            for key, value in json.loads(data).items():
                self.wallet.set_label(key, value)
            QMessageBox.information(None, _("Labels imported"), _("Your labels were imported from")+" '%s'" % str(labelsFile))
        except (IOError, os.error), reason:
            QMessageBox.critical(None, _("Unable to import labels"), _("Electrum was unable to import your labels.")+"\n" + str(reason))


    def do_export_labels(self):
        labels = self.wallet.labels
        try:
            fileName = self.getSaveFileName(_("Select file to save your labels"), 'electrum-ltc_labels.dat', "*.dat")
            if fileName:
                with open(fileName, 'w+') as f:
                    json.dump(labels, f)
                QMessageBox.information(None, _("Labels exported"), _("Your labels where exported to")+" '%s'" % str(fileName))
        except (IOError, os.error), reason:
            QMessageBox.critical(None, _("Unable to export labels"), _("Electrum was unable to export your labels.")+"\n" + str(reason))


    def export_history_dialog(self):

        d = QDialog(self)
        d.setWindowTitle(_('Export History'))
        d.setMinimumSize(400, 200)
        vbox = QVBoxLayout(d)

        defaultname = os.path.expanduser('~/electrum-ltc-history.csv')
        select_msg = _('Select file to export your wallet transactions to')

        hbox, filename_e, csv_button = filename_field(self, self.config, defaultname, select_msg)
        vbox.addLayout(hbox)

        vbox.addStretch(1)

        h, b = ok_cancel_buttons2(d, _('Export'))
        vbox.addLayout(h)
        if not d.exec_():
            return

        filename = filename_e.text()
        if not filename:
            return

        try:
            self.do_export_history(self.wallet, filename, csv_button.isChecked())
        except (IOError, os.error), reason:
            export_error_label = _("Electrum was unable to produce a transaction export.")
            QMessageBox.critical(self, _("Unable to export history"), export_error_label + "\n" + str(reason))
            return

        QMessageBox.information(self,_("History exported"), _("Your wallet history has been successfully exported."))


    def do_export_history(self, wallet, fileName, is_csv):
        history = wallet.get_tx_history()
        lines = []
        for item in history:
            tx_hash, confirmations, is_mine, value, fee, balance, timestamp = item
            if confirmations:
                if timestamp is not None:
                    try:
                        time_string = datetime.datetime.fromtimestamp(timestamp).isoformat(' ')[:-3]
                    except [RuntimeError, TypeError, NameError] as reason:
                        time_string = "unknown"
                        pass
                else:
                    time_string = "unknown"
            else:
                time_string = "pending"

            if value is not None:
                value_string = format_satoshis(value, True)
            else:
                value_string = '--'

            if fee is not None:
                fee_string = format_satoshis(fee, True)
            else:
                fee_string = '0'

            if tx_hash:
                label, is_default_label = wallet.get_label(tx_hash)
                label = label.encode('utf-8')
            else:
                label = ""

            balance_string = format_satoshis(balance, False)
            if is_csv:
                lines.append([tx_hash, label, confirmations, value_string, fee_string, balance_string, time_string])
            else:
                lines.append({'txid':tx_hash, 'date':"%16s"%time_string, 'label':label, 'value':value_string})

        with open(fileName, "w+") as f:
            if is_csv:
                transaction = csv.writer(f)
                transaction.writerow(["transaction_hash","label", "confirmations", "value", "fee", "balance", "timestamp"])
                for line in lines:
                    transaction.writerow(line)
            else:
                import json
                f.write(json.dumps(lines, indent = 4))


    def sweep_key_dialog(self):
        d = QDialog(self)
        d.setWindowTitle(_('Sweep private keys'))
        d.setMinimumSize(600, 300)

        vbox = QVBoxLayout(d)
        vbox.addWidget(QLabel(_("Enter private keys")))

        keys_e = QTextEdit()
        keys_e.setTabChangesFocus(True)
        vbox.addWidget(keys_e)

        h, address_e = address_field(self.wallet.addresses())
        vbox.addLayout(h)

        vbox.addStretch(1)
        hbox, button = ok_cancel_buttons2(d, _('Sweep'))
        vbox.addLayout(hbox)
        button.setEnabled(False)

        def get_address():
            addr = str(address_e.text())
            if bitcoin.is_address(addr):
                return addr

        def get_pk():
            pk = str(keys_e.toPlainText()).strip()
            if Wallet.is_private_key(pk):
                return pk.split()

        f = lambda: button.setEnabled(get_address() is not None and get_pk() is not None)
        keys_e.textChanged.connect(f)
        address_e.textChanged.connect(f)
        if not d.exec_():
            return

        fee = self.wallet.fee
        tx = Transaction.sweep(get_pk(), self.network, get_address(), fee)
        self.show_transaction(tx)


    @protected
    def do_import_privkey(self, password):
        if not self.wallet.has_imported_keys():
            r = QMessageBox.question(None, _('Warning'), '<b>'+_('Warning') +':\n</b><br/>'+ _('Imported keys are not recoverable from seed.') + ' ' \
                                         + _('If you ever need to restore your wallet from its seed, these keys will be lost.') + '<p>' \
                                         + _('Are you sure you understand what you are doing?'), 3, 4)
            if r == 4: return

        text = text_dialog(self, _('Import private keys'), _("Enter private keys")+':', _("Import"))
        if not text: return

        text = str(text).split()
        badkeys = []
        addrlist = []
        for key in text:
            try:
                addr = self.wallet.import_key(key, password)
            except Exception as e:
                badkeys.append(key)
                continue
            if not addr:
                badkeys.append(key)
            else:
                addrlist.append(addr)
        if addrlist:
            QMessageBox.information(self, _('Information'), _("The following addresses were added") + ':\n' + '\n'.join(addrlist))
        if badkeys:
            QMessageBox.critical(self, _('Error'), _("The following inputs could not be imported") + ':\n'+ '\n'.join(badkeys))
        self.update_address_tab()
        self.update_history_tab()


    def settings_dialog(self):
        d = QDialog(self)
        d.setWindowTitle(_('Electrum Settings'))
        d.setModal(1)
        vbox = QVBoxLayout()
        grid = QGridLayout()
        grid.setColumnStretch(0,1)

        nz_label = QLabel(_('Display zeros') + ':')
        grid.addWidget(nz_label, 0, 0)
        nz_e = AmountEdit(None,True)
        nz_e.setText("%d"% self.num_zeros)
        grid.addWidget(nz_e, 0, 1)
        msg = _('Number of zeros displayed after the decimal point. For example, if this is set to 2, "1." will be displayed as "1.00"')
        grid.addWidget(HelpButton(msg), 0, 2)
        if not self.config.is_modifiable('num_zeros'):
            for w in [nz_e, nz_label]: w.setEnabled(False)

        lang_label=QLabel(_('Language') + ':')
        grid.addWidget(lang_label, 1, 0)
        lang_combo = QComboBox()
        from electrum_ltc.i18n import languages
        lang_combo.addItems(languages.values())
        try:
            index = languages.keys().index(self.config.get("language",''))
        except Exception:
            index = 0
        lang_combo.setCurrentIndex(index)
        grid.addWidget(lang_combo, 1, 1)
        grid.addWidget(HelpButton(_('Select which language is used in the GUI (after restart).')+' '), 1, 2)
        if not self.config.is_modifiable('language'):
            for w in [lang_combo, lang_label]: w.setEnabled(False)


        fee_label = QLabel(_('Transaction fee') + ':')
        grid.addWidget(fee_label, 2, 0)
        fee_e = BTCAmountEdit(self.get_decimal_point)
        fee_e.setAmount(self.wallet.fee)
        grid.addWidget(fee_e, 2, 1)
        msg = _('Fee per kilobyte of transaction.') + '\n' \
            + _('Recommended value') + ': ' + self.format_amount(100000) + ' ' + self.base_unit()
        grid.addWidget(HelpButton(msg), 2, 2)
        if not self.config.is_modifiable('fee_per_kb'):
            for w in [fee_e, fee_label]: w.setEnabled(False)

        units = ['LTC', 'mLTC']
        unit_label = QLabel(_('Base unit') + ':')
        grid.addWidget(unit_label, 3, 0)
        unit_combo = QComboBox()
        unit_combo.addItems(units)
        unit_combo.setCurrentIndex(units.index(self.base_unit()))
        grid.addWidget(unit_combo, 3, 1)
        grid.addWidget(HelpButton(_('Base unit of your wallet.')\
                                             + '\n1LTC=1000mLTC.\n' \
                                             + _(' These settings affects the fields in the Send tab')+' '), 3, 2)

        usechange_cb = QCheckBox(_('Use change addresses'))
        usechange_cb.setChecked(self.wallet.use_change)
        grid.addWidget(usechange_cb, 4, 0)
        grid.addWidget(HelpButton(_('Using change addresses makes it more difficult for other people to track your transactions.')+' '), 4, 2)
        if not self.config.is_modifiable('use_change'): usechange_cb.setEnabled(False)

        block_explorers = ['explorer.litecoin.net', 'block-explorer.com', 'Blockr.io']
        block_ex_label = QLabel(_('Online Block Explorer') + ':')
        grid.addWidget(block_ex_label, 5, 0)
        block_ex_combo = QComboBox()
        block_ex_combo.addItems(block_explorers)
        block_ex_combo.setCurrentIndex(block_explorers.index(self.config.get('block_explorer', 'explorer.litecoin.net')))
        grid.addWidget(block_ex_combo, 5, 1)
        grid.addWidget(HelpButton(_('Choose which online block explorer to use for functions that open a web browser')+' '), 5, 2)

        show_tx = self.config.get('show_before_broadcast', False)
        showtx_cb = QCheckBox(_('Show before broadcast'))
        showtx_cb.setChecked(show_tx)
        grid.addWidget(showtx_cb, 6, 0)
        grid.addWidget(HelpButton(_('Display the details of your transactions before broadcasting it.')), 6, 2)

        vbox.addLayout(grid)
        vbox.addStretch(1)
        vbox.addLayout(ok_cancel_buttons(d))
        d.setLayout(vbox)

        # run the dialog
        if not d.exec_(): return

        fee = fee_e.get_amount()
        if fee is None:
            QMessageBox.warning(self, _('Error'), _('Invalid value') +': %s'%fee, _('OK'))
            return

        self.wallet.set_fee(fee)

        nz = unicode(nz_e.text())
        try:
            nz = int( nz )
            if nz>8: nz=8
        except Exception:
            QMessageBox.warning(self, _('Error'), _('Invalid value')+':%s'%nz, _('OK'))
            return

        if self.num_zeros != nz:
            self.num_zeros = nz
            self.config.set_key('num_zeros', nz, True)
            self.update_history_tab()
            self.update_address_tab()

        usechange_result = usechange_cb.isChecked()
        if self.wallet.use_change != usechange_result:
            self.wallet.use_change = usechange_result
            self.wallet.storage.put('use_change', self.wallet.use_change)

        if showtx_cb.isChecked() != show_tx:
            self.config.set_key('show_before_broadcast', not show_tx)

        unit_result = units[unit_combo.currentIndex()]
        if self.base_unit() != unit_result:
            self.decimal_point = 8 if unit_result == 'LTC' else 5
            self.config.set_key('decimal_point', self.decimal_point, True)
            self.update_history_tab()
            self.update_status()

        need_restart = False

        lang_request = languages.keys()[lang_combo.currentIndex()]
        if lang_request != self.config.get('language'):
            self.config.set_key("language", lang_request, True)
            need_restart = True

        be_result = block_explorers[block_ex_combo.currentIndex()]
        self.config.set_key('block_explorer', be_result, True)

        run_hook('close_settings_dialog')

        if need_restart:
            QMessageBox.warning(self, _('Success'), _('Please restart Electrum to activate the new GUI settings'), _('OK'))


    def run_network_dialog(self):
        if not self.network:
            return
        NetworkDialog(self.wallet.network, self.config, self).do_exec()

    def closeEvent(self, event):
        self.tray.hide()
        self.config.set_key("is_maximized", self.isMaximized())
        if not self.isMaximized():
            g = self.geometry()
            self.config.set_key("winpos-qt", [g.left(),g.top(),g.width(),g.height()])
        self.save_column_widths()
        self.config.set_key("console-history", self.console.history[-50:], True)
        self.wallet.storage.put('accounts_expanded', self.accounts_expanded)
        event.accept()


    def plugins_dialog(self):
        from electrum_ltc.plugins import plugins

        d = QDialog(self)
        d.setWindowTitle(_('Electrum Plugins'))
        d.setModal(1)

        vbox = QVBoxLayout(d)

        # plugins
        scroll = QScrollArea()
        scroll.setEnabled(True)
        scroll.setWidgetResizable(True)
        scroll.setMinimumSize(400,250)
        vbox.addWidget(scroll)

        w = QWidget()
        scroll.setWidget(w)
        w.setMinimumHeight(len(plugins)*35)

        grid = QGridLayout()
        grid.setColumnStretch(0,1)
        w.setLayout(grid)

        def do_toggle(cb, p, w):
            r = p.toggle()
            cb.setChecked(r)
            if w: w.setEnabled(r)

        def mk_toggle(cb, p, w):
            return lambda: do_toggle(cb,p,w)

        for i, p in enumerate(plugins):
            try:
                cb = QCheckBox(p.fullname())
                cb.setDisabled(not p.is_available())
                cb.setChecked(p.is_enabled())
                grid.addWidget(cb, i, 0)
                if p.requires_settings():
                    w = p.settings_widget(self)
                    w.setEnabled( p.is_enabled() )
                    grid.addWidget(w, i, 1)
                else:
                    w = None
                cb.clicked.connect(mk_toggle(cb,p,w))
                grid.addWidget(HelpButton(p.description()), i, 2)
            except Exception:
                print_msg(_("Error: cannot display plugin"), p)
                traceback.print_exc(file=sys.stdout)
        grid.setRowStretch(i+1,1)

        vbox.addLayout(close_button(d))

        d.exec_()


    def show_account_details(self, k):
        account = self.wallet.accounts[k]

        d = QDialog(self)
        d.setWindowTitle(_('Account Details'))
        d.setModal(1)

        vbox = QVBoxLayout(d)
        name = self.wallet.get_account_name(k)
        label = QLabel('Name: ' + name)
        vbox.addWidget(label)

        vbox.addWidget(QLabel(_('Address type') + ': ' + account.get_type()))

        vbox.addWidget(QLabel(_('Derivation') + ': ' + k))

        vbox.addWidget(QLabel(_('Master Public Key:')))

        text = QTextEdit()
        text.setReadOnly(True)
        text.setMaximumHeight(170)
        vbox.addWidget(text)

        mpk_text = '\n'.join( account.get_master_pubkeys() )
        text.setText(mpk_text)

        vbox.addLayout(close_button(d))
        d.exec_()<|MERGE_RESOLUTION|>--- conflicted
+++ resolved
@@ -41,14 +41,7 @@
 from electrum_ltc import util, bitcoin, commands, Interface, Wallet
 from electrum_ltc import SimpleConfig, Wallet, WalletStorage
 
-<<<<<<< HEAD
-from electrum_ltc.paymentrequest import PR_UNPAID, PR_PAID
-
-
 from electrum_ltc import bmp, pyqrnative
-=======
-from electrum import bmp, pyqrnative
->>>>>>> f43ddf1d
 
 from amountedit import AmountEdit, BTCAmountEdit, MyLineEdit
 from network_dialog import NetworkDialog
@@ -70,9 +63,6 @@
 else:
     MONOSPACE_FONT = 'monospace'
 
-<<<<<<< HEAD
-from electrum_ltc import ELECTRUM_VERSION
-=======
 
 
 # status of payment requests
@@ -83,8 +73,7 @@
 PR_ERROR   = 4     # could not parse
 
 
-from electrum import ELECTRUM_VERSION
->>>>>>> f43ddf1d
+from electrum_ltc import ELECTRUM_VERSION
 import re
 
 from util import *
@@ -782,7 +771,7 @@
             message = str(self.receive_message_e.text())
             if message:
                 query.append('message=%s'%message)
-            p = urlparse.ParseResult(scheme='bitcoin', netloc='', path=addr, params='', query='&'.join(query), fragment='')
+            p = urlparse.ParseResult(scheme='litecoin', netloc='', path=addr, params='', query='&'.join(query), fragment='')
             url = urlparse.urlunparse(p)
         else:
             url = ""
@@ -800,13 +789,8 @@
 
         from paytoedit import PayToEdit
         self.amount_e = BTCAmountEdit(self.get_decimal_point)
-<<<<<<< HEAD
-        self.payto_e = PayToEdit(self.amount_e)
+        self.payto_e = PayToEdit(self)
         self.payto_help = HelpButton(_('Recipient of the funds.') + '\n\n' + _('You may enter a Litecoin address, a label from your list of contacts (a list of completions will be proposed), or an alias (email-like address that forwards to a Litecoin address)'))
-=======
-        self.payto_e = PayToEdit(self)
-        self.payto_help = HelpButton(_('Recipient of the funds.') + '\n\n' + _('You may enter a Bitcoin address, a label from your list of contacts (a list of completions will be proposed), or an alias (email-like address that forwards to a Bitcoin address)'))
->>>>>>> f43ddf1d
         grid.addWidget(QLabel(_('Pay to')), 1, 0)
         grid.addWidget(self.payto_e, 1, 1, 1, 3)
         grid.addWidget(self.payto_help, 1, 4)
@@ -1145,7 +1129,7 @@
         try:
             address, amount, label, message, request_url = util.parse_URI(URI)
         except Exception as e:
-            QMessageBox.warning(self, _('Error'), _('Invalid bitcoin URI:') + '\n' + str(e), _('OK'))
+            QMessageBox.warning(self, _('Error'), _('Invalid litecoin URI:') + '\n' + str(e), _('OK'))
             return
 
         self.tabs.setCurrentIndex(1)
@@ -1167,7 +1151,7 @@
                 self.amount_e.setAmount(amount)
             return
 
-        from electrum import paymentrequest
+        from electrum_ltc import paymentrequest
         def payment_request():
             self.payment_request = paymentrequest.PaymentRequest(self.config)
             self.payment_request.read(request_url)
@@ -1358,11 +1342,7 @@
         menu = QMenu()
         if not multi_select:
             menu.addAction(_("Copy to clipboard"), lambda: self.app.clipboard().setText(addr))
-<<<<<<< HEAD
-            menu.addAction(_("QR code"), lambda: self.show_qrcode("litecoin:" + addr, _("Address")) )
-=======
             menu.addAction(_("Request payment"), lambda: self.receive_at(addr))
->>>>>>> f43ddf1d
             menu.addAction(_("Edit label"), lambda: self.edit_label(True))
             menu.addAction(_("Public keys"), lambda: self.show_public_keys(addr))
             if not self.wallet.is_watching_only():
@@ -1447,13 +1427,8 @@
         self.update_invoices_tab()
 
     def show_invoice(self, key):
-<<<<<<< HEAD
         from electrum_ltc.paymentrequest import PaymentRequest
-        domain, memo, value, status, tx_hash = self.invoices[key]
-=======
-        from electrum.paymentrequest import PaymentRequest
         domain, memo, value, expiration, status, tx_hash = self.invoices[key]
->>>>>>> f43ddf1d
         pr = PaymentRequest(self.config)
         pr.read_file(key)
         pr.domain = domain
@@ -1469,13 +1444,8 @@
         QMessageBox.information(self, 'Invoice', msg , 'OK')
 
     def do_pay_invoice(self, key):
-<<<<<<< HEAD
         from electrum_ltc.paymentrequest import PaymentRequest
-        domain, memo, value, status, tx_hash = self.invoices[key]
-=======
-        from electrum.paymentrequest import PaymentRequest
         domain, memo, value, expiration, status, tx_hash = self.invoices[key]
->>>>>>> f43ddf1d
         pr = PaymentRequest(self.config)
         pr.read_file(key)
         pr.domain = domain
