#!/usr/bin/env python
#
# Electrum - lightweight Bitcoin client
# Copyright (C) 2012 thomasv@gitorious
#
# This program is free software: you can redistribute it and/or modify
# it under the terms of the GNU General Public License as published by
# the Free Software Foundation, either version 3 of the License, or
# (at your option) any later version.
#
# This program is distributed in the hope that it will be useful,
# but WITHOUT ANY WARRANTY; without even the implied warranty of
# MERCHANTABILITY or FITNESS FOR A PARTICULAR PURPOSE. See the
# GNU General Public License for more details.
#
# You should have received a copy of the GNU General Public License
# along with this program. If not, see <http://www.gnu.org/licenses/>.

import sys, time, threading
import os, json, traceback
import shutil
import socket
import weakref
import webbrowser
import csv
from decimal import Decimal
import base64
from functools import partial

import PyQt4
from PyQt4.QtGui import *
from PyQt4.QtCore import *
import PyQt4.QtCore as QtCore

import icons_rc

from electrum_ltc.bitcoin import MIN_RELAY_TX_FEE, COIN, is_valid
from electrum_ltc.plugins import run_hook
from electrum_ltc.i18n import _
from electrum_ltc.util import block_explorer, block_explorer_info, block_explorer_URL
from electrum_ltc.util import format_satoshis, format_satoshis_plain, format_time
from electrum_ltc.util import PrintError, NotEnoughFunds, StoreDict
from electrum_ltc import Transaction, mnemonic
from electrum_ltc import util, bitcoin, commands
from electrum_ltc import SimpleConfig, COIN_CHOOSERS
from electrum_ltc import Wallet, paymentrequest

from amountedit import BTCAmountEdit, MyLineEdit, BTCkBEdit
from network_dialog import NetworkDialog
from qrcodewidget import QRCodeWidget, QRDialog
from qrtextedit import ShowQRTextEdit
from transaction_dialog import show_transaction



from electrum_ltc import ELECTRUM_VERSION
import re

from util import *


class StatusBarButton(QPushButton):
    def __init__(self, icon, tooltip, func):
        QPushButton.__init__(self, icon, '')
        self.setToolTip(tooltip)
        self.setFlat(True)
        self.setMaximumWidth(25)
        self.clicked.connect(self.onPress)
        self.func = func
        self.setIconSize(QSize(25,25))

    def onPress(self, checked=False):
        '''Drops the unwanted PyQt4 "checked" argument'''
        self.func()

    def keyPressEvent(self, e):
        if e.key() == QtCore.Qt.Key_Return:
            self.func()


from electrum_ltc.paymentrequest import PR_UNPAID, PR_PAID, PR_UNKNOWN, PR_EXPIRED

pr_icons = {
    PR_UNPAID:":icons/unpaid.png",
    PR_PAID:":icons/confirmed.png",
    PR_EXPIRED:":icons/expired.png"
}

pr_tooltips = {
    PR_UNPAID:_('Pending'),
    PR_PAID:_('Paid'),
    PR_EXPIRED:_('Expired')
}

expiration_values = [
    (_('1 hour'), 60*60),
    (_('1 day'), 24*60*60),
    (_('1 week'), 7*24*60*60),
    (_('Never'), None)
]



class ElectrumWindow(QMainWindow, MessageBoxMixin, PrintError):

    def __init__(self, gui_object, wallet):
        QMainWindow.__init__(self)

        self.gui_object = gui_object
        self.config = config = gui_object.config
        self.network = gui_object.network
        self.invoices = gui_object.invoices
        self.contacts = gui_object.contacts
        self.tray = gui_object.tray
        self.app = gui_object.app

        self.create_status_bar()
        self.need_update = threading.Event()

        self.decimal_point = config.get('decimal_point', 8)
        self.num_zeros     = int(config.get('num_zeros',0))

        self.completions = QStringListModel()

        self.tabs = tabs = QTabWidget(self)
        tabs.addTab(self.create_history_tab(), _('History') )
        tabs.addTab(self.create_send_tab(), _('Send') )
        tabs.addTab(self.create_receive_tab(), _('Receive') )
        tabs.addTab(self.create_addresses_tab(), _('Addresses') )
        tabs.addTab(self.create_contacts_tab(), _('Contacts') )
        tabs.addTab(self.create_console_tab(), _('Console') )
        tabs.setSizePolicy(QSizePolicy.Expanding, QSizePolicy.Expanding)
        self.setCentralWidget(tabs)

        if self.config.get("is_maximized"):
            self.showMaximized()

        self.setWindowIcon(QIcon(":icons/electrum-ltc.png"))
        self.init_menubar()

        wrtabs = weakref.proxy(tabs)
        QShortcut(QKeySequence("Ctrl+W"), self, self.close)
        QShortcut(QKeySequence("Ctrl+Q"), self, self.close)
        QShortcut(QKeySequence("Ctrl+R"), self, self.update_wallet)
        QShortcut(QKeySequence("Ctrl+PgUp"), self, lambda: wrtabs.setCurrentIndex((wrtabs.currentIndex() - 1)%wrtabs.count()))
        QShortcut(QKeySequence("Ctrl+PgDown"), self, lambda: wrtabs.setCurrentIndex((wrtabs.currentIndex() + 1)%wrtabs.count()))

        for i in range(wrtabs.count()):
            QShortcut(QKeySequence("Alt+" + str(i + 1)), self, lambda i=i: wrtabs.setCurrentIndex(i))

        self.connect(self, QtCore.SIGNAL('payment_request_ok'), self.payment_request_ok)
        self.connect(self, QtCore.SIGNAL('payment_request_error'), self.payment_request_error)
        self.history_list.setFocus(True)

        self.connect(self, QtCore.SIGNAL('watching_only_changed'),
                     self.watching_only_changed)

        # network callbacks
        if self.network:
            self.connect(self, QtCore.SIGNAL('network'), self.on_network_qt)
            interests = ['updated', 'new_transaction', 'status',
                         'banner', 'verified']
            # To avoid leaking references to "self" that prevent the
            # window from being GC-ed when closed, callbacks should be
            # methods of this class only, and specifically not be
            # partials, lambdas or methods of subobjects.  Hence...
            self.network.register_callback(self.on_network, interests)
            # set initial message
            self.console.showMessage(self.network.banner)

        self.payment_request = None
        self.checking_accounts = False
        self.qr_window = None
        self.not_enough_funds = False
        self.pluginsdialog = None
        self.fetch_alias()
        self.require_fee_update = False
        self.tx_notifications = []
        self.load_wallet(wallet)
        self.connect_slots(gui_object.timer)

    def diagnostic_name(self):
        return "%s/%s" % (PrintError.diagnostic_name(self),
                          self.wallet.basename() if self.wallet else "None")

    def is_hidden(self):
        return self.isMinimized() or self.isHidden()

    def show_or_hide(self):
        if self.is_hidden():
            self.bring_to_top()
        else:
            self.hide()

    def bring_to_top(self):
        self.show()
        self.raise_()

    def on_network(self, event, *args):
        if event == 'updated':
            self.need_update.set()
        elif event == 'new_transaction':
            self.tx_notifications.append(args[0])
        elif event in ['status', 'banner', 'verified']:
            # Handle in GUI thread
            self.emit(QtCore.SIGNAL('network'), event, *args)
        else:
            self.print_error("unexpected network message:", event, args)

    def on_network_qt(self, event, *args):
        # Handle a network message in the GUI thread
        if event == 'status':
            self.update_status()
        elif event == 'banner':
            self.console.showMessage(args[0])
        elif event == 'verified':
            self.history_list.update_item(*args)
        else:
            self.print_error("unexpected network_qt signal:", event, args)

    def fetch_alias(self):
        self.alias_info = None
        alias = self.config.get('alias')
        if alias:
            alias = str(alias)
            def f():
                self.alias_info = self.contacts.resolve_openalias(alias)
                self.emit(SIGNAL('alias_received'))
            t = threading.Thread(target=f)
            t.setDaemon(True)
            t.start()

    def update_account_selector(self):
        # account selector
        accounts = self.wallet.get_account_names()
        self.account_selector.clear()
        if len(accounts) > 1:
            self.account_selector.addItems([_("All accounts")] + accounts.values())
            self.account_selector.setCurrentIndex(0)
            self.account_selector.show()
        else:
            self.account_selector.hide()

    def close_wallet(self):
        if self.wallet:
            self.print_error('close_wallet', self.wallet.storage.path)
            self.wallet.storage.put('accounts_expanded', self.accounts_expanded)
            self.wallet.stop_threads()
        run_hook('close_wallet', self.wallet)

    def load_wallet(self, wallet):
        self.wallet = wallet
        self.update_recently_visited(wallet.storage.path)
        self.import_old_contacts()
        # address used to create a dummy transaction and estimate transaction fee
        a = self.wallet.addresses(False)
        self.dummy_address = a[0] if a else None
        self.accounts_expanded = self.wallet.storage.get('accounts_expanded',{})
        self.current_account = self.wallet.storage.get("current_account", None)
        self.history_list.update()
        self.need_update.set()
        # Once GUI has been initialized check if we want to announce something since the callback has been called before the GUI was initialized
        self.notify_transactions()
        # update menus
        self.update_new_account_menu()
        self.seed_menu.setEnabled(self.wallet.has_seed())
        self.mpk_menu.setEnabled(self.wallet.is_deterministic())
        self.update_lock_icon()
        self.update_buttons_on_seed()
        self.update_console()
        self.clear_receive_tab()
        self.receive_list.update()
        self.tabs.show()
        self.watching_only_changed()

        try:
            self.setGeometry(*self.wallet.storage.get("winpos-qt"))
        except:
            self.setGeometry(100, 100, 840, 400)

        if self.config.get('hide_gui') and self.gui_object.tray.isVisible():
            self.hide()
        else:
            self.show()
        run_hook('load_wallet', wallet, self)
        self.warn_if_watching_only()

    def watching_only_changed(self):
        title = 'Electrum-LTC %s  -  %s' % (self.wallet.electrum_version,
                                            self.wallet.basename())
        if self.wallet.is_watching_only():
            title += ' [%s]' % (_('watching only'))
        self.setWindowTitle(title)
        self.export_menu.setEnabled(not self.wallet.is_watching_only())
        self.password_menu.setEnabled(self.wallet.can_change_password())
        self.import_menu.setVisible(self.wallet.can_import())
        self.export_menu.setEnabled(self.wallet.can_export())

    def warn_if_watching_only(self):
        if self.wallet.is_watching_only():
            msg = ' '.join([
                _("This wallet is watching-only."),
                _("This means you will not be able to spend litecoins with it."),
                _("Make sure you own the seed phrase or the private keys, before you request litecoins to be sent to this wallet.")
            ])
            self.show_warning(msg, title=_('Information'))

    def import_old_contacts(self):
        # backward compatibility: import contacts
        old_contacts = self.wallet.storage.get('contacts', [])
        if old_contacts:
            for k in set(old_contacts):
                l = self.wallet.labels.get(k)
                if bitcoin.is_address(k) and l:
                    self.contacts[l] = ('address', k)
            self.wallet.storage.put('contacts', None)

    def open_wallet(self):
        wallet_folder = self.get_wallet_folder()
        filename = unicode(QFileDialog.getOpenFileName(self, "Select your wallet file", wallet_folder))
        if not filename:
            return
        self.gui_object.new_window(filename)


    def backup_wallet(self):
        path = self.wallet.storage.path
        wallet_folder = os.path.dirname(path)
        filename = unicode( QFileDialog.getSaveFileName(self, _('Enter a filename for the copy of your wallet'), wallet_folder) )
        if not filename:
            return

        new_path = os.path.join(wallet_folder, filename)
        if new_path != path:
            try:
                shutil.copy2(path, new_path)
                self.show_message(_("A copy of your wallet file was created in")+" '%s'" % str(new_path), title=_("Wallet backup created"))
            except (IOError, os.error), reason:
                self.show_critical(_("Electrum was unable to copy your wallet file to the specified location.") + "\n" + str(reason), title=_("Unable to create backup"))

    def update_recently_visited(self, filename):
        recent = self.config.get('recently_open', [])
        if filename in recent:
            recent.remove(filename)
        recent.insert(0, filename)
        recent = recent[:5]
        self.config.set_key('recently_open', recent)
        self.recently_visited_menu.clear()
        for i, k in enumerate(sorted(recent)):
            b = os.path.basename(k)
            def loader(k):
                return lambda: self.gui_object.new_window(k)
            self.recently_visited_menu.addAction(b, loader(k)).setShortcut(QKeySequence("Ctrl+%d"%(i+1)))
        self.recently_visited_menu.setEnabled(len(recent))

    def get_wallet_folder(self):
        return os.path.dirname(os.path.abspath(self.config.get_wallet_path()))

    def new_wallet(self):
        wallet_folder = self.get_wallet_folder()
        i = 1
        while True:
            filename = "wallet_%d" % i
            if filename in os.listdir(wallet_folder):
                i += 1
            else:
                break
        filename = line_dialog(self, _('New Wallet'), _('Enter file name')
                               + ':', _('OK'), filename)
        if not filename:
            return
        full_path = os.path.join(wallet_folder, filename)
        if os.path.exists(full_path):
            self.show_critical(_("File exists"))
            return
        self.gui_object.start_new_window(full_path, None)

    def init_menubar(self):
        menubar = QMenuBar()

        file_menu = menubar.addMenu(_("&File"))
        self.recently_visited_menu = file_menu.addMenu(_("&Recently open"))
        file_menu.addAction(_("&Open"), self.open_wallet).setShortcut(QKeySequence.Open)
        file_menu.addAction(_("&New/Restore"), self.new_wallet).setShortcut(QKeySequence.New)
        file_menu.addAction(_("&Save Copy"), self.backup_wallet).setShortcut(QKeySequence.SaveAs)
        file_menu.addSeparator()
        file_menu.addAction(_("&Quit"), self.close)

        wallet_menu = menubar.addMenu(_("&Wallet"))
        wallet_menu.addAction(_("&New contact"), self.new_contact_dialog)
        self.new_account_menu = wallet_menu.addAction(_("&New account"), self.new_account_dialog)

        wallet_menu.addSeparator()

        self.password_menu = wallet_menu.addAction(_("&Password"), self.change_password_dialog)
        self.seed_menu = wallet_menu.addAction(_("&Seed"), self.show_seed_dialog)
        self.mpk_menu = wallet_menu.addAction(_("&Master Public Keys"), self.show_master_public_keys)

        wallet_menu.addSeparator()
        labels_menu = wallet_menu.addMenu(_("&Labels"))
        labels_menu.addAction(_("&Import"), self.do_import_labels)
        labels_menu.addAction(_("&Export"), self.do_export_labels)

        self.private_keys_menu = wallet_menu.addMenu(_("&Private keys"))
        self.private_keys_menu.addAction(_("&Sweep"), self.sweep_key_dialog)
        self.import_menu = self.private_keys_menu.addAction(_("&Import"), self.do_import_privkey)
        self.export_menu = self.private_keys_menu.addAction(_("&Export"), self.export_privkeys_dialog)
        wallet_menu.addAction(_("&Export History"), self.export_history_dialog)
        wallet_menu.addAction(_("Search"), self.toggle_search).setShortcut(QKeySequence("Ctrl+S"))

        tools_menu = menubar.addMenu(_("&Tools"))

        # Settings / Preferences are all reserved keywords in OSX using this as work around
        tools_menu.addAction(_("Electrum preferences") if sys.platform == 'darwin' else _("Preferences"), self.settings_dialog)
        tools_menu.addAction(_("&Network"), self.run_network_dialog)
        tools_menu.addAction(_("&Plugins"), self.plugins_dialog)
        tools_menu.addSeparator()
        tools_menu.addAction(_("&Sign/verify message"), self.sign_verify_message)
        tools_menu.addAction(_("&Encrypt/decrypt message"), self.encrypt_message)
        tools_menu.addSeparator()

        paytomany_menu = tools_menu.addAction(_("&Pay to many"), self.paytomany)

        raw_transaction_menu = tools_menu.addMenu(_("&Load transaction"))
        raw_transaction_menu.addAction(_("&From file"), self.do_process_from_file)
        raw_transaction_menu.addAction(_("&From text"), self.do_process_from_text)
        raw_transaction_menu.addAction(_("&From the blockchain"), self.do_process_from_txid)
        raw_transaction_menu.addAction(_("&From QR code"), self.read_tx_from_qrcode)
        self.raw_transaction_menu = raw_transaction_menu

        help_menu = menubar.addMenu(_("&Help"))
        help_menu.addAction(_("&About"), self.show_about)
        help_menu.addAction(_("&Official website"), lambda: webbrowser.open("http://electrum-ltc.org"))
        help_menu.addSeparator()
        help_menu.addAction(_("&Documentation"), lambda: webbrowser.open("http://docs.electrum.org/")).setShortcut(QKeySequence.HelpContents)
        help_menu.addAction(_("&Report Bug"), self.show_report_bug)

        self.setMenuBar(menubar)

    def show_about(self):
        QMessageBox.about(self, "Electrum-LTC",
            _("Version")+" %s" % (self.wallet.electrum_version) + "\n\n" + _("Electrum's focus is speed, with low resource usage and simplifying Litecoin. You do not need to perform regular backups, because your wallet can be recovered from a secret phrase that you can memorize or write on paper. Startup times are instant because it operates in conjunction with high-performance servers that handle the most complicated parts of the Litecoin system."))

    def show_report_bug(self):
        msg = ' '.join([
            _("Please report any bugs as issues on github:<br/>"),
            "<a href=\"https://github.com/pooler/electrum-ltc/issues\">https://github.com/pooler/electrum-ltc/issues</a><br/><br/>",
            _("Before reporting a bug, upgrade to the most recent version of Electrum (latest release or git HEAD), and include the version number in your report."),
            _("Try to explain not only what the bug is, but how it occurs.")
         ])
        self.show_message(msg, title="Electrum-LTC - " + _("Reporting Bugs"))

    def notify_transactions(self):
        if not self.network or not self.network.is_connected():
            return
        self.print_error("Notifying GUI")
        if len(self.tx_notifications) > 0:
            # Combine the transactions if there are more then three
            tx_amount = len(self.tx_notifications)
            if(tx_amount >= 3):
                total_amount = 0
                for tx in self.tx_notifications:
                    is_relevant, is_mine, v, fee = self.wallet.get_wallet_delta(tx)
                    if(v > 0):
                        total_amount += v
                self.notify(_("%(txs)s new transactions received. Total amount received in the new transactions %(amount)s") \
                            % { 'txs' : tx_amount, 'amount' : self.format_amount_and_units(total_amount)})
                self.tx_notifications = []
            else:
              for tx in self.tx_notifications:
                  if tx:
                      self.tx_notifications.remove(tx)
                      is_relevant, is_mine, v, fee = self.wallet.get_wallet_delta(tx)
                      if(v > 0):
                          self.notify(_("New transaction received. %(amount)s") % { 'amount' : self.format_amount_and_units(v)})

    def notify(self, message):
        if self.tray:
            self.tray.showMessage("Electrum-LTC", message, QSystemTrayIcon.Information, 20000)



    # custom wrappers for getOpenFileName and getSaveFileName, that remember the path selected by the user
    def getOpenFileName(self, title, filter = ""):
        directory = self.config.get('io_dir', unicode(os.path.expanduser('~')))
        fileName = unicode( QFileDialog.getOpenFileName(self, title, directory, filter) )
        if fileName and directory != os.path.dirname(fileName):
            self.config.set_key('io_dir', os.path.dirname(fileName), True)
        return fileName

    def getSaveFileName(self, title, filename, filter = ""):
        directory = self.config.get('io_dir', unicode(os.path.expanduser('~')))
        path = os.path.join( directory, filename )
        fileName = unicode( QFileDialog.getSaveFileName(self, title, path, filter) )
        if fileName and directory != os.path.dirname(fileName):
            self.config.set_key('io_dir', os.path.dirname(fileName), True)
        return fileName

    def connect_slots(self, sender):
        self.connect(sender, QtCore.SIGNAL('timersignal'), self.timer_actions)

    def timer_actions(self):
        # Note this runs in the GUI thread
        if self.need_update.is_set():
            self.need_update.clear()
            self.update_wallet()
        # resolve aliases
        self.payto_e.resolve()
        # update fee
        if self.require_fee_update:
            self.do_update_fee()
            self.require_fee_update = False

    def format_amount(self, x, is_diff=False, whitespaces=False):
        return format_satoshis(x, is_diff, self.num_zeros, self.decimal_point, whitespaces)

    def format_amount_and_units(self, amount):
        text = self.format_amount(amount) + ' '+ self.base_unit()
        x = run_hook('format_amount_and_units', amount)
        if text and x:
            text += ' (%s)'%x
        return text

    def get_decimal_point(self):
        return self.decimal_point

    def base_unit(self):
        assert self.decimal_point in [2, 5, 8]
        if self.decimal_point == 2:
            return 'bits'
        if self.decimal_point == 5:
            return 'mLTC'
        if self.decimal_point == 8:
            return 'LTC'
        raise Exception('Unknown base unit')

    def update_status(self):
        if not self.wallet:
            return

        if self.network is None or not self.network.is_running():
            text = _("Offline")
            icon = QIcon(":icons/status_disconnected.png")

        elif self.network.is_connected():
            server_height = self.network.get_server_height()
            server_lag = self.network.get_local_height() - server_height
            # Server height can be 0 after switching to a new server
            # until we get a headers subscription request response.
            # Display the synchronizing message in that case.
            if not self.wallet.up_to_date or server_height == 0:
                text = _("Synchronizing...")
                icon = QIcon(":icons/status_waiting.png")
            elif server_lag > 1:
                text = _("Server is lagging (%d blocks)"%server_lag)
                icon = QIcon(":icons/status_lagging.png")
            else:
                c, u, x = self.wallet.get_account_balance(self.current_account)
                text =  _("Balance" ) + ": %s "%(self.format_amount_and_units(c))
                if u:
                    text +=  " [%s unconfirmed]"%(self.format_amount(u, True).strip())
                if x:
                    text +=  " [%s unmatured]"%(self.format_amount(x, True).strip())
                # append fiat balance and price from exchange rate plugin
                rate = run_hook('get_fiat_status_text', c + u + x)
                if rate:
                    text += rate
                icon = QIcon(":icons/status_connected.png")
        else:
            text = _("Not connected")
            icon = QIcon(":icons/status_disconnected.png")

        self.tray.setToolTip("%s (%s)" % (text, self.wallet.basename()))
        self.balance_label.setText(text)
        self.status_button.setIcon( icon )


    def update_wallet(self):
        self.update_status()
        if self.wallet.up_to_date or not self.network or not self.network.is_connected():
            self.update_tabs()
        if self.wallet.up_to_date:
            self.check_next_account()

    def update_tabs(self):
        self.history_list.update()
        self.receive_list.update()
        self.address_list.update()
        self.contacts_list.update()
        self.invoices_list.update()
        self.update_completions()

    def create_history_tab(self):
        from history_widget import HistoryWidget
        self.history_list = l = HistoryWidget(self)
        return l

    def show_address(self, addr):
        import address_dialog
        d = address_dialog.AddressDialog(self, addr)
        d.exec_()

    def show_transaction(self, tx, tx_desc = None):
        '''tx_desc is set only for txs created in the Send tab'''
        show_transaction(tx, self, tx_desc)

    def create_receive_tab(self):
        # A 4-column grid layout.  All the stretch is in the last column.
        # The exchange rate plugin adds a fiat widget in column 2
        self.receive_grid = grid = QGridLayout()
        grid.setSpacing(8)
        grid.setColumnStretch(3, 1)

        self.receive_address_e = ButtonsLineEdit()
        self.receive_address_e.addCopyButton(self.app)
        self.receive_address_e.setReadOnly(True)
        msg = _('Litecoin address where the payment should be received. Note that each payment request uses a different Litecoin address.')
        self.receive_address_label = HelpLabel(_('Receiving address'), msg)
        self.receive_address_e.textChanged.connect(self.update_receive_qr)
        self.receive_address_e.setFocusPolicy(Qt.NoFocus)
        grid.addWidget(self.receive_address_label, 0, 0)
        grid.addWidget(self.receive_address_e, 0, 1, 1, -1)

        self.receive_message_e = QLineEdit()
        grid.addWidget(QLabel(_('Description')), 1, 0)
        grid.addWidget(self.receive_message_e, 1, 1, 1, -1)
        self.receive_message_e.textChanged.connect(self.update_receive_qr)

        self.receive_amount_e = BTCAmountEdit(self.get_decimal_point)
        grid.addWidget(QLabel(_('Requested amount')), 2, 0)
        grid.addWidget(self.receive_amount_e, 2, 1)
        self.receive_amount_e.textChanged.connect(self.update_receive_qr)

        self.expires_combo = QComboBox()
        self.expires_combo.addItems(map(lambda x:x[0], expiration_values))
        self.expires_combo.setCurrentIndex(1)
        self.expires_combo.setFixedWidth(self.receive_amount_e.width())
        msg = ' '.join([
            _('Expiration date of your request.'),
            _('This information is seen by the recipient if you send them a signed payment request.'),
            _('Expired requests have to be deleted manually from your list, in order to free the corresponding Litecoin addresses.'),
            _('The Litecoin address never expires and will always be part of this Electrum wallet.'),
        ])
        grid.addWidget(HelpLabel(_('Request expires'), msg), 3, 0)
        grid.addWidget(self.expires_combo, 3, 1)
        self.expires_label = QLineEdit('')
        self.expires_label.setReadOnly(1)
        self.expires_label.setFocusPolicy(Qt.NoFocus)
        self.expires_label.hide()
        grid.addWidget(self.expires_label, 3, 1)

        self.save_request_button = QPushButton(_('Save'))
        self.save_request_button.clicked.connect(self.save_payment_request)

        self.new_request_button = QPushButton(_('New'))
        self.new_request_button.clicked.connect(self.new_payment_request)

        self.receive_qr = QRCodeWidget(fixedSize=200)
        self.receive_qr.mouseReleaseEvent = lambda x: self.toggle_qr_window()
        self.receive_qr.enterEvent = lambda x: self.app.setOverrideCursor(QCursor(Qt.PointingHandCursor))
        self.receive_qr.leaveEvent = lambda x: self.app.setOverrideCursor(QCursor(Qt.ArrowCursor))

        self.receive_buttons = buttons = QHBoxLayout()
        buttons.addStretch(1)
        buttons.addWidget(self.save_request_button)
        buttons.addWidget(self.new_request_button)
        grid.addLayout(buttons, 4, 1, 1, 2)

        self.receive_requests_label = QLabel(_('My Requests'))
        self.receive_list = MyTreeWidget(self, self.receive_list_menu, [_('Date'), _('Account'), _('Address'), '', _('Description'), _('Amount'), _('Status')], 4)
        self.receive_list.currentItemChanged.connect(self.receive_item_changed)
        self.receive_list.itemClicked.connect(self.receive_item_changed)
        self.receive_list.setSortingEnabled(True)
        self.receive_list.setColumnWidth(0, 180)
        self.receive_list.hideColumn(1)
        self.receive_list.hideColumn(2)
        self.receive_list.on_update = self.update_receive_tab

        # layout
        vbox_g = QVBoxLayout()
        vbox_g.addLayout(grid)
        vbox_g.addStretch()

        hbox = QHBoxLayout()
        hbox.addLayout(vbox_g)
        hbox.addWidget(self.receive_qr)

        w = QWidget()
        vbox = QVBoxLayout(w)
        vbox.addLayout(hbox)
        vbox.addStretch(1)
        vbox.addWidget(self.receive_requests_label)
        vbox.addWidget(self.receive_list)
        vbox.setStretchFactor(self.receive_list, 1000)

        return w

    def receive_item_changed(self, item):
        if item is None:
            return
        if not self.receive_list.isItemSelected(item):
            return
        addr = str(item.text(2))
        req = self.wallet.receive_requests[addr]
        expires = util.age(req['time'] + req['exp']) if req.get('exp') else _('Never')
        amount = req['amount']
        message = self.wallet.labels.get(addr, '')
        self.receive_address_e.setText(addr)
        self.receive_message_e.setText(message)
        self.receive_amount_e.setAmount(amount)
        self.expires_combo.hide()
        self.expires_label.show()
        self.expires_label.setText(expires)
        self.new_request_button.setEnabled(True)

    def delete_payment_request(self, item):
        addr = str(item.text(2))
        self.wallet.remove_payment_request(addr, self.config)
        self.receive_list.update()
        self.clear_receive_tab()

    def get_request_URI(self, addr):
        req = self.wallet.receive_requests[addr]
        message = self.wallet.labels.get(addr, '')
        amount = req['amount']
        URI = util.create_URI(addr, amount, message)
        if req.get('time'):
            URI += "&time=%d"%req.get('time')
        if req.get('exp'):
            URI += "&exp=%d"%req.get('exp')
        if req.get('name') and req.get('sig'):
            sig = req.get('sig').decode('hex')
            sig = bitcoin.base_encode(sig, base=58)
            URI += "&name=" + req['name'] + "&sig="+sig
        return str(URI)

    def receive_list_menu(self, position):
        item = self.receive_list.itemAt(position)
        addr = str(item.text(2))
        req = self.wallet.receive_requests[addr]
        menu = QMenu(self)
        menu.addAction(_("Copy Address"), lambda: self.view_and_paste(_('Address'), '', addr))
        menu.addAction(_("Copy URI"), lambda: self.view_and_paste('URI', '', self.get_request_URI(addr)))
        menu.addAction(_("Save as BIP70 file"), lambda: self.export_payment_request(addr))
        menu.addAction(_("Delete"), lambda: self.delete_payment_request(item))
        run_hook('receive_list_menu', menu, addr)
        menu.exec_(self.receive_list.viewport().mapToGlobal(position))

    def sign_payment_request(self, addr):
        alias = self.config.get('alias')
        alias_privkey = None
        if alias and self.alias_info:
            alias_addr, alias_name, validated = self.alias_info
            if alias_addr:
                if self.wallet.is_mine(alias_addr):
                    msg = _('This payment request will be signed.') + '\n' + _('Please enter your password')
                    password = self.password_dialog(msg)
                    if password:
                        try:
                            self.wallet.sign_payment_request(addr, alias, alias_addr, password)
                        except Exception as e:
                            self.show_error(str(e))
                            return
                    else:
                        return
                else:
                    return


    def save_payment_request(self):
        addr = str(self.receive_address_e.text())
        amount = self.receive_amount_e.get_amount()
        message = unicode(self.receive_message_e.text())
        if not message and not amount:
            self.show_error(_('No message or amount'))
            return False
        i = self.expires_combo.currentIndex()
        expiration = map(lambda x: x[1], expiration_values)[i]
        req = self.wallet.make_payment_request(addr, amount, message, expiration)
        self.wallet.add_payment_request(req, self.config)
        self.sign_payment_request(addr)
        self.receive_list.update()
        self.address_list.update()
        self.save_request_button.setEnabled(False)

    def view_and_paste(self, title, msg, data):
        dialog = WindowModalDialog(self, title)
        vbox = QVBoxLayout()
        label = QLabel(msg)
        label.setWordWrap(True)
        vbox.addWidget(label)
        pr_e = ShowQRTextEdit(text=data)
        vbox.addWidget(pr_e)
        vbox.addLayout(Buttons(CopyCloseButton(pr_e.text, self.app, dialog)))
        dialog.setLayout(vbox)
        dialog.exec_()

    def export_payment_request(self, addr):
        r = self.wallet.receive_requests.get(addr)
        pr = paymentrequest.serialize_request(r).SerializeToString()
        name = r['id'] + '.bip70'
        fileName = self.getSaveFileName(_("Select where to save your payment request"), name, "*.bip70")
        if fileName:
            with open(fileName, "wb+") as f:
                f.write(str(pr))
            self.show_message(_("Request saved successfully"))
            self.saved = True

    def new_payment_request(self):
        addr = self.wallet.get_unused_address(self.current_account)
        if addr is None:
            if isinstance(self.wallet, Imported_Wallet):
                self.show_message(_('No more addresses in your wallet.'))
                return
            if not self.question(_("Warning: The next address will not be recovered automatically if you restore your wallet from seed; you may need to add it manually.\n\nThis occurs because you have too many unused addresses in your wallet. To avoid this situation, use the existing addresses first.\n\nCreate anyway?")):
                return
            addr = self.wallet.create_new_address(self.current_account, False)
        self.set_receive_address(addr)
        self.expires_label.hide()
        self.expires_combo.show()
        self.new_request_button.setEnabled(False)
        self.receive_message_e.setFocus(1)

    def set_receive_address(self, addr):
        self.receive_address_e.setText(addr)
        self.receive_message_e.setText('')
        self.receive_amount_e.setAmount(None)

    def clear_receive_tab(self):
        addr = self.wallet.get_unused_address(self.current_account)
        self.receive_address_e.setText(addr if addr else '')
        self.receive_message_e.setText('')
        self.receive_amount_e.setAmount(None)
        self.expires_label.hide()
        self.expires_combo.show()

    def toggle_qr_window(self):
        import qrwindow
        if not self.qr_window:
            self.qr_window = qrwindow.QR_Window(self)
            self.qr_window.setVisible(True)
            self.qr_window_geometry = self.qr_window.geometry()
        else:
            if not self.qr_window.isVisible():
                self.qr_window.setVisible(True)
                self.qr_window.setGeometry(self.qr_window_geometry)
            else:
                self.qr_window_geometry = self.qr_window.geometry()
                self.qr_window.setVisible(False)
        self.update_receive_qr()


    def receive_at(self, addr):
        if not bitcoin.is_address(addr):
            return
        self.tabs.setCurrentIndex(2)
        self.receive_address_e.setText(addr)
        self.new_request_button.setEnabled(True)

    def update_receive_tab(self):

        # hide receive tab if no receive requests available
        b = len(self.wallet.receive_requests) > 0
        self.receive_list.setVisible(b)
        self.receive_requests_label.setVisible(b)
        if not b:
            self.expires_label.hide()
            self.expires_combo.show()

        # check if it is necessary to show the account
        self.receive_list.setColumnHidden(1, len(self.wallet.get_accounts()) == 1)

        # update the receive address if necessary
        current_address = self.receive_address_e.text()
        domain = self.wallet.get_account_addresses(self.current_account, include_change=False)
        addr = self.wallet.get_unused_address(self.current_account)
        if not current_address in domain and addr:
            self.set_receive_address(addr)
        self.new_request_button.setEnabled(addr != current_address)

        # clear the list and fill it again
        self.receive_list.clear()
        for req in self.wallet.get_sorted_requests(self.config):
            address = req['address']
            if address not in domain:
                continue
            timestamp = req.get('time', 0)
            amount = req.get('amount')
            expiration = req.get('exp', None)
            message = req.get('memo', '')
            date = format_time(timestamp)
            status = req.get('status')
            signature = req.get('sig')
            requestor = req.get('name', '')
            amount_str = self.format_amount(amount) if amount else ""
            account = ''
            item = QTreeWidgetItem([date, account, address, '', message, amount_str, pr_tooltips.get(status,'')])
            if signature is not None:
                item.setIcon(3, QIcon(":icons/seal.png"))
                item.setToolTip(3, 'signed by '+ requestor)
            if status is not PR_UNKNOWN:
                item.setIcon(6, QIcon(pr_icons.get(status)))
            self.receive_list.addTopLevelItem(item)


    def update_receive_qr(self):
        addr = str(self.receive_address_e.text())
        amount = self.receive_amount_e.get_amount()
        message = unicode(self.receive_message_e.text()).encode('utf8')
        self.save_request_button.setEnabled((amount is not None) or (message != ""))
        uri = util.create_URI(addr, amount, message)
        self.receive_qr.setData(uri)
        if self.qr_window and self.qr_window.isVisible():
            self.qr_window.set_content(addr, amount, message, uri)

    def show_before_broadcast(self):
        return self.config.get('show_before_broadcast', False)

    def set_show_before_broadcast(self, show):
        self.config.set_key('show_before_broadcast', bool(show))
        self.set_send_button_text()

    def set_send_button_text(self):
        if self.show_before_broadcast():
            text = _("Send...")
        elif self.wallet and self.wallet.is_watching_only():
            text = _("Send...")
        else:
            text = _("Send")
        self.send_button.setText(text)

    def create_send_tab(self):
        # A 4-column grid layout.  All the stretch is in the last column.
        # The exchange rate plugin adds a fiat widget in column 2
        self.send_grid = grid = QGridLayout()
        grid.setSpacing(8)
        grid.setColumnStretch(3, 1)

        from paytoedit import PayToEdit
        self.amount_e = BTCAmountEdit(self.get_decimal_point)
        self.payto_e = PayToEdit(self)
        msg = _('Recipient of the funds.') + '\n\n'\
              + _('You may enter a Litecoin address, a label from your list of contacts (a list of completions will be proposed), or an alias (email-like address that forwards to a Litecoin address)')
        payto_label = HelpLabel(_('Pay to'), msg)
        grid.addWidget(payto_label, 1, 0)
        grid.addWidget(self.payto_e, 1, 1, 1, -1)

        completer = QCompleter()
        completer.setCaseSensitivity(False)
        self.payto_e.setCompleter(completer)
        completer.setModel(self.completions)

        msg = _('Description of the transaction (not mandatory).') + '\n\n'\
              + _('The description is not sent to the recipient of the funds. It is stored in your wallet file, and displayed in the \'History\' tab.')
        description_label = HelpLabel(_('Description'), msg)
        grid.addWidget(description_label, 2, 0)
        self.message_e = MyLineEdit()
        grid.addWidget(self.message_e, 2, 1, 1, -1)

        self.from_label = QLabel(_('From'))
        grid.addWidget(self.from_label, 3, 0)
        self.from_list = MyTreeWidget(self, self.from_list_menu, ['',''])
        self.from_list.setHeaderHidden(True)
        self.from_list.setMaximumHeight(80)
        grid.addWidget(self.from_list, 3, 1, 1, -1)
        self.set_pay_from([])

        msg = _('Amount to be sent.') + '\n\n' \
              + _('The amount will be displayed in red if you do not have enough funds in your wallet.') + ' ' \
              + _('Note that if you have frozen some of your addresses, the available funds will be lower than your total balance.') + '\n\n' \
              + _('Keyboard shortcut: type "!" to send all your coins.')
        amount_label = HelpLabel(_('Amount'), msg)
        grid.addWidget(amount_label, 4, 0)
        grid.addWidget(self.amount_e, 4, 1)

        msg = _('Litecoin transactions are in general not free. A transaction fee is paid by the sender of the funds.') + '\n\n'\
              + _('The amount of fee can be decided freely by the sender. However, transactions with low fees take more time to be processed.') + '\n\n'\
              + _('A suggested fee is automatically added to this field. You may override it. The suggested fee increases with the size of the transaction.')
        self.fee_e_label = HelpLabel(_('Fee'), msg)
        self.fee_e = BTCAmountEdit(self.get_decimal_point)
        grid.addWidget(self.fee_e_label, 5, 0)
        grid.addWidget(self.fee_e, 5, 1)

        self.send_button = EnterButton(_("Send"), self.do_send)
        self.clear_button = EnterButton(_("Clear"), self.do_clear)
        buttons = QHBoxLayout()
        buttons.addStretch(1)
        buttons.addWidget(self.send_button)
        buttons.addWidget(self.clear_button)
        grid.addLayout(buttons, 6, 1, 1, 2)

        def on_shortcut():
            inputs = self.get_coins()
            fee = self.fee_e.get_amount() if self.fee_e.isModified() else None
            amount, fee = self.wallet.get_max_amount(self.config, inputs, fee)
            if not self.fee_e.isModified():
                self.fee_e.setAmount(fee)
            self.amount_e.setAmount(max(0, amount))
            # emit signal for fiat_amount update
            self.amount_e.textEdited.emit("")

        self.amount_e.shortcut.connect(on_shortcut)
        self.payto_e.textChanged.connect(self.update_fee)
        self.amount_e.textEdited.connect(self.update_fee)
        self.fee_e.textEdited.connect(self.update_fee)
        # This is so that when the user blanks the fee and moves on,
        # we go back to auto-calculate mode and put a fee back.
        self.fee_e.editingFinished.connect(self.update_fee)

        def entry_changed():
            text = ""
            if self.not_enough_funds:
                amt_color, fee_color = RED_FG, RED_FG
                text = _( "Not enough funds" )
                c, u, x = self.wallet.get_frozen_balance()
                if c+u+x:
                    text += ' (' + self.format_amount(c+u+x).strip() + ' ' + self.base_unit() + ' ' +_("are frozen") + ')'

            elif self.fee_e.isModified():
                amt_color, fee_color = BLACK_FG, BLACK_FG
            elif self.amount_e.isModified():
                amt_color, fee_color = BLACK_FG, BLUE_FG
            else:
                amt_color, fee_color = BLUE_FG, BLUE_FG

            self.statusBar().showMessage(text)
            self.amount_e.setStyleSheet(amt_color)
            self.fee_e.setStyleSheet(fee_color)

        self.amount_e.textChanged.connect(entry_changed)
        self.fee_e.textChanged.connect(entry_changed)

        self.invoices_label = QLabel(_('Invoices'))
        self.invoices_list = MyTreeWidget(self, self.invoices_list_menu,
                                          [_('Expires'), _('Requestor'), _('Description'), _('Amount'), _('Status')], 2)
        self.invoices_list.setSortingEnabled(True)
        self.invoices_list.header().setResizeMode(1, QHeaderView.Interactive)
        self.invoices_list.setColumnWidth(1, 200)
        self.invoices_list.on_update = self.update_invoices_list

        vbox0 = QVBoxLayout()
        vbox0.addLayout(grid)
        hbox = QHBoxLayout()
        hbox.addLayout(vbox0)
        w = QWidget()
        vbox = QVBoxLayout(w)
        vbox.addLayout(hbox)
        vbox.addStretch(1)
        vbox.addWidget(self.invoices_label)
        vbox.addWidget(self.invoices_list)
        vbox.setStretchFactor(self.invoices_list, 1000)

        # Defer this until grid is parented to avoid ugly flash during startup
        self.update_fee_edit()

        run_hook('create_send_tab', grid)
        return w

    def update_fee(self):
        self.require_fee_update = True

    def do_update_fee(self):
        '''Recalculate the fee.  If the fee was manually input, retain it, but
        still build the TX to see if there are enough funds.
        '''
        freeze_fee = (self.fee_e.isModified()
                      and (self.fee_e.text() or self.fee_e.hasFocus()))
        outputs = self.payto_e.get_outputs()
        amount = self.amount_e.get_amount()
        if amount is None:
            if not freeze_fee:
                self.fee_e.setAmount(None)
            self.not_enough_funds = False
        else:
            fee = self.fee_e.get_amount() if freeze_fee else None
            if not outputs:
<<<<<<< HEAD
                # Any address - Genesis coinbase
                outputs = [('address', 'Ler4HNAEfwYhBmGXcFP2Po1NpRUEiK8km2',
                            amount)]
=======
                addr = self.payto_e.payto_address if self.payto_e.payto_address else self.dummy_address
                outputs = [('address', addr, amount)]
>>>>>>> b21ea139
            try:
                tx = self.wallet.make_unsigned_transaction(self.get_coins(), outputs, self.config, fee)
                self.not_enough_funds = False
            except NotEnoughFunds:
                self.not_enough_funds = True
            if not freeze_fee:
                fee = None if self.not_enough_funds else self.wallet.get_tx_fee(tx)
                self.fee_e.setAmount(fee)

    def update_fee_edit(self):
        b = self.config.get('can_edit_fees', False)
        self.fee_e.setVisible(b)
        self.fee_e_label.setVisible(b)

    def from_list_delete(self, item):
        i = self.from_list.indexOfTopLevelItem(item)
        self.pay_from.pop(i)
        self.redraw_from_list()

    def from_list_menu(self, position):
        item = self.from_list.itemAt(position)
        menu = QMenu()
        menu.addAction(_("Remove"), lambda: self.from_list_delete(item))
        menu.exec_(self.from_list.viewport().mapToGlobal(position))

    def set_pay_from(self, domain = None):
        self.pay_from = [] if domain == [] else self.wallet.get_spendable_coins(domain)
        self.redraw_from_list()

    def redraw_from_list(self):
        self.from_list.clear()
        self.from_label.setHidden(len(self.pay_from) == 0)
        self.from_list.setHidden(len(self.pay_from) == 0)

        def format(x):
            h = x.get('prevout_hash')
            return h[0:8] + '...' + h[-8:] + ":%d"%x.get('prevout_n') + u'\t' + "%s"%x.get('address')

        for item in self.pay_from:
            self.from_list.addTopLevelItem(QTreeWidgetItem( [format(item), self.format_amount(item['value']) ]))

    def get_contact_payto(self, key):
        _type, value = self.contacts.get(key)
        return key + '  <' + value + '>' if _type == 'address' else key

    def update_completions(self):
        l = [self.get_contact_payto(key) for key in self.contacts.keys()]
        self.completions.setStringList(l)

    def protected(func):
        '''Password request wrapper.  The password is passed to the function
        as the 'password' named argument.  Return value is a 2-element
        tuple: (Cancelled, Result) where Cancelled is True if the user
        cancels the password request, otherwise False.  Result is the
        return value of the wrapped function, or None if cancelled.
        '''
        def request_password(self, *args, **kwargs):
            parent = kwargs.get('parent', self)
            password = None
            while self.wallet.use_encryption:
                password = self.password_dialog(parent=parent)
                try:
                    if password:
                        self.wallet.check_password(password)
                    break
                except Exception as e:
                    self.show_error(str(e), parent=parent)
                    continue

            kwargs['password'] = password
            return func(self, *args, **kwargs)
        return request_password

    def read_send_tab(self):
        if self.payment_request and self.payment_request.has_expired():
            self.show_error(_('Payment request has expired'))
            return
        label = unicode( self.message_e.text() )

        if self.payment_request:
            outputs = self.payment_request.get_outputs()
        else:
            errors = self.payto_e.get_errors()
            if errors:
                self.show_warning(_("Invalid Lines found:") + "\n\n" + '\n'.join([ _("Line #") + str(x[0]+1) + ": " + x[1] for x in errors]))
                return
            outputs = self.payto_e.get_outputs()

            if self.payto_e.is_alias and self.payto_e.validated is False:
                alias = self.payto_e.toPlainText()
                msg = _('WARNING: the alias "%s" could not be validated via an additional security check, DNSSEC, and thus may not be correct.'%alias) + '\n'
                msg += _('Do you wish to continue?')
                if not self.question(msg):
                    return

        if not outputs:
            self.show_error(_('No outputs'))
            return

        for _type, addr, amount in outputs:
            if addr is None:
                self.show_error(_('Litecoin Address is None'))
                return
            if _type == 'address' and not bitcoin.is_address(addr):
                self.show_error(_('Invalid Litecoin Address'))
                return
            if amount is None:
                self.show_error(_('Invalid Amount'))
                return

        fee = self.fee_e.get_amount()
        if fee is None:
            self.show_error(_('Invalid Fee'))
            return

        coins = self.get_coins()
        return outputs, fee, label, coins


    def do_send(self):
        if run_hook('abort_send', self):
            return
        r = self.read_send_tab()
        if not r:
            return
        outputs, fee, tx_desc, coins = r
        amount = sum(map(lambda x:x[2], outputs))
        try:
            tx = self.wallet.make_unsigned_transaction(coins, outputs, self.config, fee)
        except NotEnoughFunds:
            self.show_message(_("Insufficient funds"))
            return
        except BaseException as e:
            traceback.print_exc(file=sys.stdout)
            self.show_message(str(e))
            return

        if tx.get_fee() < tx.required_fee(self.wallet):
            self.show_error(_("This transaction requires a higher fee, or it will not be propagated by the network"))
            return

        if self.show_before_broadcast():
            self.show_transaction(tx, tx_desc)
            return
        # confirmation dialog
        confirm_amount = self.config.get('confirm_amount', 10*COIN)
        msg = [
            _("Amount to be sent") + ": " + self.format_amount_and_units(amount),
            _("Transaction fee") + ": " + self.format_amount_and_units(fee),
        ]
        if tx.get_fee() >= self.config.get('confirm_fee', 1000000):
            msg.append(_('Warning')+ ': ' + _("The fee for this transaction seems unusually high."))

        if self.wallet.use_encryption:
            msg.append(_("Enter your password to proceed"))
            password = self.password_dialog('\n'.join(msg))
            if not password:
                return
        else:
            msg.append(_('Proceed?'))
            password = None
            if not self.question('\n'.join(msg)):
                return

        def sign_done(success):
            if success:
                if not tx.is_complete():
                    self.show_transaction(tx)
                    self.do_clear()
                else:
                    self.broadcast_transaction(tx, tx_desc, self)
        self.sign_tx_with_password(tx, sign_done, password, self)

    @protected
    def sign_tx(self, tx, callback, password, parent):
        self.sign_tx_with_password(tx, callback, password, parent)

    def sign_tx_with_password(self, tx, callback, password, parent):
        '''Sign the transaction in a separate thread.  When done, calls
        the callback with a success code of True or False.
        '''
        if self.wallet.use_encryption and not password:
            callback(False) # User cancelled password input
            return

        # call hook to see if plugin needs gui interaction
        run_hook('sign_tx', parent, tx)

        def sign_thread():
            self.wallet.sign_transaction(tx, password)
            return True

        WaitingDialog(parent, _('Signing transaction...'), sign_thread,
                      callback)

    def broadcast_transaction(self, tx, tx_desc, parent):

        def broadcast_thread():
            # non-GUI thread
            pr = self.payment_request
            if pr is None:
                return self.wallet.sendtx(tx)
            if pr.has_expired():
                self.payment_request = None
                return False, _("Payment request has expired")
            status, msg =  self.wallet.sendtx(tx)
            if not status:
                return False, msg
            key = pr.get_id()
            self.invoices.set_paid(key, tx.hash())
            self.payment_request = None
            refund_address = self.wallet.addresses()[0]
            ack_status, ack_msg = pr.send_ack(str(tx), refund_address)
            if ack_status:
                msg = ack_msg
            return status, msg

        def broadcast_done(result):
            # GUI thread
            if result:
                status, msg = result
                if status:
                    if tx_desc is not None and tx.is_complete():
                        self.wallet.set_label(tx.hash(), tx_desc)
                        self.show_message(_('Payment sent.') + '\n' + msg,
                                          parent=parent)
                        self.invoices_list.update()
                        self.do_clear()
                else:
                    self.show_error(msg, parent=parent)

        WaitingDialog(parent, _('Broadcasting transaction...'),
                      broadcast_thread, broadcast_done)

    def prepare_for_payment_request(self):
        self.tabs.setCurrentIndex(1)
        self.payto_e.is_pr = True
        for e in [self.payto_e, self.amount_e, self.message_e]:
            e.setFrozen(True)
        self.payto_e.setText(_("please wait..."))
        return True

    def payment_request_ok(self):
        pr = self.payment_request
        key = self.invoices.add(pr)
        status = self.invoices.get_status(key)
        self.invoices_list.update()
        if status == PR_PAID:
            self.show_message("invoice already paid")
            self.do_clear()
            self.payment_request = None
            return

        self.payto_e.is_pr = True
        if not pr.has_expired():
            self.payto_e.setGreen()
        else:
            self.payto_e.setExpired()

        self.payto_e.setText(pr.get_requestor())
        self.amount_e.setText(format_satoshis_plain(pr.get_amount(), self.decimal_point))
        self.message_e.setText(pr.get_memo())
        # signal to set fee
        self.amount_e.textEdited.emit("")

    def payment_request_error(self):
        self.show_message(self.payment_request.error)
        self.payment_request = None
        self.do_clear()

    def on_pr(self, request):
        self.payment_request = request
        if self.payment_request.verify(self.contacts):
            self.emit(SIGNAL('payment_request_ok'))
        else:
            self.emit(SIGNAL('payment_request_error'))

    def pay_to_URI(self, URI):
        if not URI:
            return
        try:
            out = util.parse_URI(unicode(URI), self.on_pr)
        except BaseException as e:
            self.show_error(_('Invalid litecoin URI:') + '\n' + str(e))
            return
        self.tabs.setCurrentIndex(1)
        r = out.get('r')
        sig = out.get('sig')
        name = out.get('name')
        if r or (name and sig):
            self.prepare_for_payment_request()
            return
        address = out.get('address')
        amount = out.get('amount')
        label = out.get('label')
        message = out.get('message')
        # use label as description (not BIP21 compliant)
        if label and not message:
            message = label
        if address:
            self.payto_e.setText(address)
        if message:
            self.message_e.setText(message)
        if amount:
            self.amount_e.setAmount(amount)
            self.amount_e.textEdited.emit("")


    def do_clear(self):
        self.not_enough_funds = False
        self.payment_request = None
        self.payto_e.is_pr = False
        for e in [self.payto_e, self.message_e, self.amount_e, self.fee_e]:
            e.setText('')
            e.setFrozen(False)
        self.set_pay_from([])
        self.update_status()
        run_hook('do_clear', self)

    def set_frozen_state(self, addrs, freeze):
        self.wallet.set_frozen_state(addrs, freeze)
        self.address_list.update()
        self.update_fee()

    def create_list_tab(self, l):
        w = QWidget()
        vbox = QVBoxLayout()
        w.setLayout(vbox)
        vbox.setMargin(0)
        vbox.setSpacing(0)
        vbox.addWidget(l)
        buttons = QWidget()
        vbox.addWidget(buttons)
        return w

    def create_addresses_tab(self):
        l = MyTreeWidget(self, self.create_receive_menu, [ _('Address'), _('Label'), _('Balance'), _('Tx')], 1)
        l.setSelectionMode(QAbstractItemView.ExtendedSelection)
        l.on_update = self.update_address_tab
        self.address_list = l
        return self.create_list_tab(l)

    def create_contacts_tab(self):
        l = MyTreeWidget(self, self.create_contact_menu, [_('Name'), _('Value'), _('Type')], 1, [0, 1])
        l.setSelectionMode(QAbstractItemView.ExtendedSelection)
        l.setSortingEnabled(True)
        l.on_edited = self.on_contact_edited
        l.on_permit_edit = self.on_permit_contact_edit
        l.on_update = self.update_contacts_tab
        self.contacts_list = l
        return self.create_list_tab(l)

    def update_invoices_list(self):
        inv_list = self.invoices.sorted_list()
        l = self.invoices_list
        l.clear()
        for pr in inv_list:
            key = pr.get_id()
            status = self.invoices.get_status(key)
            requestor = pr.get_requestor()
            exp = pr.get_expiration_date()
            date_str = util.format_time(exp) if exp else _('Never')
            item = QTreeWidgetItem([date_str, requestor, pr.memo, self.format_amount(pr.get_amount(), whitespaces=True), pr_tooltips.get(status,'')])
            item.setIcon(4, QIcon(pr_icons.get(status)))
            item.setData(0, Qt.UserRole, key)
            item.setFont(1, QFont(MONOSPACE_FONT))
            item.setFont(3, QFont(MONOSPACE_FONT))
            l.addTopLevelItem(item)
        l.setCurrentItem(l.topLevelItem(0))
        self.invoices_list.setVisible(len(inv_list))
        self.invoices_label.setVisible(len(inv_list))

    def delete_imported_key(self, addr):
        if self.question(_("Do you want to remove")+" %s "%addr +_("from your wallet?")):
            self.wallet.delete_imported_key(addr)
            self.address_list.update()
            self.history_list.update()

    def edit_account_label(self, k):
        text, ok = QInputDialog.getText(self, _('Rename account'), _('Name') + ':', text = self.wallet.labels.get(k,''))
        if ok:
            label = unicode(text)
            self.wallet.set_label(k,label)
            self.address_list.update()

    def account_set_expanded(self, item, k, b):
        item.setExpanded(b)
        self.accounts_expanded[k] = b

    def create_account_menu(self, position, k, item):
        menu = QMenu()
        exp = item.isExpanded()
        menu.addAction(_("Minimize") if exp else _("Maximize"), lambda: self.account_set_expanded(item, k, not exp))
        menu.addAction(_("Rename"), lambda: self.edit_account_label(k))
        if self.wallet.seed_version > 4:
            menu.addAction(_("View details"), lambda: self.show_account_details(k))
        menu.exec_(self.address_list.viewport().mapToGlobal(position))

    def create_receive_menu(self, position):
        selected = self.address_list.selectedItems()
        multi_select = len(selected) > 1
        addrs = [unicode(item.text(0)) for item in selected]
        if not multi_select:
            item = self.address_list.itemAt(position)
            if not item:
                return
            addr = addrs[0]
            if not is_valid(addr):
                k = str(item.data(0,32).toString())
                if k:
                    self.create_account_menu(position, k, item)
                else:
                    item.setExpanded(not item.isExpanded())
                return

        menu = QMenu()
        if not multi_select:
            menu.addAction(_("Copy to clipboard"), lambda: self.app.clipboard().setText(addr))
            menu.addAction(_("Request payment"), lambda: self.receive_at(addr))
            menu.addAction(_("Edit label"), lambda: self.address_list.editItem(item, self.address_list.editable_columns[0]))
            menu.addAction(_('History'), lambda: self.show_address(addr))
            menu.addAction(_('Public Keys'), lambda: self.show_public_keys(addr))
            if self.wallet.can_export():
                menu.addAction(_("Private key"), lambda: self.show_private_key(addr))
            if not self.wallet.is_watching_only():
                menu.addAction(_("Sign/verify message"), lambda: self.sign_verify_message(addr))
                menu.addAction(_("Encrypt/decrypt message"), lambda: self.encrypt_message(addr))
            if self.wallet.is_imported(addr):
                menu.addAction(_("Remove from wallet"), lambda: self.delete_imported_key(addr))
            addr_URL = block_explorer_URL(self.config, 'addr', addr)
            if addr_URL:
                menu.addAction(_("View on block explorer"), lambda: webbrowser.open(addr_URL))

        if any(not self.wallet.is_frozen(addr) for addr in addrs):
            menu.addAction(_("Freeze"), lambda: self.set_frozen_state(addrs, True))
        if any(self.wallet.is_frozen(addr) for addr in addrs):
            menu.addAction(_("Unfreeze"), lambda: self.set_frozen_state(addrs, False))

        def can_send(addr):
            return not self.wallet.is_frozen(addr) and sum(self.wallet.get_addr_balance(addr)[:2])
        if any(can_send(addr) for addr in addrs):
            menu.addAction(_("Send From"), lambda: self.send_from_addresses(addrs))

        run_hook('receive_menu', menu, addrs, self.wallet)
        menu.exec_(self.address_list.viewport().mapToGlobal(position))


    def get_coins(self):
        if self.pay_from:
            return self.pay_from
        else:
            domain = self.wallet.get_account_addresses(self.current_account)
            return self.wallet.get_spendable_coins(domain)


    def send_from_addresses(self, addrs):
        self.set_pay_from(addrs)
        self.tabs.setCurrentIndex(1)
        self.update_fee()

    def paytomany(self):
        self.tabs.setCurrentIndex(1)
        self.payto_e.paytomany()
        msg = '\n'.join([
            _('Enter a list of outputs in the \'Pay to\' field.'),
            _('One output per line.'),
            _('Format: address, amount'),
            _('You may load a CSV file using the file icon.')
        ])
        self.show_warning(msg, title=_('Pay to many'))

    def payto_contacts(self, labels):
        paytos = [self.get_contact_payto(label) for label in labels]
        self.tabs.setCurrentIndex(1)
        if len(paytos) == 1:
            self.payto_e.setText(paytos[0])
            self.amount_e.setFocus()
        else:
            text = "\n".join([payto + ", 0" for payto in paytos])
            self.payto_e.setText(text)
            self.payto_e.setFocus()

    def on_permit_contact_edit(self, item, column):
        # openalias items shouldn't be editable
        return item.text(2) != "openalias"

    def on_contact_edited(self, item, column, prior):
        if column == 0:  # Remove old contact if renamed
            self.contacts.pop(prior)
        self.set_contact(unicode(item.text(0)), unicode(item.text(1)))

    def set_contact(self, label, address):
        if not is_valid(address):
            self.show_error(_('Invalid Address'))
            self.contacts_list.update()  # Displays original unchanged value
            return False
        self.contacts[label] = ('address', address)
        self.contacts_list.update()
        self.history_list.update()
        self.update_completions()
        return True

    def delete_contacts(self, labels):
        if not self.question(_("Remove %s from your list of contacts?")
                             % " + ".join(labels)):
            return
        for label in labels:
            self.contacts.pop(label)
        self.history_list.update()
        self.contacts_list.update()
        self.update_completions()

    def create_contact_menu(self, position):
        menu = QMenu()
        selected = self.contacts_list.selectedItems()
        if not selected:
            menu.addAction(_("New contact"), lambda: self.new_contact_dialog())
        else:
            labels = [unicode(item.text(0)) for item in selected]
            addrs = [unicode(item.text(1)) for item in selected]
            types = [unicode(item.text(2)) for item in selected]
            menu.addAction(_("Copy to Clipboard"), lambda:
                           self.app.clipboard().setText('\n'.join(labels)))
            menu.addAction(_("Pay to"), lambda: self.payto_contacts(labels))
            menu.addAction(_("Delete"), lambda: self.delete_contacts(labels))
            URLs = []
            for (addr, _type) in zip(addrs, types):
                if _type == 'address':
                    URLs.append(block_explorer_URL(self.config, 'addr', addr))
            if URLs:
                menu.addAction(_("View on block explorer"),
                               lambda: map(webbrowser.open, URLs))

        run_hook('create_contact_menu', menu, selected)
        menu.exec_(self.contacts_list.viewport().mapToGlobal(position))


    def show_invoice(self, key):
        pr = self.invoices.get(key)
        pr.verify(self.contacts)
        self.show_pr_details(pr)

    def show_pr_details(self, pr):
        d = WindowModalDialog(self, _("Invoice"))
        vbox = QVBoxLayout(d)
        grid = QGridLayout()
        grid.addWidget(QLabel(_("Requestor") + ':'), 0, 0)
        grid.addWidget(QLabel(pr.get_requestor()), 0, 1)
        grid.addWidget(QLabel(_("Expires") + ':'), 1, 0)
        grid.addWidget(QLabel(format_time(pr.get_expiration_date())), 1, 1)
        grid.addWidget(QLabel(_("Memo") + ':'), 2, 0)
        grid.addWidget(QLabel(pr.get_memo()), 2, 1)
        grid.addWidget(QLabel(_("Signature") + ':'), 3, 0)
        grid.addWidget(QLabel(pr.get_verify_status()), 3, 1)
        grid.addWidget(QLabel(_("Payment URL") + ':'), 4, 0)
        grid.addWidget(QLabel(pr.payment_url), 4, 1)
        grid.addWidget(QLabel(_("Outputs") + ':'), 5, 0)
        outputs_str = '\n'.join(map(lambda x: x[1] + ' ' + self.format_amount(x[2])+ self.base_unit(), pr.get_outputs()))
        grid.addWidget(QLabel(outputs_str), 5, 1)
        if pr.tx:
            grid.addWidget(QLabel(_("Transaction ID") + ':'), 6, 0)
            l = QLineEdit(pr.tx)
            l.setReadOnly(True)
            grid.addWidget(l, 6, 1)
        vbox.addLayout(grid)
        vbox.addLayout(Buttons(CloseButton(d)))
        d.exec_()
        return


    def do_pay_invoice(self, key):
        pr = self.invoices.get(key)
        self.payment_request = pr
        self.prepare_for_payment_request()
        if pr.verify(self.contacts):
            self.payment_request_ok()
        else:
            self.payment_request_error()


    def invoices_list_menu(self, position):
        item = self.invoices_list.itemAt(position)
        if not item:
            return
        key = str(item.data(0, 32).toString())
        pr = self.invoices.get(key)
        status = self.invoices.get_status(key)
        menu = QMenu()
        menu.addAction(_("Details"), lambda: self.show_invoice(key))
        if status == PR_UNPAID:
            menu.addAction(_("Pay Now"), lambda: self.do_pay_invoice(key))
        def delete_invoice(key):
            self.invoices.remove(key)
            self.invoices_list.update()
        menu.addAction(_("Delete"), lambda: delete_invoice(key))
        menu.exec_(self.invoices_list.viewport().mapToGlobal(position))


    def update_address_tab(self):
        l = self.address_list
        item = l.currentItem()
        current_address = item.data(0, Qt.UserRole).toString() if item else None
        l.clear()
        accounts = self.wallet.get_accounts()
        if self.current_account is None:
            account_items = sorted(accounts.items())
        else:
            account_items = [(self.current_account, accounts.get(self.current_account))]
        for k, account in account_items:
            if len(accounts) > 1:
                name = self.wallet.get_account_name(k)
                c, u, x = self.wallet.get_account_balance(k)
                account_item = QTreeWidgetItem([ name, '', self.format_amount(c + u + x), ''])
                account_item.setExpanded(self.accounts_expanded.get(k, True))
                account_item.setData(0, Qt.UserRole, k)
                l.addTopLevelItem(account_item)
            else:
                account_item = l
            sequences = [0,1] if account.has_change() else [0]
            for is_change in sequences:
                if len(sequences) > 1:
                    name = _("Receiving") if not is_change else _("Change")
                    seq_item = QTreeWidgetItem( [ name, '', '', '', ''] )
                    account_item.addChild(seq_item)
                    if not is_change:
                        seq_item.setExpanded(True)
                else:
                    seq_item = account_item
                used_item = QTreeWidgetItem( [ _("Used"), '', '', '', ''] )
                used_flag = False
                addr_list = account.get_addresses(is_change)
                for address in addr_list:
                    num = len(self.wallet.history.get(address,[]))
                    is_used = self.wallet.is_used(address)
                    label = self.wallet.labels.get(address,'')
                    c, u, x = self.wallet.get_addr_balance(address)
                    balance = self.format_amount(c + u + x)
                    item = QTreeWidgetItem([address, label, balance, "%d"%num])
                    item.setFont(0, QFont(MONOSPACE_FONT))
                    item.setData(0, Qt.UserRole, address)
                    item.setData(0, Qt.UserRole+1, True) # label can be edited
                    if self.wallet.is_frozen(address):
                        item.setBackgroundColor(0, QColor('lightblue'))
                    if self.wallet.is_beyond_limit(address, account, is_change):
                        item.setBackgroundColor(0, QColor('red'))
                    if is_used:
                        if not used_flag:
                            seq_item.insertChild(0, used_item)
                            used_flag = True
                        used_item.addChild(item)
                    else:
                        seq_item.addChild(item)
                    if address == current_address:
                        l.setCurrentItem(item)


    def update_contacts_tab(self):
        l = self.contacts_list
        item = l.currentItem()
        current_key = item.data(0, Qt.UserRole).toString() if item else None
        l.clear()
        for key in sorted(self.contacts.keys()):
            _type, value = self.contacts[key]
            item = QTreeWidgetItem([key, value, _type])
            item.setData(0, Qt.UserRole, key)
            l.addTopLevelItem(item)
            if key == current_key:
                l.setCurrentItem(item)
        run_hook('update_contacts_tab', l)


    def create_console_tab(self):
        from console import Console
        self.console = console = Console()
        return console


    def update_console(self):
        console = self.console
        console.history = self.config.get("console-history",[])
        console.history_index = len(console.history)

        console.updateNamespace({'wallet' : self.wallet,
                                 'network' : self.network,
                                 'plugins' : self.gui_object.plugins,
                                 'window': self})
        console.updateNamespace({'util' : util, 'bitcoin':bitcoin})

        c = commands.Commands(self.config, self.wallet, self.network, lambda: self.console.set_json(True))
        methods = {}
        def mkfunc(f, method):
            return lambda *args: apply( f, (method, args, self.password_dialog ))
        for m in dir(c):
            if m[0]=='_' or m in ['network','wallet']: continue
            methods[m] = mkfunc(c._run, m)

        console.updateNamespace(methods)


    def change_account(self,s):
        if s == _("All accounts"):
            self.current_account = None
        else:
            accounts = self.wallet.get_account_names()
            for k, v in accounts.items():
                if v == s:
                    self.current_account = k
        self.history_list.update()
        self.update_status()
        self.address_list.update()
        self.receive_list.update()

    def create_status_bar(self):

        sb = QStatusBar()
        sb.setFixedHeight(35)
        qtVersion = qVersion()

        self.balance_label = QLabel("")
        sb.addWidget(self.balance_label)

        self.account_selector = QComboBox()
        self.account_selector.setSizeAdjustPolicy(QComboBox.AdjustToContents)
        self.connect(self.account_selector,SIGNAL("activated(QString)"),self.change_account)
        sb.addPermanentWidget(self.account_selector)

        self.search_box = QLineEdit()
        self.search_box.textChanged.connect(self.do_search)
        self.search_box.hide()
        sb.addPermanentWidget(self.search_box)

        self.lock_icon = QIcon()
        self.password_button = StatusBarButton( self.lock_icon, _("Password"), self.change_password_dialog )
        sb.addPermanentWidget( self.password_button )

        sb.addPermanentWidget( StatusBarButton( QIcon(":icons/preferences.png"), _("Preferences"), self.settings_dialog ) )
        self.seed_button = StatusBarButton( QIcon(":icons/seed.png"), _("Seed"), self.show_seed_dialog )
        sb.addPermanentWidget( self.seed_button )
        self.status_button = StatusBarButton( QIcon(":icons/status_disconnected.png"), _("Network"), self.run_network_dialog )
        sb.addPermanentWidget( self.status_button )
        run_hook('create_status_bar', sb)
        self.setStatusBar(sb)

    def update_lock_icon(self):
        icon = QIcon(":icons/lock.png") if self.wallet.use_encryption else QIcon(":icons/unlock.png")
        self.password_button.setIcon( icon )

    def update_buttons_on_seed(self):
        self.seed_button.setVisible(self.wallet.has_seed())
        self.password_button.setVisible(self.wallet.can_change_password())
        self.set_send_button_text()

    def change_password_dialog(self):
        from password_dialog import PasswordDialog

        if self.wallet and self.wallet.is_watching_only():
            self.show_error(_('This is a watching-only wallet'))
            return

        msg = (_('Your wallet is encrypted. Use this dialog to change your '
                 'password. To disable wallet encryption, enter an empty new '
                 'password.') if self.wallet.use_encryption
               else _('Your wallet keys are not encrypted'))
        d = PasswordDialog(self, self.wallet, msg, PasswordDialog.PW_CHANGE)
        ok, password, new_password = d.run()
        if not ok:
            return

        try:
            self.wallet.check_password(password)
        except BaseException as e:
            self.show_error(str(e))
            return

        try:
            self.wallet.update_password(password, new_password)
        except:
            traceback.print_exc(file=sys.stdout)
            self.show_error(_('Failed to update password'))
            return

        if new_password:
            msg = _('Password was updated successfully')
        else:
            msg = _('This wallet is not encrypted')
        self.show_message(msg, title=_("Success"))

        self.update_lock_icon()

    def toggle_search(self):
        self.search_box.setHidden(not self.search_box.isHidden())
        if not self.search_box.isHidden():
            self.search_box.setFocus(1)
        else:
            self.do_search('')

    def do_search(self, t):
        i = self.tabs.currentIndex()
        if i == 0:
            self.history_list.filter(t, [2, 3, 4])  # Date, Description, Amount
        elif i == 1:
            self.invoices_list.filter(t, [0, 1, 2, 3]) # Date, Requestor, Description, Amount
        elif i == 2:
            self.receive_list.filter(t, [0, 1, 2, 3, 4]) # Date, Account, Address, Description, Amount
        elif i == 3:
            self.address_list.filter(t, [0,1, 2])  # Address, Label, Balance
        elif i == 4:
            self.contacts_list.filter(t, [0, 1])  # Key, Value


    def new_contact_dialog(self):
        d = WindowModalDialog(self, _("New Contact"))
        vbox = QVBoxLayout(d)
        vbox.addWidget(QLabel(_('New Contact') + ':'))
        grid = QGridLayout()
        line1 = QLineEdit()
        line1.setFixedWidth(280)
        line2 = QLineEdit()
        line2.setFixedWidth(280)
        grid.addWidget(QLabel(_("Address")), 1, 0)
        grid.addWidget(line1, 1, 1)
        grid.addWidget(QLabel(_("Name")), 2, 0)
        grid.addWidget(line2, 2, 1)

        vbox.addLayout(grid)
        vbox.addLayout(Buttons(CancelButton(d), OkButton(d)))

        if not d.exec_():
            return

        if self.set_contact(unicode(line2.text()), str(line1.text())):
            self.tabs.setCurrentIndex(4)

    def update_new_account_menu(self):
        self.new_account_menu.setVisible(self.wallet.can_create_accounts())
        self.new_account_menu.setEnabled(self.wallet.permit_account_naming())
        self.update_account_selector()

    def new_account_dialog(self):
        dialog = WindowModalDialog(self, _("New Account Name"))
        vbox = QVBoxLayout()
        msg = _("Enter a name to give the account.  You will not be "
                "permitted to create further accounts until the new account "
                "receives at least one transaction.") + "\n"
        label = QLabel(msg)
        label.setWordWrap(True)
        vbox.addWidget(label)
        e = QLineEdit()
        vbox.addWidget(e)
        vbox.addLayout(Buttons(CancelButton(dialog), OkButton(dialog)))
        dialog.setLayout(vbox)
        if dialog.exec_():
            self.wallet.set_label(self.wallet.last_account_id(), str(e.text()))
            self.address_list.update()
            self.tabs.setCurrentIndex(3)
            self.update_new_account_menu()

    def check_next_account(self):
        if self.wallet.needs_next_account() and not self.checking_accounts:
            try:
                self.checking_accounts = True
                msg = _("All the accounts in your wallet have received "
                        "transactions.  Electrum must check whether more "
                        "accounts exist; one will only be shown if "
                        "it has been used or you give it a name.")
                self.show_message(msg, title=_("Check Accounts"))
                self.create_next_account()
                self.update_new_account_menu()
            finally:
                self.checking_accounts = False

    @protected
    def create_next_account(self, password):
        self.wallet.create_next_account(password)

    def show_master_public_keys(self):
        dialog = WindowModalDialog(self, "Master Public Keys")
        mpk_dict = self.wallet.get_master_public_keys()
        vbox = QVBoxLayout()
        # only show the combobox in case multiple accounts are available
        if len(mpk_dict) > 1:
            gb = QGroupBox(_("Master Public Keys"))
            vbox.addWidget(gb)
            group = QButtonGroup()
            first_button = None
            for key in sorted(mpk_dict.keys()):
                is_mine = self.wallet.master_private_keys.has_key(key)
                b = QRadioButton(gb)
                name = 'Self' if is_mine else 'Cosigner'
                b.setText(name + ' (%s)'%key)
                b.key = key
                group.addButton(b)
                vbox.addWidget(b)
                if not first_button:
                    first_button = b

            mpk_text = ShowQRTextEdit()
            mpk_text.setMaximumHeight(170)
            vbox.addWidget(mpk_text)

            def show_mpk(b):
                mpk = mpk_dict.get(b.key, "")
                mpk_text.setText(mpk)

            group.buttonReleased.connect(show_mpk)
            first_button.setChecked(True)
            show_mpk(first_button)
        elif len(mpk_dict) == 1:
            mpk = mpk_dict.values()[0]
            mpk_text = ShowQRTextEdit(text=mpk)
            mpk_text.setMaximumHeight(170)
            vbox.addWidget(mpk_text)

        mpk_text.addCopyButton(self.app)
        vbox.addLayout(Buttons(CloseButton(dialog)))
        dialog.setLayout(vbox)
        dialog.exec_()

    @protected
    def show_seed_dialog(self, password):
        if not self.wallet.has_seed():
            self.show_message(_('This wallet has no seed'))
            return

        try:
            mnemonic = self.wallet.get_mnemonic(password)
        except BaseException as e:
            self.show_error(str(e))
            return
        from seed_dialog import SeedDialog
        d = SeedDialog(self, mnemonic, self.wallet.has_imported_keys())
        d.exec_()



    def show_qrcode(self, data, title = _("QR code"), parent=None):
        if not data:
            return
        d = QRDialog(data, parent or self, title)
        d.exec_()

    def show_public_keys(self, address):
        if not address: return
        try:
            pubkey_list = self.wallet.get_public_keys(address)
        except Exception as e:
            traceback.print_exc(file=sys.stdout)
            self.show_message(str(e))
            return

        d = WindowModalDialog(self, _("Public key"))
        d.setMinimumSize(600, 200)
        vbox = QVBoxLayout()
        vbox.addWidget( QLabel(_("Address") + ': ' + address))
        vbox.addWidget( QLabel(_("Public key") + ':'))
        keys_e = ShowQRTextEdit(text='\n'.join(pubkey_list))
        keys_e.addCopyButton(self.app)
        vbox.addWidget(keys_e)
        vbox.addLayout(Buttons(CloseButton(d)))
        d.setLayout(vbox)
        d.exec_()

    @protected
    def show_private_key(self, address, password):
        if not address: return
        try:
            pk_list = self.wallet.get_private_key(address, password)
        except Exception as e:
            traceback.print_exc(file=sys.stdout)
            self.show_message(str(e))
            return

        d = WindowModalDialog(self, _("Private key"))
        d.setMinimumSize(600, 200)
        vbox = QVBoxLayout()
        vbox.addWidget( QLabel(_("Address") + ': ' + address))
        vbox.addWidget( QLabel(_("Private key") + ':'))
        keys_e = ShowQRTextEdit(text='\n'.join(pk_list))
        keys_e.addCopyButton(self.app)
        vbox.addWidget(keys_e)
        vbox.addLayout(Buttons(CloseButton(d)))
        d.setLayout(vbox)
        d.exec_()


    @protected
    def do_sign(self, address, message, signature, password):
        message = unicode(message.toPlainText())
        message = message.encode('utf-8')
        try:
            sig = self.wallet.sign_message(str(address.text()), message, password)
            sig = base64.b64encode(sig)
            signature.setText(sig)
        except Exception as e:
            self.show_message(str(e))

    def do_verify(self, address, message, signature):
        message = unicode(message.toPlainText())
        message = message.encode('utf-8')
        sig = base64.b64decode(str(signature.toPlainText()))
        if bitcoin.verify_message(address.text(), sig, message):
            self.show_message(_("Signature verified"))
        else:
            self.show_message(_("Error: wrong signature"))


    def sign_verify_message(self, address=''):
        d = WindowModalDialog(self, _('Sign/verify Message'))
        d.setMinimumSize(410, 290)

        layout = QGridLayout(d)

        message_e = QTextEdit()
        layout.addWidget(QLabel(_('Message')), 1, 0)
        layout.addWidget(message_e, 1, 1)
        layout.setRowStretch(2,3)

        address_e = QLineEdit()
        address_e.setText(address)
        layout.addWidget(QLabel(_('Address')), 2, 0)
        layout.addWidget(address_e, 2, 1)

        signature_e = QTextEdit()
        layout.addWidget(QLabel(_('Signature')), 3, 0)
        layout.addWidget(signature_e, 3, 1)
        layout.setRowStretch(3,1)

        hbox = QHBoxLayout()

        b = QPushButton(_("Sign"))
        b.clicked.connect(lambda: self.do_sign(address_e, message_e, signature_e))
        hbox.addWidget(b)

        b = QPushButton(_("Verify"))
        b.clicked.connect(lambda: self.do_verify(address_e, message_e, signature_e))
        hbox.addWidget(b)

        b = QPushButton(_("Close"))
        b.clicked.connect(d.accept)
        hbox.addWidget(b)
        layout.addLayout(hbox, 4, 1)
        d.exec_()


    @protected
    def do_decrypt(self, message_e, pubkey_e, encrypted_e, password):
        try:
            decrypted = self.wallet.decrypt_message(str(pubkey_e.text()), str(encrypted_e.toPlainText()), password)
            message_e.setText(decrypted)
        except BaseException as e:
            traceback.print_exc(file=sys.stdout)
            self.show_warning(str(e))


    def do_encrypt(self, message_e, pubkey_e, encrypted_e):
        message = unicode(message_e.toPlainText())
        message = message.encode('utf-8')
        try:
            encrypted = bitcoin.encrypt_message(message, str(pubkey_e.text()))
            encrypted_e.setText(encrypted)
        except BaseException as e:
            traceback.print_exc(file=sys.stdout)
            self.show_warning(str(e))


    def encrypt_message(self, address = ''):
        d = WindowModalDialog(self, _('Encrypt/decrypt Message'))
        d.setMinimumSize(610, 490)

        layout = QGridLayout(d)

        message_e = QTextEdit()
        layout.addWidget(QLabel(_('Message')), 1, 0)
        layout.addWidget(message_e, 1, 1)
        layout.setRowStretch(2,3)

        pubkey_e = QLineEdit()
        if address:
            pubkey = self.wallet.get_public_keys(address)[0]
            pubkey_e.setText(pubkey)
        layout.addWidget(QLabel(_('Public key')), 2, 0)
        layout.addWidget(pubkey_e, 2, 1)

        encrypted_e = QTextEdit()
        layout.addWidget(QLabel(_('Encrypted')), 3, 0)
        layout.addWidget(encrypted_e, 3, 1)
        layout.setRowStretch(3,1)

        hbox = QHBoxLayout()
        b = QPushButton(_("Encrypt"))
        b.clicked.connect(lambda: self.do_encrypt(message_e, pubkey_e, encrypted_e))
        hbox.addWidget(b)

        b = QPushButton(_("Decrypt"))
        b.clicked.connect(lambda: self.do_decrypt(message_e, pubkey_e, encrypted_e))
        hbox.addWidget(b)

        b = QPushButton(_("Close"))
        b.clicked.connect(d.accept)
        hbox.addWidget(b)

        layout.addLayout(hbox, 4, 1)
        d.exec_()

    def password_dialog(self, msg=None, parent=None):
        parent = parent or self
        d = WindowModalDialog(parent, _("Enter Password"))
        pw = QLineEdit()
        pw.setEchoMode(2)
        vbox = QVBoxLayout()
        if not msg:
            msg = _('Please enter your password')
        vbox.addWidget(QLabel(msg))
        grid = QGridLayout()
        grid.setSpacing(8)
        grid.addWidget(QLabel(_('Password')), 1, 0)
        grid.addWidget(pw, 1, 1)
        vbox.addLayout(grid)
        vbox.addLayout(Buttons(CancelButton(d), OkButton(d)))
        d.setLayout(vbox)
        run_hook('password_dialog', pw, grid, 1)
        if not d.exec_(): return
        return unicode(pw.text())


    def tx_from_text(self, txt):
        "json or raw hexadecimal"
        txt = txt.strip()
        try:
            txt.decode('hex')
            is_hex = True
        except:
            is_hex = False

        try:
            if is_hex:
                return Transaction(txt)
            tx_dict = json.loads(str(txt))
            assert "hex" in tx_dict.keys()
            tx = Transaction(tx_dict["hex"])
            return tx
        except:
            traceback.print_exc(file=sys.stdout)
            self.show_critical(_("Electrum was unable to parse your transaction"))
            return

    def read_tx_from_qrcode(self):
        from electrum_ltc import qrscanner
        try:
            data = qrscanner.scan_qr(self.config)
        except BaseException as e:
            self.show_error(str(e))
            return
        if not data:
            return
        # if the user scanned a bitcoin URI
        if data.startswith("litecoin:"):
            self.pay_to_URI(data)
            return
        # else if the user scanned an offline signed tx
        # transactions are binary, but qrcode seems to return utf8...
        data = data.decode('utf8')
        z = bitcoin.base_decode(data, length=None, base=43)
        data = ''.join(chr(ord(b)) for b in z).encode('hex')
        tx = self.tx_from_text(data)
        if not tx:
            return
        self.show_transaction(tx)


    def read_tx_from_file(self):
        fileName = self.getOpenFileName(_("Select your transaction file"), "*.txn")
        if not fileName:
            return
        try:
            with open(fileName, "r") as f:
                file_content = f.read()
        except (ValueError, IOError, os.error) as reason:
            self.show_critical(_("Electrum was unable to open your transaction file") + "\n" + str(reason), title=_("Unable to read file or no transaction found"))
        return self.tx_from_text(file_content)

    def do_process_from_text(self):
        text = text_dialog(self, _('Input raw transaction'), _("Transaction:"), _("Load transaction"))
        if not text:
            return
        tx = self.tx_from_text(text)
        if tx:
            self.show_transaction(tx)

    def do_process_from_file(self):
        tx = self.read_tx_from_file()
        if tx:
            self.show_transaction(tx)

    def do_process_from_txid(self):
        from electrum_ltc import transaction
        txid, ok = QInputDialog.getText(self, _('Lookup transaction'), _('Transaction ID') + ':')
        if ok and txid:
            txid = str(txid).strip()
            try:
                r = self.network.synchronous_get(('blockchain.transaction.get',[txid]))
            except BaseException as e:
                self.show_message(str(e))
                return
            tx = transaction.Transaction(r)
            self.show_transaction(tx)


    @protected
    def export_privkeys_dialog(self, password):
        if self.wallet.is_watching_only():
            self.show_message(_("This is a watching-only wallet"))
            return

        try:
            self.wallet.check_password(password)
        except Exception as e:
            self.show_error(str(e))
            return

        d = WindowModalDialog(self, _('Private keys'))
        d.setMinimumSize(850, 300)
        vbox = QVBoxLayout(d)

        msg = "%s\n%s\n%s" % (_("WARNING: ALL your private keys are secret."),
                              _("Exposing a single private key can compromise your entire wallet!"),
                              _("In particular, DO NOT use 'redeem private key' services proposed by third parties."))
        vbox.addWidget(QLabel(msg))

        e = QTextEdit()
        e.setReadOnly(True)
        vbox.addWidget(e)

        defaultname = 'electrum-ltc-private-keys.csv'
        select_msg = _('Select file to export your private keys to')
        hbox, filename_e, csv_button = filename_field(self, self.config, defaultname, select_msg)
        vbox.addLayout(hbox)

        b = OkButton(d, _('Export'))
        b.setEnabled(False)
        vbox.addLayout(Buttons(CancelButton(d), b))

        private_keys = {}
        addresses = self.wallet.addresses(True)
        done = False
        def privkeys_thread():
            for addr in addresses:
                time.sleep(0.1)
                if done:
                    break
                private_keys[addr] = "\n".join(self.wallet.get_private_key(addr, password))
                d.emit(SIGNAL('computing_privkeys'))
            d.emit(SIGNAL('show_privkeys'))

        def show_privkeys():
            s = "\n".join( map( lambda x: x[0] + "\t"+ x[1], private_keys.items()))
            e.setText(s)
            b.setEnabled(True)

        d.connect(d, QtCore.SIGNAL('computing_privkeys'), lambda: e.setText("Please wait... %d/%d"%(len(private_keys),len(addresses))))
        d.connect(d, QtCore.SIGNAL('show_privkeys'), show_privkeys)
        threading.Thread(target=privkeys_thread).start()

        if not d.exec_():
            done = True
            return

        filename = filename_e.text()
        if not filename:
            return

        try:
            self.do_export_privkeys(filename, private_keys, csv_button.isChecked())
        except (IOError, os.error) as reason:
            txt = "\n".join([
                _("Electrum was unable to produce a private key-export."),
                str(reason)
            ])
            self.show_critical(txt, title=_("Unable to create csv"))

        except Exception as e:
            self.show_message(str(e))
            return

        self.show_message(_("Private keys exported."))


    def do_export_privkeys(self, fileName, pklist, is_csv):
        with open(fileName, "w+") as f:
            if is_csv:
                transaction = csv.writer(f)
                transaction.writerow(["address", "private_key"])
                for addr, pk in pklist.items():
                    transaction.writerow(["%34s"%addr,pk])
            else:
                import json
                f.write(json.dumps(pklist, indent = 4))


    def do_import_labels(self):
        labelsFile = self.getOpenFileName(_("Open labels file"), "*.dat")
        if not labelsFile: return
        try:
            f = open(labelsFile, 'r')
            data = f.read()
            f.close()
            for key, value in json.loads(data).items():
                self.wallet.set_label(key, value)
            self.show_message(_("Your labels were imported from") + " '%s'" % str(labelsFile))
        except (IOError, os.error) as reason:
            self.show_critical(_("Electrum was unable to import your labels.") + "\n" + str(reason))


    def do_export_labels(self):
        labels = self.wallet.labels
        try:
            fileName = self.getSaveFileName(_("Select file to save your labels"), 'electrum-ltc_labels.dat', "*.dat")
            if fileName:
                with open(fileName, 'w+') as f:
                    json.dump(labels, f)
                self.show_message(_("Your labels where exported to") + " '%s'" % str(fileName))
        except (IOError, os.error), reason:
            self.show_critical(_("Electrum was unable to export your labels.") + "\n" + str(reason))


    def export_history_dialog(self):
        d = WindowModalDialog(self, _('Export History'))
        d.setMinimumSize(400, 200)
        vbox = QVBoxLayout(d)
        defaultname = os.path.expanduser('~/electrum-ltc-history.csv')
        select_msg = _('Select file to export your wallet transactions to')
        hbox, filename_e, csv_button = filename_field(self, self.config, defaultname, select_msg)
        vbox.addLayout(hbox)
        vbox.addStretch(1)
        hbox = Buttons(CancelButton(d), OkButton(d, _('Export')))
        vbox.addLayout(hbox)
        run_hook('export_history_dialog', self, hbox)
        self.update()
        if not d.exec_():
            return
        filename = filename_e.text()
        if not filename:
            return
        try:
            self.do_export_history(self.wallet, filename, csv_button.isChecked())
        except (IOError, os.error), reason:
            export_error_label = _("Electrum was unable to produce a transaction export.")
            self.show_critical(export_error_label + "\n" + str(reason), title=_("Unable to export history"))
            return
        self.show_message(_("Your wallet history has been successfully exported."))


    def do_export_history(self, wallet, fileName, is_csv):
        history = wallet.get_history()
        lines = []
        for item in history:
            tx_hash, confirmations, value, timestamp, balance = item
            if confirmations:
                if timestamp is not None:
                    time_string = format_time(timestamp)
                else:
                    time_string = "unknown"
            else:
                time_string = "pending"

            if value is not None:
                value_string = format_satoshis(value, True)
            else:
                value_string = '--'

            if tx_hash:
                label = wallet.get_label(tx_hash)
                label = label.encode('utf-8')
            else:
                label = ""

            if is_csv:
                lines.append([tx_hash, label, confirmations, value_string, time_string])
            else:
                lines.append({'txid':tx_hash, 'date':"%16s"%time_string, 'label':label, 'value':value_string})

        with open(fileName, "w+") as f:
            if is_csv:
                transaction = csv.writer(f, lineterminator='\n')
                transaction.writerow(["transaction_hash","label", "confirmations", "value", "timestamp"])
                for line in lines:
                    transaction.writerow(line)
            else:
                import json
                f.write(json.dumps(lines, indent = 4))


    def sweep_key_dialog(self):
        d = WindowModalDialog(self, title=_('Sweep private keys'))
        d.setMinimumSize(600, 300)

        vbox = QVBoxLayout(d)
        vbox.addWidget(QLabel(_("Enter private keys:")))

        keys_e = QTextEdit()
        keys_e.setTabChangesFocus(True)
        vbox.addWidget(keys_e)

        addresses = self.wallet.get_unused_addresses(self.current_account)
        h, address_e = address_field(addresses)
        vbox.addLayout(h)

        vbox.addStretch(1)
        button = OkButton(d, _('Sweep'))
        vbox.addLayout(Buttons(CancelButton(d), button))
        button.setEnabled(False)

        def get_address():
            addr = str(address_e.text())
            if bitcoin.is_address(addr):
                return addr

        def get_pk():
            pk = str(keys_e.toPlainText()).strip()
            if Wallet.is_private_key(pk):
                return pk.split()

        f = lambda: button.setEnabled(get_address() is not None and get_pk() is not None)
        keys_e.textChanged.connect(f)
        address_e.textChanged.connect(f)
        if not d.exec_():
            return

        fee = self.wallet.fee_per_kb(self.config)
        tx = Transaction.sweep(get_pk(), self.network, get_address(), fee)
        if not tx:
            self.show_message(_('No inputs found. (Note that inputs need to be confirmed)'))
            return
        self.warn_if_watching_only()
        self.show_transaction(tx)


    @protected
    def do_import_privkey(self, password):
        if not self.wallet.has_imported_keys():
            if not self.question('<b>'+_('Warning') +':\n</b><br/>'+ _('Imported keys are not recoverable from seed.') + ' ' \
                                 + _('If you ever need to restore your wallet from its seed, these keys will be lost.') + '<p>' \
                                 + _('Are you sure you understand what you are doing?'), title=_('Warning')):
                return

        text = text_dialog(self, _('Import private keys'), _("Enter private keys")+':', _("Import"))
        if not text: return

        text = str(text).split()
        badkeys = []
        addrlist = []
        for key in text:
            try:
                addr = self.wallet.import_key(key, password)
            except Exception as e:
                badkeys.append(key)
                continue
            if not addr:
                badkeys.append(key)
            else:
                addrlist.append(addr)
        if addrlist:
            self.show_message(_("The following addresses were added") + ':\n' + '\n'.join(addrlist))
        if badkeys:
            self.show_critical(_("The following inputs could not be imported") + ':\n'+ '\n'.join(badkeys))
        self.address_list.update()
        self.history_list.update()


    def settings_dialog(self):
        self.need_restart = False
        d = WindowModalDialog(self, _('Preferences'))
        vbox = QVBoxLayout()
        tabs = QTabWidget()
        gui_widgets = []
        tx_widgets = []
        id_widgets = []

        # language
        lang_help = _('Select which language is used in the GUI (after restart).')
        lang_label = HelpLabel(_('Language') + ':', lang_help)
        lang_combo = QComboBox()
        from electrum_ltc.i18n import languages
        lang_combo.addItems(languages.values())
        try:
            index = languages.keys().index(self.config.get("language",''))
        except Exception:
            index = 0
        lang_combo.setCurrentIndex(index)
        if not self.config.is_modifiable('language'):
            for w in [lang_combo, lang_label]: w.setEnabled(False)
        def on_lang(x):
            lang_request = languages.keys()[lang_combo.currentIndex()]
            if lang_request != self.config.get('language'):
                self.config.set_key("language", lang_request, True)
                self.need_restart = True
        lang_combo.currentIndexChanged.connect(on_lang)
        gui_widgets.append((lang_label, lang_combo))

        nz_help = _('Number of zeros displayed after the decimal point. For example, if this is set to 2, "1." will be displayed as "1.00"')
        nz_label = HelpLabel(_('Zeros after decimal point') + ':', nz_help)
        nz = QSpinBox()
        nz.setMinimum(0)
        nz.setMaximum(self.decimal_point)
        nz.setValue(self.num_zeros)
        if not self.config.is_modifiable('num_zeros'):
            for w in [nz, nz_label]: w.setEnabled(False)
        def on_nz():
            value = nz.value()
            if self.num_zeros != value:
                self.num_zeros = value
                self.config.set_key('num_zeros', value, True)
                self.history_list.update()
                self.address_list.update()
        nz.valueChanged.connect(on_nz)
        gui_widgets.append((nz_label, nz))

        msg = _('Fee per kilobyte of transaction.') + '\n' \
              + _('If you enable dynamic fees, this parameter will be used as upper bound.')
        fee_label = HelpLabel(_('Transaction fee per kb') + ':', msg)
        fee_e = BTCkBEdit(self.get_decimal_point)
        fee_e.setAmount(self.config.get('fee_per_kb', bitcoin.RECOMMENDED_FEE))
        def on_fee(is_done):
            if self.config.get('dynamic_fees'):
                return
            v = fee_e.get_amount() or 0
            self.config.set_key('fee_per_kb', v, is_done)
            self.update_fee()
        fee_e.editingFinished.connect(lambda: on_fee(True))
        fee_e.textEdited.connect(lambda: on_fee(False))
        tx_widgets.append((fee_label, fee_e))

        dynfee_cb = QCheckBox(_('Dynamic fees'))
        dynfee_cb.setChecked(self.config.get('dynamic_fees', False))
        dynfee_cb.setToolTip(_("Use a fee per kB value recommended by the server."))
        dynfee_sl = QSlider(Qt.Horizontal, self)
        dynfee_sl.setValue(self.config.get('fee_factor', 50))
        dynfee_sl.setToolTip("Fee Multiplier. Min = 50%, Max = 150%")
        tx_widgets.append((dynfee_cb, dynfee_sl))

        def update_feeperkb():
            fee_e.setAmount(self.wallet.fee_per_kb(self.config))
            b = self.config.get('dynamic_fees')
            dynfee_sl.setHidden(not b)
            fee_e.setEnabled(not b)
        def fee_factor_changed(b):
            self.config.set_key('fee_factor', b, False)
            update_feeperkb()
        def on_dynfee(x):
            dynfee = x == Qt.Checked
            self.config.set_key('dynamic_fees', dynfee)
            update_feeperkb()
        dynfee_cb.stateChanged.connect(on_dynfee)
        dynfee_sl.valueChanged[int].connect(fee_factor_changed)
        update_feeperkb()

        msg = _('OpenAlias record, used to receive coins and to sign payment requests.') + '\n\n'\
              + _('The following alias providers are available:') + '\n'\
              + '\n'.join(['https://cryptoname.co/', 'http://xmr.link']) + '\n\n'\
              + 'For more information, see http://openalias.org'
        alias_label = HelpLabel(_('OpenAlias') + ':', msg)
        alias = self.config.get('alias','')
        alias_e = QLineEdit(alias)
        def set_alias_color():
            if not self.config.get('alias'):
                alias_e.setStyleSheet("")
                return
            if self.alias_info:
                alias_addr, alias_name, validated = self.alias_info
                alias_e.setStyleSheet(GREEN_BG if validated else RED_BG)
            else:
                alias_e.setStyleSheet(RED_BG)
        def on_alias_edit():
            alias_e.setStyleSheet("")
            alias = str(alias_e.text())
            self.config.set_key('alias', alias, True)
            if alias:
                self.fetch_alias()
        set_alias_color()
        self.connect(self, SIGNAL('alias_received'), set_alias_color)
        alias_e.editingFinished.connect(on_alias_edit)
        id_widgets.append((alias_label, alias_e))

        # SSL certificate
        msg = ' '.join([
            _('SSL certificate used to sign payment requests.'),
            _('Use setconfig to set ssl_chain and ssl_privkey.'),
        ])
        if self.config.get('ssl_privkey') or self.config.get('ssl_chain'):
            try:
                SSL_identity = paymentrequest.check_ssl_config(self.config)
                SSL_error = None
            except BaseException as e:
                SSL_identity = "error"
                SSL_error = str(e)
        else:
            SSL_identity = ""
            SSL_error = None
        SSL_id_label = HelpLabel(_('SSL certificate') + ':', msg)
        SSL_id_e = QLineEdit(SSL_identity)
        SSL_id_e.setStyleSheet(RED_BG if SSL_error else GREEN_BG if SSL_identity else '')
        if SSL_error:
            SSL_id_e.setToolTip(SSL_error)
        SSL_id_e.setReadOnly(True)
        id_widgets.append((SSL_id_label, SSL_id_e))

        units = ['LTC', 'mLTC', 'bits']
        msg = _('Base unit of your wallet.')\
              + '\n1LTC=1000mLTC.\n' \
              + _(' These settings affects the fields in the Send tab')+' '
        unit_label = HelpLabel(_('Base unit') + ':', msg)
        unit_combo = QComboBox()
        unit_combo.addItems(units)
        unit_combo.setCurrentIndex(units.index(self.base_unit()))
        def on_unit(x):
            unit_result = units[unit_combo.currentIndex()]
            if self.base_unit() == unit_result:
                return
            edits = self.amount_e, self.fee_e, self.receive_amount_e, fee_e
            amounts = [edit.get_amount() for edit in edits]
            if unit_result == 'LTC':
                self.decimal_point = 8
            elif unit_result == 'mLTC':
                self.decimal_point = 5
            elif unit_result == 'bits':
                self.decimal_point = 2
            else:
                raise Exception('Unknown base unit')
            self.config.set_key('decimal_point', self.decimal_point, True)
            self.history_list.update()
            self.receive_list.update()
            self.address_list.update()
            for edit, amount in zip(edits, amounts):
                edit.setAmount(amount)
            self.update_status()
        unit_combo.currentIndexChanged.connect(on_unit)
        gui_widgets.append((unit_label, unit_combo))

        block_explorers = sorted(block_explorer_info.keys())
        msg = _('Choose which online block explorer to use for functions that open a web browser')
        block_ex_label = HelpLabel(_('Online Block Explorer') + ':', msg)
        block_ex_combo = QComboBox()
        block_ex_combo.addItems(block_explorers)
        block_ex_combo.setCurrentIndex(block_explorers.index(block_explorer(self.config)))
        def on_be(x):
            be_result = block_explorers[block_ex_combo.currentIndex()]
            self.config.set_key('block_explorer', be_result, True)
        block_ex_combo.currentIndexChanged.connect(on_be)
        gui_widgets.append((block_ex_label, block_ex_combo))

        from electrum_ltc import qrscanner
        system_cameras = qrscanner._find_system_cameras()
        qr_combo = QComboBox()
        qr_combo.addItem("Default","default")
        for camera, device in system_cameras.items():
            qr_combo.addItem(camera, device)
        #combo.addItem("Manually specify a device", config.get("video_device"))
        index = qr_combo.findData(self.config.get("video_device"))
        qr_combo.setCurrentIndex(index)
        msg = _("Install the zbar package to enable this.\nOn linux, type: 'apt-get install python-zbar'")
        qr_label = HelpLabel(_('Video Device') + ':', msg)
        qr_combo.setEnabled(qrscanner.zbar is not None)
        on_video_device = lambda x: self.config.set_key("video_device", str(qr_combo.itemData(x).toString()), True)
        qr_combo.currentIndexChanged.connect(on_video_device)
        gui_widgets.append((qr_label, qr_combo))

        usechange_cb = QCheckBox(_('Use change addresses'))
        usechange_cb.setChecked(self.wallet.use_change)
        if not self.config.is_modifiable('use_change'): usechange_cb.setEnabled(False)
        def on_usechange(x):
            usechange_result = x == Qt.Checked
            if self.wallet.use_change != usechange_result:
                self.wallet.use_change = usechange_result
                self.wallet.storage.put('use_change', self.wallet.use_change)
        usechange_cb.stateChanged.connect(on_usechange)
        usechange_cb.setToolTip(_('Using change addresses makes it more difficult for other people to track your transactions.'))
        tx_widgets.append((usechange_cb, None))

        showtx_cb = QCheckBox(_('View transaction before signing'))
        showtx_cb.setChecked(self.show_before_broadcast())
        showtx_cb.stateChanged.connect(lambda x: self.set_show_before_broadcast(showtx_cb.isChecked()))
        showtx_cb.setToolTip(_('Display the details of your transactions before signing it.'))
        tx_widgets.append((showtx_cb, None))

        can_edit_fees_cb = QCheckBox(_('Set transaction fees manually'))
        can_edit_fees_cb.setChecked(self.config.get('can_edit_fees', False))
        def on_editfees(x):
            self.config.set_key('can_edit_fees', x == Qt.Checked)
            self.update_fee_edit()
        can_edit_fees_cb.stateChanged.connect(on_editfees)
        can_edit_fees_cb.setToolTip(_('This option lets you edit fees in the send tab.'))
        tx_widgets.append((can_edit_fees_cb, None))

        def fmt_docs(key, klass):
            lines = [ln.lstrip(" ") for ln in klass.__doc__.split("\n")]
            return '\n'.join([key, "", " ".join(lines)])

        choosers = sorted(COIN_CHOOSERS.keys())
        chooser_name = self.wallet.coin_chooser_name(self.config)
        msg = _('Choose coin (UTXO) selection method.  The following are available:\n\n')
        msg += '\n\n'.join(fmt_docs(*item) for item in COIN_CHOOSERS.items())
        chooser_label = HelpLabel(_('Coin selection') + ':', msg)
        chooser_combo = QComboBox()
        chooser_combo.addItems(choosers)
        chooser_combo.setCurrentIndex(choosers.index(chooser_name))
        def on_chooser(x):
            chooser_name = choosers[chooser_combo.currentIndex()]
            self.config.set_key('coin_chooser', chooser_name)
        chooser_combo.currentIndexChanged.connect(on_chooser)
        tx_widgets.append((chooser_label, chooser_combo))

        tabs_info = [
            (tx_widgets, _('Transactions')),
            (gui_widgets, _('Appearance')),
            (id_widgets, _('Identity')),
        ]
        for widgets, name in tabs_info:
            tab = QWidget()
            grid = QGridLayout(tab)
            grid.setColumnStretch(0,1)
            for a,b in widgets:
                i = grid.rowCount()
                if b:
                    grid.addWidget(a, i, 0)
                    grid.addWidget(b, i, 1)
                else:
                    grid.addWidget(a, i, 0, 1, 2)
            tabs.addTab(tab, name)

        vbox.addWidget(tabs)
        vbox.addStretch(1)
        vbox.addLayout(Buttons(CloseButton(d)))
        d.setLayout(vbox)

        # run the dialog
        d.exec_()
        self.disconnect(self, SIGNAL('alias_received'), set_alias_color)

        run_hook('close_settings_dialog')
        if self.need_restart:
            self.show_warning(_('Please restart Electrum to activate the new GUI settings'), title=_('Success'))

    def run_network_dialog(self):
        if not self.network:
            self.show_warning(_('You are using Electrum in offline mode; restart Electrum if you want to get connected'), title=_('Offline'))
            return
        NetworkDialog(self.wallet.network, self.config, self).do_exec()

    def closeEvent(self, event):
        if self.network:
            self.network.unregister_callback(self.on_network)
        self.config.set_key("is_maximized", self.isMaximized())
        if not self.isMaximized():
            g = self.geometry()
            self.wallet.storage.put("winpos-qt", [g.left(),g.top(),g.width(),g.height()])
        self.config.set_key("console-history", self.console.history[-50:], True)
        if self.qr_window:
            self.qr_window.close()
        self.close_wallet()
        self.gui_object.close_window(self)
        event.accept()


    def plugins_dialog(self):
        self.pluginsdialog = d = WindowModalDialog(self, _('Electrum Plugins'))

        plugins = self.gui_object.plugins

        vbox = QVBoxLayout(d)

        # plugins
        scroll = QScrollArea()
        scroll.setEnabled(True)
        scroll.setWidgetResizable(True)
        scroll.setMinimumSize(400,250)
        vbox.addWidget(scroll)

        w = QWidget()
        scroll.setWidget(w)
        w.setMinimumHeight(plugins.count() * 35)

        grid = QGridLayout()
        grid.setColumnStretch(0,1)
        w.setLayout(grid)

        settings_widgets = {}

        def enable_settings_widget(p, name, i):
            widget = settings_widgets.get(name)
            if not widget and p and p.requires_settings():
                widget = settings_widgets[name] = p.settings_widget(d)
                grid.addWidget(widget, i, 1)
            if widget:
                widget.setEnabled(bool(p and p.is_enabled()))

        def do_toggle(cb, name, i):
            p = plugins.toggle_enabled(self.config, name)
            cb.setChecked(bool(p))
            enable_settings_widget(p, name, i)
            run_hook('init_qt', self.gui_object)

        for i, descr in enumerate(plugins.descriptions):
            name = descr['__name__']
            p = plugins.get(name)
            if descr.get('registers_wallet_type'):
                continue
            try:
                cb = QCheckBox(descr['fullname'])
                cb.setEnabled(plugins.is_available(name, self.wallet))
                cb.setChecked(p is not None and p.is_enabled())
                grid.addWidget(cb, i, 0)
                enable_settings_widget(p, name, i)
                cb.clicked.connect(partial(do_toggle, cb, name, i))
                msg = descr['description']
                if descr.get('requires'):
                    msg += '\n\n' + _('Requires') + ':\n' + '\n'.join(map(lambda x: x[1], descr.get('requires')))
                grid.addWidget(HelpButton(msg), i, 2)
            except Exception:
                self.print_msg("error: cannot display plugin", name)
                traceback.print_exc(file=sys.stdout)
        grid.setRowStretch(i+1,1)
        vbox.addLayout(Buttons(CloseButton(d)))
        d.exec_()

    def show_account_details(self, k):
        account = self.wallet.accounts[k]

        d = WindowModalDialog(self, _('Account Details'))

        vbox = QVBoxLayout(d)
        name = self.wallet.get_account_name(k)
        label = QLabel('Name: ' + name)
        vbox.addWidget(label)

        vbox.addWidget(QLabel(_('Address type') + ': ' + account.get_type()))

        vbox.addWidget(QLabel(_('Derivation') + ': ' + k))

        vbox.addWidget(QLabel(_('Master Public Key:')))

        text = QTextEdit()
        text.setReadOnly(True)
        text.setMaximumHeight(170)
        vbox.addWidget(text)
        mpk_text = '\n'.join( account.get_master_pubkeys() )
        text.setText(mpk_text)
        vbox.addLayout(Buttons(CloseButton(d)))
        d.exec_()<|MERGE_RESOLUTION|>--- conflicted
+++ resolved
@@ -1074,14 +1074,8 @@
         else:
             fee = self.fee_e.get_amount() if freeze_fee else None
             if not outputs:
-<<<<<<< HEAD
-                # Any address - Genesis coinbase
-                outputs = [('address', 'Ler4HNAEfwYhBmGXcFP2Po1NpRUEiK8km2',
-                            amount)]
-=======
                 addr = self.payto_e.payto_address if self.payto_e.payto_address else self.dummy_address
                 outputs = [('address', addr, amount)]
->>>>>>> b21ea139
             try:
                 tx = self.wallet.make_unsigned_transaction(self.get_coins(), outputs, self.config, fee)
                 self.not_enough_funds = False
