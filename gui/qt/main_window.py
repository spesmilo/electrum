#!/usr/bin/env python
#
# Electrum - lightweight Bitcoin client
# Copyright (C) 2012 thomasv@gitorious
#
# This program is free software: you can redistribute it and/or modify
# it under the terms of the GNU General Public License as published by
# the Free Software Foundation, either version 3 of the License, or
# (at your option) any later version.
#
# This program is distributed in the hope that it will be useful,
# but WITHOUT ANY WARRANTY; without even the implied warranty of
# MERCHANTABILITY or FITNESS FOR A PARTICULAR PURPOSE. See the
# GNU General Public License for more details.
#
# You should have received a copy of the GNU General Public License
# along with this program. If not, see <http://www.gnu.org/licenses/>.

import sys, time, threading
import os, json, traceback
import shutil
import socket
import weakref
import webbrowser
import csv
from decimal import Decimal
import base64
from functools import partial

import PyQt4
from PyQt4.QtGui import *
from PyQt4.QtCore import *
import PyQt4.QtCore as QtCore

import icons_rc

from electrum_ltc.bitcoin import MIN_RELAY_TX_FEE, COIN, is_valid
from electrum_ltc.plugins import run_hook
from electrum_ltc.i18n import _
from electrum_ltc.util import block_explorer, block_explorer_info, block_explorer_URL
from electrum_ltc.util import format_satoshis, format_satoshis_plain, format_time
from electrum_ltc.util import PrintError, NotEnoughFunds, StoreDict
from electrum_ltc import Transaction, mnemonic
from electrum_ltc import util, bitcoin, commands, Wallet
from electrum_ltc import SimpleConfig, COIN_CHOOSERS, WalletStorage
from electrum_ltc import Imported_Wallet, paymentrequest

from amountedit import BTCAmountEdit, MyLineEdit, BTCkBEdit
from network_dialog import NetworkDialog
from qrcodewidget import QRCodeWidget, QRDialog
from qrtextedit import ShowQRTextEdit
from transaction_dialog import show_transaction
from installwizard import InstallWizard



from electrum_ltc import ELECTRUM_VERSION
import re

from util import *


class StatusBarButton(QPushButton):
    def __init__(self, icon, tooltip, func):
        QPushButton.__init__(self, icon, '')
        self.setToolTip(tooltip)
        self.setFlat(True)
        self.setMaximumWidth(25)
        self.clicked.connect(self.onPress)
        self.func = func
        self.setIconSize(QSize(25,25))

    def onPress(self, checked=False):
        '''Drops the unwanted PyQt4 "checked" argument'''
        self.func()

    def keyPressEvent(self, e):
        if e.key() == QtCore.Qt.Key_Return:
            self.func()


from electrum_ltc.paymentrequest import PR_UNPAID, PR_PAID, PR_UNKNOWN, PR_EXPIRED

pr_icons = {
    PR_UNPAID:":icons/unpaid.png",
    PR_PAID:":icons/confirmed.png",
    PR_EXPIRED:":icons/expired.png"
}

pr_tooltips = {
    PR_UNPAID:_('Pending'),
    PR_PAID:_('Paid'),
    PR_EXPIRED:_('Expired')
}

expiration_values = [
    (_('1 hour'), 60*60),
    (_('1 day'), 24*60*60),
    (_('1 week'), 7*24*60*60),
    (_('Never'), None)
]



class ElectrumWindow(QMainWindow, MessageBoxMixin, PrintError):

    def __init__(self, gui_object, wallet):
        QMainWindow.__init__(self)

        self.gui_object = gui_object
        self.config = config = gui_object.config
        self.network = gui_object.network
        self.invoices = gui_object.invoices
        self.contacts = gui_object.contacts
        self.tray = gui_object.tray
        self.app = gui_object.app

        self.create_status_bar()
        self.need_update = threading.Event()

        self.decimal_point = config.get('decimal_point', 8)
        self.num_zeros     = int(config.get('num_zeros',0))

        self.completions = QStringListModel()

        self.tabs = tabs = QTabWidget(self)
        tabs.addTab(self.create_history_tab(), _('History') )
        tabs.addTab(self.create_send_tab(), _('Send') )
        tabs.addTab(self.create_receive_tab(), _('Receive') )
        tabs.addTab(self.create_addresses_tab(), _('Addresses') )
        tabs.addTab(self.create_contacts_tab(), _('Contacts') )
        tabs.addTab(self.create_console_tab(), _('Console') )
        tabs.setSizePolicy(QSizePolicy.Expanding, QSizePolicy.Expanding)
        self.setCentralWidget(tabs)

        if self.config.get("is_maximized"):
            self.showMaximized()

        self.setWindowIcon(QIcon(":icons/electrum-ltc.png"))
        self.init_menubar()

        wrtabs = weakref.proxy(tabs)
        QShortcut(QKeySequence("Ctrl+W"), self, self.close)
        QShortcut(QKeySequence("Ctrl+Q"), self, self.close)
        QShortcut(QKeySequence("Ctrl+R"), self, self.update_wallet)
        QShortcut(QKeySequence("Ctrl+PgUp"), self, lambda: wrtabs.setCurrentIndex((wrtabs.currentIndex() - 1)%wrtabs.count()))
        QShortcut(QKeySequence("Ctrl+PgDown"), self, lambda: wrtabs.setCurrentIndex((wrtabs.currentIndex() + 1)%wrtabs.count()))

        for i in range(wrtabs.count()):
            QShortcut(QKeySequence("Alt+" + str(i + 1)), self, lambda i=i: wrtabs.setCurrentIndex(i))

        self.connect(self, QtCore.SIGNAL('payment_request_ok'), self.payment_request_ok)
        self.connect(self, QtCore.SIGNAL('payment_request_error'), self.payment_request_error)
        self.history_list.setFocus(True)

        # network callbacks
        if self.network:
            self.connect(self, QtCore.SIGNAL('network'), self.on_network_qt)
            interests = ['updated', 'new_transaction', 'status',
                         'banner', 'verified']
            # To avoid leaking references to "self" that prevent the
            # window from being GC-ed when closed, callbacks should be
            # methods of this class only, and specifically not be
            # partials, lambdas or methods of subobjects.  Hence...
            self.network.register_callback(self.on_network, interests)
            # set initial message
            self.console.showMessage(self.network.banner)

        self.payment_request = None
        self.checking_accounts = False
        self.qr_window = None
        self.not_enough_funds = False
        self.pluginsdialog = None
        self.fetch_alias()
        self.require_fee_update = False
        self.tx_notifications = []
        # load wallet
        self.load_wallet(wallet)

    def diagnostic_name(self):
        return "%s/%s" % (PrintError.diagnostic_name(self),
                          self.wallet.basename() if self.wallet else "None")

    def is_hidden(self):
        return self.isMinimized() or self.isHidden()

    def show_or_hide(self):
        if self.is_hidden():
            self.bring_to_top()
        else:
            self.hide()

    def bring_to_top(self):
        self.show()
        self.raise_()

    def on_network(self, event, *args):
        if event == 'updated':
            self.need_update.set()
        elif event == 'new_transaction':
            self.tx_notifications.append(args[0])
        elif event in ['status', 'banner', 'verified']:
            # Handle in GUI thread
            self.emit(QtCore.SIGNAL('network'), event, *args)
        else:
            self.print_error("unexpected network message:", event, args)

    def on_network_qt(self, event, *args):
        # Handle a network message in the GUI thread
        if event == 'status':
            self.update_status()
        elif event == 'banner':
            self.console.showMessage(args[0])
        elif event == 'verified':
            self.history_list.update_item(*args)
        else:
            self.print_error("unexpected network_qt signal:", event, args)

    def fetch_alias(self):
        self.alias_info = None
        alias = self.config.get('alias')
        if alias:
            alias = str(alias)
            def f():
                self.alias_info = self.contacts.resolve_openalias(alias)
                self.emit(SIGNAL('alias_received'))
            t = threading.Thread(target=f)
            t.setDaemon(True)
            t.start()

    def update_account_selector(self):
        # account selector
        accounts = self.wallet.get_account_names()
        self.account_selector.clear()
        if len(accounts) > 1:
            self.account_selector.addItems([_("All accounts")] + accounts.values())
            self.account_selector.setCurrentIndex(0)
            self.account_selector.show()
        else:
            self.account_selector.hide()

    def close_wallet(self):
        if self.wallet:
            self.print_error('close_wallet', self.wallet.storage.path)
            self.wallet.storage.put('accounts_expanded', self.accounts_expanded)
            self.wallet.stop_threads()
        run_hook('close_wallet')

    def load_wallet(self, wallet):
        self.wallet = wallet
        # backward compatibility
        self.update_wallet_format()
        self.import_old_contacts()
        # address used to create a dummy transaction and estimate transaction fee
        a = self.wallet.addresses(False)
        self.dummy_address = a[0] if a else None
        self.accounts_expanded = self.wallet.storage.get('accounts_expanded',{})
        self.current_account = self.wallet.storage.get("current_account", None)
        title = 'Electrum-LTC %s  -  %s' % (self.wallet.electrum_version, self.wallet.basename())
        if self.wallet.is_watching_only():
            title += ' [%s]' % (_('watching only'))
        self.setWindowTitle( title )
        self.history_list.update()
        self.need_update.set()
        # Once GUI has been initialized check if we want to announce something since the callback has been called before the GUI was initialized
        self.notify_transactions()
        # update menus
        self.update_new_account_menu()
        self.export_menu.setEnabled(not self.wallet.is_watching_only())
        self.password_menu.setEnabled(self.wallet.can_change_password())
        self.seed_menu.setEnabled(self.wallet.has_seed())
        self.mpk_menu.setEnabled(self.wallet.is_deterministic())
        self.import_menu.setVisible(self.wallet.can_import())
        self.export_menu.setEnabled(self.wallet.can_export())
        self.update_lock_icon()
        self.update_buttons_on_seed()
        self.update_console()
        self.clear_receive_tab()
        self.receive_list.update()
        self.tabs.show()
        # set geometry
        try:
            self.setGeometry(*self.wallet.storage.get("winpos-qt"))
        except:
            self.setGeometry(100, 100, 840, 400)
        self.show()
        self.warn_if_watching_only()
        run_hook('load_wallet', wallet, self)

    def warn_if_watching_only(self):
        if self.wallet.is_watching_only():
            msg = ' '.join([
                _("This wallet is watching-only."),
                _("This means you will not be able to spend litecoins with it."),
                _("Make sure you own the seed phrase or the private keys, before you request litecoins to be sent to this wallet.")
            ])
            self.show_warning(msg, title=_('Information'))

    def import_old_contacts(self):
        # backward compatibility: import contacts
        old_contacts = self.wallet.storage.get('contacts', [])
        if old_contacts:
            for k in set(old_contacts):
                l = self.wallet.labels.get(k)
                if bitcoin.is_address(k) and l:
                    self.contacts[l] = ('address', k)
            self.wallet.storage.put('contacts', None)

    def update_wallet_format(self):
        # convert old-format imported keys
        if self.wallet.imported_keys:
            password = self.password_dialog(_("Please enter your password in order to update imported keys")) if self.wallet.use_encryption else None
            try:
                self.wallet.convert_imported_keys(password)
            except Exception as e:
                traceback.print_exc(file=sys.stdout)
                self.show_message(str(e))
        # call synchronize to regenerate addresses in case we are offline
        if self.wallet.get_master_public_keys() and self.wallet.addresses() == []:
            self.wallet.synchronize()

    def open_wallet(self):
        wallet_folder = self.get_wallet_folder()
        filename = unicode(QFileDialog.getOpenFileName(self, "Select your wallet file", wallet_folder))
        if not filename:
            return
        self.gui_object.new_window(filename)


    def backup_wallet(self):
        path = self.wallet.storage.path
        wallet_folder = os.path.dirname(path)
        filename = unicode( QFileDialog.getSaveFileName(self, _('Enter a filename for the copy of your wallet'), wallet_folder) )
        if not filename:
            return

        new_path = os.path.join(wallet_folder, filename)
        if new_path != path:
            try:
                shutil.copy2(path, new_path)
                self.show_message(_("A copy of your wallet file was created in")+" '%s'" % str(new_path), title=_("Wallet backup created"))
            except (IOError, os.error), reason:
                self.show_critical(_("Electrum was unable to copy your wallet file to the specified location.") + "\n" + str(reason), title=_("Unable to create backup"))

    def update_recently_visited(self, filename=None):
        recent = self.config.get('recently_open', [])
        if filename:
            if filename in recent:
                recent.remove(filename)
            recent.insert(0, filename)
            recent = recent[:5]
            self.config.set_key('recently_open', recent)
        self.recently_visited_menu.clear()
        for i, k in enumerate(sorted(recent)):
            b = os.path.basename(k)
            def loader(k):
                return lambda: self.gui_object.new_window(k)
            self.recently_visited_menu.addAction(b, loader(k)).setShortcut(QKeySequence("Ctrl+%d"%(i+1)))
        self.recently_visited_menu.setEnabled(len(recent))

    def get_wallet_folder(self):
        return os.path.dirname(os.path.abspath(self.config.get_wallet_path()))

    def new_wallet(self):
        wallet_folder = self.get_wallet_folder()
        i = 1
        while True:
            filename = "wallet_%d" % i
            if filename in os.listdir(wallet_folder):
                i += 1
            else:
                break
        filename = line_dialog(self, _('New Wallet'), _('Enter file name')
                               + ':', _('OK'), filename)
        if not filename:
            return
        full_path = os.path.join(wallet_folder, filename)
        storage = WalletStorage(full_path)
        if storage.file_exists:
            self.show_critical(_("File exists"))
            return
        wizard = InstallWizard(self.app, self.config, self.network, storage)
        wallet = wizard.run('new')
        if wallet:
            self.new_window(full_path)

    def init_menubar(self):
        menubar = QMenuBar()

        file_menu = menubar.addMenu(_("&File"))
        self.recently_visited_menu = file_menu.addMenu(_("&Recently open"))
        file_menu.addAction(_("&Open"), self.open_wallet).setShortcut(QKeySequence.Open)
        file_menu.addAction(_("&New/Restore"), self.new_wallet).setShortcut(QKeySequence.New)
        file_menu.addAction(_("&Save Copy"), self.backup_wallet).setShortcut(QKeySequence.SaveAs)
        file_menu.addSeparator()
        file_menu.addAction(_("&Quit"), self.close)
        self.update_recently_visited()

        wallet_menu = menubar.addMenu(_("&Wallet"))
        wallet_menu.addAction(_("&New contact"), self.new_contact_dialog)
        self.new_account_menu = wallet_menu.addAction(_("&New account"), self.new_account_dialog)

        wallet_menu.addSeparator()

        self.password_menu = wallet_menu.addAction(_("&Password"), self.change_password_dialog)
        self.seed_menu = wallet_menu.addAction(_("&Seed"), self.show_seed_dialog)
        self.mpk_menu = wallet_menu.addAction(_("&Master Public Keys"), self.show_master_public_keys)

        wallet_menu.addSeparator()
        labels_menu = wallet_menu.addMenu(_("&Labels"))
        labels_menu.addAction(_("&Import"), self.do_import_labels)
        labels_menu.addAction(_("&Export"), self.do_export_labels)

        self.private_keys_menu = wallet_menu.addMenu(_("&Private keys"))
        self.private_keys_menu.addAction(_("&Sweep"), self.sweep_key_dialog)
        self.import_menu = self.private_keys_menu.addAction(_("&Import"), self.do_import_privkey)
        self.export_menu = self.private_keys_menu.addAction(_("&Export"), self.export_privkeys_dialog)
        wallet_menu.addAction(_("&Export History"), self.export_history_dialog)
        wallet_menu.addAction(_("Search"), self.toggle_search).setShortcut(QKeySequence("Ctrl+S"))

        tools_menu = menubar.addMenu(_("&Tools"))

        # Settings / Preferences are all reserved keywords in OSX using this as work around
        tools_menu.addAction(_("Electrum preferences") if sys.platform == 'darwin' else _("Preferences"), self.settings_dialog)
        tools_menu.addAction(_("&Network"), self.run_network_dialog)
        tools_menu.addAction(_("&Plugins"), self.plugins_dialog)
        tools_menu.addSeparator()
        tools_menu.addAction(_("&Sign/verify message"), self.sign_verify_message)
        tools_menu.addAction(_("&Encrypt/decrypt message"), self.encrypt_message)
        tools_menu.addSeparator()

        paytomany_menu = tools_menu.addAction(_("&Pay to many"), self.paytomany)

        raw_transaction_menu = tools_menu.addMenu(_("&Load transaction"))
        raw_transaction_menu.addAction(_("&From file"), self.do_process_from_file)
        raw_transaction_menu.addAction(_("&From text"), self.do_process_from_text)
        raw_transaction_menu.addAction(_("&From the blockchain"), self.do_process_from_txid)
        raw_transaction_menu.addAction(_("&From QR code"), self.read_tx_from_qrcode)
        self.raw_transaction_menu = raw_transaction_menu

        help_menu = menubar.addMenu(_("&Help"))
        help_menu.addAction(_("&About"), self.show_about)
        help_menu.addAction(_("&Official website"), lambda: webbrowser.open("http://electrum-ltc.org"))
        help_menu.addSeparator()
        help_menu.addAction(_("&Documentation"), lambda: webbrowser.open("http://docs.electrum.org/")).setShortcut(QKeySequence.HelpContents)
        help_menu.addAction(_("&Report Bug"), self.show_report_bug)

        self.setMenuBar(menubar)

    def show_about(self):
        QMessageBox.about(self, "Electrum-LTC",
            _("Version")+" %s" % (self.wallet.electrum_version) + "\n\n" + _("Electrum's focus is speed, with low resource usage and simplifying Litecoin. You do not need to perform regular backups, because your wallet can be recovered from a secret phrase that you can memorize or write on paper. Startup times are instant because it operates in conjunction with high-performance servers that handle the most complicated parts of the Litecoin system."))

    def show_report_bug(self):
        msg = ' '.join([
            _("Please report any bugs as issues on github:<br/>"),
            "<a href=\"https://github.com/pooler/electrum-ltc/issues\">https://github.com/pooler/electrum-ltc/issues</a><br/><br/>",
            _("Before reporting a bug, upgrade to the most recent version of Electrum (latest release or git HEAD), and include the version number in your report."),
            _("Try to explain not only what the bug is, but how it occurs.")
         ])
        self.show_message(msg, title="Electrum-LTC - " + _("Reporting Bugs"))

    def notify_transactions(self):
        if not self.network or not self.network.is_connected():
            return
        self.print_error("Notifying GUI")
        if len(self.tx_notifications) > 0:
            # Combine the transactions if there are more then three
            tx_amount = len(self.tx_notifications)
            if(tx_amount >= 3):
                total_amount = 0
                for tx in self.tx_notifications:
                    is_relevant, is_mine, v, fee = self.wallet.get_wallet_delta(tx)
                    if(v > 0):
                        total_amount += v
                self.notify(_("%(txs)s new transactions received. Total amount received in the new transactions %(amount)s") \
                            % { 'txs' : tx_amount, 'amount' : self.format_amount_and_units(total_amount)})
                self.tx_notifications = []
            else:
              for tx in self.tx_notifications:
                  if tx:
                      self.tx_notifications.remove(tx)
                      is_relevant, is_mine, v, fee = self.wallet.get_wallet_delta(tx)
                      if(v > 0):
                          self.notify(_("New transaction received. %(amount)s") % { 'amount' : self.format_amount_and_units(v)})

    def notify(self, message):
        if self.tray:
            self.tray.showMessage("Electrum-LTC", message, QSystemTrayIcon.Information, 20000)



    # custom wrappers for getOpenFileName and getSaveFileName, that remember the path selected by the user
    def getOpenFileName(self, title, filter = ""):
        directory = self.config.get('io_dir', unicode(os.path.expanduser('~')))
        fileName = unicode( QFileDialog.getOpenFileName(self, title, directory, filter) )
        if fileName and directory != os.path.dirname(fileName):
            self.config.set_key('io_dir', os.path.dirname(fileName), True)
        return fileName

    def getSaveFileName(self, title, filename, filter = ""):
        directory = self.config.get('io_dir', unicode(os.path.expanduser('~')))
        path = os.path.join( directory, filename )
        fileName = unicode( QFileDialog.getSaveFileName(self, title, path, filter) )
        if fileName and directory != os.path.dirname(fileName):
            self.config.set_key('io_dir', os.path.dirname(fileName), True)
        return fileName

    def connect_slots(self, sender):
        self.connect(sender, QtCore.SIGNAL('timersignal'), self.timer_actions)

    def timer_actions(self):
        if self.need_update.is_set():
            self.need_update.clear()
            self.update_wallet()
        # resolve aliases
        self.payto_e.resolve()
        # update fee
        if self.require_fee_update:
            self.do_update_fee()
            self.require_fee_update = False
        run_hook('timer_actions')

    def format_amount(self, x, is_diff=False, whitespaces=False):
        return format_satoshis(x, is_diff, self.num_zeros, self.decimal_point, whitespaces)

    def format_amount_and_units(self, amount):
        text = self.format_amount(amount) + ' '+ self.base_unit()
        x = run_hook('format_amount_and_units', amount)
        if text and x:
            text += ' (%s)'%x
        return text

    def get_decimal_point(self):
        return self.decimal_point

    def base_unit(self):
        assert self.decimal_point in [2, 5, 8]
        if self.decimal_point == 2:
            return 'bits'
        if self.decimal_point == 5:
            return 'mLTC'
        if self.decimal_point == 8:
            return 'LTC'
        raise Exception('Unknown base unit')

    def update_status(self):
        if not self.wallet:
            return

        if self.network is None or not self.network.is_running():
            text = _("Offline")
            icon = QIcon(":icons/status_disconnected.png")

        elif self.network.is_connected():
            server_height = self.network.get_server_height()
            server_lag = self.network.get_local_height() - server_height
            # Server height can be 0 after switching to a new server
            # until we get a headers subscription request response.
            # Display the synchronizing message in that case.
            if not self.wallet.up_to_date or server_height == 0:
                text = _("Synchronizing...")
                icon = QIcon(":icons/status_waiting.png")
            elif server_lag > 1:
                text = _("Server is lagging (%d blocks)"%server_lag)
                icon = QIcon(":icons/status_lagging.png")
            else:
                c, u, x = self.wallet.get_account_balance(self.current_account)
                text =  _("Balance" ) + ": %s "%(self.format_amount_and_units(c))
                if u:
                    text +=  " [%s unconfirmed]"%(self.format_amount(u, True).strip())
                if x:
                    text +=  " [%s unmatured]"%(self.format_amount(x, True).strip())
                # append fiat balance and price from exchange rate plugin
                rate = run_hook('get_fiat_status_text', c + u + x)
                if rate:
                    text += rate
                icon = QIcon(":icons/status_connected.png")
        else:
            text = _("Not connected")
            icon = QIcon(":icons/status_disconnected.png")

        self.tray.setToolTip("%s (%s)" % (text, self.wallet.basename()))
        self.balance_label.setText(text)
        self.status_button.setIcon( icon )


    def update_wallet(self):
        self.update_status()
        if self.wallet.up_to_date or not self.network or not self.network.is_connected():
            self.update_tabs()
        if self.wallet.up_to_date:
            self.check_next_account()

    def update_tabs(self):
        self.history_list.update()
        self.receive_list.update()
        self.address_list.update()
        self.contacts_list.update()
        self.invoices_list.update()
        self.update_completions()

    def create_history_tab(self):
        from history_widget import HistoryWidget
        self.history_list = l = HistoryWidget(self)
        return l

    def show_address(self, addr):
        import address_dialog
        d = address_dialog.AddressDialog(self, addr)
        d.exec_()

    def show_transaction(self, tx, tx_desc = None):
        '''tx_desc is set only for txs created in the Send tab'''
        show_transaction(tx, self, tx_desc)

    def create_receive_tab(self):
        # A 4-column grid layout.  All the stretch is in the last column.
        # The exchange rate plugin adds a fiat widget in column 2
        self.receive_grid = grid = QGridLayout()
        grid.setSpacing(8)
        grid.setColumnStretch(3, 1)

        self.receive_address_e = ButtonsLineEdit()
        self.receive_address_e.addCopyButton(self.app)
        self.receive_address_e.setReadOnly(True)
        msg = _('Litecoin address where the payment should be received. Note that each payment request uses a different Litecoin address.')
        self.receive_address_label = HelpLabel(_('Receiving address'), msg)
        self.receive_address_e.textChanged.connect(self.update_receive_qr)
        self.receive_address_e.setFocusPolicy(Qt.NoFocus)
        grid.addWidget(self.receive_address_label, 0, 0)
        grid.addWidget(self.receive_address_e, 0, 1, 1, -1)

        self.receive_message_e = QLineEdit()
        grid.addWidget(QLabel(_('Description')), 1, 0)
        grid.addWidget(self.receive_message_e, 1, 1, 1, -1)
        self.receive_message_e.textChanged.connect(self.update_receive_qr)

        self.receive_amount_e = BTCAmountEdit(self.get_decimal_point)
        grid.addWidget(QLabel(_('Requested amount')), 2, 0)
        grid.addWidget(self.receive_amount_e, 2, 1)
        self.receive_amount_e.textChanged.connect(self.update_receive_qr)

        self.expires_combo = QComboBox()
        self.expires_combo.addItems(map(lambda x:x[0], expiration_values))
        self.expires_combo.setCurrentIndex(1)
        self.expires_combo.setFixedWidth(self.receive_amount_e.width())
        msg = ' '.join([
            _('Expiration date of your request.'),
            _('This information is seen by the recipient if you send them a signed payment request.'),
            _('Expired requests have to be deleted manually from your list, in order to free the corresponding Litecoin addresses.'),
            _('The Litecoin address never expires and will always be part of this Electrum wallet.'),
        ])
        grid.addWidget(HelpLabel(_('Request expires'), msg), 3, 0)
        grid.addWidget(self.expires_combo, 3, 1)
        self.expires_label = QLineEdit('')
        self.expires_label.setReadOnly(1)
        self.expires_label.setFocusPolicy(Qt.NoFocus)
        self.expires_label.hide()
        grid.addWidget(self.expires_label, 3, 1)

        self.save_request_button = QPushButton(_('Save'))
        self.save_request_button.clicked.connect(self.save_payment_request)

        self.new_request_button = QPushButton(_('New'))
        self.new_request_button.clicked.connect(self.new_payment_request)

        self.receive_qr = QRCodeWidget(fixedSize=200)
        self.receive_qr.mouseReleaseEvent = lambda x: self.toggle_qr_window()
        self.receive_qr.enterEvent = lambda x: self.app.setOverrideCursor(QCursor(Qt.PointingHandCursor))
        self.receive_qr.leaveEvent = lambda x: self.app.setOverrideCursor(QCursor(Qt.ArrowCursor))

        self.receive_buttons = buttons = QHBoxLayout()
        buttons.addStretch(1)
        buttons.addWidget(self.save_request_button)
        buttons.addWidget(self.new_request_button)
        grid.addLayout(buttons, 4, 1, 1, 2)

        self.receive_requests_label = QLabel(_('My Requests'))
        self.receive_list = MyTreeWidget(self, self.receive_list_menu, [_('Date'), _('Account'), _('Address'), '', _('Description'), _('Amount'), _('Status')], 4)
        self.receive_list.currentItemChanged.connect(self.receive_item_changed)
        self.receive_list.itemClicked.connect(self.receive_item_changed)
        self.receive_list.setSortingEnabled(True)
        self.receive_list.setColumnWidth(0, 180)
        self.receive_list.hideColumn(1)
        self.receive_list.hideColumn(2)
        self.receive_list.on_update = self.update_receive_tab

        # layout
        vbox_g = QVBoxLayout()
        vbox_g.addLayout(grid)
        vbox_g.addStretch()

        hbox = QHBoxLayout()
        hbox.addLayout(vbox_g)
        hbox.addWidget(self.receive_qr)

        w = QWidget()
        vbox = QVBoxLayout(w)
        vbox.addLayout(hbox)
        vbox.addStretch(1)
        vbox.addWidget(self.receive_requests_label)
        vbox.addWidget(self.receive_list)
        vbox.setStretchFactor(self.receive_list, 1000)

        return w

    def receive_item_changed(self, item):
        if item is None:
            return
        if not self.receive_list.isItemSelected(item):
            return
        addr = str(item.text(2))
        req = self.wallet.receive_requests[addr]
        expires = util.age(req['time'] + req['exp']) if req.get('exp') else _('Never')
        amount = req['amount']
        message = self.wallet.labels.get(addr, '')
        self.receive_address_e.setText(addr)
        self.receive_message_e.setText(message)
        self.receive_amount_e.setAmount(amount)
        self.expires_combo.hide()
        self.expires_label.show()
        self.expires_label.setText(expires)
        self.new_request_button.setEnabled(True)

    def delete_payment_request(self, item):
        addr = str(item.text(2))
        self.wallet.remove_payment_request(addr, self.config)
        self.receive_list.update()
        self.clear_receive_tab()

    def get_request_URI(self, addr):
        req = self.wallet.receive_requests[addr]
        message = self.wallet.labels.get(addr, '')
        amount = req['amount']
        URI = util.create_URI(addr, amount, message)
        if req.get('time'):
            URI += "&time=%d"%req.get('time')
        if req.get('exp'):
            URI += "&exp=%d"%req.get('exp')
        if req.get('name') and req.get('sig'):
            sig = req.get('sig').decode('hex')
            sig = bitcoin.base_encode(sig, base=58)
            URI += "&name=" + req['name'] + "&sig="+sig
        return str(URI)

    def receive_list_menu(self, position):
        item = self.receive_list.itemAt(position)
        addr = str(item.text(2))
        req = self.wallet.receive_requests[addr]
        menu = QMenu(self)
        menu.addAction(_("Copy Address"), lambda: self.view_and_paste(_('Address'), '', addr))
        menu.addAction(_("Copy URI"), lambda: self.view_and_paste('URI', '', self.get_request_URI(addr)))
        menu.addAction(_("Save as BIP70 file"), lambda: self.export_payment_request(addr))
        menu.addAction(_("Delete"), lambda: self.delete_payment_request(item))
        run_hook('receive_list_menu', menu, addr)
        menu.exec_(self.receive_list.viewport().mapToGlobal(position))

    def sign_payment_request(self, addr):
        alias = self.config.get('alias')
        alias_privkey = None
        if alias and self.alias_info:
            alias_addr, alias_name, validated = self.alias_info
            if alias_addr:
                if self.wallet.is_mine(alias_addr):
                    msg = _('This payment request will be signed.') + '\n' + _('Please enter your password')
                    password = self.password_dialog(msg)
                    if password:
                        try:
                            self.wallet.sign_payment_request(addr, alias, alias_addr, password)
                        except Exception as e:
                            self.show_error(str(e))
                            return
                    else:
                        return
                else:
                    return


    def save_payment_request(self):
        addr = str(self.receive_address_e.text())
        amount = self.receive_amount_e.get_amount()
        message = unicode(self.receive_message_e.text())
        if not message and not amount:
            self.show_error(_('No message or amount'))
            return False
        i = self.expires_combo.currentIndex()
        expiration = map(lambda x: x[1], expiration_values)[i]
        req = self.wallet.make_payment_request(addr, amount, message, expiration)
        self.wallet.add_payment_request(req, self.config)
        self.sign_payment_request(addr)
        self.receive_list.update()
        self.address_list.update()
        self.save_request_button.setEnabled(False)

    def view_and_paste(self, title, msg, data):
        dialog = WindowModalDialog(self, title)
        vbox = QVBoxLayout()
        label = QLabel(msg)
        label.setWordWrap(True)
        vbox.addWidget(label)
        pr_e = ShowQRTextEdit(text=data)
        vbox.addWidget(pr_e)
        vbox.addLayout(Buttons(CopyCloseButton(pr_e.text, self.app, dialog)))
        dialog.setLayout(vbox)
        dialog.exec_()

    def export_payment_request(self, addr):
        r = self.wallet.receive_requests.get(addr)
        pr = paymentrequest.serialize_request(r).SerializeToString()
        name = r['id'] + '.bip70'
        fileName = self.getSaveFileName(_("Select where to save your payment request"), name, "*.bip70")
        if fileName:
            with open(fileName, "wb+") as f:
                f.write(str(pr))
            self.show_message(_("Request saved successfully"))
            self.saved = True

    def new_payment_request(self):
        addr = self.wallet.get_unused_address(self.current_account)
        if addr is None:
            if isinstance(self.wallet, Imported_Wallet):
                self.show_message(_('No more addresses in your wallet.'))
                return
            if not self.question(_("Warning: The next address will not be recovered automatically if you restore your wallet from seed; you may need to add it manually.\n\nThis occurs because you have too many unused addresses in your wallet. To avoid this situation, use the existing addresses first.\n\nCreate anyway?")):
                return
            addr = self.wallet.create_new_address(self.current_account, False)
        self.set_receive_address(addr)
        self.expires_label.hide()
        self.expires_combo.show()
        self.new_request_button.setEnabled(False)
        self.receive_message_e.setFocus(1)

    def set_receive_address(self, addr):
        self.receive_address_e.setText(addr)
        self.receive_message_e.setText('')
        self.receive_amount_e.setAmount(None)

    def clear_receive_tab(self):
        addr = self.wallet.get_unused_address(self.current_account)
        self.receive_address_e.setText(addr if addr else '')
        self.receive_message_e.setText('')
        self.receive_amount_e.setAmount(None)
        self.expires_label.hide()
        self.expires_combo.show()

    def toggle_qr_window(self):
        import qrwindow
        if not self.qr_window:
            self.qr_window = qrwindow.QR_Window(self)
            self.qr_window.setVisible(True)
            self.qr_window_geometry = self.qr_window.geometry()
        else:
            if not self.qr_window.isVisible():
                self.qr_window.setVisible(True)
                self.qr_window.setGeometry(self.qr_window_geometry)
            else:
                self.qr_window_geometry = self.qr_window.geometry()
                self.qr_window.setVisible(False)
        self.update_receive_qr()


    def receive_at(self, addr):
        if not bitcoin.is_address(addr):
            return
        self.tabs.setCurrentIndex(2)
        self.receive_address_e.setText(addr)
        self.new_request_button.setEnabled(True)

    def update_receive_tab(self):

        # hide receive tab if no receive requests available
        b = len(self.wallet.receive_requests) > 0
        self.receive_list.setVisible(b)
        self.receive_requests_label.setVisible(b)
        if not b:
            self.expires_label.hide()
            self.expires_combo.show()

        # check if it is necessary to show the account
        self.receive_list.setColumnHidden(1, len(self.wallet.get_accounts()) == 1)

        # update the receive address if necessary
        current_address = self.receive_address_e.text()
        domain = self.wallet.get_account_addresses(self.current_account, include_change=False)
        addr = self.wallet.get_unused_address(self.current_account)
        if not current_address in domain and addr:
            self.set_receive_address(addr)
        self.new_request_button.setEnabled(addr != current_address)

        # clear the list and fill it again
        self.receive_list.clear()
        for req in self.wallet.get_sorted_requests(self.config):
            address = req['address']
            if address not in domain:
                continue
            timestamp = req.get('time', 0)
            amount = req.get('amount')
            expiration = req.get('exp', None)
            message = req.get('memo', '')
            date = format_time(timestamp)
            status = req.get('status')
            signature = req.get('sig')
            requestor = req.get('name', '')
            amount_str = self.format_amount(amount) if amount else ""
            account = ''
            item = QTreeWidgetItem([date, account, address, '', message, amount_str, pr_tooltips.get(status,'')])
            if signature is not None:
                item.setIcon(3, QIcon(":icons/seal.png"))
                item.setToolTip(3, 'signed by '+ requestor)
            if status is not PR_UNKNOWN:
                item.setIcon(6, QIcon(pr_icons.get(status)))
            self.receive_list.addTopLevelItem(item)


    def update_receive_qr(self):
        addr = str(self.receive_address_e.text())
        amount = self.receive_amount_e.get_amount()
        message = unicode(self.receive_message_e.text()).encode('utf8')
        self.save_request_button.setEnabled((amount is not None) or (message != ""))
        uri = util.create_URI(addr, amount, message)
        self.receive_qr.setData(uri)
        if self.qr_window and self.qr_window.isVisible():
            self.qr_window.set_content(addr, amount, message, uri)

    def show_before_broadcast(self):
        return self.config.get('show_before_broadcast', False)

    def set_show_before_broadcast(self, show):
        self.config.set_key('show_before_broadcast', bool(show))
        self.set_send_button_text()

    def set_send_button_text(self):
        if self.show_before_broadcast():
            text = _("Send...")
        elif self.wallet and self.wallet.is_watching_only():
            text = _("Send...")
        else:
            text = _("Send")
        self.send_button.setText(text)

    def create_send_tab(self):
        # A 4-column grid layout.  All the stretch is in the last column.
        # The exchange rate plugin adds a fiat widget in column 2
        self.send_grid = grid = QGridLayout()
        grid.setSpacing(8)
        grid.setColumnStretch(3, 1)

        from paytoedit import PayToEdit
        self.amount_e = BTCAmountEdit(self.get_decimal_point)
        self.payto_e = PayToEdit(self)
        msg = _('Recipient of the funds.') + '\n\n'\
              + _('You may enter a Litecoin address, a label from your list of contacts (a list of completions will be proposed), or an alias (email-like address that forwards to a Litecoin address)')
        payto_label = HelpLabel(_('Pay to'), msg)
        grid.addWidget(payto_label, 1, 0)
        grid.addWidget(self.payto_e, 1, 1, 1, -1)

        completer = QCompleter()
        completer.setCaseSensitivity(False)
        self.payto_e.setCompleter(completer)
        completer.setModel(self.completions)

        msg = _('Description of the transaction (not mandatory).') + '\n\n'\
              + _('The description is not sent to the recipient of the funds. It is stored in your wallet file, and displayed in the \'History\' tab.')
        description_label = HelpLabel(_('Description'), msg)
        grid.addWidget(description_label, 2, 0)
        self.message_e = MyLineEdit()
        grid.addWidget(self.message_e, 2, 1, 1, -1)

        self.from_label = QLabel(_('From'))
        grid.addWidget(self.from_label, 3, 0)
        self.from_list = MyTreeWidget(self, self.from_list_menu, ['',''])
        self.from_list.setHeaderHidden(True)
        self.from_list.setMaximumHeight(80)
        grid.addWidget(self.from_list, 3, 1, 1, -1)
        self.set_pay_from([])

        msg = _('Amount to be sent.') + '\n\n' \
              + _('The amount will be displayed in red if you do not have enough funds in your wallet.') + ' ' \
              + _('Note that if you have frozen some of your addresses, the available funds will be lower than your total balance.') + '\n\n' \
              + _('Keyboard shortcut: type "!" to send all your coins.')
        amount_label = HelpLabel(_('Amount'), msg)
        grid.addWidget(amount_label, 4, 0)
        grid.addWidget(self.amount_e, 4, 1)

        msg = _('Litecoin transactions are in general not free. A transaction fee is paid by the sender of the funds.') + '\n\n'\
              + _('The amount of fee can be decided freely by the sender. However, transactions with low fees take more time to be processed.') + '\n\n'\
              + _('A suggested fee is automatically added to this field. You may override it. The suggested fee increases with the size of the transaction.')
        self.fee_e_label = HelpLabel(_('Fee'), msg)
        self.fee_e = BTCAmountEdit(self.get_decimal_point)
        grid.addWidget(self.fee_e_label, 5, 0)
        grid.addWidget(self.fee_e, 5, 1)

        self.send_button = EnterButton(_("Send"), self.do_send)
        self.clear_button = EnterButton(_("Clear"), self.do_clear)
        buttons = QHBoxLayout()
        buttons.addStretch(1)
        buttons.addWidget(self.send_button)
        buttons.addWidget(self.clear_button)
        grid.addLayout(buttons, 6, 1, 1, 2)

        def on_shortcut():
            inputs = self.get_coins()
            fee = self.fee_e.get_amount() if self.fee_e.isModified() else None
            amount, fee = self.wallet.get_max_amount(self.config, inputs, fee)
            if not self.fee_e.isModified():
                self.fee_e.setAmount(fee)
            self.amount_e.setAmount(max(0, amount))
            # emit signal for fiat_amount update
            self.amount_e.textEdited.emit("")

        self.amount_e.shortcut.connect(on_shortcut)
        self.payto_e.textChanged.connect(self.update_fee)
        self.amount_e.textEdited.connect(self.update_fee)
        self.fee_e.textEdited.connect(self.update_fee)
        # This is so that when the user blanks the fee and moves on,
        # we go back to auto-calculate mode and put a fee back.
        self.fee_e.editingFinished.connect(self.update_fee)

        def entry_changed():
            text = ""
            if self.not_enough_funds:
                amt_color, fee_color = RED_FG, RED_FG
                text = _( "Not enough funds" )
                c, u, x = self.wallet.get_frozen_balance()
                if c+u+x:
                    text += ' (' + self.format_amount(c+u+x).strip() + ' ' + self.base_unit() + ' ' +_("are frozen") + ')'

            elif self.fee_e.isModified():
                amt_color, fee_color = BLACK_FG, BLACK_FG
            elif self.amount_e.isModified():
                amt_color, fee_color = BLACK_FG, BLUE_FG
            else:
                amt_color, fee_color = BLUE_FG, BLUE_FG

            self.statusBar().showMessage(text)
            self.amount_e.setStyleSheet(amt_color)
            self.fee_e.setStyleSheet(fee_color)

        self.amount_e.textChanged.connect(entry_changed)
        self.fee_e.textChanged.connect(entry_changed)

        self.invoices_label = QLabel(_('Invoices'))
        self.invoices_list = MyTreeWidget(self, self.invoices_list_menu,
                                          [_('Expires'), _('Requestor'), _('Description'), _('Amount'), _('Status')], 2)
        self.invoices_list.setSortingEnabled(True)
        self.invoices_list.header().setResizeMode(1, QHeaderView.Interactive)
        self.invoices_list.setColumnWidth(1, 200)
        self.invoices_list.on_update = self.update_invoices_list

        vbox0 = QVBoxLayout()
        vbox0.addLayout(grid)
        hbox = QHBoxLayout()
        hbox.addLayout(vbox0)
        w = QWidget()
        vbox = QVBoxLayout(w)
        vbox.addLayout(hbox)
        vbox.addStretch(1)
        vbox.addWidget(self.invoices_label)
        vbox.addWidget(self.invoices_list)
        vbox.setStretchFactor(self.invoices_list, 1000)

        # Defer this until grid is parented to avoid ugly flash during startup
        self.update_fee_edit()

        run_hook('create_send_tab', grid)
        return w

    def update_fee(self):
        self.require_fee_update = True

    def do_update_fee(self):
        '''Recalculate the fee.  If the fee was manually input, retain it, but
        still build the TX to see if there are enough funds.
        '''
        freeze_fee = (self.fee_e.isModified()
                      and (self.fee_e.text() or self.fee_e.hasFocus()))
        outputs = self.payto_e.get_outputs()
        amount = self.amount_e.get_amount()
        if amount is None:
            if not freeze_fee:
                self.fee_e.setAmount(None)
            self.not_enough_funds = False
        else:
            fee = self.fee_e.get_amount() if freeze_fee else None
            if not outputs:
                addr = self.payto_e.payto_address if self.payto_e.payto_address else self.dummy_address
                outputs = [('address', addr, amount)]
            try:
                tx = self.wallet.make_unsigned_transaction(self.get_coins(), outputs, self.config, fee)
                self.not_enough_funds = False
            except NotEnoughFunds:
                self.not_enough_funds = True
            if not freeze_fee:
                fee = None if self.not_enough_funds else self.wallet.get_tx_fee(tx)
                self.fee_e.setAmount(fee)

    def update_fee_edit(self):
        b = self.config.get('can_edit_fees', False)
        self.fee_e.setVisible(b)
        self.fee_e_label.setVisible(b)

    def from_list_delete(self, item):
        i = self.from_list.indexOfTopLevelItem(item)
        self.pay_from.pop(i)
        self.redraw_from_list()

    def from_list_menu(self, position):
        item = self.from_list.itemAt(position)
        menu = QMenu()
        menu.addAction(_("Remove"), lambda: self.from_list_delete(item))
        menu.exec_(self.from_list.viewport().mapToGlobal(position))

    def set_pay_from(self, domain = None):
        self.pay_from = [] if domain == [] else self.wallet.get_spendable_coins(domain)
        self.redraw_from_list()

    def redraw_from_list(self):
        self.from_list.clear()
        self.from_label.setHidden(len(self.pay_from) == 0)
        self.from_list.setHidden(len(self.pay_from) == 0)

        def format(x):
            h = x.get('prevout_hash')
            return h[0:8] + '...' + h[-8:] + ":%d"%x.get('prevout_n') + u'\t' + "%s"%x.get('address')

        for item in self.pay_from:
            self.from_list.addTopLevelItem(QTreeWidgetItem( [format(item), self.format_amount(item['value']) ]))

    def get_contact_payto(self, key):
        _type, value = self.contacts.get(key)
        return key + '  <' + value + '>' if _type == 'address' else key

    def update_completions(self):
        l = [self.get_contact_payto(key) for key in self.contacts.keys()]
        self.completions.setStringList(l)

    def protected(func):
        '''Password request wrapper.  The password is passed to the function
        as the 'password' named argument.  Return value is a 2-element
        tuple: (Cancelled, Result) where Cancelled is True if the user
        cancels the password request, otherwise False.  Result is the
        return value of the wrapped function, or None if cancelled.
        '''
        def request_password(self, *args, **kwargs):
            parent = kwargs.get('parent', self)
            if self.wallet.use_encryption:
                while True:
                    password = self.password_dialog(parent=parent)
                    if not password:
                        return True, None
                    try:
                        self.wallet.check_password(password)
                        break
                    except Exception as e:
                        self.show_error(str(e), parent=parent)
                        continue
            else:
                password = None

            kwargs['password'] = password
            return False, func(self, *args, **kwargs)
        return request_password

    def read_send_tab(self):
        if self.payment_request and self.payment_request.has_expired():
            self.show_error(_('Payment request has expired'))
            return
        label = unicode( self.message_e.text() )

        if self.payment_request:
            outputs = self.payment_request.get_outputs()
        else:
            errors = self.payto_e.get_errors()
            if errors:
                self.show_warning(_("Invalid Lines found:") + "\n\n" + '\n'.join([ _("Line #") + str(x[0]+1) + ": " + x[1] for x in errors]))
                return
            outputs = self.payto_e.get_outputs()

            if self.payto_e.is_alias and self.payto_e.validated is False:
                alias = self.payto_e.toPlainText()
                msg = _('WARNING: the alias "%s" could not be validated via an additional security check, DNSSEC, and thus may not be correct.'%alias) + '\n'
                msg += _('Do you wish to continue?')
                if not self.question(msg):
                    return

        if not outputs:
            self.show_error(_('No outputs'))
            return

        for _type, addr, amount in outputs:
            if addr is None:
                self.show_error(_('Litecoin Address is None'))
                return
            if _type == 'address' and not bitcoin.is_address(addr):
                self.show_error(_('Invalid Litecoin Address'))
                return
            if amount is None:
                self.show_error(_('Invalid Amount'))
                return

        fee = self.fee_e.get_amount()
        if fee is None:
            self.show_error(_('Invalid Fee'))
            return

        coins = self.get_coins()
        return outputs, fee, label, coins


    def do_send(self):
        if run_hook('abort_send', self):
            return
        r = self.read_send_tab()
        if not r:
            return
        outputs, fee, tx_desc, coins = r
        amount = sum(map(lambda x:x[2], outputs))
        try:
            tx = self.wallet.make_unsigned_transaction(coins, outputs, self.config, fee)
        except NotEnoughFunds:
            self.show_message(_("Insufficient funds"))
            return
        except BaseException as e:
            traceback.print_exc(file=sys.stdout)
            self.show_message(str(e))
            return

        if tx.get_fee() < tx.required_fee(self.wallet):
            self.show_error(_("This transaction requires a higher fee, or it will not be propagated by the network"))
            return

        if self.show_before_broadcast():
            self.show_transaction(tx, tx_desc)
            return
        # confirmation dialog
        confirm_amount = self.config.get('confirm_amount', 10*COIN)
        msg = [
            _("Amount to be sent") + ": " + self.format_amount_and_units(amount),
            _("Transaction fee") + ": " + self.format_amount_and_units(fee),
        ]
        if tx.get_fee() >= self.config.get('confirm_fee', 1000000):
            msg.append(_('Warning')+ ': ' + _("The fee for this transaction seems unusually high."))

        if self.wallet.use_encryption:
            msg.append(_("Enter your password to proceed"))
            password = self.password_dialog('\n'.join(msg))
            if not password:
                return
        else:
            msg.append(_('Proceed?'))
            password = None
            if not self.question('\n'.join(msg)):
                return

        def sign_done(success):
            if success:
                if not tx.is_complete():
                    self.show_transaction(tx)
                    self.do_clear()
                else:
                    self.broadcast_transaction(tx, tx_desc)
        self.sign_tx_with_password(tx, sign_done, password)

    @protected
    def sign_tx(self, tx, callback, password, parent=None):
        self.sign_tx_with_password(tx, callback, password, parent)

    def sign_tx_with_password(self, tx, callback, password, parent=None):
        '''Sign the transaction in a separate thread.  When done, calls
        the callback with a success code of True or False.
        '''
        if parent == None:
            parent = self
        self.send_button.setDisabled(True)

        # call hook to see if plugin needs gui interaction
        run_hook('sign_tx', parent, tx)

        # sign the tx
        success = [False]  # Array to work around python scoping
        def sign_thread():
            if not self.wallet.is_watching_only():
                self.wallet.sign_transaction(tx, password)
        def on_signed(ret):
            success[0] = True
        def on_finished():
            self.send_button.setDisabled(False)
            callback(success[0])

        WaitingDialog(parent, _('Signing transaction...'), sign_thread,
                      on_success=on_signed, on_finished=on_finished)

    def broadcast_transaction(self, tx, tx_desc, parent=None):

        def broadcast_thread():
            # non-GUI thread
            pr = self.payment_request
            if pr is None:
                return self.wallet.sendtx(tx)
            if pr.has_expired():
                self.payment_request = None
                return False, _("Payment request has expired")
            status, msg =  self.wallet.sendtx(tx)
            if not status:
                return False, msg
            key = pr.get_id()
            self.invoices.set_paid(key, tx.hash())
            self.payment_request = None
            refund_address = self.wallet.addresses()[0]
            ack_status, ack_msg = pr.send_ack(str(tx), refund_address)
            if ack_status:
                msg = ack_msg
            return status, msg

        def broadcast_done(status, msg):
            # GUI thread
            if status:
                if tx_desc is not None and tx.is_complete():
                    self.wallet.set_label(tx.hash(), tx_desc)
                self.show_message(_('Payment sent.') + '\n' + msg, parent=parent)
                self.invoices_list.update()
                self.do_clear()
            else:
                self.show_error(msg, parent=parent)
            self.send_button.setDisabled(False)

        parent = parent or self
        WaitingDialog(parent, _('Broadcasting transaction...'),
                      broadcast_thread, broadcast_done)

    def prepare_for_payment_request(self):
        self.tabs.setCurrentIndex(1)
        self.payto_e.is_pr = True
        for e in [self.payto_e, self.amount_e, self.message_e]:
            e.setFrozen(True)
        self.payto_e.setText(_("please wait..."))
        return True

    def payment_request_ok(self):
        pr = self.payment_request
        key = self.invoices.add(pr)
        status = self.invoices.get_status(key)
        self.invoices_list.update()
        if status == PR_PAID:
            self.show_message("invoice already paid")
            self.do_clear()
            self.payment_request = None
            return

        self.payto_e.is_pr = True
        if not pr.has_expired():
            self.payto_e.setGreen()
        else:
            self.payto_e.setExpired()

        self.payto_e.setText(pr.get_requestor())
        self.amount_e.setText(format_satoshis_plain(pr.get_amount(), self.decimal_point))
        self.message_e.setText(pr.get_memo())
        # signal to set fee
        self.amount_e.textEdited.emit("")

    def payment_request_error(self):
        self.show_message(self.payment_request.error)
        self.payment_request = None
        self.do_clear()

    def on_pr(self, request):
        self.payment_request = request
        if self.payment_request.verify(self.contacts):
            self.emit(SIGNAL('payment_request_ok'))
        else:
            self.emit(SIGNAL('payment_request_error'))

    def pay_to_URI(self, URI):
        if not URI:
            return
        try:
            out = util.parse_URI(unicode(URI), self.on_pr)
        except BaseException as e:
            self.show_error(_('Invalid litecoin URI:') + '\n' + str(e))
            return
        self.tabs.setCurrentIndex(1)
        r = out.get('r')
        sig = out.get('sig')
        name = out.get('name')
        if r or (name and sig):
            self.prepare_for_payment_request()
            return
        address = out.get('address')
        amount = out.get('amount')
        label = out.get('label')
        message = out.get('message')
        # use label as description (not BIP21 compliant)
        if label and not message:
            message = label
        if address:
            self.payto_e.setText(address)
        if message:
            self.message_e.setText(message)
        if amount:
            self.amount_e.setAmount(amount)
            self.amount_e.textEdited.emit("")


    def do_clear(self):
        self.not_enough_funds = False
        self.payment_request = None
        self.payto_e.is_pr = False
        for e in [self.payto_e, self.message_e, self.amount_e, self.fee_e]:
            e.setText('')
            e.setFrozen(False)
        self.set_pay_from([])
        self.update_status()
        run_hook('do_clear', self)

    def set_frozen_state(self, addrs, freeze):
        self.wallet.set_frozen_state(addrs, freeze)
        self.address_list.update()
        self.update_fee()

    def create_list_tab(self, l):
        w = QWidget()
        vbox = QVBoxLayout()
        w.setLayout(vbox)
        vbox.setMargin(0)
        vbox.setSpacing(0)
        vbox.addWidget(l)
        buttons = QWidget()
        vbox.addWidget(buttons)
        return w

    def create_addresses_tab(self):
        l = MyTreeWidget(self, self.create_receive_menu, [ _('Address'), _('Label'), _('Balance'), _('Tx')], 1)
        l.setSelectionMode(QAbstractItemView.ExtendedSelection)
        l.on_update = self.update_address_tab
        self.address_list = l
        return self.create_list_tab(l)

    def create_contacts_tab(self):
        l = MyTreeWidget(self, self.create_contact_menu, [_('Name'), _('Value'), _('Type')], 1, [0, 1])
        l.setSelectionMode(QAbstractItemView.ExtendedSelection)
        l.setSortingEnabled(True)
        l.on_edited = self.on_contact_edited
        l.on_permit_edit = self.on_permit_contact_edit
        l.on_update = self.update_contacts_tab
        self.contacts_list = l
        return self.create_list_tab(l)

    def update_invoices_list(self):
        inv_list = self.invoices.sorted_list()
        l = self.invoices_list
        l.clear()
        for pr in inv_list:
            key = pr.get_id()
            status = self.invoices.get_status(key)
            requestor = pr.get_requestor()
            exp = pr.get_expiration_date()
            date_str = util.format_time(exp) if exp else _('Never')
            item = QTreeWidgetItem([date_str, requestor, pr.memo, self.format_amount(pr.get_amount(), whitespaces=True), pr_tooltips.get(status,'')])
            item.setIcon(4, QIcon(pr_icons.get(status)))
            item.setData(0, Qt.UserRole, key)
            item.setFont(1, QFont(MONOSPACE_FONT))
            item.setFont(3, QFont(MONOSPACE_FONT))
            l.addTopLevelItem(item)
        l.setCurrentItem(l.topLevelItem(0))
        self.invoices_list.setVisible(len(inv_list))
        self.invoices_label.setVisible(len(inv_list))

    def delete_imported_key(self, addr):
        if self.question(_("Do you want to remove")+" %s "%addr +_("from your wallet?")):
            self.wallet.delete_imported_key(addr)
            self.address_list.update()
            self.history_list.update()

    def edit_account_label(self, k):
        text, ok = QInputDialog.getText(self, _('Rename account'), _('Name') + ':', text = self.wallet.labels.get(k,''))
        if ok:
            label = unicode(text)
            self.wallet.set_label(k,label)
            self.address_list.update()

    def account_set_expanded(self, item, k, b):
        item.setExpanded(b)
        self.accounts_expanded[k] = b

    def create_account_menu(self, position, k, item):
        menu = QMenu()
        exp = item.isExpanded()
        menu.addAction(_("Minimize") if exp else _("Maximize"), lambda: self.account_set_expanded(item, k, not exp))
        menu.addAction(_("Rename"), lambda: self.edit_account_label(k))
        if self.wallet.seed_version > 4:
            menu.addAction(_("View details"), lambda: self.show_account_details(k))
        menu.exec_(self.address_list.viewport().mapToGlobal(position))

    def create_receive_menu(self, position):
        selected = self.address_list.selectedItems()
        multi_select = len(selected) > 1
        addrs = [unicode(item.text(0)) for item in selected]
        if not multi_select:
            item = self.address_list.itemAt(position)
            if not item:
                return
            addr = addrs[0]
            if not is_valid(addr):
                k = str(item.data(0,32).toString())
                if k:
                    self.create_account_menu(position, k, item)
                else:
                    item.setExpanded(not item.isExpanded())
                return

        menu = QMenu()
        if not multi_select:
            menu.addAction(_("Copy to clipboard"), lambda: self.app.clipboard().setText(addr))
            menu.addAction(_("Request payment"), lambda: self.receive_at(addr))
            menu.addAction(_("Edit label"), lambda: self.address_list.editItem(item, self.address_list.editable_columns[0]))
            menu.addAction(_('History'), lambda: self.show_address(addr))
            menu.addAction(_('Public Keys'), lambda: self.show_public_keys(addr))
            if self.wallet.can_export():
                menu.addAction(_("Private key"), lambda: self.show_private_key(addr))
            if not self.wallet.is_watching_only():
                menu.addAction(_("Sign/verify message"), lambda: self.sign_verify_message(addr))
                menu.addAction(_("Encrypt/decrypt message"), lambda: self.encrypt_message(addr))
            if self.wallet.is_imported(addr):
                menu.addAction(_("Remove from wallet"), lambda: self.delete_imported_key(addr))
            addr_URL = block_explorer_URL(self.config, 'addr', addr)
            if addr_URL:
                menu.addAction(_("View on block explorer"), lambda: webbrowser.open(addr_URL))

        if any(not self.wallet.is_frozen(addr) for addr in addrs):
            menu.addAction(_("Freeze"), lambda: self.set_frozen_state(addrs, True))
        if any(self.wallet.is_frozen(addr) for addr in addrs):
            menu.addAction(_("Unfreeze"), lambda: self.set_frozen_state(addrs, False))

        def can_send(addr):
            return not self.wallet.is_frozen(addr) and sum(self.wallet.get_addr_balance(addr)[:2])
        if any(can_send(addr) for addr in addrs):
            menu.addAction(_("Send From"), lambda: self.send_from_addresses(addrs))

        run_hook('receive_menu', menu, addrs)
        menu.exec_(self.address_list.viewport().mapToGlobal(position))


    def get_coins(self):
        if self.pay_from:
            return self.pay_from
        else:
            domain = self.wallet.get_account_addresses(self.current_account)
            return self.wallet.get_spendable_coins(domain)


    def send_from_addresses(self, addrs):
        self.set_pay_from(addrs)
        self.tabs.setCurrentIndex(1)
        self.update_fee()

    def paytomany(self):
        self.tabs.setCurrentIndex(1)
        self.payto_e.paytomany()
        msg = '\n'.join([
            _('Enter a list of outputs in the \'Pay to\' field.'),
            _('One output per line.'),
            _('Format: address, amount'),
            _('You may load a CSV file using the file icon.')
        ])
        self.show_warning(msg, title=_('Pay to many'))

    def payto_contacts(self, labels):
        paytos = [self.get_contact_payto(label) for label in labels]
        self.tabs.setCurrentIndex(1)
        if len(paytos) == 1:
            self.payto_e.setText(paytos[0])
            self.amount_e.setFocus()
        else:
            text = "\n".join([payto + ", 0" for payto in paytos])
            self.payto_e.setText(text)
            self.payto_e.setFocus()

    def on_permit_contact_edit(self, item, column):
        # openalias items shouldn't be editable
        return item.text(2) != "openalias"

    def on_contact_edited(self, item, column, prior):
        if column == 0:  # Remove old contact if renamed
            self.contacts.pop(prior)
        self.set_contact(unicode(item.text(0)), unicode(item.text(1)))

    def set_contact(self, label, address):
        if not is_valid(address):
            self.show_error(_('Invalid Address'))
            self.contacts_list.update()  # Displays original unchanged value
            return False
        self.contacts[label] = ('address', address)
        self.contacts_list.update()
        self.history_list.update()
        self.update_completions()
        return True

    def delete_contacts(self, labels):
        if not self.question(_("Remove %s from your list of contacts?")
                             % " + ".join(labels)):
            return
        for label in labels:
            self.contacts.pop(label)
        self.history_list.update()
        self.contacts_list.update()
        self.update_completions()

    def create_contact_menu(self, position):
        menu = QMenu()
        selected = self.contacts_list.selectedItems()
        if not selected:
            menu.addAction(_("New contact"), lambda: self.new_contact_dialog())
        else:
            labels = [unicode(item.text(0)) for item in selected]
            addrs = [unicode(item.text(1)) for item in selected]
            types = [unicode(item.text(2)) for item in selected]
            menu.addAction(_("Copy to Clipboard"), lambda:
                           self.app.clipboard().setText('\n'.join(labels)))
            menu.addAction(_("Pay to"), lambda: self.payto_contacts(labels))
            menu.addAction(_("Delete"), lambda: self.delete_contacts(labels))
            URLs = []
            for (addr, _type) in zip(addrs, types):
                if _type == 'address':
                    URLs.append(block_explorer_URL(self.config, 'addr', addr))
            if URLs:
                menu.addAction(_("View on block explorer"),
                               lambda: map(webbrowser.open, URLs))

        run_hook('create_contact_menu', menu, selected)
        menu.exec_(self.contacts_list.viewport().mapToGlobal(position))


    def show_invoice(self, key):
        pr = self.invoices.get(key)
        pr.verify(self.contacts)
        self.show_pr_details(pr)

    def show_pr_details(self, pr):
        d = WindowModalDialog(self, _("Invoice"))
        vbox = QVBoxLayout(d)
        grid = QGridLayout()
        grid.addWidget(QLabel(_("Requestor") + ':'), 0, 0)
        grid.addWidget(QLabel(pr.get_requestor()), 0, 1)
        grid.addWidget(QLabel(_("Expires") + ':'), 1, 0)
        grid.addWidget(QLabel(format_time(pr.get_expiration_date())), 1, 1)
        grid.addWidget(QLabel(_("Memo") + ':'), 2, 0)
        grid.addWidget(QLabel(pr.get_memo()), 2, 1)
        grid.addWidget(QLabel(_("Signature") + ':'), 3, 0)
        grid.addWidget(QLabel(pr.get_verify_status()), 3, 1)
        grid.addWidget(QLabel(_("Payment URL") + ':'), 4, 0)
        grid.addWidget(QLabel(pr.payment_url), 4, 1)
        grid.addWidget(QLabel(_("Outputs") + ':'), 5, 0)
        outputs_str = '\n'.join(map(lambda x: x[1] + ' ' + self.format_amount(x[2])+ self.base_unit(), pr.get_outputs()))
        grid.addWidget(QLabel(outputs_str), 5, 1)
        if pr.tx:
            grid.addWidget(QLabel(_("Transaction ID") + ':'), 6, 0)
            l = QLineEdit(pr.tx)
            l.setReadOnly(True)
            grid.addWidget(l, 6, 1)
        vbox.addLayout(grid)
        vbox.addLayout(Buttons(CloseButton(d)))
        d.exec_()
        return


    def do_pay_invoice(self, key):
        pr = self.invoices.get(key)
        self.payment_request = pr
        self.prepare_for_payment_request()
        if pr.verify(self.contacts):
            self.payment_request_ok()
        else:
            self.payment_request_error()


    def invoices_list_menu(self, position):
        item = self.invoices_list.itemAt(position)
        if not item:
            return
        key = str(item.data(0, 32).toString())
        pr = self.invoices.get(key)
        status = self.invoices.get_status(key)
        menu = QMenu()
        menu.addAction(_("Details"), lambda: self.show_invoice(key))
        if status == PR_UNPAID:
            menu.addAction(_("Pay Now"), lambda: self.do_pay_invoice(key))
        def delete_invoice(key):
            self.invoices.remove(key)
            self.invoices_list.update()
        menu.addAction(_("Delete"), lambda: delete_invoice(key))
        menu.exec_(self.invoices_list.viewport().mapToGlobal(position))


    def update_address_tab(self):
        l = self.address_list
        item = l.currentItem()
        current_address = item.data(0, Qt.UserRole).toString() if item else None
        l.clear()
        accounts = self.wallet.get_accounts()
        if self.current_account is None:
            account_items = sorted(accounts.items())
        else:
            account_items = [(self.current_account, accounts.get(self.current_account))]
        for k, account in account_items:
            if len(accounts) > 1:
                name = self.wallet.get_account_name(k)
                c, u, x = self.wallet.get_account_balance(k)
                account_item = QTreeWidgetItem([ name, '', self.format_amount(c + u + x), ''])
                account_item.setExpanded(self.accounts_expanded.get(k, True))
                account_item.setData(0, Qt.UserRole, k)
                l.addTopLevelItem(account_item)
            else:
                account_item = l
            sequences = [0,1] if account.has_change() else [0]
            for is_change in sequences:
                if len(sequences) > 1:
                    name = _("Receiving") if not is_change else _("Change")
                    seq_item = QTreeWidgetItem( [ name, '', '', '', ''] )
                    account_item.addChild(seq_item)
                    if not is_change:
                        seq_item.setExpanded(True)
                else:
                    seq_item = account_item
                used_item = QTreeWidgetItem( [ _("Used"), '', '', '', ''] )
                used_flag = False
                addr_list = account.get_addresses(is_change)
                for address in addr_list:
                    num = len(self.wallet.history.get(address,[]))
                    is_used = self.wallet.is_used(address)
                    label = self.wallet.labels.get(address,'')
                    c, u, x = self.wallet.get_addr_balance(address)
                    balance = self.format_amount(c + u + x)
                    item = QTreeWidgetItem([address, label, balance, "%d"%num])
                    item.setFont(0, QFont(MONOSPACE_FONT))
                    item.setData(0, Qt.UserRole, address)
                    item.setData(0, Qt.UserRole+1, True) # label can be edited
                    if self.wallet.is_frozen(address):
                        item.setBackgroundColor(0, QColor('lightblue'))
                    if self.wallet.is_beyond_limit(address, account, is_change):
                        item.setBackgroundColor(0, QColor('red'))
                    if is_used:
                        if not used_flag:
                            seq_item.insertChild(0, used_item)
                            used_flag = True
                        used_item.addChild(item)
                    else:
                        seq_item.addChild(item)
                    if address == current_address:
                        l.setCurrentItem(item)


    def update_contacts_tab(self):
        l = self.contacts_list
        item = l.currentItem()
        current_key = item.data(0, Qt.UserRole).toString() if item else None
        l.clear()
        for key in sorted(self.contacts.keys()):
            _type, value = self.contacts[key]
            item = QTreeWidgetItem([key, value, _type])
            item.setData(0, Qt.UserRole, key)
            l.addTopLevelItem(item)
            if key == current_key:
                l.setCurrentItem(item)
        run_hook('update_contacts_tab', l)


    def create_console_tab(self):
        from console import Console
        self.console = console = Console()
        return console


    def update_console(self):
        console = self.console
        console.history = self.config.get("console-history",[])
        console.history_index = len(console.history)

        console.updateNamespace({'wallet' : self.wallet,
                                 'network' : self.network,
                                 'plugins' : self.gui_object.plugins,
                                 'window': self})
        console.updateNamespace({'util' : util, 'bitcoin':bitcoin})

        c = commands.Commands(self.config, self.wallet, self.network, lambda: self.console.set_json(True))
        methods = {}
        def mkfunc(f, method):
            return lambda *args: apply( f, (method, args, self.password_dialog ))
        for m in dir(c):
            if m[0]=='_' or m in ['network','wallet']: continue
            methods[m] = mkfunc(c._run, m)

        console.updateNamespace(methods)


    def change_account(self,s):
        if s == _("All accounts"):
            self.current_account = None
        else:
            accounts = self.wallet.get_account_names()
            for k, v in accounts.items():
                if v == s:
                    self.current_account = k
        self.history_list.update()
        self.update_status()
        self.address_list.update()
        self.receive_list.update()

    def create_status_bar(self):

        sb = QStatusBar()
        sb.setFixedHeight(35)
        qtVersion = qVersion()

        self.balance_label = QLabel("")
        sb.addWidget(self.balance_label)

        self.account_selector = QComboBox()
        self.account_selector.setSizeAdjustPolicy(QComboBox.AdjustToContents)
        self.connect(self.account_selector,SIGNAL("activated(QString)"),self.change_account)
        sb.addPermanentWidget(self.account_selector)

        self.search_box = QLineEdit()
        self.search_box.textChanged.connect(self.do_search)
        self.search_box.hide()
        sb.addPermanentWidget(self.search_box)

        self.lock_icon = QIcon()
        self.password_button = StatusBarButton( self.lock_icon, _("Password"), self.change_password_dialog )
        sb.addPermanentWidget( self.password_button )

        sb.addPermanentWidget( StatusBarButton( QIcon(":icons/preferences.png"), _("Preferences"), self.settings_dialog ) )
        self.seed_button = StatusBarButton( QIcon(":icons/seed.png"), _("Seed"), self.show_seed_dialog )
        sb.addPermanentWidget( self.seed_button )
        self.status_button = StatusBarButton( QIcon(":icons/status_disconnected.png"), _("Network"), self.run_network_dialog )
        sb.addPermanentWidget( self.status_button )
        run_hook('create_status_bar', sb)
        self.setStatusBar(sb)

    def update_lock_icon(self):
        icon = QIcon(":icons/lock.png") if self.wallet.use_encryption else QIcon(":icons/unlock.png")
        self.password_button.setIcon( icon )

    def update_buttons_on_seed(self):
        self.seed_button.setVisible(self.wallet.has_seed())
        self.password_button.setVisible(self.wallet.can_change_password())
        self.set_send_button_text()

    def change_password_dialog(self):
        from password_dialog import PasswordDialog

        if self.wallet and self.wallet.is_watching_only():
            self.show_error(_('This is a watching-only wallet'))
            return

        msg = (_('Your wallet is encrypted. Use this dialog to change your '
                 'password. To disable wallet encryption, enter an empty new '
                 'password.') if self.wallet.use_encryption
               else _('Your wallet keys are not encrypted'))
        d = PasswordDialog(self, self.wallet, _("Set Password"), msg, True)
        ok, password, new_password = d.run()
        if not ok:
            return

        try:
            self.wallet.check_password(password)
        except BaseException as e:
            self.show_error(str(e))
            return

        try:
            self.wallet.update_password(password, new_password)
        except:
            traceback.print_exc(file=sys.stdout)
            self.show_error(_('Failed to update password'))
            return

        if new_password:
            msg = _('Password was updated successfully')
        else:
            msg = _('This wallet is not encrypted')
        self.show_message(msg, title=_("Success"))

        self.update_lock_icon()

    def toggle_search(self):
        self.search_box.setHidden(not self.search_box.isHidden())
        if not self.search_box.isHidden():
            self.search_box.setFocus(1)
        else:
            self.do_search('')

    def do_search(self, t):
        i = self.tabs.currentIndex()
        if i == 0:
            self.history_list.filter(t, [2, 3, 4])  # Date, Description, Amount
        elif i == 1:
            self.invoices_list.filter(t, [0, 1, 2, 3]) # Date, Requestor, Description, Amount
        elif i == 2:
            self.receive_list.filter(t, [0, 1, 2, 3, 4]) # Date, Account, Address, Description, Amount
        elif i == 3:
            self.address_list.filter(t, [0,1, 2])  # Address, Label, Balance
        elif i == 4:
            self.contacts_list.filter(t, [0, 1])  # Key, Value


    def new_contact_dialog(self):
        d = WindowModalDialog(self, _("New Contact"))
        vbox = QVBoxLayout(d)
        vbox.addWidget(QLabel(_('New Contact') + ':'))
        grid = QGridLayout()
        line1 = QLineEdit()
        line1.setFixedWidth(280)
        line2 = QLineEdit()
        line2.setFixedWidth(280)
        grid.addWidget(QLabel(_("Address")), 1, 0)
        grid.addWidget(line1, 1, 1)
        grid.addWidget(QLabel(_("Name")), 2, 0)
        grid.addWidget(line2, 2, 1)

        vbox.addLayout(grid)
        vbox.addLayout(Buttons(CancelButton(d), OkButton(d)))

        if not d.exec_():
            return

        if self.set_contact(unicode(line2.text()), str(line1.text())):
            self.tabs.setCurrentIndex(4)

    def update_new_account_menu(self):
        self.new_account_menu.setVisible(self.wallet.can_create_accounts())
        self.new_account_menu.setEnabled(self.wallet.permit_account_naming())
        self.update_account_selector()

    def new_account_dialog(self):
        dialog = WindowModalDialog(self, _("New Account Name"))
        vbox = QVBoxLayout()
        msg = _("Enter a name to give the account.  You will not be "
                "permitted to create further accounts until the new account "
                "receives at least one transaction.") + "\n"
        label = QLabel(msg)
        label.setWordWrap(True)
        vbox.addWidget(label)
        e = QLineEdit()
        vbox.addWidget(e)
<<<<<<< HEAD
        msg = _("Note: Newly created accounts are 'pending' until they receive litecoins.") + " " \
            + _("You will need to wait for 2 confirmations until the correct balance is displayed and more addresses are created for that account.")
        l = QLabel(msg)
        l.setWordWrap(True)
        vbox.addWidget(l)
=======
>>>>>>> a58c19d7
        vbox.addLayout(Buttons(CancelButton(dialog), OkButton(dialog)))
        dialog.setLayout(vbox)
        if dialog.exec_():
            self.wallet.set_label(self.wallet.last_account_id(), str(e.text()))
            self.address_list.update()
            self.tabs.setCurrentIndex(3)
            self.update_new_account_menu()

    def check_next_account(self):
        if self.wallet.needs_next_account() and not self.checking_accounts:
            try:
                self.checking_accounts = True
                msg = _("All the accounts in your wallet have received "
                        "transactions.  Electrum must check whether more "
                        "accounts exist; one will only be shown if "
                        "it has been used or you give it a name.")
                self.show_message(msg, title=_("Check Accounts"))
                self.create_next_account()
                self.update_new_account_menu()
            finally:
                self.checking_accounts = False

    @protected
    def create_next_account(self, password):
        self.wallet.create_next_account(password)

    def show_master_public_keys(self):
        dialog = WindowModalDialog(self, "Master Public Keys")
        mpk_dict = self.wallet.get_master_public_keys()
        vbox = QVBoxLayout()
        # only show the combobox in case multiple accounts are available
        if len(mpk_dict) > 1:
            gb = QGroupBox(_("Master Public Keys"))
            vbox.addWidget(gb)
            group = QButtonGroup()
            first_button = None
            for key in sorted(mpk_dict.keys()):
                is_mine = self.wallet.master_private_keys.has_key(key)
                b = QRadioButton(gb)
                name = 'Self' if is_mine else 'Cosigner'
                b.setText(name + ' (%s)'%key)
                b.key = key
                group.addButton(b)
                vbox.addWidget(b)
                if not first_button:
                    first_button = b

            mpk_text = ShowQRTextEdit()
            mpk_text.setMaximumHeight(170)
            vbox.addWidget(mpk_text)

            def show_mpk(b):
                mpk = mpk_dict.get(b.key, "")
                mpk_text.setText(mpk)

            group.buttonReleased.connect(show_mpk)
            first_button.setChecked(True)
            show_mpk(first_button)
        elif len(mpk_dict) == 1:
            mpk = mpk_dict.values()[0]
            mpk_text = ShowQRTextEdit(text=mpk)
            mpk_text.setMaximumHeight(170)
            vbox.addWidget(mpk_text)

        mpk_text.addCopyButton(self.app)
        vbox.addLayout(Buttons(CloseButton(dialog)))
        dialog.setLayout(vbox)
        dialog.exec_()

    @protected
    def show_seed_dialog(self, password):
        if not self.wallet.has_seed():
            self.show_message(_('This wallet has no seed'))
            return

        try:
            mnemonic = self.wallet.get_mnemonic(password)
        except BaseException as e:
            self.show_error(str(e))
            return
        from seed_dialog import SeedDialog
        d = SeedDialog(self, mnemonic, self.wallet.has_imported_keys())
        d.exec_()



    def show_qrcode(self, data, title = _("QR code"), parent=None):
        if not data:
            return
        d = QRDialog(data, parent or self, title)
        d.exec_()

    def show_public_keys(self, address):
        if not address: return
        try:
            pubkey_list = self.wallet.get_public_keys(address)
        except Exception as e:
            traceback.print_exc(file=sys.stdout)
            self.show_message(str(e))
            return

        d = WindowModalDialog(self, _("Public key"))
        d.setMinimumSize(600, 200)
        vbox = QVBoxLayout()
        vbox.addWidget( QLabel(_("Address") + ': ' + address))
        vbox.addWidget( QLabel(_("Public key") + ':'))
        keys_e = ShowQRTextEdit(text='\n'.join(pubkey_list))
        keys_e.addCopyButton(self.app)
        vbox.addWidget(keys_e)
        vbox.addLayout(Buttons(CloseButton(d)))
        d.setLayout(vbox)
        d.exec_()

    @protected
    def show_private_key(self, address, password):
        if not address: return
        try:
            pk_list = self.wallet.get_private_key(address, password)
        except Exception as e:
            traceback.print_exc(file=sys.stdout)
            self.show_message(str(e))
            return

        d = WindowModalDialog(self, _("Private key"))
        d.setMinimumSize(600, 200)
        vbox = QVBoxLayout()
        vbox.addWidget( QLabel(_("Address") + ': ' + address))
        vbox.addWidget( QLabel(_("Private key") + ':'))
        keys_e = ShowQRTextEdit(text='\n'.join(pk_list))
        keys_e.addCopyButton(self.app)
        vbox.addWidget(keys_e)
        vbox.addLayout(Buttons(CloseButton(d)))
        d.setLayout(vbox)
        d.exec_()


    @protected
    def do_sign(self, address, message, signature, password):
        message = unicode(message.toPlainText())
        message = message.encode('utf-8')
        try:
            sig = self.wallet.sign_message(str(address.text()), message, password)
            sig = base64.b64encode(sig)
            signature.setText(sig)
        except Exception as e:
            self.show_message(str(e))

    def do_verify(self, address, message, signature):
        message = unicode(message.toPlainText())
        message = message.encode('utf-8')
        sig = base64.b64decode(str(signature.toPlainText()))
        if bitcoin.verify_message(address.text(), sig, message):
            self.show_message(_("Signature verified"))
        else:
            self.show_message(_("Error: wrong signature"))


    def sign_verify_message(self, address=''):
        d = WindowModalDialog(self, _('Sign/verify Message'))
        d.setMinimumSize(410, 290)

        layout = QGridLayout(d)

        message_e = QTextEdit()
        layout.addWidget(QLabel(_('Message')), 1, 0)
        layout.addWidget(message_e, 1, 1)
        layout.setRowStretch(2,3)

        address_e = QLineEdit()
        address_e.setText(address)
        layout.addWidget(QLabel(_('Address')), 2, 0)
        layout.addWidget(address_e, 2, 1)

        signature_e = QTextEdit()
        layout.addWidget(QLabel(_('Signature')), 3, 0)
        layout.addWidget(signature_e, 3, 1)
        layout.setRowStretch(3,1)

        hbox = QHBoxLayout()

        b = QPushButton(_("Sign"))
        b.clicked.connect(lambda: self.do_sign(address_e, message_e, signature_e))
        hbox.addWidget(b)

        b = QPushButton(_("Verify"))
        b.clicked.connect(lambda: self.do_verify(address_e, message_e, signature_e))
        hbox.addWidget(b)

        b = QPushButton(_("Close"))
        b.clicked.connect(d.accept)
        hbox.addWidget(b)
        layout.addLayout(hbox, 4, 1)
        d.exec_()


    @protected
    def do_decrypt(self, message_e, pubkey_e, encrypted_e, password):
        try:
            decrypted = self.wallet.decrypt_message(str(pubkey_e.text()), str(encrypted_e.toPlainText()), password)
            message_e.setText(decrypted)
        except BaseException as e:
            traceback.print_exc(file=sys.stdout)
            self.show_warning(str(e))


    def do_encrypt(self, message_e, pubkey_e, encrypted_e):
        message = unicode(message_e.toPlainText())
        message = message.encode('utf-8')
        try:
            encrypted = bitcoin.encrypt_message(message, str(pubkey_e.text()))
            encrypted_e.setText(encrypted)
        except BaseException as e:
            traceback.print_exc(file=sys.stdout)
            self.show_warning(str(e))


    def encrypt_message(self, address = ''):
        d = WindowModalDialog(self, _('Encrypt/decrypt Message'))
        d.setMinimumSize(610, 490)

        layout = QGridLayout(d)

        message_e = QTextEdit()
        layout.addWidget(QLabel(_('Message')), 1, 0)
        layout.addWidget(message_e, 1, 1)
        layout.setRowStretch(2,3)

        pubkey_e = QLineEdit()
        if address:
            pubkey = self.wallet.get_public_keys(address)[0]
            pubkey_e.setText(pubkey)
        layout.addWidget(QLabel(_('Public key')), 2, 0)
        layout.addWidget(pubkey_e, 2, 1)

        encrypted_e = QTextEdit()
        layout.addWidget(QLabel(_('Encrypted')), 3, 0)
        layout.addWidget(encrypted_e, 3, 1)
        layout.setRowStretch(3,1)

        hbox = QHBoxLayout()
        b = QPushButton(_("Encrypt"))
        b.clicked.connect(lambda: self.do_encrypt(message_e, pubkey_e, encrypted_e))
        hbox.addWidget(b)

        b = QPushButton(_("Decrypt"))
        b.clicked.connect(lambda: self.do_decrypt(message_e, pubkey_e, encrypted_e))
        hbox.addWidget(b)

        b = QPushButton(_("Close"))
        b.clicked.connect(d.accept)
        hbox.addWidget(b)

        layout.addLayout(hbox, 4, 1)
        d.exec_()

    def password_dialog(self, msg=None, parent=None):
        parent = parent or self
        d = WindowModalDialog(parent, _("Enter Password"))
        pw = QLineEdit()
        pw.setEchoMode(2)
        vbox = QVBoxLayout()
        if not msg:
            msg = _('Please enter your password')
        vbox.addWidget(QLabel(msg))
        grid = QGridLayout()
        grid.setSpacing(8)
        grid.addWidget(QLabel(_('Password')), 1, 0)
        grid.addWidget(pw, 1, 1)
        vbox.addLayout(grid)
        vbox.addLayout(Buttons(CancelButton(d), OkButton(d)))
        d.setLayout(vbox)
        run_hook('password_dialog', pw, grid, 1)
        if not d.exec_(): return
        return unicode(pw.text())


    def tx_from_text(self, txt):
        "json or raw hexadecimal"
        txt = txt.strip()
        try:
            txt.decode('hex')
            is_hex = True
        except:
            is_hex = False

        try:
            if is_hex:
                return Transaction(txt)
            tx_dict = json.loads(str(txt))
            assert "hex" in tx_dict.keys()
            tx = Transaction(tx_dict["hex"])
            return tx
        except:
            traceback.print_exc(file=sys.stdout)
            self.show_critical(_("Electrum was unable to parse your transaction"))
            return

    def read_tx_from_qrcode(self):
        from electrum_ltc import qrscanner
        try:
            data = qrscanner.scan_qr(self.config)
        except BaseException as e:
            self.show_error(str(e))
            return
        if not data:
            return
        # if the user scanned a bitcoin URI
        if data.startswith("litecoin:"):
            self.pay_to_URI(data)
            return
        # else if the user scanned an offline signed tx
        # transactions are binary, but qrcode seems to return utf8...
        data = data.decode('utf8')
        z = bitcoin.base_decode(data, length=None, base=43)
        data = ''.join(chr(ord(b)) for b in z).encode('hex')
        tx = self.tx_from_text(data)
        if not tx:
            return
        self.show_transaction(tx)


    def read_tx_from_file(self):
        fileName = self.getOpenFileName(_("Select your transaction file"), "*.txn")
        if not fileName:
            return
        try:
            with open(fileName, "r") as f:
                file_content = f.read()
        except (ValueError, IOError, os.error) as reason:
            self.show_critical(_("Electrum was unable to open your transaction file") + "\n" + str(reason), title=_("Unable to read file or no transaction found"))
        return self.tx_from_text(file_content)

    def do_process_from_text(self):
        text = text_dialog(self, _('Input raw transaction'), _("Transaction:"), _("Load transaction"))
        if not text:
            return
        tx = self.tx_from_text(text)
        if tx:
            self.show_transaction(tx)

    def do_process_from_file(self):
        tx = self.read_tx_from_file()
        if tx:
            self.show_transaction(tx)

    def do_process_from_txid(self):
        from electrum_ltc import transaction
        txid, ok = QInputDialog.getText(self, _('Lookup transaction'), _('Transaction ID') + ':')
        if ok and txid:
            txid = str(txid).strip()
            try:
                r = self.network.synchronous_get(('blockchain.transaction.get',[txid]))
            except BaseException as e:
                self.show_message(str(e))
                return
            tx = transaction.Transaction(r)
            self.show_transaction(tx)


    @protected
    def export_privkeys_dialog(self, password):
        if self.wallet.is_watching_only():
            self.show_message(_("This is a watching-only wallet"))
            return

        try:
            self.wallet.check_password(password)
        except Exception as e:
            self.show_error(str(e))
            return

        d = WindowModalDialog(self, _('Private keys'))
        d.setMinimumSize(850, 300)
        vbox = QVBoxLayout(d)

        msg = "%s\n%s\n%s" % (_("WARNING: ALL your private keys are secret."),
                              _("Exposing a single private key can compromise your entire wallet!"),
                              _("In particular, DO NOT use 'redeem private key' services proposed by third parties."))
        vbox.addWidget(QLabel(msg))

        e = QTextEdit()
        e.setReadOnly(True)
        vbox.addWidget(e)

        defaultname = 'electrum-ltc-private-keys.csv'
        select_msg = _('Select file to export your private keys to')
        hbox, filename_e, csv_button = filename_field(self, self.config, defaultname, select_msg)
        vbox.addLayout(hbox)

        b = OkButton(d, _('Export'))
        b.setEnabled(False)
        vbox.addLayout(Buttons(CancelButton(d), b))

        private_keys = {}
        addresses = self.wallet.addresses(True)
        done = False
        def privkeys_thread():
            for addr in addresses:
                time.sleep(0.1)
                if done:
                    break
                private_keys[addr] = "\n".join(self.wallet.get_private_key(addr, password))
                d.emit(SIGNAL('computing_privkeys'))
            d.emit(SIGNAL('show_privkeys'))

        def show_privkeys():
            s = "\n".join( map( lambda x: x[0] + "\t"+ x[1], private_keys.items()))
            e.setText(s)
            b.setEnabled(True)

        d.connect(d, QtCore.SIGNAL('computing_privkeys'), lambda: e.setText("Please wait... %d/%d"%(len(private_keys),len(addresses))))
        d.connect(d, QtCore.SIGNAL('show_privkeys'), show_privkeys)
        threading.Thread(target=privkeys_thread).start()

        if not d.exec_():
            done = True
            return

        filename = filename_e.text()
        if not filename:
            return

        try:
            self.do_export_privkeys(filename, private_keys, csv_button.isChecked())
        except (IOError, os.error) as reason:
            txt = "\n".join([
                _("Electrum was unable to produce a private key-export."),
                str(reason)
            ])
            self.show_critical(txt, title=_("Unable to create csv"))

        except Exception as e:
            self.show_message(str(e))
            return

        self.show_message(_("Private keys exported."))


    def do_export_privkeys(self, fileName, pklist, is_csv):
        with open(fileName, "w+") as f:
            if is_csv:
                transaction = csv.writer(f)
                transaction.writerow(["address", "private_key"])
                for addr, pk in pklist.items():
                    transaction.writerow(["%34s"%addr,pk])
            else:
                import json
                f.write(json.dumps(pklist, indent = 4))


    def do_import_labels(self):
        labelsFile = self.getOpenFileName(_("Open labels file"), "*.dat")
        if not labelsFile: return
        try:
            f = open(labelsFile, 'r')
            data = f.read()
            f.close()
            for key, value in json.loads(data).items():
                self.wallet.set_label(key, value)
            self.show_message(_("Your labels were imported from") + " '%s'" % str(labelsFile))
        except (IOError, os.error) as reason:
            self.show_critical(_("Electrum was unable to import your labels.") + "\n" + str(reason))


    def do_export_labels(self):
        labels = self.wallet.labels
        try:
            fileName = self.getSaveFileName(_("Select file to save your labels"), 'electrum-ltc_labels.dat', "*.dat")
            if fileName:
                with open(fileName, 'w+') as f:
                    json.dump(labels, f)
                self.show_message(_("Your labels where exported to") + " '%s'" % str(fileName))
        except (IOError, os.error), reason:
            self.show_critical(_("Electrum was unable to export your labels.") + "\n" + str(reason))


    def export_history_dialog(self):
        d = WindowModalDialog(self, _('Export History'))
        d.setMinimumSize(400, 200)
        vbox = QVBoxLayout(d)
        defaultname = os.path.expanduser('~/electrum-ltc-history.csv')
        select_msg = _('Select file to export your wallet transactions to')
        hbox, filename_e, csv_button = filename_field(self, self.config, defaultname, select_msg)
        vbox.addLayout(hbox)
        vbox.addStretch(1)
        hbox = Buttons(CancelButton(d), OkButton(d, _('Export')))
        vbox.addLayout(hbox)
        run_hook('export_history_dialog', self, hbox)
        self.update()
        if not d.exec_():
            return
        filename = filename_e.text()
        if not filename:
            return
        try:
            self.do_export_history(self.wallet, filename, csv_button.isChecked())
        except (IOError, os.error), reason:
            export_error_label = _("Electrum was unable to produce a transaction export.")
            self.show_critical(export_error_label + "\n" + str(reason), title=_("Unable to export history"))
            return
        self.show_message(_("Your wallet history has been successfully exported."))


    def do_export_history(self, wallet, fileName, is_csv):
        history = wallet.get_history()
        lines = []
        for item in history:
            tx_hash, confirmations, value, timestamp, balance = item
            if confirmations:
                if timestamp is not None:
                    time_string = format_time(timestamp)
                else:
                    time_string = "unknown"
            else:
                time_string = "pending"

            if value is not None:
                value_string = format_satoshis(value, True)
            else:
                value_string = '--'

            if tx_hash:
                label = wallet.get_label(tx_hash)
                label = label.encode('utf-8')
            else:
                label = ""

            if is_csv:
                lines.append([tx_hash, label, confirmations, value_string, time_string])
            else:
                lines.append({'txid':tx_hash, 'date':"%16s"%time_string, 'label':label, 'value':value_string})

        with open(fileName, "w+") as f:
            if is_csv:
                transaction = csv.writer(f, lineterminator='\n')
                transaction.writerow(["transaction_hash","label", "confirmations", "value", "timestamp"])
                for line in lines:
                    transaction.writerow(line)
            else:
                import json
                f.write(json.dumps(lines, indent = 4))


    def sweep_key_dialog(self):
        d = WindowModalDialog(self, title=_('Sweep private keys'))
        d.setMinimumSize(600, 300)

        vbox = QVBoxLayout(d)
        vbox.addWidget(QLabel(_("Enter private keys:")))

        keys_e = QTextEdit()
        keys_e.setTabChangesFocus(True)
        vbox.addWidget(keys_e)

        addresses = self.wallet.get_unused_addresses(self.current_account)
        h, address_e = address_field(addresses)
        vbox.addLayout(h)

        vbox.addStretch(1)
        button = OkButton(d, _('Sweep'))
        vbox.addLayout(Buttons(CancelButton(d), button))
        button.setEnabled(False)

        def get_address():
            addr = str(address_e.text())
            if bitcoin.is_address(addr):
                return addr

        def get_pk():
            pk = str(keys_e.toPlainText()).strip()
            if Wallet.is_private_key(pk):
                return pk.split()

        f = lambda: button.setEnabled(get_address() is not None and get_pk() is not None)
        keys_e.textChanged.connect(f)
        address_e.textChanged.connect(f)
        if not d.exec_():
            return

        fee = self.wallet.fee_per_kb(self.config)
        tx = Transaction.sweep(get_pk(), self.network, get_address(), fee)
        if not tx:
            self.show_message(_('No inputs found. (Note that inputs need to be confirmed)'))
            return
        self.warn_if_watching_only()
        self.show_transaction(tx)


    @protected
    def do_import_privkey(self, password):
        if not self.wallet.has_imported_keys():
            if not self.question('<b>'+_('Warning') +':\n</b><br/>'+ _('Imported keys are not recoverable from seed.') + ' ' \
                                 + _('If you ever need to restore your wallet from its seed, these keys will be lost.') + '<p>' \
                                 + _('Are you sure you understand what you are doing?'), title=_('Warning')):
                return

        text = text_dialog(self, _('Import private keys'), _("Enter private keys")+':', _("Import"))
        if not text: return

        text = str(text).split()
        badkeys = []
        addrlist = []
        for key in text:
            try:
                addr = self.wallet.import_key(key, password)
            except Exception as e:
                badkeys.append(key)
                continue
            if not addr:
                badkeys.append(key)
            else:
                addrlist.append(addr)
        if addrlist:
            self.show_message(_("The following addresses were added") + ':\n' + '\n'.join(addrlist))
        if badkeys:
            self.show_critical(_("The following inputs could not be imported") + ':\n'+ '\n'.join(badkeys))
        self.address_list.update()
        self.history_list.update()


    def settings_dialog(self):
        self.need_restart = False
        d = WindowModalDialog(self, _('Preferences'))
        vbox = QVBoxLayout()
        tabs = QTabWidget()
        gui_widgets = []
        tx_widgets = []
        id_widgets = []

        # language
        lang_help = _('Select which language is used in the GUI (after restart).')
        lang_label = HelpLabel(_('Language') + ':', lang_help)
        lang_combo = QComboBox()
        from electrum_ltc.i18n import languages
        lang_combo.addItems(languages.values())
        try:
            index = languages.keys().index(self.config.get("language",''))
        except Exception:
            index = 0
        lang_combo.setCurrentIndex(index)
        if not self.config.is_modifiable('language'):
            for w in [lang_combo, lang_label]: w.setEnabled(False)
        def on_lang(x):
            lang_request = languages.keys()[lang_combo.currentIndex()]
            if lang_request != self.config.get('language'):
                self.config.set_key("language", lang_request, True)
                self.need_restart = True
        lang_combo.currentIndexChanged.connect(on_lang)
        gui_widgets.append((lang_label, lang_combo))

        nz_help = _('Number of zeros displayed after the decimal point. For example, if this is set to 2, "1." will be displayed as "1.00"')
        nz_label = HelpLabel(_('Zeros after decimal point') + ':', nz_help)
        nz = QSpinBox()
        nz.setMinimum(0)
        nz.setMaximum(self.decimal_point)
        nz.setValue(self.num_zeros)
        if not self.config.is_modifiable('num_zeros'):
            for w in [nz, nz_label]: w.setEnabled(False)
        def on_nz():
            value = nz.value()
            if self.num_zeros != value:
                self.num_zeros = value
                self.config.set_key('num_zeros', value, True)
                self.history_list.update()
                self.address_list.update()
        nz.valueChanged.connect(on_nz)
        gui_widgets.append((nz_label, nz))

        msg = _('Fee per kilobyte of transaction.') + '\n' \
              + _('If you enable dynamic fees, this parameter will be used as upper bound.')
        fee_label = HelpLabel(_('Transaction fee per kb') + ':', msg)
        fee_e = BTCkBEdit(self.get_decimal_point)
        fee_e.setAmount(self.config.get('fee_per_kb', bitcoin.RECOMMENDED_FEE))
        def on_fee(is_done):
            if self.config.get('dynamic_fees'):
                return
            v = fee_e.get_amount() or 0
            self.config.set_key('fee_per_kb', v, is_done)
            self.update_fee()
        fee_e.editingFinished.connect(lambda: on_fee(True))
        fee_e.textEdited.connect(lambda: on_fee(False))
        tx_widgets.append((fee_label, fee_e))

        dynfee_cb = QCheckBox(_('Dynamic fees'))
        dynfee_cb.setChecked(self.config.get('dynamic_fees', False))
        dynfee_cb.setToolTip(_("Use a fee per kB value recommended by the server."))
        dynfee_sl = QSlider(Qt.Horizontal, self)
        dynfee_sl.setValue(self.config.get('fee_factor', 50))
        dynfee_sl.setToolTip("Fee Multiplier. Min = 50%, Max = 150%")
        tx_widgets.append((dynfee_cb, dynfee_sl))

        def update_feeperkb():
            fee_e.setAmount(self.wallet.fee_per_kb(self.config))
            b = self.config.get('dynamic_fees')
            dynfee_sl.setHidden(not b)
            fee_e.setEnabled(not b)
        def fee_factor_changed(b):
            self.config.set_key('fee_factor', b, False)
            update_feeperkb()
        def on_dynfee(x):
            dynfee = x == Qt.Checked
            self.config.set_key('dynamic_fees', dynfee)
            update_feeperkb()
        dynfee_cb.stateChanged.connect(on_dynfee)
        dynfee_sl.valueChanged[int].connect(fee_factor_changed)
        update_feeperkb()

        msg = _('OpenAlias record, used to receive coins and to sign payment requests.') + '\n\n'\
              + _('The following alias providers are available:') + '\n'\
              + '\n'.join(['https://cryptoname.co/', 'http://xmr.link']) + '\n\n'\
              + 'For more information, see http://openalias.org'
        alias_label = HelpLabel(_('OpenAlias') + ':', msg)
        alias = self.config.get('alias','')
        alias_e = QLineEdit(alias)
        def set_alias_color():
            if not self.config.get('alias'):
                alias_e.setStyleSheet("")
                return
            if self.alias_info:
                alias_addr, alias_name, validated = self.alias_info
                alias_e.setStyleSheet(GREEN_BG if validated else RED_BG)
            else:
                alias_e.setStyleSheet(RED_BG)
        def on_alias_edit():
            alias_e.setStyleSheet("")
            alias = str(alias_e.text())
            self.config.set_key('alias', alias, True)
            if alias:
                self.fetch_alias()
        set_alias_color()
        self.connect(self, SIGNAL('alias_received'), set_alias_color)
        alias_e.editingFinished.connect(on_alias_edit)
        id_widgets.append((alias_label, alias_e))

        # SSL certificate
        msg = ' '.join([
            _('SSL certificate used to sign payment requests.'),
            _('Use setconfig to set ssl_chain and ssl_privkey.'),
        ])
        if self.config.get('ssl_privkey') or self.config.get('ssl_chain'):
            try:
                SSL_identity = paymentrequest.check_ssl_config(self.config)
                SSL_error = None
            except BaseException as e:
                SSL_identity = "error"
                SSL_error = str(e)
        else:
            SSL_identity = ""
            SSL_error = None
        SSL_id_label = HelpLabel(_('SSL certificate') + ':', msg)
        SSL_id_e = QLineEdit(SSL_identity)
        SSL_id_e.setStyleSheet(RED_BG if SSL_error else GREEN_BG if SSL_identity else '')
        if SSL_error:
            SSL_id_e.setToolTip(SSL_error)
        SSL_id_e.setReadOnly(True)
        id_widgets.append((SSL_id_label, SSL_id_e))

        units = ['LTC', 'mLTC', 'bits']
        msg = _('Base unit of your wallet.')\
              + '\n1LTC=1000mLTC.\n' \
              + _(' These settings affects the fields in the Send tab')+' '
        unit_label = HelpLabel(_('Base unit') + ':', msg)
        unit_combo = QComboBox()
        unit_combo.addItems(units)
        unit_combo.setCurrentIndex(units.index(self.base_unit()))
        def on_unit(x):
            unit_result = units[unit_combo.currentIndex()]
            if self.base_unit() == unit_result:
                return
            edits = self.amount_e, self.fee_e, self.receive_amount_e, fee_e
            amounts = [edit.get_amount() for edit in edits]
            if unit_result == 'LTC':
                self.decimal_point = 8
            elif unit_result == 'mLTC':
                self.decimal_point = 5
            elif unit_result == 'bits':
                self.decimal_point = 2
            else:
                raise Exception('Unknown base unit')
            self.config.set_key('decimal_point', self.decimal_point, True)
            self.history_list.update()
            self.receive_list.update()
            self.address_list.update()
            for edit, amount in zip(edits, amounts):
                edit.setAmount(amount)
            self.update_status()
        unit_combo.currentIndexChanged.connect(on_unit)
        gui_widgets.append((unit_label, unit_combo))

        block_explorers = sorted(block_explorer_info.keys())
        msg = _('Choose which online block explorer to use for functions that open a web browser')
        block_ex_label = HelpLabel(_('Online Block Explorer') + ':', msg)
        block_ex_combo = QComboBox()
        block_ex_combo.addItems(block_explorers)
        block_ex_combo.setCurrentIndex(block_explorers.index(block_explorer(self.config)))
        def on_be(x):
            be_result = block_explorers[block_ex_combo.currentIndex()]
            self.config.set_key('block_explorer', be_result, True)
        block_ex_combo.currentIndexChanged.connect(on_be)
        gui_widgets.append((block_ex_label, block_ex_combo))

        from electrum_ltc import qrscanner
        system_cameras = qrscanner._find_system_cameras()
        qr_combo = QComboBox()
        qr_combo.addItem("Default","default")
        for camera, device in system_cameras.items():
            qr_combo.addItem(camera, device)
        #combo.addItem("Manually specify a device", config.get("video_device"))
        index = qr_combo.findData(self.config.get("video_device"))
        qr_combo.setCurrentIndex(index)
        msg = _("Install the zbar package to enable this.\nOn linux, type: 'apt-get install python-zbar'")
        qr_label = HelpLabel(_('Video Device') + ':', msg)
        qr_combo.setEnabled(qrscanner.zbar is not None)
        on_video_device = lambda x: self.config.set_key("video_device", str(qr_combo.itemData(x).toString()), True)
        qr_combo.currentIndexChanged.connect(on_video_device)
        gui_widgets.append((qr_label, qr_combo))

        usechange_cb = QCheckBox(_('Use change addresses'))
        usechange_cb.setChecked(self.wallet.use_change)
        if not self.config.is_modifiable('use_change'): usechange_cb.setEnabled(False)
        def on_usechange(x):
            usechange_result = x == Qt.Checked
            if self.wallet.use_change != usechange_result:
                self.wallet.use_change = usechange_result
                self.wallet.storage.put('use_change', self.wallet.use_change)
        usechange_cb.stateChanged.connect(on_usechange)
        usechange_cb.setToolTip(_('Using change addresses makes it more difficult for other people to track your transactions.'))
        tx_widgets.append((usechange_cb, None))

        showtx_cb = QCheckBox(_('View transaction before signing'))
        showtx_cb.setChecked(self.show_before_broadcast())
        showtx_cb.stateChanged.connect(lambda x: self.set_show_before_broadcast(showtx_cb.isChecked()))
        showtx_cb.setToolTip(_('Display the details of your transactions before signing it.'))
        tx_widgets.append((showtx_cb, None))

        can_edit_fees_cb = QCheckBox(_('Set transaction fees manually'))
        can_edit_fees_cb.setChecked(self.config.get('can_edit_fees', False))
        def on_editfees(x):
            self.config.set_key('can_edit_fees', x == Qt.Checked)
            self.update_fee_edit()
        can_edit_fees_cb.stateChanged.connect(on_editfees)
        can_edit_fees_cb.setToolTip(_('This option lets you edit fees in the send tab.'))
        tx_widgets.append((can_edit_fees_cb, None))

        def fmt_docs(key, klass):
            lines = [ln.lstrip(" ") for ln in klass.__doc__.split("\n")]
            return '\n'.join([key, "", " ".join(lines)])

        choosers = sorted(COIN_CHOOSERS.keys())
        chooser_name = self.wallet.coin_chooser_name(self.config)
        msg = _('Choose coin (UTXO) selection method.  The following are available:\n\n')
        msg += '\n\n'.join(fmt_docs(*item) for item in COIN_CHOOSERS.items())
        chooser_label = HelpLabel(_('Coin selection') + ':', msg)
        chooser_combo = QComboBox()
        chooser_combo.addItems(choosers)
        chooser_combo.setCurrentIndex(choosers.index(chooser_name))
        def on_chooser(x):
            chooser_name = choosers[chooser_combo.currentIndex()]
            self.config.set_key('coin_chooser', chooser_name)
        chooser_combo.currentIndexChanged.connect(on_chooser)
        tx_widgets.append((chooser_label, chooser_combo))

        tabs_info = [
            (tx_widgets, _('Transactions')),
            (gui_widgets, _('Appearance')),
            (id_widgets, _('Identity')),
        ]
        for widgets, name in tabs_info:
            tab = QWidget()
            grid = QGridLayout(tab)
            grid.setColumnStretch(0,1)
            for a,b in widgets:
                i = grid.rowCount()
                if b:
                    grid.addWidget(a, i, 0)
                    grid.addWidget(b, i, 1)
                else:
                    grid.addWidget(a, i, 0, 1, 2)
            tabs.addTab(tab, name)

        vbox.addWidget(tabs)
        vbox.addStretch(1)
        vbox.addLayout(Buttons(CloseButton(d)))
        d.setLayout(vbox)

        # run the dialog
        d.exec_()
        self.disconnect(self, SIGNAL('alias_received'), set_alias_color)

        run_hook('close_settings_dialog')
        if self.need_restart:
            self.show_warning(_('Please restart Electrum to activate the new GUI settings'), title=_('Success'))

    def run_network_dialog(self):
        if not self.network:
            self.show_warning(_('You are using Electrum in offline mode; restart Electrum if you want to get connected'), title=_('Offline'))
            return
        NetworkDialog(self.wallet.network, self.config, self).do_exec()

    def closeEvent(self, event):
        if self.network:
            self.network.unregister_callback(self.on_network)
        self.config.set_key("is_maximized", self.isMaximized())
        if not self.isMaximized():
            g = self.geometry()
            self.wallet.storage.put("winpos-qt", [g.left(),g.top(),g.width(),g.height()])
        self.config.set_key("console-history", self.console.history[-50:], True)
        if self.qr_window:
            self.qr_window.close()
        self.close_wallet()
        self.gui_object.close_window(self)
        event.accept()


    def plugins_dialog(self):
        self.pluginsdialog = d = WindowModalDialog(self, _('Electrum Plugins'))

        plugins = self.gui_object.plugins

        vbox = QVBoxLayout(d)

        # plugins
        scroll = QScrollArea()
        scroll.setEnabled(True)
        scroll.setWidgetResizable(True)
        scroll.setMinimumSize(400,250)
        vbox.addWidget(scroll)

        w = QWidget()
        scroll.setWidget(w)
        w.setMinimumHeight(plugins.count() * 35)

        grid = QGridLayout()
        grid.setColumnStretch(0,1)
        w.setLayout(grid)

        settings_widgets = {}

        def enable_settings_widget(p, name, i):
            widget = settings_widgets.get(name)
            if not widget and p and p.requires_settings():
                widget = settings_widgets[name] = p.settings_widget(d)
                grid.addWidget(widget, i, 1)
            if widget:
                widget.setEnabled(bool(p and p.is_enabled()))

        def do_toggle(cb, name, i):
            p = plugins.toggle_enabled(self.config, name)
            cb.setChecked(bool(p))
            enable_settings_widget(p, name, i)
            run_hook('init_qt', self.gui_object)

        for i, descr in enumerate(plugins.descriptions):
            name = descr['__name__']
            p = plugins.get(name)
            if descr.get('registers_wallet_type'):
                continue
            try:
                cb = QCheckBox(descr['fullname'])
                cb.setEnabled(plugins.is_available(name, self.wallet))
                cb.setChecked(p is not None and p.is_enabled())
                grid.addWidget(cb, i, 0)
                enable_settings_widget(p, name, i)
                cb.clicked.connect(partial(do_toggle, cb, name, i))
                msg = descr['description']
                if descr.get('requires'):
                    msg += '\n\n' + _('Requires') + ':\n' + '\n'.join(map(lambda x: x[1], descr.get('requires')))
                grid.addWidget(HelpButton(msg), i, 2)
            except Exception:
                self.print_msg("error: cannot display plugin", name)
                traceback.print_exc(file=sys.stdout)
        grid.setRowStretch(i+1,1)
        vbox.addLayout(Buttons(CloseButton(d)))
        d.exec_()

    def show_account_details(self, k):
        account = self.wallet.accounts[k]

        d = WindowModalDialog(self, _('Account Details'))

        vbox = QVBoxLayout(d)
        name = self.wallet.get_account_name(k)
        label = QLabel('Name: ' + name)
        vbox.addWidget(label)

        vbox.addWidget(QLabel(_('Address type') + ': ' + account.get_type()))

        vbox.addWidget(QLabel(_('Derivation') + ': ' + k))

        vbox.addWidget(QLabel(_('Master Public Key:')))

        text = QTextEdit()
        text.setReadOnly(True)
        text.setMaximumHeight(170)
        vbox.addWidget(text)
        mpk_text = '\n'.join( account.get_master_pubkeys() )
        text.setText(mpk_text)
        vbox.addLayout(Buttons(CloseButton(d)))
        d.exec_()<|MERGE_RESOLUTION|>--- conflicted
+++ resolved
@@ -1944,14 +1944,6 @@
         vbox.addWidget(label)
         e = QLineEdit()
         vbox.addWidget(e)
-<<<<<<< HEAD
-        msg = _("Note: Newly created accounts are 'pending' until they receive litecoins.") + " " \
-            + _("You will need to wait for 2 confirmations until the correct balance is displayed and more addresses are created for that account.")
-        l = QLabel(msg)
-        l.setWordWrap(True)
-        vbox.addWidget(l)
-=======
->>>>>>> a58c19d7
         vbox.addLayout(Buttons(CancelButton(dialog), OkButton(dialog)))
         dialog.setLayout(vbox)
         if dialog.exec_():
