--- conflicted
+++ resolved
@@ -518,15 +518,10 @@
             self.show_error(_('No donation address for this server'))
 
     def show_about(self):
-<<<<<<< HEAD
         QMessageBox.about(self, "Electrum-LTC",
-            _("Version")+" %s" % (self.wallet.electrum_version) + "\n\n" + _("Electrum's focus is speed, with low resource usage and simplifying Litecoin. You do not need to perform regular backups, because your wallet can be recovered from a secret phrase that you can memorize or write on paper. Startup times are instant because it operates in conjunction with high-performance servers that handle the most complicated parts of the Litecoin system."))
-=======
-        QMessageBox.about(self, "Electrum",
             _("Version")+" %s" % (self.wallet.electrum_version) + "\n\n" +
-                _("Electrum's focus is speed, with low resource usage and simplifying Bitcoin. You do not need to perform regular backups, because your wallet can be recovered from a secret phrase that you can memorize or write on paper. Startup times are instant because it operates in conjunction with high-performance servers that handle the most complicated parts of the Bitcoin system."  + "\n\n" +
+                _("Electrum's focus is speed, with low resource usage and simplifying Litecoin. You do not need to perform regular backups, because your wallet can be recovered from a secret phrase that you can memorize or write on paper. Startup times are instant because it operates in conjunction with high-performance servers that handle the most complicated parts of the Litecoin system."  + "\n\n" +
                 _("Uses icons from the Icons8 icon pack (icons8.com).")))
->>>>>>> 82c2c22a
 
     def show_report_bug(self):
         msg = ' '.join([
