#!/usr/bin/env python
#
# Electrum - lightweight Bitcoin client
# Copyright (C) 2012 thomasv@gitorious
#
# This program is free software: you can redistribute it and/or modify
# it under the terms of the GNU General Public License as published by
# the Free Software Foundation, either version 3 of the License, or
# (at your option) any later version.
#
# This program is distributed in the hope that it will be useful,
# but WITHOUT ANY WARRANTY; without even the implied warranty of
# MERCHANTABILITY or FITNESS FOR A PARTICULAR PURPOSE. See the
# GNU General Public License for more details.
#
# You should have received a copy of the GNU General Public License
# along with this program. If not, see <http://www.gnu.org/licenses/>.

import sys, time, datetime, re, threading
from electrum.i18n import _, set_language
from electrum.util import print_error, print_msg
import os.path, json, ast, traceback
import shutil
import StringIO


import PyQt4
from PyQt4.QtGui import *
from PyQt4.QtCore import *
import PyQt4.QtCore as QtCore

from electrum.bitcoin import MIN_RELAY_TX_FEE, is_valid
from electrum.plugins import run_hook

import icons_rc

from electrum.wallet import format_satoshis
from electrum import Transaction
from electrum import mnemonic
from electrum import util, bitcoin, commands, Interface, Wallet
from electrum import SimpleConfig, Wallet, WalletStorage


from electrum import bmp, pyqrnative

from amountedit import AmountEdit
from network_dialog import NetworkDialog
from qrcodewidget import QRCodeWidget

from decimal import Decimal

import platform
import httplib
import socket
import webbrowser
import csv

if platform.system() == 'Windows':
    MONOSPACE_FONT = 'Lucida Console'
elif platform.system() == 'Darwin':
    MONOSPACE_FONT = 'Monaco'
else:
    MONOSPACE_FONT = 'monospace'

from electrum import ELECTRUM_VERSION
import re

from util import *






class StatusBarButton(QPushButton):
    def __init__(self, icon, tooltip, func):
        QPushButton.__init__(self, icon, '')
        self.setToolTip(tooltip)
        self.setFlat(True)
        self.setMaximumWidth(25)
        self.clicked.connect(func)
        self.func = func
        self.setIconSize(QSize(25,25))

    def keyPressEvent(self, e):
        if e.key() == QtCore.Qt.Key_Return:
            apply(self.func,())










default_column_widths = { "history":[40,140,350,140], "contacts":[350,330], "receive": [370,200,130] }

class ElectrumWindow(QMainWindow):
    def changeEvent(self, event):
        flags = self.windowFlags();
        if event and event.type() == QtCore.QEvent.WindowStateChange:
            if self.windowState() & QtCore.Qt.WindowMinimized:
                self.build_menu(True)
                # The only way to toggle the icon in the window managers taskbar is to use the Qt.Tooltip flag
                # The problem is that it somehow creates an (in)visible window that will stay active and prevent
                # Electrum from closing.
                # As for now I have no clue how to implement a proper 'hide to tray' functionality.
                # self.setWindowFlags(flags & ~Qt.ToolTip)
            elif event.oldState() & QtCore.Qt.WindowMinimized:
                self.build_menu(False)
                #self.setWindowFlags(flags | Qt.ToolTip)

    def build_menu(self, is_hidden = False):
        m = QMenu()
        if self.isMinimized():
            m.addAction(_("Show"), self.showNormal)
        else:
            m.addAction(_("Hide"), self.showMinimized)

        m.addSeparator()
        m.addAction(_("Exit Electrum"), self.close)
        self.tray.setContextMenu(m)

    def tray_activated(self, reason):
        if reason == QSystemTrayIcon.DoubleClick:
            self.showNormal()

    def showNormal(self):
        self.setWindowState(self.windowState() & ~QtCore.Qt.WindowMinimized | QtCore.Qt.WindowActive)

    def __init__(self, config, network):
        QMainWindow.__init__(self)

        self.config = config
        self.network = network

        self._close_electrum = False
        self.lite = None

        if sys.platform == 'darwin':
          self.icon = QIcon(":icons/electrum_dark_icon.png")
          #self.icon = QIcon(":icons/lock.png")
        else:
          self.icon = QIcon(':icons/electrum_light_icon.png')

        self.tray = QSystemTrayIcon(self.icon, self)
        self.tray.setToolTip('Electrum')
        self.tray.activated.connect(self.tray_activated)

        self.build_menu()
        self.tray.show()
        self.create_status_bar()

        self.need_update = threading.Event()

        self.decimal_point = config.get('decimal_point', 8)
        self.num_zeros     = int(config.get('num_zeros',0))

        set_language(config.get('language'))

        self.funds_error = False
        self.completions = QStringListModel()

        self.tabs = tabs = QTabWidget(self)
        self.column_widths = self.config.get("column_widths_2", default_column_widths )
        tabs.addTab(self.create_history_tab(), _('History') )
        tabs.addTab(self.create_send_tab(), _('Send') )
        tabs.addTab(self.create_receive_tab(), _('Receive') )
        tabs.addTab(self.create_contacts_tab(), _('Contacts') )
        tabs.addTab(self.create_console_tab(), _('Console') )
        tabs.setMinimumSize(600, 400)
        tabs.setSizePolicy(QSizePolicy.Expanding, QSizePolicy.Expanding)
        self.setCentralWidget(tabs)

        g = self.config.get("winpos-qt",[100, 100, 840, 400])
        self.setGeometry(g[0], g[1], g[2], g[3])

        self.setWindowIcon(QIcon(":icons/electrum.png"))
        self.init_menubar()

        QShortcut(QKeySequence("Ctrl+W"), self, self.close)
        QShortcut(QKeySequence("Ctrl+Q"), self, self.close)
        QShortcut(QKeySequence("Ctrl+R"), self, self.update_wallet)
        QShortcut(QKeySequence("Ctrl+PgUp"), self, lambda: tabs.setCurrentIndex( (tabs.currentIndex() - 1 )%tabs.count() ))
        QShortcut(QKeySequence("Ctrl+PgDown"), self, lambda: tabs.setCurrentIndex( (tabs.currentIndex() + 1 )%tabs.count() ))

        for i in range(tabs.count()):
            QShortcut(QKeySequence("Alt+" + str(i + 1)), self, lambda i=i: tabs.setCurrentIndex(i))

        self.connect(self, QtCore.SIGNAL('update_status'), self.update_status)
        self.connect(self, QtCore.SIGNAL('banner_signal'), lambda: self.console.showMessage(self.network.banner) )
        self.connect(self, QtCore.SIGNAL('transaction_signal'), lambda: self.notify_transactions() )

        self.history_list.setFocus(True)

        # network callbacks
        if self.network:
            self.network.register_callback('updated', lambda: self.need_update.set())
            self.network.register_callback('banner', lambda: self.emit(QtCore.SIGNAL('banner_signal')))
            self.network.register_callback('disconnected', lambda: self.emit(QtCore.SIGNAL('update_status')))
            self.network.register_callback('disconnecting', lambda: self.emit(QtCore.SIGNAL('update_status')))
            self.network.register_callback('new_transaction', lambda: self.emit(QtCore.SIGNAL('transaction_signal')))

            # set initial message
            self.console.showMessage(self.network.banner)

        self.wallet = None
        self.init_lite()


    def go_full(self):
        self.config.set_key('lite_mode', False, True)
        self.mini.hide()
        self.show()

    def go_lite(self):
        self.config.set_key('lite_mode', True, True)
        self.hide()
        self.mini.show()


    def init_lite(self):
        import lite_window
        if not self.check_qt_version():
            if self.config.get('lite_mode') is True:
                msg = "Electrum was unable to load the 'Lite GUI' because it needs Qt version >= 4.7.\nChanging your config to use the 'Classic' GUI"
                QMessageBox.warning(None, "Could not start Lite GUI.", msg)
                self.config.set_key('lite_mode', False, True)
                sys.exit(0)
            self.mini = None
            self.show()
            return

        actuator = lite_window.MiniActuator(self)

        # Should probably not modify the current path but instead
        # change the behaviour of rsrc(...)
        old_path = QDir.currentPath()
        actuator.load_theme()

        self.mini = lite_window.MiniWindow(actuator, self.go_full, self.config)

        driver = lite_window.MiniDriver(self, self.mini)

        # Reset path back to original value now that loading the GUI
        # is completed.
        QDir.setCurrent(old_path)

        if self.config.get('lite_mode') is True:
            self.go_lite()
        else:
            self.go_full()


    def check_qt_version(self):
        qtVersion = qVersion()
        return int(qtVersion[0]) >= 4 and int(qtVersion[2]) >= 7


    def update_account_selector(self):
        # account selector
        accounts = self.wallet.get_account_names()
        self.account_selector.clear()
        if len(accounts) > 1:
            self.account_selector.addItems([_("All accounts")] + accounts.values())
            self.account_selector.setCurrentIndex(0)
            self.account_selector.show()
        else:
            self.account_selector.hide()


    def load_wallet(self, wallet):
        import electrum
        self.wallet = wallet
        self.accounts_expanded = self.wallet.storage.get('accounts_expanded',{})
        self.current_account = self.wallet.storage.get("current_account", None)

        title = 'Electrum ' + self.wallet.electrum_version + '  -  ' + self.wallet.storage.path
        if self.wallet.is_watching_only(): title += ' [%s]' % (_('watching only'))
        self.setWindowTitle( title )
        self.update_wallet()
        # Once GUI has been initialized check if we want to announce something since the callback has been called before the GUI was initialized
        self.notify_transactions()
        self.update_account_selector()
        self.new_account.setEnabled(self.wallet.seed_version>4)
        self.update_lock_icon()
        self.update_buttons_on_seed()
        self.update_console()

        run_hook('load_wallet', wallet)


    def open_wallet(self):
        wallet_folder = self.wallet.storage.path
        filename = unicode( QFileDialog.getOpenFileName(self, "Select your wallet file", wallet_folder) )
        if not filename:
            return

        storage = WalletStorage({'wallet_path': filename})
        if not storage.file_exists:
            self.show_message("file not found "+ filename)
            return

        self.wallet.stop_threads()

        # create new wallet
        wallet = Wallet(storage)
        wallet.start_threads(self.network)

        self.load_wallet(wallet)



    def backup_wallet(self):
        import shutil
        path = self.wallet.storage.path
        wallet_folder = os.path.dirname(path)
        filename = unicode( QFileDialog.getSaveFileName(self, _('Enter a filename for the copy of your wallet'), wallet_folder) )
        if not filename:
            return

        new_path = os.path.join(wallet_folder, filename)
        if new_path != path:
            try:
                shutil.copy2(path, new_path)
                QMessageBox.information(None,"Wallet backup created", _("A copy of your wallet file was created in")+" '%s'" % str(new_path))
            except (IOError, os.error), reason:
                QMessageBox.critical(None,"Unable to create backup", _("Electrum was unable to copy your wallet file to the specified location.")+"\n" + str(reason))


    def new_wallet(self):
        import installwizard

        wallet_folder = os.path.dirname(self.wallet.storage.path)
        filename = unicode( QFileDialog.getSaveFileName(self, _('Enter a new file name'), wallet_folder) )
        if not filename:
            return
        filename = os.path.join(wallet_folder, filename)

        storage = WalletStorage({'wallet_path': filename})
        if storage.file_exists:
            QMessageBox.critical(None, "Error", _("File exists"))
            return

        wizard = installwizard.InstallWizard(self.config, self.network, storage)
        wallet = wizard.run()
        if wallet:
            self.load_wallet(wallet)



    def init_menubar(self):
        menubar = QMenuBar()

        file_menu = menubar.addMenu(_("&File"))
        open_wallet_action = file_menu.addAction(_("&Open"))
        open_wallet_action.setShortcut(QKeySequence.Open)
        open_wallet_action.triggered.connect(self.open_wallet)

        new_wallet_action = file_menu.addAction(_("&New/Restore"))
        new_wallet_action.setShortcut(QKeySequence.New)
        new_wallet_action.triggered.connect(self.new_wallet)

        wallet_backup = file_menu.addAction(_("&Save Copy"))
        wallet_backup.setShortcut(QKeySequence.SaveAs)
        wallet_backup.triggered.connect(self.backup_wallet)

        quit_item = file_menu.addAction(_("&Quit"))
        #quit_item.setShortcut(QKeySequence.Quit)
        quit_item.triggered.connect(self.close)

        wallet_menu = menubar.addMenu(_("&Wallet"))

        new_contact = wallet_menu.addAction(_("&New contact"))
        new_contact.triggered.connect(self.new_contact_dialog)

        self.new_account = wallet_menu.addAction(_("&New account"))
        self.new_account.triggered.connect(self.new_account_dialog)

        wallet_menu.addSeparator()

        pw = wallet_menu.addAction(_("&Password"))
        pw.triggered.connect(self.change_password_dialog)

        show_seed = wallet_menu.addAction(_("&Seed"))
        show_seed.triggered.connect(self.show_seed_dialog)

        show_mpk = wallet_menu.addAction(_("&Master Public Key"))
        show_mpk.triggered.connect(self.show_master_public_key)

        wallet_menu.addSeparator()

        labels_menu = wallet_menu.addMenu(_("&Labels"))
        import_labels = labels_menu.addAction(_("&Import"))
        import_labels.triggered.connect(self.do_import_labels)
        export_labels = labels_menu.addAction(_("&Export"))
        export_labels.triggered.connect(self.do_export_labels)

        keys_menu = wallet_menu.addMenu(_("&Private keys"))
        import_keys = keys_menu.addAction(_("&Import"))
        import_keys.triggered.connect(self.do_import_privkey)
        export_keys = keys_menu.addAction(_("&Export"))
        export_keys.triggered.connect(self.do_export_privkeys)

        ex_history = wallet_menu.addAction(_("&Export History"))
        ex_history.triggered.connect(self.do_export_history)



        tools_menu = menubar.addMenu(_("&Tools"))

        # Settings / Preferences are all reserved keywords in OSX using this as work around
        preferences_name = _("Electrum preferences") if sys.platform == 'darwin' else _("Preferences")
        preferences_menu = tools_menu.addAction(preferences_name)
        #preferences_menu.setShortcut(QKeySequence.Preferences)
        preferences_menu.triggered.connect(self.settings_dialog)

        network = tools_menu.addAction(_("&Network"))
        network.triggered.connect(self.run_network_dialog)

        plugins_labels = tools_menu.addAction(_("&Plugins"))
        plugins_labels.triggered.connect(self.plugins_dialog)

        tools_menu.addSeparator()

        csv_transaction_menu = tools_menu.addMenu(_("&Create transaction"))

        csv_transaction_file = csv_transaction_menu.addAction(_("&From CSV file"))
        csv_transaction_file.triggered.connect(self.do_process_from_csv_file)

        csv_transaction_text = csv_transaction_menu.addAction(_("&From CSV text"))
        csv_transaction_text.triggered.connect(self.do_process_from_csv_text)

        raw_transaction_menu = tools_menu.addMenu(_("&Load transaction"))

        raw_transaction_file = raw_transaction_menu.addAction(_("&From file"))
        raw_transaction_file.triggered.connect(self.do_process_from_file)

        raw_transaction_text = raw_transaction_menu.addAction(_("&From text"))
        raw_transaction_text.triggered.connect(self.do_process_from_text)


        help_menu = menubar.addMenu(_("&Help"))
        show_about = help_menu.addAction(_("&About"))
        show_about.triggered.connect(self.show_about)
        web_open = help_menu.addAction(_("&Official website"))
        web_open.triggered.connect(lambda: webbrowser.open("http://electrum.org"))

        help_menu.addSeparator()
        doc_open = help_menu.addAction(_("&Documentation"))
        doc_open.setShortcut(QKeySequence.HelpContents)
        doc_open.triggered.connect(lambda: webbrowser.open("http://electrum.org/documentation.html"))
        report_bug = help_menu.addAction(_("&Report Bug"))
        report_bug.triggered.connect(self.show_report_bug)

        self.setMenuBar(menubar)

    def show_about(self):
        QMessageBox.about(self, "Electrum",
            _("Version")+" %s" % (self.wallet.electrum_version) + "\n\n" + _("Electrum's focus is speed, with low resource usage and simplifying Bitcoin. You do not need to perform regular backups, because your wallet can be recovered from a secret phrase that you can memorize or write on paper. Startup times are instant because it operates in conjunction with high-performance servers that handle the most complicated parts of the Bitcoin system."))

    def show_report_bug(self):
        QMessageBox.information(self, "Electrum - " + _("Reporting Bugs"),
            _("Please report any bugs as issues on github:")+" <a href=\"https://github.com/spesmilo/electrum/issues\">https://github.com/spesmilo/electrum/issues</a>")


    def notify_transactions(self):
        if not self.network or not self.network.is_connected():
            return

        print_error("Notifying GUI")
        if len(self.network.interface.pending_transactions_for_notifications) > 0:
            # Combine the transactions if there are more then three
            tx_amount = len(self.network.interface.pending_transactions_for_notifications)
            if(tx_amount >= 3):
                total_amount = 0
                for tx in self.network.interface.pending_transactions_for_notifications:
                    is_relevant, is_mine, v, fee = self.wallet.get_tx_value(tx)
                    if(v > 0):
                        total_amount += v

                self.notify(_("%(txs)s new transactions received. Total amount received in the new transactions %(amount)s %(unit)s") \
                                % { 'txs' : tx_amount, 'amount' : self.format_amount(total_amount), 'unit' : self.base_unit()})

                self.network.interface.pending_transactions_for_notifications = []
            else:
              for tx in self.network.interface.pending_transactions_for_notifications:
                  if tx:
                      self.network.interface.pending_transactions_for_notifications.remove(tx)
                      is_relevant, is_mine, v, fee = self.wallet.get_tx_value(tx)
                      if(v > 0):
                          self.notify(_("New transaction received. %(amount)s %(unit)s") % { 'amount' : self.format_amount(v), 'unit' : self.base_unit()})

    def notify(self, message):
        self.tray.showMessage("Electrum", message, QSystemTrayIcon.Information, 20000)



    # custom wrappers for getOpenFileName and getSaveFileName, that remember the path selected by the user
    def getOpenFileName(self, title, filter = ""):
        directory = self.config.get('io_dir', os.path.expanduser('~'))
        fileName = unicode( QFileDialog.getOpenFileName(self, title, directory, filter) )
        if fileName and directory != os.path.dirname(fileName):
            self.config.set_key('io_dir', os.path.dirname(fileName), True)
        return fileName

    def getSaveFileName(self, title, filename, filter = ""):
        directory = self.config.get('io_dir', os.path.expanduser('~'))
        path = os.path.join( directory, filename )
        fileName = unicode( QFileDialog.getSaveFileName(self, title, path, filter) )
        if fileName and directory != os.path.dirname(fileName):
            self.config.set_key('io_dir', os.path.dirname(fileName), True)
        return fileName

    def close(self):
        QMainWindow.close(self)
        run_hook('close_main_window')

    def connect_slots(self, sender):
        self.connect(sender, QtCore.SIGNAL('timersignal'), self.timer_actions)
        self.previous_payto_e=''

    def timer_actions(self):
        if self.need_update.is_set():
            self.update_wallet()
            self.need_update.clear()
        run_hook('timer_actions')

    def format_amount(self, x, is_diff=False, whitespaces=False):
        return format_satoshis(x, is_diff, self.num_zeros, self.decimal_point, whitespaces)

    def read_amount(self, x):
        if x in['.', '']: return None
        p = pow(10, self.decimal_point)
        return int( p * Decimal(x) )

    def base_unit(self):
        assert self.decimal_point in [5,8]
        return "BTC" if self.decimal_point == 8 else "mBTC"


    def update_status(self):
        if self.network is None or not self.network.is_running():
            text = _("Offline")
            icon = QIcon(":icons/status_disconnected.png")

        elif self.network.is_connected():
            if not self.wallet.up_to_date:
                text = _("Synchronizing...")
                icon = QIcon(":icons/status_waiting.png")
            elif self.network.server_lag > 1:
                text = _("Server is lagging (%d blocks)"%self.network.server_lag)
                icon = QIcon(":icons/status_lagging.png")
            else:
                c, u = self.wallet.get_account_balance(self.current_account)
                text =  _( "Balance" ) + ": %s "%( self.format_amount(c) ) + self.base_unit()
                if u: text +=  " [%s unconfirmed]"%( self.format_amount(u,True).strip() )

                r = {}
                run_hook('set_quote_text', c+u, r)
                quote = r.get(0)
                if quote:
                    text += "  (%s)"%quote

                self.tray.setToolTip(text)
                icon = QIcon(":icons/status_connected.png")
        else:
            text = _("Not connected")
            icon = QIcon(":icons/status_disconnected.png")

        self.balance_label.setText(text)
        self.status_button.setIcon( icon )


    def update_wallet(self):
        self.update_status()
        if self.wallet.up_to_date or not self.network or not self.network.is_connected():
            self.update_history_tab()
            self.update_receive_tab()
            self.update_contacts_tab()
            self.update_completions()


    def create_history_tab(self):
        self.history_list = l = MyTreeWidget(self)
        l.setColumnCount(5)
        for i,width in enumerate(self.column_widths['history']):
            l.setColumnWidth(i, width)
        l.setHeaderLabels( [ '', _('Date'), _('Description') , _('Amount'), _('Balance')] )
        self.connect(l, SIGNAL('itemDoubleClicked(QTreeWidgetItem*, int)'), self.tx_label_clicked)
        self.connect(l, SIGNAL('itemChanged(QTreeWidgetItem*, int)'), self.tx_label_changed)

        l.customContextMenuRequested.connect(self.create_history_menu)
        return l


    def create_history_menu(self, position):
        self.history_list.selectedIndexes()
        item = self.history_list.currentItem()
        if not item: return
        tx_hash = str(item.data(0, Qt.UserRole).toString())
        if not tx_hash: return
        menu = QMenu()
        menu.addAction(_("Copy ID to Clipboard"), lambda: self.app.clipboard().setText(tx_hash))
        menu.addAction(_("Details"), lambda: self.show_transaction(self.wallet.transactions.get(tx_hash)))
        menu.addAction(_("Edit description"), lambda: self.tx_label_clicked(item,2))
        menu.exec_(self.contacts_list.viewport().mapToGlobal(position))


    def show_transaction(self, tx):
        import transaction_dialog
        d = transaction_dialog.TxDialog(tx, self)
        d.exec_()

    def tx_label_clicked(self, item, column):
        if column==2 and item.isSelected():
            self.is_edit=True
            item.setFlags(Qt.ItemIsEditable|Qt.ItemIsSelectable | Qt.ItemIsUserCheckable | Qt.ItemIsEnabled | Qt.ItemIsDragEnabled)
            self.history_list.editItem( item, column )
            item.setFlags(Qt.ItemIsSelectable | Qt.ItemIsUserCheckable | Qt.ItemIsEnabled | Qt.ItemIsDragEnabled)
            self.is_edit=False

    def tx_label_changed(self, item, column):
        if self.is_edit:
            return
        self.is_edit=True
        tx_hash = str(item.data(0, Qt.UserRole).toString())
        tx = self.wallet.transactions.get(tx_hash)
        text = unicode( item.text(2) )
        self.wallet.set_label(tx_hash, text)
        if text:
            item.setForeground(2, QBrush(QColor('black')))
        else:
            text = self.wallet.get_default_label(tx_hash)
            item.setText(2, text)
            item.setForeground(2, QBrush(QColor('gray')))
        self.is_edit=False


    def edit_label(self, is_recv):
        l = self.receive_list if is_recv else self.contacts_list
        item = l.currentItem()
        item.setFlags(Qt.ItemIsEditable|Qt.ItemIsSelectable | Qt.ItemIsUserCheckable | Qt.ItemIsEnabled | Qt.ItemIsDragEnabled)
        l.editItem( item, 1 )
        item.setFlags(Qt.ItemIsSelectable | Qt.ItemIsUserCheckable | Qt.ItemIsEnabled | Qt.ItemIsDragEnabled)



    def address_label_clicked(self, item, column, l, column_addr, column_label):
        if column == column_label and item.isSelected():
            is_editable = item.data(0, 32).toBool()
            if not is_editable:
                return
            addr = unicode( item.text(column_addr) )
            label = unicode( item.text(column_label) )
            item.setFlags(Qt.ItemIsEditable|Qt.ItemIsSelectable | Qt.ItemIsUserCheckable | Qt.ItemIsEnabled | Qt.ItemIsDragEnabled)
            l.editItem( item, column )
            item.setFlags(Qt.ItemIsSelectable | Qt.ItemIsUserCheckable | Qt.ItemIsEnabled | Qt.ItemIsDragEnabled)


    def address_label_changed(self, item, column, l, column_addr, column_label):
        if column == column_label:
            addr = unicode( item.text(column_addr) )
            text = unicode( item.text(column_label) )
            is_editable = item.data(0, 32).toBool()
            if not is_editable:
                return

            changed = self.wallet.set_label(addr, text)
            if changed:
                self.update_history_tab()
                self.update_completions()

            self.current_item_changed(item)

        run_hook('item_changed', item, column)


    def current_item_changed(self, a):
        run_hook('current_item_changed', a)

        self.pay_from = []
        self.tabs.emit(SIGNAL('currentChanged(int)'), 1)



    def update_history_tab(self):

        self.history_list.clear()
        for item in self.wallet.get_tx_history(self.current_account):
            tx_hash, conf, is_mine, value, fee, balance, timestamp = item
            time_str = _("unknown")
            if conf > 0:
                try:
                    time_str = datetime.datetime.fromtimestamp( timestamp).isoformat(' ')[:-3]
                except Exception:
                    time_str = _("error")

            if conf == -1:
                time_str = 'unverified'
                icon = QIcon(":icons/unconfirmed.png")
            elif conf == 0:
                time_str = 'pending'
                icon = QIcon(":icons/unconfirmed.png")
            elif conf < 6:
                icon = QIcon(":icons/clock%d.png"%conf)
            else:
                icon = QIcon(":icons/confirmed.png")

            if value is not None:
                v_str = self.format_amount(value, True, whitespaces=True)
            else:
                v_str = '--'

            balance_str = self.format_amount(balance, whitespaces=True)

            if tx_hash:
                label, is_default_label = self.wallet.get_label(tx_hash)
            else:
                label = _('Pruned transaction outputs')
                is_default_label = False

            item = QTreeWidgetItem( [ '', time_str, label, v_str, balance_str] )
            item.setFont(2, QFont(MONOSPACE_FONT))
            item.setFont(3, QFont(MONOSPACE_FONT))
            item.setFont(4, QFont(MONOSPACE_FONT))
            if value < 0:
                item.setForeground(3, QBrush(QColor("#BC1E1E")))
            if tx_hash:
                item.setData(0, Qt.UserRole, tx_hash)
                item.setToolTip(0, "%d %s\nTxId:%s" % (conf, _('Confirmations'), tx_hash) )
            if is_default_label:
                item.setForeground(2, QBrush(QColor('grey')))

            item.setIcon(0, icon)
            self.history_list.insertTopLevelItem(0,item)


        self.history_list.setCurrentItem(self.history_list.topLevelItem(0))


    def create_send_tab(self):
        w = QWidget()

        grid = QGridLayout()
        grid.setSpacing(8)
        grid.setColumnMinimumWidth(3,300)
        grid.setColumnStretch(5,1)


        self.payto_e = QLineEdit()
        grid.addWidget(QLabel(_('Pay to')), 1, 0)
        grid.addWidget(self.payto_e, 1, 1, 1, 3)

        grid.addWidget(HelpButton(_('Recipient of the funds.') + '\n\n' + _('You may enter a Bitcoin address, a label from your list of contacts (a list of completions will be proposed), or an alias (email-like address that forwards to a Bitcoin address)')), 1, 4)

        completer = QCompleter()
        completer.setCaseSensitivity(False)
        self.payto_e.setCompleter(completer)
        completer.setModel(self.completions)

        self.message_e = QLineEdit()
        grid.addWidget(QLabel(_('Description')), 2, 0)
        grid.addWidget(self.message_e, 2, 1, 1, 3)
        grid.addWidget(HelpButton(_('Description of the transaction (not mandatory).') + '\n\n' + _('The description is not sent to the recipient of the funds. It is stored in your wallet file, and displayed in the \'History\' tab.')), 2, 4)

        self.pay_from = []
        self.from_label = QLabel(_('From'))
        grid.addWidget(self.from_label, 3, 0)
        self.from_list = QTreeWidget(self)
        self.from_list.setColumnCount(2)
        self.from_list.setColumnWidth(0, 350)
        self.from_list.setColumnWidth(1, 50)
        self.from_list.setHeaderHidden (True)
        self.from_list.setMaximumHeight(80)
        grid.addWidget(self.from_list, 3, 1, 1, 3)
        self.connect(self.tabs, SIGNAL('currentChanged(int)'), lambda: self.update_pay_from_list(grid))

        self.amount_e = AmountEdit(self.base_unit)
        grid.addWidget(QLabel(_('Amount')), 4, 0)
        grid.addWidget(self.amount_e, 4, 1, 1, 2)
        grid.addWidget(HelpButton(
                _('Amount to be sent.') + '\n\n' \
                    + _('The amount will be displayed in red if you do not have enough funds in your wallet. Note that if you have frozen some of your addresses, the available funds will be lower than your total balance.') \
                    + '\n\n' + _('Keyboard shortcut: type "!" to send all your coins.')), 4, 3)

        self.fee_e = AmountEdit(self.base_unit)
        grid.addWidget(QLabel(_('Fee')), 5, 0)
        grid.addWidget(self.fee_e, 5, 1, 1, 2)
        grid.addWidget(HelpButton(
                _('Bitcoin transactions are in general not free. A transaction fee is paid by the sender of the funds.') + '\n\n'\
                    + _('The amount of fee can be decided freely by the sender. However, transactions with low fees take more time to be processed.') + '\n\n'\
                    + _('A suggested fee is automatically added to this field. You may override it. The suggested fee increases with the size of the transaction.')), 5, 3)


        self.send_button = EnterButton(_("Send"), self.do_send)
        grid.addWidget(self.send_button, 6, 1)

        b = EnterButton(_("Clear"),self.do_clear)
        grid.addWidget(b, 6, 2)

        self.payto_sig = QLabel('')
        grid.addWidget(self.payto_sig, 7, 0, 1, 4)

        QShortcut(QKeySequence("Up"), w, w.focusPreviousChild)
        QShortcut(QKeySequence("Down"), w, w.focusNextChild)
        w.setLayout(grid)

        w2 = QWidget()
        vbox = QVBoxLayout()
        vbox.addWidget(w)
        vbox.addStretch(1)
        w2.setLayout(vbox)

        def entry_changed( is_fee ):
            self.funds_error = False

            if self.amount_e.is_shortcut:
                self.amount_e.is_shortcut = False
                sendable = self.get_sendable_balance()
                inputs, total, fee = self.wallet.choose_tx_inputs( sendable, 0, self.get_payment_sources())
                fee = self.wallet.estimated_fee(inputs)
                amount = total - fee
                self.amount_e.setText( self.format_amount(amount) )
                self.fee_e.setText( self.format_amount( fee ) )
                return

            amount = self.read_amount(str(self.amount_e.text()))
            fee = self.read_amount(str(self.fee_e.text()))

            if not is_fee: fee = None
            if amount is None:
                return
            inputs, total, fee = self.wallet.choose_tx_inputs(amount, fee, self.get_payment_sources())
            if not is_fee:
                self.fee_e.setText( self.format_amount( fee ) )
            if inputs:
                palette = QPalette()
                palette.setColor(self.amount_e.foregroundRole(), QColor('black'))
                text = ""
            else:
                palette = QPalette()
                palette.setColor(self.amount_e.foregroundRole(), QColor('red'))
                self.funds_error = True
                text = _( "Not enough funds" )
                c, u = self.wallet.get_frozen_balance()
                if c+u: text += ' (' + self.format_amount(c+u).strip() + self.base_unit() + ' ' +_("are frozen") + ')'

            self.statusBar().showMessage(text)
            self.amount_e.setPalette(palette)
            self.fee_e.setPalette(palette)

        self.amount_e.textChanged.connect(lambda: entry_changed(False) )
        self.fee_e.textChanged.connect(lambda: entry_changed(True) )

        run_hook('create_send_tab', grid)
        return w2


    def update_pay_from_list(self, grid):
        self.from_list.clear()
        self.from_label.setHidden(len(self.pay_from) == 0)
        self.from_list.setHidden(len(self.pay_from) == 0)
        for addr in self.pay_from:
            c, u = self.wallet.get_addr_balance(addr)
            balance = self.format_amount(c + u)
            self.from_list.addTopLevelItem(QTreeWidgetItem( [addr, balance] ))


    def update_completions(self):
        l = []
        for addr,label in self.wallet.labels.items():
            if addr in self.wallet.addressbook:
                l.append( label + '  <' + addr + '>')

        run_hook('update_completions', l)
        self.completions.setStringList(l)


    def protected(func):
        return lambda s, *args: s.do_protect(func, args)


    def do_send(self):

        label = unicode( self.message_e.text() )
        r = unicode( self.payto_e.text() )
        r = r.strip()

        # label or alias, with address in brackets
        m = re.match('(.*?)\s*\<([1-9A-HJ-NP-Za-km-z]{26,})\>', r)
        to_address = m.group(2) if m else r

        if not is_valid(to_address):
            QMessageBox.warning(self, _('Error'), _('Invalid Bitcoin Address') + ':\n' + to_address, _('OK'))
            return

        try:
            amount = self.read_amount(unicode( self.amount_e.text()))
        except Exception:
            QMessageBox.warning(self, _('Error'), _('Invalid Amount'), _('OK'))
            return
        try:
            fee = self.read_amount(unicode( self.fee_e.text()))
        except Exception:
            QMessageBox.warning(self, _('Error'), _('Invalid Fee'), _('OK'))
            return

        confirm_amount = self.config.get('confirm_amount', 100000000)
        if amount >= confirm_amount:
            if not self.question(_("send %(amount)s to %(address)s?")%{ 'amount' : self.format_amount(amount) + ' '+ self.base_unit(), 'address' : to_address}):
                return
            
        confirm_fee = self.config.get('confirm_fee', 100000)
        if fee >= confirm_fee:
            if not self.question(_("The fee for this transaction seems unusually high.\nAre you really sure you want to pay %(fee)s in fees?")%{ 'fee' : self.format_amount(fee) + ' '+ self.base_unit()}):
                return

        self.send_tx(to_address, amount, fee, label)


    @protected
    def send_tx(self, to_address, amount, fee, label, password):
        try:
            tx = self.wallet.mktx( [(to_address, amount)], password, fee,
                    domain=self.get_payment_sources())
        except Exception as e:
            traceback.print_exc(file=sys.stdout)
            self.show_message(str(e))
            return

        if tx.requires_fee(self.wallet.verifier) and fee < MIN_RELAY_TX_FEE:
            QMessageBox.warning(self, _('Error'), _("This transaction requires a higher fee, or it will not be propagated by the network."), _('OK'))
            return

        if label:
            self.wallet.set_label(tx.hash(), label)

        if tx.is_complete:
            h = self.wallet.send_tx(tx)
            waiting_dialog(lambda: False if self.wallet.tx_event.isSet() else _("Please wait..."))
            status, msg = self.wallet.receive_tx( h )
            if status:
                QMessageBox.information(self, '', _('Payment sent.')+'\n'+msg, _('OK'))
                self.do_clear()
                self.update_contacts_tab()
            else:
                QMessageBox.warning(self, _('Error'), msg, _('OK'))
        else:

            self.show_transaction(tx)

        # add recipient to addressbook
        if to_address not in self.wallet.addressbook and not self.wallet.is_mine(to_address):
            self.wallet.addressbook.append(to_address)




    def set_url(self, url):
        address, amount, label, message, signature, identity, url = util.parse_url(url)

        try:
            if amount and self.base_unit() == 'mBTC': amount = str( 1000* Decimal(amount))
            elif amount: amount = str(Decimal(amount))
        except Exception:
            amount = "0.0"
            QMessageBox.warning(self, _('Error'), _('Invalid Amount'), _('OK'))

        if self.mini:
            self.mini.set_payment_fields(address, amount)

        if label and self.wallet.labels.get(address) != label:
            if self.question('Give label "%s" to address %s ?'%(label,address)):
                if address not in self.wallet.addressbook and not self.wallet.is_mine(address):
                    self.wallet.addressbook.append(address)
                self.wallet.set_label(address, label)

        run_hook('set_url', url, self.show_message, self.question)

        self.tabs.setCurrentIndex(1)
        label = self.wallet.labels.get(address)
        m_addr = label + '  <'+ address +'>' if label else address
        self.payto_e.setText(m_addr)

        self.message_e.setText(message)
        if amount:
            self.amount_e.setText(amount)

        if identity:
            self.set_frozen(self.payto_e,True)
            self.set_frozen(self.amount_e,True)
            self.set_frozen(self.message_e,True)
            self.payto_sig.setText( '      '+_('The bitcoin URI was signed by')+' ' + identity )
        else:
            self.payto_sig.setVisible(False)

    def do_clear(self):
        self.payto_sig.setVisible(False)
        for e in [self.payto_e, self.message_e, self.amount_e, self.fee_e]:
            e.setText('')
            self.set_frozen(e,False)

        self.pay_from = []
        self.tabs.emit(SIGNAL('currentChanged(int)'), 1)

        self.update_status()

    def set_frozen(self,entry,frozen):
        if frozen:
            entry.setReadOnly(True)
            entry.setFrame(False)
            palette = QPalette()
            palette.setColor(entry.backgroundRole(), QColor('lightgray'))
            entry.setPalette(palette)
        else:
            entry.setReadOnly(False)
            entry.setFrame(True)
            palette = QPalette()
            palette.setColor(entry.backgroundRole(), QColor('white'))
            entry.setPalette(palette)


    def set_addrs_frozen(self,addrs,freeze):
        for addr in addrs:
            if not addr: continue
            if addr in self.wallet.frozen_addresses and not freeze:
                self.wallet.unfreeze(addr)
            elif addr not in self.wallet.frozen_addresses and freeze:
                self.wallet.freeze(addr)
        self.update_receive_tab()



    def create_list_tab(self, headers):
        "generic tab creation method"
        l = MyTreeWidget(self)
        l.setColumnCount( len(headers) )
        l.setHeaderLabels( headers )

        w = QWidget()
        vbox = QVBoxLayout()
        w.setLayout(vbox)

        vbox.setMargin(0)
        vbox.setSpacing(0)
        vbox.addWidget(l)
        buttons = QWidget()
        vbox.addWidget(buttons)

        hbox = QHBoxLayout()
        hbox.setMargin(0)
        hbox.setSpacing(0)
        buttons.setLayout(hbox)

        return l,w,hbox


    def create_receive_tab(self):
        l,w,hbox = self.create_list_tab([ _('Address'), _('Label'), _('Balance'), _('Tx')])
        l.setContextMenuPolicy(Qt.CustomContextMenu)
        l.customContextMenuRequested.connect(self.create_receive_menu)
        l.setSelectionMode(QAbstractItemView.ExtendedSelection)
        self.connect(l, SIGNAL('itemDoubleClicked(QTreeWidgetItem*, int)'), lambda a, b: self.address_label_clicked(a,b,l,0,1))
        self.connect(l, SIGNAL('itemChanged(QTreeWidgetItem*, int)'), lambda a,b: self.address_label_changed(a,b,l,0,1))
        self.connect(l, SIGNAL('currentItemChanged(QTreeWidgetItem*, QTreeWidgetItem*)'), lambda a,b: self.current_item_changed(a))
        self.receive_list = l
        self.receive_buttons_hbox = hbox
        hbox.addStretch(1)
        return w




    def save_column_widths(self):
        self.column_widths["receive"] = []
        for i in range(self.receive_list.columnCount() -1):
            self.column_widths["receive"].append(self.receive_list.columnWidth(i))

        self.column_widths["history"] = []
        for i in range(self.history_list.columnCount() - 1):
            self.column_widths["history"].append(self.history_list.columnWidth(i))

        self.column_widths["contacts"] = []
        for i in range(self.contacts_list.columnCount() - 1):
            self.column_widths["contacts"].append(self.contacts_list.columnWidth(i))

        self.config.set_key("column_widths_2", self.column_widths, True)


    def create_contacts_tab(self):
        l,w,hbox = self.create_list_tab([_('Address'), _('Label'), _('Tx')])
        l.setContextMenuPolicy(Qt.CustomContextMenu)
        l.customContextMenuRequested.connect(self.create_contact_menu)
        for i,width in enumerate(self.column_widths['contacts']):
            l.setColumnWidth(i, width)

        self.connect(l, SIGNAL('itemDoubleClicked(QTreeWidgetItem*, int)'), lambda a, b: self.address_label_clicked(a,b,l,0,1))
        self.connect(l, SIGNAL('itemChanged(QTreeWidgetItem*, int)'), lambda a,b: self.address_label_changed(a,b,l,0,1))
        self.contacts_list = l
        self.contacts_buttons_hbox = hbox
        hbox.addStretch(1)
        return w


    def delete_imported_key(self, addr):
        if self.question(_("Do you want to remove")+" %s "%addr +_("from your wallet?")):
            self.wallet.delete_imported_key(addr)
            self.update_receive_tab()
            self.update_history_tab()

    def edit_account_label(self, k):
        text, ok = QInputDialog.getText(self, _('Rename account'), _('Name') + ':', text = self.wallet.labels.get(k,''))
        if ok:
            label = unicode(text)
            self.wallet.set_label(k,label)
            self.update_receive_tab()

    def account_set_expanded(self, item, k, b):
        item.setExpanded(b)
        self.accounts_expanded[k] = b

    def create_account_menu(self, position, k, item):
        menu = QMenu()
        if item.isExpanded():
            menu.addAction(_("Minimize"), lambda: self.account_set_expanded(item, k, False))
        else:
            menu.addAction(_("Maximize"), lambda: self.account_set_expanded(item, k, True))
        menu.addAction(_("Rename"), lambda: self.edit_account_label(k))
        menu.addAction(_("View details"), lambda: self.show_account_details(k))
        if self.wallet.account_is_pending(k):
            menu.addAction(_("Delete"), lambda: self.delete_pending_account(k))
        menu.exec_(self.receive_list.viewport().mapToGlobal(position))

    def delete_pending_account(self, k):
        self.wallet.delete_pending_account(k)
        self.update_receive_tab()

    def create_receive_menu(self, position):
        # fixme: this function apparently has a side effect.
        # if it is not called the menu pops up several times
        #self.receive_list.selectedIndexes()

        selected = self.receive_list.selectedItems()
        multi_select = len(selected) > 1
        addrs = [unicode(item.text(0)) for item in selected]
        if not multi_select:
            item = self.receive_list.itemAt(position)
            if not item: return

            addr = addrs[0]
            if not is_valid(addr):
                k = str(item.data(0,32).toString())
                if k:
                    self.create_account_menu(position, k, item)
                else:
                    item.setExpanded(not item.isExpanded())
                return

        menu = QMenu()
        if not multi_select:
            menu.addAction(_("Copy to clipboard"), lambda: self.app.clipboard().setText(addr))
            menu.addAction(_("QR code"), lambda: self.show_qrcode("bitcoin:" + addr, _("Address")) )
            menu.addAction(_("Edit label"), lambda: self.edit_label(True))
            if self.wallet.seed:
                menu.addAction(_("Private key"), lambda: self.show_private_key(addr))
                menu.addAction(_("Sign message"), lambda: self.sign_message(addr))
            if addr in self.wallet.imported_keys:
                menu.addAction(_("Remove from wallet"), lambda: self.delete_imported_key(addr))

        if any(addr not in self.wallet.frozen_addresses for addr in addrs):
            menu.addAction(_("Freeze"), lambda: self.set_addrs_frozen(addrs, True))
        if any(addr in self.wallet.frozen_addresses for addr in addrs):
            menu.addAction(_("Unfreeze"), lambda: self.set_addrs_frozen(addrs, False))

        menu.addAction(_("Send From"), lambda: self.send_from_addresses(addrs))

        run_hook('receive_menu', menu, addrs)
        menu.exec_(self.receive_list.viewport().mapToGlobal(position))


    def get_sendable_balance(self):
        return sum(sum(self.wallet.get_addr_balance(a)) for a in self.get_payment_sources())


    def get_payment_sources(self):
        if self.pay_from:
            return self.pay_from
        else:
            return self.wallet.get_account_addresses(self.current_account)


    def send_from_addresses(self, addrs):
        self.pay_from = addrs[:]
        self.tabs.setCurrentIndex(1)


    def payto(self, addr):
        if not addr: return
        label = self.wallet.labels.get(addr)
        m_addr = label + '  <' + addr + '>' if label else addr
        self.tabs.setCurrentIndex(1)
        self.payto_e.setText(m_addr)
        self.amount_e.setFocus()


    def delete_contact(self, x):
        if self.question(_("Do you want to remove")+" %s "%x +_("from your list of contacts?")):
            self.wallet.delete_contact(x)
            self.wallet.set_label(x, None)
            self.update_history_tab()
            self.update_contacts_tab()
            self.update_completions()


    def create_contact_menu(self, position):
        item = self.contacts_list.itemAt(position)
        if not item: return
        addr = unicode(item.text(0))
        label = unicode(item.text(1))
        is_editable = item.data(0,32).toBool()
        payto_addr = item.data(0,33).toString()
        menu = QMenu()
        menu.addAction(_("Copy to Clipboard"), lambda: self.app.clipboard().setText(addr))
        menu.addAction(_("Pay to"), lambda: self.payto(payto_addr))
        menu.addAction(_("QR code"), lambda: self.show_qrcode("bitcoin:" + addr, _("Address")))
        if is_editable:
            menu.addAction(_("Edit label"), lambda: self.edit_label(False))
            menu.addAction(_("Delete"), lambda: self.delete_contact(addr))

        run_hook('create_contact_menu', menu, item)
        menu.exec_(self.contacts_list.viewport().mapToGlobal(position))


    def update_receive_item(self, item):
        item.setFont(0, QFont(MONOSPACE_FONT))
        address = str(item.data(0,0).toString())
        label = self.wallet.labels.get(address,'')
        item.setData(1,0,label)
        item.setData(0,32, True) # is editable

        run_hook('update_receive_item', address, item)

        if not self.wallet.is_mine(address): return

        c, u = self.wallet.get_addr_balance(address)
        balance = self.format_amount(c + u)
        item.setData(2,0,balance)

        if address in self.wallet.frozen_addresses:
            item.setBackgroundColor(0, QColor('lightblue'))

        return (c,u)

    def update_receive_tab(self):
        l = self.receive_list

        l.clear()
        l.setColumnHidden(2, False)
        l.setColumnHidden(3, False)
        for i,width in enumerate(self.column_widths['receive']):
            l.setColumnWidth(i, width)

        if self.current_account is None:
            account_items = self.wallet.accounts.items()
        elif self.current_account != -1:
            account_items = [(self.current_account, self.wallet.accounts.get(self.current_account))]
        else:
            account_items = []

        for k, account in account_items:
            name = self.wallet.get_account_name(k)
            c,u = self.wallet.get_account_balance(k)
            account_item = QTreeWidgetItem( [ name, '', self.format_amount(c+u), ''] )
            l.addTopLevelItem(account_item)
            account_item.setExpanded(self.accounts_expanded.get(k, True))
            account_item.setData(0, 32, k)

            if not self.wallet.is_seeded(k):
                icon = QIcon(":icons/key.png")
                account_item.setIcon(0, icon)

            for is_change in ([0,1]):
                name = _("Receiving") if not is_change else _("Change")
                seq_item = QTreeWidgetItem( [ name, '', '', '', ''] )
                account_item.addChild(seq_item)
                used_item = QTreeWidgetItem( [ _("Used"), '', '', '', ''] )
                used_flag = False
                if not is_change: seq_item.setExpanded(True)

                is_red = False
                gap = 0

                for address in account.get_addresses(is_change):
                    h = self.wallet.history.get(address,[])

                    if h == []:
                        gap += 1
                        if gap > self.wallet.gap_limit:
                            is_red = True
                    else:
                        gap = 0

                    c, u = self.wallet.get_addr_balance(address)
                    num_tx = '*' if h == ['*'] else "%d"%len(h)
                    item = QTreeWidgetItem( [ address, '', '', num_tx] )
                    self.update_receive_item(item)
                    if is_red:
                        item.setBackgroundColor(1, QColor('red'))
                    if len(h) > 0 and c == -u:
                        if not used_flag:
                            seq_item.addChild(used_item)
                            used_flag = True
                        used_item.addChild(item)
                    else:
                        seq_item.addChild(item)


        for k, addr in self.wallet.get_pending_accounts():
            name = self.wallet.labels.get(k,'')
            account_item = QTreeWidgetItem( [ name + "  [ "+_('pending account')+" ]", '', '', ''] )
            self.update_receive_item(item)
            l.addTopLevelItem(account_item)
            account_item.setExpanded(True)
            account_item.setData(0, 32, k)
            item = QTreeWidgetItem( [ addr, '', '', '', ''] )
            account_item.addChild(item)
            self.update_receive_item(item)


        if self.wallet.imported_keys and (self.current_account is None or self.current_account == -1):
            c,u = self.wallet.get_imported_balance()
            account_item = QTreeWidgetItem( [ _('Imported'), '', self.format_amount(c+u), ''] )
            l.addTopLevelItem(account_item)
            account_item.setExpanded(True)
            last_nonzero_balance = 0
            for address in sorted(self.wallet.imported_keys.keys(), key=str.upper):
                item = QTreeWidgetItem( [ address, '', '', ''] )
<<<<<<< HEAD
                addr_c, addr_u = self.update_receive_item(item)
                if addr_c + addr_u:
                    account_item.insertChild(last_nonzero_balance,item)
                    last_nonzero_balance += 1
                else:
                    account_item.addChild(item)
                
=======
                self.update_receive_item(item)
                account_item.addChild(item)

>>>>>>> 0063edb6

        # we use column 1 because column 0 may be hidden
        l.setCurrentItem(l.topLevelItem(0),1)


    def update_contacts_tab(self):
        l = self.contacts_list
        l.clear()

        for address in self.wallet.addressbook:
            label = self.wallet.labels.get(address,'')
            n = self.wallet.get_num_tx(address)
            item = QTreeWidgetItem( [ address, label, "%d"%n] )
            item.setFont(0, QFont(MONOSPACE_FONT))
            # 32 = label can be edited (bool)
            item.setData(0,32, True)
            # 33 = payto string
            item.setData(0,33, address)
            l.addTopLevelItem(item)

        run_hook('update_contacts_tab', l)
        l.setCurrentItem(l.topLevelItem(0))



    def create_console_tab(self):
        from console import Console
        self.console = console = Console()
        return console


    def update_console(self):
        console = self.console
        console.history = self.config.get("console-history",[])
        console.history_index = len(console.history)

        console.updateNamespace({'wallet' : self.wallet, 'network' : self.network, 'gui':self})
        console.updateNamespace({'util' : util, 'bitcoin':bitcoin})

        c = commands.Commands(self.wallet, self.network, lambda: self.console.set_json(True))
        methods = {}
        def mkfunc(f, method):
            return lambda *args: apply( f, (method, args, self.password_dialog ))
        for m in dir(c):
            if m[0]=='_' or m in ['network','wallet']: continue
            methods[m] = mkfunc(c._run, m)

        console.updateNamespace(methods)


    def change_account(self,s):
        if s == _("All accounts"):
            self.current_account = None
        else:
            accounts = self.wallet.get_account_names()
            for k, v in accounts.items():
                if v == s:
                    self.current_account = k
        self.update_history_tab()
        self.update_status()
        self.update_receive_tab()

    def create_status_bar(self):

        sb = QStatusBar()
        sb.setFixedHeight(35)
        qtVersion = qVersion()

        self.balance_label = QLabel("")
        sb.addWidget(self.balance_label)

        from version_getter import UpdateLabel
        self.updatelabel = UpdateLabel(self.config, sb)

        self.account_selector = QComboBox()
        self.connect(self.account_selector,SIGNAL("activated(QString)"),self.change_account)
        sb.addPermanentWidget(self.account_selector)

        if (int(qtVersion[0]) >= 4 and int(qtVersion[2]) >= 7):
            sb.addPermanentWidget( StatusBarButton( QIcon(":icons/switchgui.png"), _("Switch to Lite Mode"), self.go_lite ) )

        self.lock_icon = QIcon()
        self.password_button = StatusBarButton( self.lock_icon, _("Password"), self.change_password_dialog )
        sb.addPermanentWidget( self.password_button )

        sb.addPermanentWidget( StatusBarButton( QIcon(":icons/preferences.png"), _("Preferences"), self.settings_dialog ) )
        self.seed_button = StatusBarButton( QIcon(":icons/seed.png"), _("Seed"), self.show_seed_dialog )
        sb.addPermanentWidget( self.seed_button )
        self.status_button = StatusBarButton( QIcon(":icons/status_disconnected.png"), _("Network"), self.run_network_dialog )
        sb.addPermanentWidget( self.status_button )

        run_hook('create_status_bar', (sb,))

        self.setStatusBar(sb)


    def update_lock_icon(self):
        icon = QIcon(":icons/lock.png") if self.wallet.use_encryption else QIcon(":icons/unlock.png")
        self.password_button.setIcon( icon )


    def update_buttons_on_seed(self):
        if not self.wallet.is_watching_only():
           self.seed_button.show()
           self.password_button.show()
           self.send_button.setText(_("Send"))
        else:
           self.password_button.hide()
           self.seed_button.hide()
           self.send_button.setText(_("Create unsigned transaction"))


    def change_password_dialog(self):
        from password_dialog import PasswordDialog
        d = PasswordDialog(self.wallet, self)
        d.run()
        self.update_lock_icon()


    def new_contact_dialog(self):

        d = QDialog(self)
        vbox = QVBoxLayout(d)
        vbox.addWidget(QLabel(_('New Contact')+':'))

        grid = QGridLayout()
        line1 = QLineEdit()
        line2 = QLineEdit()
        grid.addWidget(QLabel(_("Address")), 1, 0)
        grid.addWidget(line1, 1, 1)
        grid.addWidget(QLabel(_("Name")), 2, 0)
        grid.addWidget(line2, 2, 1)

        vbox.addLayout(grid)
        vbox.addLayout(ok_cancel_buttons(d))

        if not d.exec_():
            return

        address = str(line1.text())
        label = unicode(line2.text())

        if not is_valid(address):
            QMessageBox.warning(self, _('Error'), _('Invalid Address'), _('OK'))
            return

        self.wallet.add_contact(address)
        if label:
            self.wallet.set_label(address, label)

        self.update_contacts_tab()
        self.update_history_tab()
        self.update_completions()
        self.tabs.setCurrentIndex(3)


    def new_account_dialog(self):

        dialog = QDialog(self)
        dialog.setModal(1)
        dialog.setWindowTitle(_("New Account"))

        vbox = QVBoxLayout()
        vbox.addWidget(QLabel(_('Account name')+':'))
        e = QLineEdit()
        vbox.addWidget(e)
        msg = _("Note: Newly created accounts are 'pending' until they receive bitcoins.") + " " \
            + _("You will need to wait for 2 confirmations until the correct balance is displayed and more addresses are created for that account.")
        l = QLabel(msg)
        l.setWordWrap(True)
        vbox.addWidget(l)

        vbox.addLayout(ok_cancel_buttons(dialog))
        dialog.setLayout(vbox)
        r = dialog.exec_()
        if not r: return

        name = str(e.text())
        if not name: return

        self.wallet.create_pending_account('1', name)
        self.update_receive_tab()
        self.tabs.setCurrentIndex(2)



    def show_master_public_key_old(self):
        dialog = QDialog(self)
        dialog.setModal(1)
        dialog.setWindowTitle(_("Master Public Key"))

        main_text = QTextEdit()
        main_text.setText(self.wallet.get_master_public_key())
        main_text.setReadOnly(True)
        main_text.setMaximumHeight(170)
        qrw = QRCodeWidget(self.wallet.get_master_public_key())

        ok_button = QPushButton(_("OK"))
        ok_button.setDefault(True)
        ok_button.clicked.connect(dialog.accept)

        main_layout = QGridLayout()
        main_layout.addWidget(QLabel(_('Your Master Public Key is:')), 0, 0, 1, 2)

        main_layout.addWidget(main_text, 1, 0)
        main_layout.addWidget(qrw, 1, 1 )

        vbox = QVBoxLayout()
        vbox.addLayout(main_layout)
        vbox.addLayout(close_button(dialog))
        dialog.setLayout(vbox)
        dialog.exec_()


    def show_master_public_key(self):

        if self.wallet.seed_version == 4:
            self.show_master_public_key_old()
            return

        dialog = QDialog(self)
        dialog.setModal(1)
        dialog.setWindowTitle(_("Master Public Keys"))

        chain_text = QTextEdit()
        chain_text.setReadOnly(True)
        chain_text.setMaximumHeight(170)
        chain_qrw = QRCodeWidget()

        mpk_text = QTextEdit()
        mpk_text.setReadOnly(True)
        mpk_text.setMaximumHeight(170)
        mpk_qrw = QRCodeWidget()

        main_layout = QGridLayout()

        main_layout.addWidget(QLabel(_('Key')), 1, 0)
        main_layout.addWidget(mpk_text, 1, 1)
        main_layout.addWidget(mpk_qrw, 1, 2)

        main_layout.addWidget(QLabel(_('Chain')), 2, 0)
        main_layout.addWidget(chain_text, 2, 1)
        main_layout.addWidget(chain_qrw, 2, 2)

        def update(key):
            c, K, cK = self.wallet.master_public_keys[str(key)]
            chain_text.setText(c)
            chain_qrw.set_addr(c)
            chain_qrw.update_qr()
            mpk_text.setText(K)
            mpk_qrw.set_addr(K)
            mpk_qrw.update_qr()

        key_selector = QComboBox()
        keys = sorted(self.wallet.master_public_keys.keys())
        key_selector.addItems(keys)

        main_layout.addWidget(QLabel(_('Derivation:')), 0, 0)
        main_layout.addWidget(key_selector, 0, 1)
        dialog.connect(key_selector,SIGNAL("activated(QString)"),update)

        update(keys[0])

        vbox = QVBoxLayout()
        vbox.addLayout(main_layout)
        vbox.addLayout(close_button(dialog))

        dialog.setLayout(vbox)
        dialog.exec_()


    @protected
    def show_seed_dialog(self, password):
        if self.wallet.is_watching_only():
            QMessageBox.information(self, _('Message'), _('This is a watching-only wallet'), _('OK'))
            return

        if self.wallet.seed:
            try:
                mnemonic = self.wallet.get_mnemonic(password)
            except Exception:
                QMessageBox.warning(self, _('Error'), _('Incorrect Password'), _('OK'))
                return
            from seed_dialog import SeedDialog
            d = SeedDialog(self, mnemonic, self.wallet.imported_keys)
            d.exec_()
        else:
            l = {}
            for k in self.wallet.master_private_keys.keys():
                pk = self.wallet.get_master_private_key(k, password)
                l[k] = pk
            from seed_dialog import PrivateKeysDialog
            d = PrivateKeysDialog(self,l)
            d.exec_()





    def show_qrcode(self, data, title = _("QR code")):
        if not data: return
        d = QDialog(self)
        d.setModal(1)
        d.setWindowTitle(title)
        d.setMinimumSize(270, 300)
        vbox = QVBoxLayout()
        qrw = QRCodeWidget(data)
        vbox.addWidget(qrw, 1)
        vbox.addWidget(QLabel(data), 0, Qt.AlignHCenter)
        hbox = QHBoxLayout()
        hbox.addStretch(1)

        filename = os.path.join(self.config.path, "qrcode.bmp")

        def print_qr():
            bmp.save_qrcode(qrw.qr, filename)
            QMessageBox.information(None, _('Message'), _("QR code saved to file") + " " + filename, _('OK'))

        def copy_to_clipboard():
            bmp.save_qrcode(qrw.qr, filename)
            self.app.clipboard().setImage(QImage(filename))
            QMessageBox.information(None, _('Message'), _("QR code saved to clipboard"), _('OK'))

        b = QPushButton(_("Copy"))
        hbox.addWidget(b)
        b.clicked.connect(copy_to_clipboard)

        b = QPushButton(_("Save"))
        hbox.addWidget(b)
        b.clicked.connect(print_qr)

        b = QPushButton(_("Close"))
        hbox.addWidget(b)
        b.clicked.connect(d.accept)
        b.setDefault(True)

        vbox.addLayout(hbox)
        d.setLayout(vbox)
        d.exec_()


    def do_protect(self, func, args):
        if self.wallet.use_encryption:
            password = self.password_dialog()
            if not password:
                return
        else:
            password = None

        if args != (False,):
            args = (self,) + args + (password,)
        else:
            args = (self,password)
        apply( func, args)


    @protected
    def show_private_key(self, address, password):
        if not address: return
        try:
            pk_list = self.wallet.get_private_key(address, password)
        except Exception as e:
            self.show_message(str(e))
            return

        d = QDialog(self)
        d.setMinimumSize(600, 200)
        d.setModal(1)
        vbox = QVBoxLayout()
        vbox.addWidget( QLabel(_("Address") + ': ' + address))
        vbox.addWidget( QLabel(_("Private key") + ':'))
        keys = QTextEdit()
        keys.setReadOnly(True)
        keys.setText('\n'.join(pk_list))
        vbox.addWidget(keys)
        vbox.addLayout(close_button(d))
        d.setLayout(vbox)
        d.exec_()


    @protected
    def do_sign(self, address, message, signature, password):
        message = unicode(message.toPlainText())
        message = message.encode('utf-8')
        try:
            sig = self.wallet.sign_message(str(address.text()), message, password)
            signature.setText(sig)
        except Exception as e:
            self.show_message(str(e))

    def sign_message(self, address):
        if not address: return
        d = QDialog(self)
        d.setModal(1)
        d.setWindowTitle(_('Sign Message'))
        d.setMinimumSize(410, 290)

        tab_widget = QTabWidget()
        tab = QWidget()
        layout = QGridLayout(tab)

        sign_address = QLineEdit()

        sign_address.setText(address)
        layout.addWidget(QLabel(_('Address')), 1, 0)
        layout.addWidget(sign_address, 1, 1)

        sign_message = QTextEdit()
        layout.addWidget(QLabel(_('Message')), 2, 0)
        layout.addWidget(sign_message, 2, 1)
        layout.setRowStretch(2,3)

        sign_signature = QTextEdit()
        layout.addWidget(QLabel(_('Signature')), 3, 0)
        layout.addWidget(sign_signature, 3, 1)
        layout.setRowStretch(3,1)


        hbox = QHBoxLayout()
        b = QPushButton(_("Sign"))
        hbox.addWidget(b)
        b.clicked.connect(lambda: self.do_sign(sign_address, sign_message, sign_signature))
        b = QPushButton(_("Close"))
        b.clicked.connect(d.accept)
        hbox.addWidget(b)
        layout.addLayout(hbox, 4, 1)
        tab_widget.addTab(tab, _("Sign"))


        tab = QWidget()
        layout = QGridLayout(tab)

        verify_address = QLineEdit()
        layout.addWidget(QLabel(_('Address')), 1, 0)
        layout.addWidget(verify_address, 1, 1)

        verify_message = QTextEdit()
        layout.addWidget(QLabel(_('Message')), 2, 0)
        layout.addWidget(verify_message, 2, 1)
        layout.setRowStretch(2,3)

        verify_signature = QTextEdit()
        layout.addWidget(QLabel(_('Signature')), 3, 0)
        layout.addWidget(verify_signature, 3, 1)
        layout.setRowStretch(3,1)

        def do_verify():
            message = unicode(verify_message.toPlainText())
            message = message.encode('utf-8')
            if bitcoin.verify_message(verify_address.text(), str(verify_signature.toPlainText()), message):
                self.show_message(_("Signature verified"))
            else:
                self.show_message(_("Error: wrong signature"))

        hbox = QHBoxLayout()
        b = QPushButton(_("Verify"))
        b.clicked.connect(do_verify)
        hbox.addWidget(b)
        b = QPushButton(_("Close"))
        b.clicked.connect(d.accept)
        hbox.addWidget(b)
        layout.addLayout(hbox, 4, 1)
        tab_widget.addTab(tab, _("Verify"))

        vbox = QVBoxLayout()
        vbox.addWidget(tab_widget)
        d.setLayout(vbox)
        d.exec_()




    def question(self, msg):
        return QMessageBox.question(self, _('Message'), msg, QMessageBox.Yes | QMessageBox.No, QMessageBox.No) == QMessageBox.Yes

    def show_message(self, msg):
        QMessageBox.information(self, _('Message'), msg, _('OK'))

    def password_dialog(self ):
        d = QDialog(self)
        d.setModal(1)

        pw = QLineEdit()
        pw.setEchoMode(2)

        vbox = QVBoxLayout()
        msg = _('Please enter your password')
        vbox.addWidget(QLabel(msg))

        grid = QGridLayout()
        grid.setSpacing(8)
        grid.addWidget(QLabel(_('Password')), 1, 0)
        grid.addWidget(pw, 1, 1)
        vbox.addLayout(grid)

        vbox.addLayout(ok_cancel_buttons(d))
        d.setLayout(vbox)

        run_hook('password_dialog', pw, grid, 1)
        if not d.exec_(): return
        return unicode(pw.text())








    def tx_from_text(self, txt):
        "json or raw hexadecimal"
        try:
            txt.decode('hex')
            tx = Transaction(txt)
            return tx
        except Exception:
            pass

        try:
            tx_dict = json.loads(str(txt))
            assert "hex" in tx_dict.keys()
            assert "complete" in tx_dict.keys()
            tx = Transaction(tx_dict["hex"], tx_dict["complete"])
            if not tx_dict["complete"]:
                assert "input_info" in tx_dict.keys()
                input_info = json.loads(tx_dict['input_info'])
                tx.add_input_info(input_info)
            return tx
        except Exception:
            pass

        QMessageBox.critical(None, _("Unable to parse transaction"), _("Electrum was unable to parse your transaction"))



    def read_tx_from_file(self):
        fileName = self.getOpenFileName(_("Select your transaction file"), "*.txn")
        if not fileName:
            return
        try:
            with open(fileName, "r") as f:
                file_content = f.read()
        except (ValueError, IOError, os.error), reason:
            QMessageBox.critical(None, _("Unable to read file or no transaction found"), _("Electrum was unable to open your transaction file") + "\n" + str(reason))

        return self.tx_from_text(file_content)


    @protected
    def sign_raw_transaction(self, tx, input_info, password):
        self.wallet.signrawtransaction(tx, input_info, [], password)

    def do_process_from_text(self):
        text = text_dialog(self, _('Input raw transaction'), _("Transaction:"), _("Load transaction"))
        if not text:
            return
        tx = self.tx_from_text(text)
        if tx:
            self.show_transaction(tx)

    def do_process_from_file(self):
        tx = self.read_tx_from_file()
        if tx:
            self.show_transaction(tx)

    def do_process_from_csvReader(self, csvReader):
        outputs = []
        try:
            for row in csvReader:
                address = row[0]
                amount = Decimal(row[1])
                amount = int(100000000*amount)
                outputs.append((address, amount))
        except (ValueError, IOError, os.error), reason:
            QMessageBox.critical(None, _("Unable to read file or no transaction found"), _("Electrum was unable to open your transaction file") + "\n" + str(reason))
            return

        try:
            tx = self.wallet.make_unsigned_transaction(outputs, None, None)
        except Exception as e:
            self.show_message(str(e))
            return

        self.show_transaction(tx)

    def do_process_from_csv_file(self):
        fileName = self.getOpenFileName(_("Select your transaction CSV"), "*.csv")
        if not fileName:
            return
        try:
            with open(fileName, "r") as f:
                csvReader = csv.reader(f)
                self.do_process_from_csvReader(csvReader)
        except (ValueError, IOError, os.error), reason:
            QMessageBox.critical(None, _("Unable to read file or no transaction found"), _("Electrum was unable to open your transaction file") + "\n" + str(reason))
            return

    def do_process_from_csv_text(self):
        text = text_dialog(self, _('Input CSV'), _("Please enter a list of outputs.") + '\n' \
                               + _("Format: address, amount. One output per line"), _("Load CSV"))
        if not text:
            return
        f = StringIO.StringIO(text)
        csvReader = csv.reader(f)
        self.do_process_from_csvReader(csvReader)



    @protected
    def do_export_privkeys(self, password):
        if not self.wallet.seed:
            self.show_message(_("This wallet has no seed"))
            return

        self.show_message("%s\n%s\n%s" % (_("WARNING: ALL your private keys are secret."),  _("Exposing a single private key can compromise your entire wallet!"), _("In particular, DO NOT use 'redeem private key' services proposed by third parties.")))

        try:
            select_export = _('Select file to export your private keys to')
            fileName = self.getSaveFileName(select_export, 'electrum-private-keys.csv', "*.csv")
            if fileName:
                with open(fileName, "w+") as csvfile:
                    transaction = csv.writer(csvfile)
                    transaction.writerow(["address", "private_key"])

                    addresses = self.wallet.addresses(True)

                    for addr in addresses:
                        pk = "".join(self.wallet.get_private_key(addr, password))
                        transaction.writerow(["%34s"%addr,pk])

                    self.show_message(_("Private keys exported."))

        except (IOError, os.error), reason:
            export_error_label = _("Electrum was unable to produce a private key-export.")
            QMessageBox.critical(None, _("Unable to create csv"), export_error_label + "\n" + str(reason))

        except Exception as e:
          self.show_message(str(e))
          return


    def do_import_labels(self):
        labelsFile = self.getOpenFileName(_("Open labels file"), "*.dat")
        if not labelsFile: return
        try:
            f = open(labelsFile, 'r')
            data = f.read()
            f.close()
            for key, value in json.loads(data).items():
                self.wallet.set_label(key, value)
            QMessageBox.information(None, _("Labels imported"), _("Your labels were imported from")+" '%s'" % str(labelsFile))
        except (IOError, os.error), reason:
            QMessageBox.critical(None, _("Unable to import labels"), _("Electrum was unable to import your labels.")+"\n" + str(reason))


    def do_export_labels(self):
        labels = self.wallet.labels
        try:
            fileName = self.getSaveFileName(_("Select file to save your labels"), 'electrum_labels.dat', "*.dat")
            if fileName:
                with open(fileName, 'w+') as f:
                    json.dump(labels, f)
                QMessageBox.information(None, _("Labels exported"), _("Your labels where exported to")+" '%s'" % str(fileName))
        except (IOError, os.error), reason:
            QMessageBox.critical(None, _("Unable to export labels"), _("Electrum was unable to export your labels.")+"\n" + str(reason))


    def do_export_history(self):
        from lite_window import csv_transaction
        csv_transaction(self.wallet)


    @protected
    def do_import_privkey(self, password):
        if not self.wallet.imported_keys:
            r = QMessageBox.question(None, _('Warning'), '<b>'+_('Warning') +':\n</b><br/>'+ _('Imported keys are not recoverable from seed.') + ' ' \
                                         + _('If you ever need to restore your wallet from its seed, these keys will be lost.') + '<p>' \
                                         + _('Are you sure you understand what you are doing?'), 3, 4)
            if r == 4: return

        text = text_dialog(self, _('Import private keys'), _("Enter private keys")+':', _("Import"))
        if not text: return

        text = str(text).split()
        badkeys = []
        addrlist = []
        for key in text:
            try:
                addr = self.wallet.import_key(key, password)
            except Exception as e:
                badkeys.append(key)
                continue
            if not addr:
                badkeys.append(key)
            else:
                addrlist.append(addr)
        if addrlist:
            QMessageBox.information(self, _('Information'), _("The following addresses were added") + ':\n' + '\n'.join(addrlist))
        if badkeys:
            QMessageBox.critical(self, _('Error'), _("The following inputs could not be imported") + ':\n'+ '\n'.join(badkeys))
        self.update_receive_tab()
        self.update_history_tab()


    def settings_dialog(self):
        d = QDialog(self)
        d.setWindowTitle(_('Electrum Settings'))
        d.setModal(1)
        vbox = QVBoxLayout()
        grid = QGridLayout()
        grid.setColumnStretch(0,1)

        nz_label = QLabel(_('Display zeros') + ':')
        grid.addWidget(nz_label, 0, 0)
        nz_e = AmountEdit(None,True)
        nz_e.setText("%d"% self.num_zeros)
        grid.addWidget(nz_e, 0, 1)
        msg = _('Number of zeros displayed after the decimal point. For example, if this is set to 2, "1." will be displayed as "1.00"')
        grid.addWidget(HelpButton(msg), 0, 2)
        if not self.config.is_modifiable('num_zeros'):
            for w in [nz_e, nz_label]: w.setEnabled(False)

        lang_label=QLabel(_('Language') + ':')
        grid.addWidget(lang_label, 1, 0)
        lang_combo = QComboBox()
        from electrum.i18n import languages
        lang_combo.addItems(languages.values())
        try:
            index = languages.keys().index(self.config.get("language",''))
        except Exception:
            index = 0
        lang_combo.setCurrentIndex(index)
        grid.addWidget(lang_combo, 1, 1)
        grid.addWidget(HelpButton(_('Select which language is used in the GUI (after restart).')+' '), 1, 2)
        if not self.config.is_modifiable('language'):
            for w in [lang_combo, lang_label]: w.setEnabled(False)


        fee_label = QLabel(_('Transaction fee') + ':')
        grid.addWidget(fee_label, 2, 0)
        fee_e = AmountEdit(self.base_unit)
        fee_e.setText(self.format_amount(self.wallet.fee).strip())
        grid.addWidget(fee_e, 2, 1)
        msg = _('Fee per kilobyte of transaction.') + ' ' \
            + _('Recommended value') + ': ' + self.format_amount(20000)
        grid.addWidget(HelpButton(msg), 2, 2)
        if not self.config.is_modifiable('fee_per_kb'):
            for w in [fee_e, fee_label]: w.setEnabled(False)

        units = ['BTC', 'mBTC']
        unit_label = QLabel(_('Base unit') + ':')
        grid.addWidget(unit_label, 3, 0)
        unit_combo = QComboBox()
        unit_combo.addItems(units)
        unit_combo.setCurrentIndex(units.index(self.base_unit()))
        grid.addWidget(unit_combo, 3, 1)
        grid.addWidget(HelpButton(_('Base unit of your wallet.')\
                                             + '\n1BTC=1000mBTC.\n' \
                                             + _(' This settings affects the fields in the Send tab')+' '), 3, 2)

        usechange_cb = QCheckBox(_('Use change addresses'))
        usechange_cb.setChecked(self.wallet.use_change)
        grid.addWidget(usechange_cb, 4, 0)
        grid.addWidget(HelpButton(_('Using change addresses makes it more difficult for other people to track your transactions.')+' '), 4, 2)
        if not self.config.is_modifiable('use_change'): usechange_cb.setEnabled(False)

        grid.setRowStretch(5,1)

        vbox.addLayout(grid)
        vbox.addLayout(ok_cancel_buttons(d))
        d.setLayout(vbox)

        # run the dialog
        if not d.exec_(): return

        fee = unicode(fee_e.text())
        try:
            fee = self.read_amount(fee)
        except Exception:
            QMessageBox.warning(self, _('Error'), _('Invalid value') +': %s'%fee, _('OK'))
            return

        self.wallet.set_fee(fee)

        nz = unicode(nz_e.text())
        try:
            nz = int( nz )
            if nz>8: nz=8
        except Exception:
            QMessageBox.warning(self, _('Error'), _('Invalid value')+':%s'%nz, _('OK'))
            return

        if self.num_zeros != nz:
            self.num_zeros = nz
            self.config.set_key('num_zeros', nz, True)
            self.update_history_tab()
            self.update_receive_tab()

        usechange_result = usechange_cb.isChecked()
        if self.wallet.use_change != usechange_result:
            self.wallet.use_change = usechange_result
            self.wallet.storage.put('use_change', self.wallet.use_change)

        unit_result = units[unit_combo.currentIndex()]
        if self.base_unit() != unit_result:
            self.decimal_point = 8 if unit_result == 'BTC' else 5
            self.config.set_key('decimal_point', self.decimal_point, True)
            self.update_history_tab()
            self.update_status()

        need_restart = False

        lang_request = languages.keys()[lang_combo.currentIndex()]
        if lang_request != self.config.get('language'):
            self.config.set_key("language", lang_request, True)
            need_restart = True

        run_hook('close_settings_dialog')

        if need_restart:
            QMessageBox.warning(self, _('Success'), _('Please restart Electrum to activate the new GUI settings'), _('OK'))


    def run_network_dialog(self):
        if not self.network:
            return
        NetworkDialog(self.wallet.network, self.config, self).do_exec()

    def closeEvent(self, event):
        self.tray.hide()
        g = self.geometry()
        self.config.set_key("winpos-qt", [g.left(),g.top(),g.width(),g.height()], True)
        self.save_column_widths()
        self.config.set_key("console-history", self.console.history[-50:], True)
        self.wallet.storage.put('accounts_expanded', self.accounts_expanded)
        event.accept()



    def plugins_dialog(self):
        from electrum.plugins import plugins

        d = QDialog(self)
        d.setWindowTitle(_('Electrum Plugins'))
        d.setModal(1)

        vbox = QVBoxLayout(d)

        # plugins
        scroll = QScrollArea()
        scroll.setEnabled(True)
        scroll.setWidgetResizable(True)
        scroll.setMinimumSize(400,250)
        vbox.addWidget(scroll)

        w = QWidget()
        scroll.setWidget(w)
        w.setMinimumHeight(len(plugins)*35)

        grid = QGridLayout()
        grid.setColumnStretch(0,1)
        w.setLayout(grid)

        def do_toggle(cb, p, w):
            r = p.toggle()
            cb.setChecked(r)
            if w: w.setEnabled(r)

        def mk_toggle(cb, p, w):
            return lambda: do_toggle(cb,p,w)

        for i, p in enumerate(plugins):
            try:
                cb = QCheckBox(p.fullname())
                cb.setDisabled(not p.is_available())
                cb.setChecked(p.is_enabled())
                grid.addWidget(cb, i, 0)
                if p.requires_settings():
                    w = p.settings_widget(self)
                    w.setEnabled( p.is_enabled() )
                    grid.addWidget(w, i, 1)
                else:
                    w = None
                cb.clicked.connect(mk_toggle(cb,p,w))
                grid.addWidget(HelpButton(p.description()), i, 2)
            except Exception:
                print_msg(_("Error: cannot display plugin"), p)
                traceback.print_exc(file=sys.stdout)
        grid.setRowStretch(i+1,1)

        vbox.addLayout(close_button(d))

        d.exec_()


    def show_account_details(self, k):
        d = QDialog(self)
        d.setWindowTitle(_('Account Details'))
        d.setModal(1)

        vbox = QVBoxLayout(d)
        roots = self.wallet.get_roots(k)

        name = self.wallet.get_account_name(k)
        label = QLabel('Name: ' + name)
        vbox.addWidget(label)

        acctype = '2 of 2' if len(roots) == 2 else '2 of 3' if len(roots) == 3 else 'Single key'
        vbox.addWidget(QLabel('Type: ' + acctype))

        label = QLabel('Derivation: ' + k)
        vbox.addWidget(label)

        #for root in roots:
        #    mpk = self.wallet.master_public_keys[root]
        #    text = QTextEdit()
        #    text.setReadOnly(True)
        #    text.setMaximumHeight(120)
        #    text.setText(repr(mpk))
        #    vbox.addWidget(text)

        vbox.addLayout(close_button(d))
        d.exec_()<|MERGE_RESOLUTION|>--- conflicted
+++ resolved
@@ -1338,19 +1338,13 @@
             last_nonzero_balance = 0
             for address in sorted(self.wallet.imported_keys.keys(), key=str.upper):
                 item = QTreeWidgetItem( [ address, '', '', ''] )
-<<<<<<< HEAD
                 addr_c, addr_u = self.update_receive_item(item)
                 if addr_c + addr_u:
                     account_item.insertChild(last_nonzero_balance,item)
                     last_nonzero_balance += 1
                 else:
                     account_item.addChild(item)
-                
-=======
-                self.update_receive_item(item)
-                account_item.addChild(item)
-
->>>>>>> 0063edb6
+
 
         # we use column 1 because column 0 may be hidden
         l.setCurrentItem(l.topLevelItem(0),1)
