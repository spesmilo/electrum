#!/usr/bin/env python
#
# Electrum - lightweight Bitcoin client
# Copyright (C) 2012 thomasv@gitorious
#
# Permission is hereby granted, free of charge, to any person
# obtaining a copy of this software and associated documentation files
# (the "Software"), to deal in the Software without restriction,
# including without limitation the rights to use, copy, modify, merge,
# publish, distribute, sublicense, and/or sell copies of the Software,
# and to permit persons to whom the Software is furnished to do so,
# subject to the following conditions:
#
# The above copyright notice and this permission notice shall be
# included in all copies or substantial portions of the Software.
#
# THE SOFTWARE IS PROVIDED "AS IS", WITHOUT WARRANTY OF ANY KIND,
# EXPRESS OR IMPLIED, INCLUDING BUT NOT LIMITED TO THE WARRANTIES OF
# MERCHANTABILITY, FITNESS FOR A PARTICULAR PURPOSE AND
# NONINFRINGEMENT. IN NO EVENT SHALL THE AUTHORS OR COPYRIGHT HOLDERS
# BE LIABLE FOR ANY CLAIM, DAMAGES OR OTHER LIABILITY, WHETHER IN AN
# ACTION OF CONTRACT, TORT OR OTHERWISE, ARISING FROM, OUT OF OR IN
# CONNECTION WITH THE SOFTWARE OR THE USE OR OTHER DEALINGS IN THE
# SOFTWARE.
import sys, time, threading
import os, json, traceback
import shutil
import weakref
import webbrowser
import csv
from decimal import Decimal
import base64
from functools import partial

from PyQt5.QtGui import *
from PyQt5.QtCore import *
import PyQt5.QtCore as QtCore

from .exception_window import Exception_Hook
from PyQt5.QtWidgets import *

from electrum_grs import keystore, simple_config
from electrum_grs.bitcoin import COIN, is_address, TYPE_ADDRESS
from electrum_grs import constants
from electrum_grs.plugins import run_hook
from electrum_grs.i18n import _
from electrum_grs.util import (format_time, format_satoshis, PrintError,
                           format_satoshis_plain, NotEnoughFunds,
                           UserCancelled, NoDynamicFeeEstimates, profiler,
<<<<<<< HEAD
                           export_meta, import_meta, bh2u, bfh)
from electrum_grs import Transaction
from electrum_grs import util, bitcoin, commands, coinchooser
from electrum_grs import paymentrequest
from electrum_grs.wallet import Multisig_Wallet, AddTransactionException
=======
                           export_meta, import_meta, bh2u, bfh, InvalidPassword)
from electrum import Transaction
from electrum import util, bitcoin, commands, coinchooser
from electrum import paymentrequest
from electrum.wallet import Multisig_Wallet, AddTransactionException
>>>>>>> 377825a4

from .amountedit import AmountEdit, BTCAmountEdit, MyLineEdit, FeerateEdit
from .qrcodewidget import QRCodeWidget, QRDialog
from .qrtextedit import ShowQRTextEdit, ScanQRTextEdit
from .transaction_dialog import show_transaction
from .fee_slider import FeeSlider
from .util import *


class StatusBarButton(QPushButton):
    def __init__(self, icon, tooltip, func):
        QPushButton.__init__(self, icon, '')
        self.setToolTip(tooltip)
        self.setFlat(True)
        self.setMaximumWidth(25)
        self.clicked.connect(self.onPress)
        self.func = func
        self.setIconSize(QSize(25,25))

    def onPress(self, checked=False):
        '''Drops the unwanted PyQt5 "checked" argument'''
        self.func()

    def keyPressEvent(self, e):
        if e.key() == Qt.Key_Return:
            self.func()


from electrum_grs.paymentrequest import PR_PAID


class ElectrumWindow(QMainWindow, MessageBoxMixin, PrintError):

    payment_request_ok_signal = pyqtSignal()
    payment_request_error_signal = pyqtSignal()
    notify_transactions_signal = pyqtSignal()
    new_fx_quotes_signal = pyqtSignal()
    new_fx_history_signal = pyqtSignal()
    network_signal = pyqtSignal(str, object)
    alias_received_signal = pyqtSignal()
    computing_privkeys_signal = pyqtSignal()
    show_privkeys_signal = pyqtSignal()

    def __init__(self, gui_object, wallet):
        QMainWindow.__init__(self)

        self.gui_object = gui_object
        self.config = config = gui_object.config

        self.setup_exception_hook()

        self.network = gui_object.daemon.network
        self.fx = gui_object.daemon.fx
        self.invoices = wallet.invoices
        self.contacts = wallet.contacts
        self.tray = gui_object.tray
        self.app = gui_object.app
        self.cleaned_up = False
        self.is_max = False
        self.payment_request = None
        self.checking_accounts = False
        self.qr_window = None
        self.not_enough_funds = False
        self.pluginsdialog = None
        self.require_fee_update = False
        self.tx_notifications = []
        self.tl_windows = []
        self.tx_external_keypairs = {}

        self.create_status_bar()
        self.need_update = threading.Event()

        self.decimal_point = config.get('decimal_point', 8)
        self.num_zeros     = int(config.get('num_zeros',0))

        self.completions = QStringListModel()

        self.tabs = tabs = QTabWidget(self)
        self.send_tab = self.create_send_tab()
        self.receive_tab = self.create_receive_tab()
        self.addresses_tab = self.create_addresses_tab()
        self.utxo_tab = self.create_utxo_tab()
        self.console_tab = self.create_console_tab()
        self.contacts_tab = self.create_contacts_tab()
        tabs.addTab(self.create_history_tab(), QIcon(":icons/tab_history.png"), _('History'))
        tabs.addTab(self.send_tab, QIcon(":icons/tab_send.png"), _('Send'))
        tabs.addTab(self.receive_tab, QIcon(":icons/tab_receive.png"), _('Receive'))

        def add_optional_tab(tabs, tab, icon, description, name):
            tab.tab_icon = icon
            tab.tab_description = description
            tab.tab_pos = len(tabs)
            tab.tab_name = name
            if self.config.get('show_{}_tab'.format(name), False):
                tabs.addTab(tab, icon, description.replace("&", ""))

        add_optional_tab(tabs, self.addresses_tab, QIcon(":icons/tab_addresses.png"), _("&Addresses"), "addresses")
        add_optional_tab(tabs, self.utxo_tab, QIcon(":icons/tab_coins.png"), _("Co&ins"), "utxo")
        add_optional_tab(tabs, self.contacts_tab, QIcon(":icons/tab_contacts.png"), _("Con&tacts"), "contacts")
        add_optional_tab(tabs, self.console_tab, QIcon(":icons/tab_console.png"), _("Con&sole"), "console")

        tabs.setSizePolicy(QSizePolicy.Expanding, QSizePolicy.Expanding)
        self.setCentralWidget(tabs)

        if self.config.get("is_maximized"):
            self.showMaximized()

        self.setWindowIcon(QIcon(":icons/electrum.png"))
        self.init_menubar()

        wrtabs = weakref.proxy(tabs)
        QShortcut(QKeySequence("Ctrl+W"), self, self.close)
        QShortcut(QKeySequence("Ctrl+Q"), self, self.close)
        QShortcut(QKeySequence("Ctrl+R"), self, self.update_wallet)
        QShortcut(QKeySequence("Ctrl+PgUp"), self, lambda: wrtabs.setCurrentIndex((wrtabs.currentIndex() - 1)%wrtabs.count()))
        QShortcut(QKeySequence("Ctrl+PgDown"), self, lambda: wrtabs.setCurrentIndex((wrtabs.currentIndex() + 1)%wrtabs.count()))

        for i in range(wrtabs.count()):
            QShortcut(QKeySequence("Alt+" + str(i + 1)), self, lambda i=i: wrtabs.setCurrentIndex(i))

        self.payment_request_ok_signal.connect(self.payment_request_ok)
        self.payment_request_error_signal.connect(self.payment_request_error)
        self.notify_transactions_signal.connect(self.notify_transactions)
        self.history_list.setFocus(True)

        # network callbacks
        if self.network:
            self.network_signal.connect(self.on_network_qt)
            interests = ['updated', 'new_transaction', 'status',
                         'banner', 'verified', 'fee']
            # To avoid leaking references to "self" that prevent the
            # window from being GC-ed when closed, callbacks should be
            # methods of this class only, and specifically not be
            # partials, lambdas or methods of subobjects.  Hence...
            self.network.register_callback(self.on_network, interests)
            # set initial message
            self.console.showMessage(self.network.banner)
            self.network.register_callback(self.on_quotes, ['on_quotes'])
            self.network.register_callback(self.on_history, ['on_history'])
            self.new_fx_quotes_signal.connect(self.on_fx_quotes)
            self.new_fx_history_signal.connect(self.on_fx_history)

        # update fee slider in case we missed the callback
        self.fee_slider.update()
        self.load_wallet(wallet)
        self.connect_slots(gui_object.timer)
        self.fetch_alias()

    def on_history(self, b):
        self.new_fx_history_signal.emit()

    def setup_exception_hook(self):
        Exception_Hook(self)

    def on_fx_history(self):
        self.history_list.refresh_headers()
        self.history_list.update()
        self.address_list.update()

    def on_quotes(self, b):
        self.new_fx_quotes_signal.emit()

    def on_fx_quotes(self):
        self.update_status()
        # Refresh edits with the new rate
        edit = self.fiat_send_e if self.fiat_send_e.is_last_edited else self.amount_e
        edit.textEdited.emit(edit.text())
        edit = self.fiat_receive_e if self.fiat_receive_e.is_last_edited else self.receive_amount_e
        edit.textEdited.emit(edit.text())
        # History tab needs updating if it used spot
        if self.fx.history_used_spot:
            self.history_list.update()

    def toggle_tab(self, tab):
        show = not self.config.get('show_{}_tab'.format(tab.tab_name), False)
        self.config.set_key('show_{}_tab'.format(tab.tab_name), show)
        item_text = (_("Hide") if show else _("Show")) + " " + tab.tab_description
        tab.menu_action.setText(item_text)
        if show:
            # Find out where to place the tab
            index = len(self.tabs)
            for i in range(len(self.tabs)):
                try:
                    if tab.tab_pos < self.tabs.widget(i).tab_pos:
                        index = i
                        break
                except AttributeError:
                    pass
            self.tabs.insertTab(index, tab, tab.tab_icon, tab.tab_description.replace("&", ""))
        else:
            i = self.tabs.indexOf(tab)
            self.tabs.removeTab(i)

    def push_top_level_window(self, window):
        '''Used for e.g. tx dialog box to ensure new dialogs are appropriately
        parented.  This used to be done by explicitly providing the parent
        window, but that isn't something hardware wallet prompts know.'''
        self.tl_windows.append(window)

    def pop_top_level_window(self, window):
        self.tl_windows.remove(window)

    def top_level_window(self):
        '''Do the right thing in the presence of tx dialog windows'''
        override = self.tl_windows[-1] if self.tl_windows else None
        return self.top_level_window_recurse(override)

    def diagnostic_name(self):
        return "%s/%s" % (PrintError.diagnostic_name(self),
                          self.wallet.basename() if self.wallet else "None")

    def is_hidden(self):
        return self.isMinimized() or self.isHidden()

    def show_or_hide(self):
        if self.is_hidden():
            self.bring_to_top()
        else:
            self.hide()

    def bring_to_top(self):
        self.show()
        self.raise_()

    def on_error(self, exc_info):
        if not isinstance(exc_info[1], UserCancelled):
            traceback.print_exception(*exc_info)
            self.show_error(str(exc_info[1]))

    def on_network(self, event, *args):
        if event == 'updated':
            self.need_update.set()
            self.gui_object.network_updated_signal_obj.network_updated_signal \
                .emit(event, args)
        elif event == 'new_transaction':
            self.tx_notifications.append(args[0])
            self.notify_transactions_signal.emit()
        elif event in ['status', 'banner', 'verified', 'fee']:
            # Handle in GUI thread
            self.network_signal.emit(event, args)
        else:
            self.print_error("unexpected network message:", event, args)

    def on_network_qt(self, event, args=None):
        # Handle a network message in the GUI thread
        if event == 'status':
            self.update_status()
        elif event == 'banner':
            self.console.showMessage(args[0])
        elif event == 'verified':
            self.history_list.update_item(*args)
        elif event == 'fee':
            if self.config.is_dynfee():
                self.fee_slider.update()
                self.do_update_fee()
        elif event == 'fee_histogram':
            if self.config.is_dynfee():
                self.fee_slider.update()
                self.do_update_fee()
            # todo: update only unconfirmed tx
            self.history_list.update()
        else:
            self.print_error("unexpected network_qt signal:", event, args)

    def fetch_alias(self):
        self.alias_info = None
        alias = self.config.get('alias')
        if alias:
            alias = str(alias)
            def f():
                self.alias_info = self.contacts.resolve_openalias(alias)
                self.alias_received_signal.emit()
            t = threading.Thread(target=f)
            t.setDaemon(True)
            t.start()

    def close_wallet(self):
        if self.wallet:
            self.print_error('close_wallet', self.wallet.storage.path)
        run_hook('close_wallet', self.wallet)

    @profiler
    def load_wallet(self, wallet):
        wallet.thread = TaskThread(self, self.on_error)
        self.wallet = wallet
        self.update_recently_visited(wallet.storage.path)
        # address used to create a dummy transaction and estimate transaction fee
        self.history_list.update()
        self.address_list.update()
        self.utxo_list.update()
        self.need_update.set()
        # Once GUI has been initialized check if we want to announce something since the callback has been called before the GUI was initialized
        self.notify_transactions()
        # update menus
        self.seed_menu.setEnabled(self.wallet.has_seed())
        self.update_lock_icon()
        self.update_buttons_on_seed()
        self.update_console()
        self.clear_receive_tab()
        self.request_list.update()
        self.tabs.show()
        self.init_geometry()
        if self.config.get('hide_gui') and self.gui_object.tray.isVisible():
            self.hide()
        else:
            self.show()
        self.watching_only_changed()
        run_hook('load_wallet', wallet, self)

    def init_geometry(self):
        winpos = self.wallet.storage.get("winpos-qt")
        try:
            screen = self.app.desktop().screenGeometry()
            assert screen.contains(QRect(*winpos))
            self.setGeometry(*winpos)
        except:
            self.print_error("using default geometry")
            self.setGeometry(100, 100, 840, 400)

    def watching_only_changed(self):
        name = "Electrum-GRS Testnet" if constants.net.TESTNET else "Electrum-GRS"
        title = '%s %s  -  %s' % (name, self.wallet.electrum_version,
                                        self.wallet.basename())
        extra = [self.wallet.storage.get('wallet_type', '?')]
        if self.wallet.is_watching_only():
            self.warn_if_watching_only()
            extra.append(_('watching only'))
        title += '  [%s]'% ', '.join(extra)
        self.setWindowTitle(title)
        self.password_menu.setEnabled(self.wallet.may_have_password())
        self.import_privkey_menu.setVisible(self.wallet.can_import_privkey())
        self.import_address_menu.setVisible(self.wallet.can_import_address())
        self.export_menu.setEnabled(self.wallet.can_export())

    def warn_if_watching_only(self):
        if self.wallet.is_watching_only():
            msg = ' '.join([
                _("This wallet is watching-only."),
                _("This means you will not be able to spend Groestlcoins with it."),
                _("Make sure you own the seed phrase or the private keys, before you request Groestlcoins to be sent to this wallet.")
            ])
            self.show_warning(msg, title=_('Information'))

    def open_wallet(self):
        try:
            wallet_folder = self.get_wallet_folder()
        except FileNotFoundError as e:
            self.show_error(str(e))
            return
        filename, __ = QFileDialog.getOpenFileName(self, "Select your wallet file", wallet_folder)
        if not filename:
            return
        self.gui_object.new_window(filename)


    def backup_wallet(self):
        path = self.wallet.storage.path
        wallet_folder = os.path.dirname(path)
        filename, __ = QFileDialog.getSaveFileName(self, _('Enter a filename for the copy of your wallet'), wallet_folder)
        if not filename:
            return
        new_path = os.path.join(wallet_folder, filename)
        if new_path != path:
            try:
                shutil.copy2(path, new_path)
                self.show_message(_("A copy of your wallet file was created in")+" '%s'" % str(new_path), title=_("Wallet backup created"))
<<<<<<< HEAD
            except (IOError, os.error) as reason:
                self.show_critical(_("Electrum-GRS was unable to copy your wallet file to the specified location.") + "\n" + str(reason), title=_("Unable to create backup"))
=======
            except BaseException as reason:
                self.show_critical(_("Electrum was unable to copy your wallet file to the specified location.") + "\n" + str(reason), title=_("Unable to create backup"))
>>>>>>> 377825a4

    def update_recently_visited(self, filename):
        recent = self.config.get('recently_open', [])
        try:
            sorted(recent)
        except:
            recent = []
        if filename in recent:
            recent.remove(filename)
        recent.insert(0, filename)
        recent = recent[:5]
        self.config.set_key('recently_open', recent)
        self.recently_visited_menu.clear()
        for i, k in enumerate(sorted(recent)):
            b = os.path.basename(k)
            def loader(k):
                return lambda: self.gui_object.new_window(k)
            self.recently_visited_menu.addAction(b, loader(k)).setShortcut(QKeySequence("Ctrl+%d"%(i+1)))
        self.recently_visited_menu.setEnabled(len(recent))

    def get_wallet_folder(self):
        return os.path.dirname(os.path.abspath(self.config.get_wallet_path()))

    def new_wallet(self):
        try:
            wallet_folder = self.get_wallet_folder()
        except FileNotFoundError as e:
            self.show_error(str(e))
            return
        i = 1
        while True:
            filename = "wallet_%d" % i
            if filename in os.listdir(wallet_folder):
                i += 1
            else:
                break
        full_path = os.path.join(wallet_folder, filename)
        self.gui_object.start_new_window(full_path, None)

    def init_menubar(self):
        menubar = QMenuBar()

        file_menu = menubar.addMenu(_("&File"))
        self.recently_visited_menu = file_menu.addMenu(_("&Recently open"))
        file_menu.addAction(_("&Open"), self.open_wallet).setShortcut(QKeySequence.Open)
        file_menu.addAction(_("&New/Restore"), self.new_wallet).setShortcut(QKeySequence.New)
        file_menu.addAction(_("&Save Copy"), self.backup_wallet).setShortcut(QKeySequence.SaveAs)
        file_menu.addAction(_("Delete"), self.remove_wallet)
        file_menu.addSeparator()
        file_menu.addAction(_("&Quit"), self.close)

        wallet_menu = menubar.addMenu(_("&Wallet"))
        wallet_menu.addAction(_("&Information"), self.show_master_public_keys)
        wallet_menu.addSeparator()
        self.password_menu = wallet_menu.addAction(_("&Password"), self.change_password_dialog)
        self.seed_menu = wallet_menu.addAction(_("&Seed"), self.show_seed_dialog)
        self.private_keys_menu = wallet_menu.addMenu(_("&Private keys"))
        self.private_keys_menu.addAction(_("&Sweep"), self.sweep_key_dialog)
        self.import_privkey_menu = self.private_keys_menu.addAction(_("&Import"), self.do_import_privkey)
        self.export_menu = self.private_keys_menu.addAction(_("&Export"), self.export_privkeys_dialog)
        self.import_address_menu = wallet_menu.addAction(_("Import addresses"), self.import_addresses)
        wallet_menu.addSeparator()

        addresses_menu = wallet_menu.addMenu(_("&Addresses"))
        addresses_menu.addAction(_("&Filter"), lambda: self.address_list.toggle_toolbar(self.config))
        labels_menu = wallet_menu.addMenu(_("&Labels"))
        labels_menu.addAction(_("&Import"), self.do_import_labels)
        labels_menu.addAction(_("&Export"), self.do_export_labels)
        history_menu = wallet_menu.addMenu(_("&History"))
        history_menu.addAction(_("&Filter"), lambda: self.history_list.toggle_toolbar(self.config))
        history_menu.addAction(_("&Summary"), self.history_list.show_summary)
        history_menu.addAction(_("&Plot"), self.history_list.plot_history_dialog)
        history_menu.addAction(_("&Export"), self.history_list.export_history_dialog)
        contacts_menu = wallet_menu.addMenu(_("Contacts"))
        contacts_menu.addAction(_("&New"), self.new_contact_dialog)
        contacts_menu.addAction(_("Import"), lambda: self.contact_list.import_contacts())
        contacts_menu.addAction(_("Export"), lambda: self.contact_list.export_contacts())
        invoices_menu = wallet_menu.addMenu(_("Invoices"))
        invoices_menu.addAction(_("Import"), lambda: self.invoice_list.import_invoices())
        invoices_menu.addAction(_("Export"), lambda: self.invoice_list.export_invoices())

        wallet_menu.addSeparator()
        wallet_menu.addAction(_("Find"), self.toggle_search).setShortcut(QKeySequence("Ctrl+F"))

        def add_toggle_action(view_menu, tab):
            is_shown = self.config.get('show_{}_tab'.format(tab.tab_name), False)
            item_name = (_("Hide") if is_shown else _("Show")) + " " + tab.tab_description
            tab.menu_action = view_menu.addAction(item_name, lambda: self.toggle_tab(tab))

        view_menu = menubar.addMenu(_("&View"))
        add_toggle_action(view_menu, self.addresses_tab)
        add_toggle_action(view_menu, self.utxo_tab)
        add_toggle_action(view_menu, self.contacts_tab)
        add_toggle_action(view_menu, self.console_tab)

        tools_menu = menubar.addMenu(_("&Tools"))

        # Settings / Preferences are all reserved keywords in OSX using this as work around
        tools_menu.addAction(_("Electrum-GRS preferences") if sys.platform == 'darwin' else _("Preferences"), self.settings_dialog)
        tools_menu.addAction(_("&Network"), lambda: self.gui_object.show_network_dialog(self))
        tools_menu.addAction(_("&Plugins"), self.plugins_dialog)
        tools_menu.addSeparator()
        tools_menu.addAction(_("&Sign/verify message"), self.sign_verify_message)
        tools_menu.addAction(_("&Encrypt/decrypt message"), self.encrypt_message)
        tools_menu.addSeparator()

        paytomany_menu = tools_menu.addAction(_("&Pay to many"), self.paytomany)

        raw_transaction_menu = tools_menu.addMenu(_("&Load transaction"))
        raw_transaction_menu.addAction(_("&From file"), self.do_process_from_file)
        raw_transaction_menu.addAction(_("&From text"), self.do_process_from_text)
        raw_transaction_menu.addAction(_("&From the blockchain"), self.do_process_from_txid)
        raw_transaction_menu.addAction(_("&From QR code"), self.read_tx_from_qrcode)
        self.raw_transaction_menu = raw_transaction_menu
        run_hook('init_menubar_tools', self, tools_menu)

        help_menu = menubar.addMenu(_("&Help"))
        help_menu.addAction(_("&About"), self.show_about)
<<<<<<< HEAD
        help_menu.addAction(_("&Official website"), lambda: webbrowser.open("http://groestlcoin.org"))
=======
        help_menu.addAction(_("&Official website"), lambda: webbrowser.open("https://electrum.org"))
>>>>>>> 377825a4
        help_menu.addSeparator()
        help_menu.addAction(_("&Documentation"), lambda: webbrowser.open("http://groestlcoin.org/forum/")).setShortcut(QKeySequence.HelpContents)
        help_menu.addAction(_("&Report Bug"), self.show_report_bug)
        help_menu.addSeparator()
        help_menu.addAction(_("&Donate to server"), self.donate_to_server)

        self.setMenuBar(menubar)

    def donate_to_server(self):
        d = self.network.get_donation_address()
        if d:
            host = self.network.get_parameters()[0]
            self.pay_to_URI('groestlcoin:%s?message=donation for %s'%(d, host))
        else:
            self.show_error(_('No donation address for this server'))

    def show_about(self):
        QMessageBox.about(self, "Electrum-GRS",
            _("Version")+" %s" % (self.wallet.electrum_version) + "\n\n" +
                _("Electrum-GRS's focus is speed, with low resource usage and simplifying Groestlcoin. You do not need to perform regular backups, because your wallet can be recovered from a secret phrase that you can memorize or write on paper. Startup times are instant because it operates in conjunction with high-performance servers that handle the most complicated parts of the Groestlcoin system."  + "\n\n" +
                _("Uses icons from the Icons8 icon pack (icons8.com).")))

    def show_report_bug(self):
        msg = ' '.join([
            _("Please report any bugs as issues on github:<br/>"),
            "<a href=\"https://github.com/groestlcoin/electrum-grs/issues\">https://github.com/groestlcoin/electrum-grs/issues</a><br/><br/>",
            _("Before reporting a bug, upgrade to the most recent version of Electrum-GRS (latest release or git HEAD), and include the version number in your report."),
            _("Try to explain not only what the bug is, but how it occurs.")
         ])
        self.show_message(msg, title="Electrum-GRS - " + _("Reporting Bugs"))

    def notify_transactions(self):
        if not self.network or not self.network.is_connected():
            return
        self.print_error("Notifying GUI")
        if len(self.tx_notifications) > 0:
            # Combine the transactions if there are at least three
            num_txns = len(self.tx_notifications)
            if num_txns >= 3:
                total_amount = 0
                for tx in self.tx_notifications:
                    is_relevant, is_mine, v, fee = self.wallet.get_wallet_delta(tx)
                    if v > 0:
                        total_amount += v
                self.notify(_("{} new transactions received: Total amount received in the new transactions {}")
                            .format(num_txns, self.format_amount_and_units(total_amount)))
                self.tx_notifications = []
            else:
                for tx in self.tx_notifications:
                    if tx:
                        self.tx_notifications.remove(tx)
                        is_relevant, is_mine, v, fee = self.wallet.get_wallet_delta(tx)
                        if v > 0:
                            self.notify(_("New transaction received: {}").format(self.format_amount_and_units(v)))

    def notify(self, message):
        if self.tray:
            try:
                # this requires Qt 5.9
                self.tray.showMessage("Electrum-GRS", message, QIcon(":icons/electrum_dark_icon"), 20000)
            except TypeError:
                self.tray.showMessage("Electrum-GRS", message, QSystemTrayIcon.Information, 20000)



    # custom wrappers for getOpenFileName and getSaveFileName, that remember the path selected by the user
    def getOpenFileName(self, title, filter = ""):
        directory = self.config.get('io_dir', os.path.expanduser('~'))
        fileName, __ = QFileDialog.getOpenFileName(self, title, directory, filter)
        if fileName and directory != os.path.dirname(fileName):
            self.config.set_key('io_dir', os.path.dirname(fileName), True)
        return fileName

    def getSaveFileName(self, title, filename, filter = ""):
        directory = self.config.get('io_dir', os.path.expanduser('~'))
        path = os.path.join( directory, filename )
        fileName, __ = QFileDialog.getSaveFileName(self, title, path, filter)
        if fileName and directory != os.path.dirname(fileName):
            self.config.set_key('io_dir', os.path.dirname(fileName), True)
        return fileName

    def connect_slots(self, sender):
        sender.timer_signal.connect(self.timer_actions)

    def timer_actions(self):
        # Note this runs in the GUI thread
        if self.need_update.is_set():
            self.need_update.clear()
            self.update_wallet()
        # resolve aliases
        # FIXME this is a blocking network call that has a timeout of 5 sec
        self.payto_e.resolve()
        # update fee
        if self.require_fee_update:
            self.do_update_fee()
            self.require_fee_update = False

    def format_amount(self, x, is_diff=False, whitespaces=False):
        return format_satoshis(x, is_diff, self.num_zeros, self.decimal_point, whitespaces)

    def format_amount_and_units(self, amount):
        text = self.format_amount(amount) + ' '+ self.base_unit()
        x = self.fx.format_amount_and_units(amount) if self.fx else None
        if text and x:
            text += ' (%s)'%x
        return text

    def format_fee_rate(self, fee_rate):
        return format_satoshis(fee_rate/1000, False, self.num_zeros, 0, False)  + ' gro/byte'

    def get_decimal_point(self):
        return self.decimal_point

    def base_unit(self):
        assert self.decimal_point in [2, 5, 8]
        if self.decimal_point == 2:
            return 'uGRS'
        if self.decimal_point == 5:
            return 'mGRS'
        if self.decimal_point == 8:
            return 'GRS'
        raise Exception('Unknown base unit')

    def connect_fields(self, window, btc_e, fiat_e, fee_e):

        def edit_changed(edit):
            if edit.follows:
                return
            edit.setStyleSheet(ColorScheme.DEFAULT.as_stylesheet())
            fiat_e.is_last_edited = (edit == fiat_e)
            amount = edit.get_amount()
            rate = self.fx.exchange_rate() if self.fx else Decimal('NaN')
            if rate.is_nan() or amount is None:
                if edit is fiat_e:
                    btc_e.setText("")
                    if fee_e:
                        fee_e.setText("")
                else:
                    fiat_e.setText("")
            else:
                if edit is fiat_e:
                    btc_e.follows = True
                    btc_e.setAmount(int(amount / Decimal(rate) * COIN))
                    btc_e.setStyleSheet(ColorScheme.BLUE.as_stylesheet())
                    btc_e.follows = False
                    if fee_e:
                        window.update_fee()
                else:
                    fiat_e.follows = True
                    fiat_e.setText(self.fx.ccy_amount_str(
                        amount * Decimal(rate) / COIN, False))
                    fiat_e.setStyleSheet(ColorScheme.BLUE.as_stylesheet())
                    fiat_e.follows = False

        btc_e.follows = False
        fiat_e.follows = False
        fiat_e.textChanged.connect(partial(edit_changed, fiat_e))
        btc_e.textChanged.connect(partial(edit_changed, btc_e))
        fiat_e.is_last_edited = False

    def update_status(self):
        if not self.wallet:
            return

        if self.network is None or not self.network.is_running():
            text = _("Offline")
            icon = QIcon(":icons/status_disconnected.png")

        elif self.network.is_connected():
            server_height = self.network.get_server_height()
            server_lag = self.network.get_local_height() - server_height
            # Server height can be 0 after switching to a new server
            # until we get a headers subscription request response.
            # Display the synchronizing message in that case.
            if not self.wallet.up_to_date or server_height == 0:
                text = _("Synchronizing...")
                icon = QIcon(":icons/status_waiting.png")
            elif server_lag > 1:
                text = _("Server is lagging ({} blocks)").format(server_lag)
                icon = QIcon(":icons/status_lagging.png")
            else:
                c, u, x = self.wallet.get_balance()
                text =  _("Balance" ) + ": %s "%(self.format_amount_and_units(c))
                if u:
                    text +=  " [%s unconfirmed]"%(self.format_amount(u, True).strip())
                if x:
                    text +=  " [%s unmatured]"%(self.format_amount(x, True).strip())

                # append fiat balance and price
                if self.fx.is_enabled():
                    text += self.fx.get_fiat_status_text(c + u + x,
                        self.base_unit(), self.get_decimal_point()) or ''
                if not self.network.proxy:
                    icon = QIcon(":icons/status_connected.png")
                else:
                    icon = QIcon(":icons/status_connected_proxy.png")
        else:
            text = _("Not connected")
            icon = QIcon(":icons/status_disconnected.png")

        self.tray.setToolTip("%s (%s)" % (text, self.wallet.basename()))
        self.balance_label.setText(text)
        self.status_button.setIcon( icon )


    def update_wallet(self):
        self.update_status()
        if self.wallet.up_to_date or not self.network or not self.network.is_connected():
            self.update_tabs()

    def update_tabs(self):
        self.history_list.update()
        self.request_list.update()
        self.address_list.update()
        self.utxo_list.update()
        self.contact_list.update()
        self.invoice_list.update()
        self.update_completions()

    def create_history_tab(self):
        from .history_list import HistoryList
        self.history_list = l = HistoryList(self)
        l.searchable_list = l
        toolbar = l.create_toolbar(self.config)
        toolbar_shown = self.config.get('show_toolbar_history', False)
        l.show_toolbar(toolbar_shown)
        return self.create_list_tab(l, toolbar)

    def show_address(self, addr):
        from . import address_dialog
        d = address_dialog.AddressDialog(self, addr)
        d.exec_()

    def show_transaction(self, tx, tx_desc = None):
        '''tx_desc is set only for txs created in the Send tab'''
        show_transaction(tx, self, tx_desc)

    def create_receive_tab(self):
        # A 4-column grid layout.  All the stretch is in the last column.
        # The exchange rate plugin adds a fiat widget in column 2
        self.receive_grid = grid = QGridLayout()
        grid.setSpacing(8)
        grid.setColumnStretch(3, 1)

        self.receive_address_e = ButtonsLineEdit()
        self.receive_address_e.addCopyButton(self.app)
        self.receive_address_e.setReadOnly(True)
        msg = _('Groestlcoin address where the payment should be received. Note that each payment request uses a different Groestlcoin address.')
        self.receive_address_label = HelpLabel(_('Receiving address'), msg)
        self.receive_address_e.textChanged.connect(self.update_receive_qr)
        self.receive_address_e.setFocusPolicy(Qt.NoFocus)
        grid.addWidget(self.receive_address_label, 0, 0)
        grid.addWidget(self.receive_address_e, 0, 1, 1, -1)

        self.receive_message_e = QLineEdit()
        grid.addWidget(QLabel(_('Description')), 1, 0)
        grid.addWidget(self.receive_message_e, 1, 1, 1, -1)
        self.receive_message_e.textChanged.connect(self.update_receive_qr)

        self.receive_amount_e = BTCAmountEdit(self.get_decimal_point)
        grid.addWidget(QLabel(_('Requested amount')), 2, 0)
        grid.addWidget(self.receive_amount_e, 2, 1)
        self.receive_amount_e.textChanged.connect(self.update_receive_qr)

        self.fiat_receive_e = AmountEdit(self.fx.get_currency if self.fx else '')
        if not self.fx or not self.fx.is_enabled():
            self.fiat_receive_e.setVisible(False)
        grid.addWidget(self.fiat_receive_e, 2, 2, Qt.AlignLeft)
        self.connect_fields(self, self.receive_amount_e, self.fiat_receive_e, None)

        self.expires_combo = QComboBox()
        self.expires_combo.addItems([i[0] for i in expiration_values])
        self.expires_combo.setCurrentIndex(3)
        self.expires_combo.setFixedWidth(self.receive_amount_e.width())
        msg = ' '.join([
            _('Expiration date of your request.'),
            _('This information is seen by the recipient if you send them a signed payment request.'),
            _('Expired requests have to be deleted manually from your list, in order to free the corresponding Groestlcoin addresses.'),
            _('The groestlcoin address never expires and will always be part of this Electrum-GRS wallet.'),
        ])
        grid.addWidget(HelpLabel(_('Request expires'), msg), 3, 0)
        grid.addWidget(self.expires_combo, 3, 1)
        self.expires_label = QLineEdit('')
        self.expires_label.setReadOnly(1)
        self.expires_label.setFocusPolicy(Qt.NoFocus)
        self.expires_label.hide()
        grid.addWidget(self.expires_label, 3, 1)

        self.save_request_button = QPushButton(_('Save'))
        self.save_request_button.clicked.connect(self.save_payment_request)

        self.new_request_button = QPushButton(_('New'))
        self.new_request_button.clicked.connect(self.new_payment_request)

        self.receive_qr = QRCodeWidget(fixedSize=200)
        self.receive_qr.mouseReleaseEvent = lambda x: self.toggle_qr_window()
        self.receive_qr.enterEvent = lambda x: self.app.setOverrideCursor(QCursor(Qt.PointingHandCursor))
        self.receive_qr.leaveEvent = lambda x: self.app.setOverrideCursor(QCursor(Qt.ArrowCursor))

        self.receive_buttons = buttons = QHBoxLayout()
        buttons.addStretch(1)
        buttons.addWidget(self.save_request_button)
        buttons.addWidget(self.new_request_button)
        grid.addLayout(buttons, 4, 1, 1, 2)

        self.receive_requests_label = QLabel(_('Requests'))

        from .request_list import RequestList
        self.request_list = RequestList(self)

        # layout
        vbox_g = QVBoxLayout()
        vbox_g.addLayout(grid)
        vbox_g.addStretch()

        hbox = QHBoxLayout()
        hbox.addLayout(vbox_g)
        hbox.addWidget(self.receive_qr)

        w = QWidget()
        w.searchable_list = self.request_list
        vbox = QVBoxLayout(w)
        vbox.addLayout(hbox)
        vbox.addStretch(1)
        vbox.addWidget(self.receive_requests_label)
        vbox.addWidget(self.request_list)
        vbox.setStretchFactor(self.request_list, 1000)

        return w


    def delete_payment_request(self, addr):
        self.wallet.remove_payment_request(addr, self.config)
        self.request_list.update()
        self.clear_receive_tab()

    def get_request_URI(self, addr):
        req = self.wallet.receive_requests[addr]
        message = self.wallet.labels.get(addr, '')
        amount = req['amount']
        URI = util.create_URI(addr, amount, message)
        if req.get('time'):
            URI += "&time=%d"%req.get('time')
        if req.get('exp'):
            URI += "&exp=%d"%req.get('exp')
        if req.get('name') and req.get('sig'):
            sig = bfh(req.get('sig'))
            sig = bitcoin.base_encode(sig, base=58)
            URI += "&name=" + req['name'] + "&sig="+sig
        return str(URI)


    def sign_payment_request(self, addr):
        alias = self.config.get('alias')
        alias_privkey = None
        if alias and self.alias_info:
            alias_addr, alias_name, validated = self.alias_info
            if alias_addr:
                if self.wallet.is_mine(alias_addr):
                    msg = _('This payment request will be signed.') + '\n' + _('Please enter your password')
                    password = None
                    if self.wallet.has_keystore_encryption():
                        password = self.password_dialog(msg)
                        if not password:
                            return
                    try:
                        self.wallet.sign_payment_request(addr, alias, alias_addr, password)
                    except Exception as e:
                        self.show_error(str(e))
                        return
                else:
                    return

    def save_payment_request(self):
        addr = str(self.receive_address_e.text())
        amount = self.receive_amount_e.get_amount()
        message = self.receive_message_e.text()
        if not message and not amount:
            self.show_error(_('No message or amount'))
            return False
        i = self.expires_combo.currentIndex()
        expiration = list(map(lambda x: x[1], expiration_values))[i]
        req = self.wallet.make_payment_request(addr, amount, message, expiration)
        try:
            self.wallet.add_payment_request(req, self.config)
        except Exception as e:
            traceback.print_exc(file=sys.stderr)
            self.show_error(_('Error adding payment request') + ':\n' + str(e))
        else:
            self.sign_payment_request(addr)
            self.save_request_button.setEnabled(False)
        finally:
            self.request_list.update()
            self.address_list.update()

    def view_and_paste(self, title, msg, data):
        dialog = WindowModalDialog(self, title)
        vbox = QVBoxLayout()
        label = QLabel(msg)
        label.setWordWrap(True)
        vbox.addWidget(label)
        pr_e = ShowQRTextEdit(text=data)
        vbox.addWidget(pr_e)
        vbox.addLayout(Buttons(CopyCloseButton(pr_e.text, self.app, dialog)))
        dialog.setLayout(vbox)
        dialog.exec_()

    def export_payment_request(self, addr):
        r = self.wallet.receive_requests.get(addr)
        pr = paymentrequest.serialize_request(r).SerializeToString()
        name = r['id'] + '.bip70'
        fileName = self.getSaveFileName(_("Select where to save your payment request"), name, "*.bip70")
        if fileName:
            with open(fileName, "wb+") as f:
                f.write(util.to_bytes(pr))
            self.show_message(_("Request saved successfully"))
            self.saved = True

    def new_payment_request(self):
        addr = self.wallet.get_unused_address()
        if addr is None:
            if not self.wallet.is_deterministic():
                msg = [
                    _('No more addresses in your wallet.'),
                    _('You are using a non-deterministic wallet, which cannot create new addresses.'),
                    _('If you want to create new addresses, use a deterministic wallet instead.')
                   ]
                self.show_message(' '.join(msg))
                return
            if not self.question(_("Warning: The next address will not be recovered automatically if you restore your wallet from seed; you may need to add it manually.\n\nThis occurs because you have too many unused addresses in your wallet. To avoid this situation, use the existing addresses first.\n\nCreate anyway?")):
                return
            addr = self.wallet.create_new_address(False)
        self.set_receive_address(addr)
        self.expires_label.hide()
        self.expires_combo.show()
        self.new_request_button.setEnabled(False)
        self.receive_message_e.setFocus(1)

    def set_receive_address(self, addr):
        self.receive_address_e.setText(addr)
        self.receive_message_e.setText('')
        self.receive_amount_e.setAmount(None)

    def clear_receive_tab(self):
        addr = self.wallet.get_receiving_address() or ''
        self.receive_address_e.setText(addr)
        self.receive_message_e.setText('')
        self.receive_amount_e.setAmount(None)
        self.expires_label.hide()
        self.expires_combo.show()

    def toggle_qr_window(self):
        from . import qrwindow
        if not self.qr_window:
            self.qr_window = qrwindow.QR_Window(self)
            self.qr_window.setVisible(True)
            self.qr_window_geometry = self.qr_window.geometry()
        else:
            if not self.qr_window.isVisible():
                self.qr_window.setVisible(True)
                self.qr_window.setGeometry(self.qr_window_geometry)
            else:
                self.qr_window_geometry = self.qr_window.geometry()
                self.qr_window.setVisible(False)
        self.update_receive_qr()

    def show_send_tab(self):
        self.tabs.setCurrentIndex(self.tabs.indexOf(self.send_tab))

    def show_receive_tab(self):
        self.tabs.setCurrentIndex(self.tabs.indexOf(self.receive_tab))

    def receive_at(self, addr):
        if not bitcoin.is_address(addr):
            return
        self.show_receive_tab()
        self.receive_address_e.setText(addr)
        self.new_request_button.setEnabled(True)

    def update_receive_qr(self):
        addr = str(self.receive_address_e.text())
        amount = self.receive_amount_e.get_amount()
        message = self.receive_message_e.text()
        self.save_request_button.setEnabled((amount is not None) or (message != ""))
        uri = util.create_URI(addr, amount, message)
        self.receive_qr.setData(uri)
        if self.qr_window and self.qr_window.isVisible():
            self.qr_window.set_content(addr, amount, message, uri)

    def set_feerounding_text(self, num_satoshis_added):
        self.feerounding_text = (_('Additional {} satoshis are going to be added.')
                                 .format(num_satoshis_added))

    def create_send_tab(self):
        # A 4-column grid layout.  All the stretch is in the last column.
        # The exchange rate plugin adds a fiat widget in column 2
        self.send_grid = grid = QGridLayout()
        grid.setSpacing(8)
        grid.setColumnStretch(3, 1)

        from .paytoedit import PayToEdit
        self.amount_e = BTCAmountEdit(self.get_decimal_point)
        self.payto_e = PayToEdit(self)
        msg = _('Recipient of the funds.') + '\n\n'\
              + _('You may enter a Groestlcoin address, a label from your list of contacts (a list of completions will be proposed), or an alias (email-like address that forwards to a Groestlcoin address)')
        payto_label = HelpLabel(_('Pay to'), msg)
        grid.addWidget(payto_label, 1, 0)
        grid.addWidget(self.payto_e, 1, 1, 1, -1)

        completer = QCompleter()
        completer.setCaseSensitivity(False)
        self.payto_e.setCompleter(completer)
        completer.setModel(self.completions)

        msg = _('Description of the transaction (not mandatory).') + '\n\n'\
              + _('The description is not sent to the recipient of the funds. It is stored in your wallet file, and displayed in the \'History\' tab.')
        description_label = HelpLabel(_('Description'), msg)
        grid.addWidget(description_label, 2, 0)
        self.message_e = MyLineEdit()
        grid.addWidget(self.message_e, 2, 1, 1, -1)

        self.from_label = QLabel(_('From'))
        grid.addWidget(self.from_label, 3, 0)
        self.from_list = MyTreeWidget(self, self.from_list_menu, ['',''])
        self.from_list.setHeaderHidden(True)
        self.from_list.setMaximumHeight(80)
        grid.addWidget(self.from_list, 3, 1, 1, -1)
        self.set_pay_from([])

        msg = _('Amount to be sent.') + '\n\n' \
              + _('The amount will be displayed in red if you do not have enough funds in your wallet.') + ' ' \
              + _('Note that if you have frozen some of your addresses, the available funds will be lower than your total balance.') + '\n\n' \
              + _('Keyboard shortcut: type "!" to send all your coins.')
        amount_label = HelpLabel(_('Amount'), msg)
        grid.addWidget(amount_label, 4, 0)
        grid.addWidget(self.amount_e, 4, 1)

        self.fiat_send_e = AmountEdit(self.fx.get_currency if self.fx else '')
        if not self.fx or not self.fx.is_enabled():
            self.fiat_send_e.setVisible(False)
        grid.addWidget(self.fiat_send_e, 4, 2)
        self.amount_e.frozen.connect(
            lambda: self.fiat_send_e.setFrozen(self.amount_e.isReadOnly()))

        self.max_button = EnterButton(_("Max"), self.spend_max)
        self.max_button.setFixedWidth(140)
        grid.addWidget(self.max_button, 4, 3)
        hbox = QHBoxLayout()
        hbox.addStretch(1)
        grid.addLayout(hbox, 4, 4)

        msg = _('Groestlcoin transactions are in general not free. A transaction fee is paid by the sender of the funds.') + '\n\n'\
              + _('The amount of fee can be decided freely by the sender. However, transactions with low fees take more time to be processed.') + '\n\n'\
              + _('A suggested fee is automatically added to this field. You may override it. The suggested fee increases with the size of the transaction.')
        self.fee_e_label = HelpLabel(_('Fee'), msg)

        def fee_cb(dyn, pos, fee_rate):
            if dyn:
                if self.config.use_mempool_fees():
                    self.config.set_key('depth_level', pos, False)
                else:
                    self.config.set_key('fee_level', pos, False)
            else:
                self.config.set_key('fee_per_kb', fee_rate, False)

            if fee_rate:
                self.feerate_e.setAmount(fee_rate // 1000)
            else:
                self.feerate_e.setAmount(None)
            self.fee_e.setModified(False)

            self.fee_slider.activate()
            self.spend_max() if self.is_max else self.update_fee()

        self.fee_slider = FeeSlider(self, self.config, fee_cb)
        self.fee_slider.setFixedWidth(140)

        def on_fee_or_feerate(edit_changed, editing_finished):
            edit_other = self.feerate_e if edit_changed == self.fee_e else self.fee_e
            if editing_finished:
                if not edit_changed.get_amount():
                    # This is so that when the user blanks the fee and moves on,
                    # we go back to auto-calculate mode and put a fee back.
                    edit_changed.setModified(False)
            else:
                # edit_changed was edited just now, so make sure we will
                # freeze the correct fee setting (this)
                edit_other.setModified(False)
            self.fee_slider.deactivate()
            self.update_fee()

        class TxSizeLabel(QLabel):
            def setAmount(self, byte_size):
                self.setText(('x   %s bytes   =' % byte_size) if byte_size else '')

        self.size_e = TxSizeLabel()
        self.size_e.setAlignment(Qt.AlignCenter)
        self.size_e.setAmount(0)
        self.size_e.setFixedWidth(140)
        self.size_e.setStyleSheet(ColorScheme.DEFAULT.as_stylesheet())

        self.feerate_e = FeerateEdit(lambda: 0)
        self.feerate_e.setAmount(self.config.fee_per_byte())
        self.feerate_e.textEdited.connect(partial(on_fee_or_feerate, self.feerate_e, False))
        self.feerate_e.editingFinished.connect(partial(on_fee_or_feerate, self.feerate_e, True))

        self.fee_e = BTCAmountEdit(self.get_decimal_point)
        self.fee_e.textEdited.connect(partial(on_fee_or_feerate, self.fee_e, False))
        self.fee_e.editingFinished.connect(partial(on_fee_or_feerate, self.fee_e, True))

        def feerounding_onclick():
            text = (self.feerounding_text + '\n\n' +
                    _('To somewhat protect your privacy, Electrum tries to create change with similar precision to other outputs.') + ' ' +
                    _('At most 100 satoshis might be lost due to this rounding.') + ' ' +
                    _("You can disable this setting in '{}'.").format(_('Preferences')) + '\n' +
                    _('Also, dust is not kept as change, but added to the fee.'))
            QMessageBox.information(self, 'Fee rounding', text)

        self.feerounding_icon = QPushButton(QIcon(':icons/info.png'), '')
        self.feerounding_icon.setFixedWidth(20)
        self.feerounding_icon.setFlat(True)
        self.feerounding_icon.clicked.connect(feerounding_onclick)
        self.feerounding_icon.setVisible(False)

        self.connect_fields(self, self.amount_e, self.fiat_send_e, self.fee_e)

        vbox_feelabel = QVBoxLayout()
        vbox_feelabel.addWidget(self.fee_e_label)
        vbox_feelabel.addStretch(1)
        grid.addLayout(vbox_feelabel, 5, 0)

        self.fee_adv_controls = QWidget()
        hbox = QHBoxLayout(self.fee_adv_controls)
        hbox.setContentsMargins(0, 0, 0, 0)
        hbox.addWidget(self.feerate_e)
        hbox.addWidget(self.size_e)
        hbox.addWidget(self.fee_e)
        hbox.addWidget(self.feerounding_icon, Qt.AlignLeft)
        hbox.addStretch(1)

        vbox_feecontrol = QVBoxLayout()
        vbox_feecontrol.addWidget(self.fee_adv_controls)
        vbox_feecontrol.addWidget(self.fee_slider)

        grid.addLayout(vbox_feecontrol, 5, 1, 1, -1)

        if not self.config.get('show_fee', False):
            self.fee_adv_controls.setVisible(False)

        self.preview_button = EnterButton(_("Preview"), self.do_preview)
        self.preview_button.setToolTip(_('Display the details of your transaction before signing it.'))
        self.send_button = EnterButton(_("Send"), self.do_send)
        self.clear_button = EnterButton(_("Clear"), self.do_clear)
        buttons = QHBoxLayout()
        buttons.addStretch(1)
        buttons.addWidget(self.clear_button)
        buttons.addWidget(self.preview_button)
        buttons.addWidget(self.send_button)
        grid.addLayout(buttons, 6, 1, 1, 3)

        self.amount_e.shortcut.connect(self.spend_max)
        self.payto_e.textChanged.connect(self.update_fee)
        self.amount_e.textEdited.connect(self.update_fee)

        def reset_max(t):
            self.is_max = False
            self.max_button.setEnabled(not bool(t))
        self.amount_e.textEdited.connect(reset_max)
        self.fiat_send_e.textEdited.connect(reset_max)

        def entry_changed():
            text = ""

            amt_color = ColorScheme.DEFAULT
            fee_color = ColorScheme.DEFAULT
            feerate_color = ColorScheme.DEFAULT

            if self.not_enough_funds:
                amt_color, fee_color = ColorScheme.RED, ColorScheme.RED
                feerate_color = ColorScheme.RED
                text = _( "Not enough funds" )
                c, u, x = self.wallet.get_frozen_balance()
                if c+u+x:
                    text += ' (' + self.format_amount(c+u+x).strip() + ' ' + self.base_unit() + ' ' +_("are frozen") + ')'

            # blue color denotes auto-filled values
            elif self.fee_e.isModified():
                feerate_color = ColorScheme.BLUE
            elif self.feerate_e.isModified():
                fee_color = ColorScheme.BLUE
            elif self.amount_e.isModified():
                fee_color = ColorScheme.BLUE
                feerate_color = ColorScheme.BLUE
            else:
                amt_color = ColorScheme.BLUE
                fee_color = ColorScheme.BLUE
                feerate_color = ColorScheme.BLUE

            self.statusBar().showMessage(text)
            self.amount_e.setStyleSheet(amt_color.as_stylesheet())
            self.fee_e.setStyleSheet(fee_color.as_stylesheet())
            self.feerate_e.setStyleSheet(feerate_color.as_stylesheet())

        self.amount_e.textChanged.connect(entry_changed)
        self.fee_e.textChanged.connect(entry_changed)
        self.feerate_e.textChanged.connect(entry_changed)

        self.invoices_label = QLabel(_('Invoices'))
        from .invoice_list import InvoiceList
        self.invoice_list = InvoiceList(self)

        vbox0 = QVBoxLayout()
        vbox0.addLayout(grid)
        hbox = QHBoxLayout()
        hbox.addLayout(vbox0)
        w = QWidget()
        vbox = QVBoxLayout(w)
        vbox.addLayout(hbox)
        vbox.addStretch(1)
        vbox.addWidget(self.invoices_label)
        vbox.addWidget(self.invoice_list)
        vbox.setStretchFactor(self.invoice_list, 1000)
        w.searchable_list = self.invoice_list
        run_hook('create_send_tab', grid)
        return w

    def spend_max(self):
        self.is_max = True
        self.do_update_fee()

    def update_fee(self):
        self.require_fee_update = True

    def get_payto_or_dummy(self):
        r = self.payto_e.get_recipient()
        if r:
            return r
        return (TYPE_ADDRESS, self.wallet.dummy_address())

    def do_update_fee(self):
        '''Recalculate the fee.  If the fee was manually input, retain it, but
        still build the TX to see if there are enough funds.
        '''
        freeze_fee = self.is_send_fee_frozen()
        freeze_feerate = self.is_send_feerate_frozen()
        amount = '!' if self.is_max else self.amount_e.get_amount()
        if amount is None:
            if not freeze_fee:
                self.fee_e.setAmount(None)
            self.not_enough_funds = False
            self.statusBar().showMessage('')
        else:
            fee_estimator = self.get_send_fee_estimator()
            outputs = self.payto_e.get_outputs(self.is_max)
            if not outputs:
                _type, addr = self.get_payto_or_dummy()
                outputs = [(_type, addr, amount)]
            is_sweep = bool(self.tx_external_keypairs)
            make_tx = lambda fee_est: \
                self.wallet.make_unsigned_transaction(
                    self.get_coins(), outputs, self.config,
                    fixed_fee=fee_est, is_sweep=is_sweep)
            try:
                tx = make_tx(fee_estimator)
                self.not_enough_funds = False
            except (NotEnoughFunds, NoDynamicFeeEstimates) as e:
                if not freeze_fee:
                    self.fee_e.setAmount(None)
                if not freeze_feerate:
                    self.feerate_e.setAmount(None)
                self.feerounding_icon.setVisible(False)

                if isinstance(e, NotEnoughFunds):
                    self.not_enough_funds = True
                elif isinstance(e, NoDynamicFeeEstimates):
                    try:
                        tx = make_tx(0)
                        size = tx.estimated_size()
                        self.size_e.setAmount(size)
                    except BaseException:
                        pass
                return
            except BaseException:
                traceback.print_exc(file=sys.stderr)
                return

            size = tx.estimated_size()
            self.size_e.setAmount(size)

            fee = tx.get_fee()
            fee = None if self.not_enough_funds else fee

            # Displayed fee/fee_rate values are set according to user input.
            # Due to rounding or dropping dust in CoinChooser,
            # actual fees often differ somewhat.
            if freeze_feerate or self.fee_slider.is_active():
                displayed_feerate = self.feerate_e.get_amount()
                if displayed_feerate:
                    displayed_feerate = displayed_feerate // 1000
                else:
                    # fallback to actual fee
                    displayed_feerate = fee // size if fee is not None else None
                    self.feerate_e.setAmount(displayed_feerate)
                displayed_fee = displayed_feerate * size if displayed_feerate is not None else None
                self.fee_e.setAmount(displayed_fee)
            else:
                if freeze_fee:
                    displayed_fee = self.fee_e.get_amount()
                else:
                    # fallback to actual fee if nothing is frozen
                    displayed_fee = fee
                    self.fee_e.setAmount(displayed_fee)
                displayed_fee = displayed_fee if displayed_fee else 0
                displayed_feerate = displayed_fee // size if displayed_fee is not None else None
                self.feerate_e.setAmount(displayed_feerate)

            # show/hide fee rounding icon
            feerounding = (fee - displayed_fee) if fee else 0
            self.set_feerounding_text(feerounding)
            self.feerounding_icon.setToolTip(self.feerounding_text)
            self.feerounding_icon.setVisible(bool(feerounding))

            if self.is_max:
                amount = tx.output_value()
                self.amount_e.setAmount(amount)

    def from_list_delete(self, item):
        i = self.from_list.indexOfTopLevelItem(item)
        self.pay_from.pop(i)
        self.redraw_from_list()
        self.update_fee()

    def from_list_menu(self, position):
        item = self.from_list.itemAt(position)
        menu = QMenu()
        menu.addAction(_("Remove"), lambda: self.from_list_delete(item))
        menu.exec_(self.from_list.viewport().mapToGlobal(position))

    def set_pay_from(self, coins):
        self.pay_from = list(coins)
        self.redraw_from_list()

    def redraw_from_list(self):
        self.from_list.clear()
        self.from_label.setHidden(len(self.pay_from) == 0)
        self.from_list.setHidden(len(self.pay_from) == 0)

        def format(x):
            h = x.get('prevout_hash')
            return h[0:10] + '...' + h[-10:] + ":%d"%x.get('prevout_n') + u'\t' + "%s"%x.get('address')

        for item in self.pay_from:
            self.from_list.addTopLevelItem(QTreeWidgetItem( [format(item), self.format_amount(item['value']) ]))

    def get_contact_payto(self, key):
        _type, label = self.contacts.get(key)
        return label + '  <' + key + '>' if _type == 'address' else key

    def update_completions(self):
        l = [self.get_contact_payto(key) for key in self.contacts.keys()]
        self.completions.setStringList(l)

    def protected(func):
        '''Password request wrapper.  The password is passed to the function
        as the 'password' named argument.  "None" indicates either an
        unencrypted wallet, or the user cancelled the password request.
        An empty input is passed as the empty string.'''
        def request_password(self, *args, **kwargs):
            parent = self.top_level_window()
            password = None
            while self.wallet.has_keystore_encryption():
                password = self.password_dialog(parent=parent)
                if password is None:
                    # User cancelled password input
                    return
                try:
                    self.wallet.check_password(password)
                    break
                except Exception as e:
                    self.show_error(str(e), parent=parent)
                    continue

            kwargs['password'] = password
            return func(self, *args, **kwargs)
        return request_password

    def is_send_fee_frozen(self):
        return self.fee_e.isVisible() and self.fee_e.isModified() \
               and (self.fee_e.text() or self.fee_e.hasFocus())

    def is_send_feerate_frozen(self):
        return self.feerate_e.isVisible() and self.feerate_e.isModified() \
               and (self.feerate_e.text() or self.feerate_e.hasFocus())

    def get_send_fee_estimator(self):
        if self.is_send_fee_frozen():
            fee_estimator = self.fee_e.get_amount()
        elif self.is_send_feerate_frozen():
            amount = self.feerate_e.get_amount()
            amount = 0 if amount is None else amount
            fee_estimator = partial(
                simple_config.SimpleConfig.estimate_fee_for_feerate, amount)
        else:
            fee_estimator = None
        return fee_estimator

    def read_send_tab(self):
        if self.payment_request and self.payment_request.has_expired():
            self.show_error(_('Payment request has expired'))
            return
        label = self.message_e.text()

        if self.payment_request:
            outputs = self.payment_request.get_outputs()
        else:
            errors = self.payto_e.get_errors()
            if errors:
                self.show_warning(_("Invalid Lines found:") + "\n\n" + '\n'.join([ _("Line #") + str(x[0]+1) + ": " + x[1] for x in errors]))
                return
            outputs = self.payto_e.get_outputs(self.is_max)

            if self.payto_e.is_alias and self.payto_e.validated is False:
                alias = self.payto_e.toPlainText()
                msg = _('WARNING: the alias "{}" could not be validated via an additional '
                        'security check, DNSSEC, and thus may not be correct.').format(alias) + '\n'
                msg += _('Do you wish to continue?')
                if not self.question(msg):
                    return

        if not outputs:
            self.show_error(_('No outputs'))
            return

        for _type, addr, amount in outputs:
            if addr is None:
                self.show_error(_('Groestlcoin Address is None'))
                return
            if _type == TYPE_ADDRESS and not bitcoin.is_address(addr):
                self.show_error(_('Invalid Groestlcoin Address'))
                return
            if amount is None:
                self.show_error(_('Invalid Amount'))
                return

        fee_estimator = self.get_send_fee_estimator()
        coins = self.get_coins()
        return outputs, fee_estimator, label, coins

    def do_preview(self):
        self.do_send(preview = True)

    def do_send(self, preview = False):
        if run_hook('abort_send', self):
            return
        r = self.read_send_tab()
        if not r:
            return
        outputs, fee_estimator, tx_desc, coins = r
        try:
            is_sweep = bool(self.tx_external_keypairs)
            tx = self.wallet.make_unsigned_transaction(
                coins, outputs, self.config, fixed_fee=fee_estimator,
                is_sweep=is_sweep)
        except NotEnoughFunds:
            self.show_message(_("Insufficient funds"))
            return
        except BaseException as e:
            traceback.print_exc(file=sys.stdout)
            self.show_message(str(e))
            return

        amount = tx.output_value() if self.is_max else sum(map(lambda x:x[2], outputs))
        fee = tx.get_fee()

        use_rbf = self.config.get('use_rbf', True)
        if use_rbf:
            tx.set_rbf(True)

        if fee < self.wallet.relayfee() * tx.estimated_size() / 1000:
            self.show_error('\n'.join([
                _("This transaction requires a higher fee, or it will not be propagated by your current server"),
                _("Try to raise your transaction fee, or use a server with a lower relay fee.")
            ]))
            return

        if preview:
            self.show_transaction(tx, tx_desc)
            return

        if not self.network:
            self.show_error(_("You can't broadcast a transaction without a live network connection."))
            return

        # confirmation dialog
        msg = [
            _("Amount to be sent") + ": " + self.format_amount_and_units(amount),
            _("Mining fee") + ": " + self.format_amount_and_units(fee),
        ]

        x_fee = run_hook('get_tx_extra_fee', self.wallet, tx)
        if x_fee:
            x_fee_address, x_fee_amount = x_fee
            msg.append( _("Additional fees") + ": " + self.format_amount_and_units(x_fee_amount) )

        confirm_rate = simple_config.FEERATE_WARNING_HIGH_FEE
        if fee > confirm_rate * tx.estimated_size() / 1000:
            msg.append(_('Warning') + ': ' + _("The fee for this transaction seems unusually high."))

        if self.wallet.has_keystore_encryption():
            msg.append("")
            msg.append(_("Enter your password to proceed"))
            password = self.password_dialog('\n'.join(msg))
            if not password:
                return
        else:
            msg.append(_('Proceed?'))
            password = None
            if not self.question('\n'.join(msg)):
                return

        def sign_done(success):
            if success:
                if not tx.is_complete():
                    self.show_transaction(tx)
                    self.do_clear()
                else:
                    self.broadcast_transaction(tx, tx_desc)
        self.sign_tx_with_password(tx, sign_done, password)

    @protected
    def sign_tx(self, tx, callback, password):
        self.sign_tx_with_password(tx, callback, password)

    def sign_tx_with_password(self, tx, callback, password):
        '''Sign the transaction in a separate thread.  When done, calls
        the callback with a success code of True or False.
        '''

        def on_signed(result):
            callback(True)
        def on_failed(exc_info):
            self.on_error(exc_info)
            callback(False)

        if self.tx_external_keypairs:
            # can sign directly
            task = partial(Transaction.sign, tx, self.tx_external_keypairs)
        else:
            # call hook to see if plugin needs gui interaction
            run_hook('sign_tx', self, tx)
            task = partial(self.wallet.sign_transaction, tx, password)
        WaitingDialog(self, _('Signing transaction...'), task,
                      on_signed, on_failed)

    def broadcast_transaction(self, tx, tx_desc):

        def broadcast_thread():
            # non-GUI thread
            pr = self.payment_request
            if pr and pr.has_expired():
                self.payment_request = None
                return False, _("Payment request has expired")
            status, msg =  self.network.broadcast(tx)
            if pr and status is True:
                self.invoices.set_paid(pr, tx.txid())
                self.invoices.save()
                self.payment_request = None
                refund_address = self.wallet.get_receiving_addresses()[0]
                ack_status, ack_msg = pr.send_ack(str(tx), refund_address)
                if ack_status:
                    msg = ack_msg
            return status, msg

        # Capture current TL window; override might be removed on return
        parent = self.top_level_window()

        def broadcast_done(result):
            # GUI thread
            if result:
                status, msg = result
                if status:
                    if tx_desc is not None and tx.is_complete():
                        self.wallet.set_label(tx.txid(), tx_desc)
                    parent.show_message(_('Payment sent.') + '\n' + msg)
                    self.invoice_list.update()
                    self.do_clear()
                else:
                    parent.show_error(msg)

        WaitingDialog(self, _('Broadcasting transaction...'),
                      broadcast_thread, broadcast_done, self.on_error)

    def query_choice(self, msg, choices):
        # Needed by QtHandler for hardware wallets
        dialog = WindowModalDialog(self.top_level_window())
        clayout = ChoicesLayout(msg, choices)
        vbox = QVBoxLayout(dialog)
        vbox.addLayout(clayout.layout())
        vbox.addLayout(Buttons(OkButton(dialog)))
        if not dialog.exec_():
            return None
        return clayout.selected_index()

    def lock_amount(self, b):
        self.amount_e.setFrozen(b)
        self.max_button.setEnabled(not b)

    def prepare_for_payment_request(self):
        self.show_send_tab()
        self.payto_e.is_pr = True
        for e in [self.payto_e, self.amount_e, self.message_e]:
            e.setFrozen(True)
        self.payto_e.setText(_("please wait..."))
        return True

    def delete_invoice(self, key):
        self.invoices.remove(key)
        self.invoice_list.update()

    def payment_request_ok(self):
        pr = self.payment_request
        key = self.invoices.add(pr)
        status = self.invoices.get_status(key)
        self.invoice_list.update()
        if status == PR_PAID:
            self.show_message("invoice already paid")
            self.do_clear()
            self.payment_request = None
            return
        self.payto_e.is_pr = True
        if not pr.has_expired():
            self.payto_e.setGreen()
        else:
            self.payto_e.setExpired()
        self.payto_e.setText(pr.get_requestor())
        self.amount_e.setText(format_satoshis_plain(pr.get_amount(), self.decimal_point))
        self.message_e.setText(pr.get_memo())
        # signal to set fee
        self.amount_e.textEdited.emit("")

    def payment_request_error(self):
        self.show_message(self.payment_request.error)
        self.payment_request = None
        self.do_clear()

    def on_pr(self, request):
        self.payment_request = request
        if self.payment_request.verify(self.contacts):
            self.payment_request_ok_signal.emit()
        else:
            self.payment_request_error_signal.emit()

    def pay_to_URI(self, URI):
        if not URI:
            return
        try:
            out = util.parse_URI(URI, self.on_pr)
        except BaseException as e:
            self.show_error(_('Invalid groestlcoin URI:') + '\n' + str(e))
            return
        self.show_send_tab()
        r = out.get('r')
        sig = out.get('sig')
        name = out.get('name')
        if r or (name and sig):
            self.prepare_for_payment_request()
            return
        address = out.get('address')
        amount = out.get('amount')
        label = out.get('label')
        message = out.get('message')
        # use label as description (not BIP21 compliant)
        if label and not message:
            message = label
        if address:
            self.payto_e.setText(address)
        if message:
            self.message_e.setText(message)
        if amount:
            self.amount_e.setAmount(amount)
            self.amount_e.textEdited.emit("")


    def do_clear(self):
        self.is_max = False
        self.not_enough_funds = False
        self.payment_request = None
        self.payto_e.is_pr = False
        for e in [self.payto_e, self.message_e, self.amount_e, self.fiat_send_e,
                  self.fee_e, self.feerate_e]:
            e.setText('')
            e.setFrozen(False)
        self.fee_slider.activate()
        self.feerate_e.setAmount(self.config.fee_per_byte())
        self.size_e.setAmount(0)
        self.feerounding_icon.setVisible(False)
        self.set_pay_from([])
        self.tx_external_keypairs = {}
        self.update_status()
        run_hook('do_clear', self)

    def set_frozen_state(self, addrs, freeze):
        self.wallet.set_frozen_state(addrs, freeze)
        self.address_list.update()
        self.utxo_list.update()
        self.update_fee()

    def create_list_tab(self, l, toolbar=None):
        w = QWidget()
        w.searchable_list = l
        vbox = QVBoxLayout()
        w.setLayout(vbox)
        vbox.setContentsMargins(0, 0, 0, 0)
        vbox.setSpacing(0)
        if toolbar:
            vbox.addLayout(toolbar)
        vbox.addWidget(l)
        return w

    def create_addresses_tab(self):
        from .address_list import AddressList
        self.address_list = l = AddressList(self)
        toolbar = l.create_toolbar(self.config)
        toolbar_shown = self.config.get('show_toolbar_addresses', False)
        l.show_toolbar(toolbar_shown)
        return self.create_list_tab(l, toolbar)

    def create_utxo_tab(self):
        from .utxo_list import UTXOList
        self.utxo_list = l = UTXOList(self)
        return self.create_list_tab(l)

    def create_contacts_tab(self):
        from .contact_list import ContactList
        self.contact_list = l = ContactList(self)
        return self.create_list_tab(l)

    def remove_address(self, addr):
        if self.question(_("Do you want to remove")+" %s "%addr +_("from your wallet?")):
            self.wallet.delete_address(addr)
            self.need_update.set()  # history, addresses, coins
            self.clear_receive_tab()

    def get_coins(self):
        if self.pay_from:
            return self.pay_from
        else:
            return self.wallet.get_spendable_coins(None, self.config)

    def spend_coins(self, coins):
        self.set_pay_from(coins)
        self.show_send_tab()
        self.update_fee()

    def paytomany(self):
        self.show_send_tab()
        self.payto_e.paytomany()
        msg = '\n'.join([
            _('Enter a list of outputs in the \'Pay to\' field.'),
            _('One output per line.'),
            _('Format: address, amount'),
            _('You may load a CSV file using the file icon.')
        ])
        self.show_message(msg, title=_('Pay to many'))

    def payto_contacts(self, labels):
        paytos = [self.get_contact_payto(label) for label in labels]
        self.show_send_tab()
        if len(paytos) == 1:
            self.payto_e.setText(paytos[0])
            self.amount_e.setFocus()
        else:
            text = "\n".join([payto + ", 0" for payto in paytos])
            self.payto_e.setText(text)
            self.payto_e.setFocus()

    def set_contact(self, label, address):
        if not is_address(address):
            self.show_error(_('Invalid Address'))
            self.contact_list.update()  # Displays original unchanged value
            return False
        self.contacts[address] = ('address', label)
        self.contact_list.update()
        self.history_list.update()
        self.update_completions()
        return True

    def delete_contacts(self, labels):
        if not self.question(_("Remove {} from your list of contacts?")
                             .format(" + ".join(labels))):
            return
        for label in labels:
            self.contacts.pop(label)
        self.history_list.update()
        self.contact_list.update()
        self.update_completions()

    def show_invoice(self, key):
        pr = self.invoices.get(key)
        pr.verify(self.contacts)
        self.show_pr_details(pr)

    def show_pr_details(self, pr):
        key = pr.get_id()
        d = WindowModalDialog(self, _("Invoice"))
        vbox = QVBoxLayout(d)
        grid = QGridLayout()
        grid.addWidget(QLabel(_("Requestor") + ':'), 0, 0)
        grid.addWidget(QLabel(pr.get_requestor()), 0, 1)
        grid.addWidget(QLabel(_("Amount") + ':'), 1, 0)
        outputs_str = '\n'.join(map(lambda x: self.format_amount(x[2])+ self.base_unit() + ' @ ' + x[1], pr.get_outputs()))
        grid.addWidget(QLabel(outputs_str), 1, 1)
        expires = pr.get_expiration_date()
        grid.addWidget(QLabel(_("Memo") + ':'), 2, 0)
        grid.addWidget(QLabel(pr.get_memo()), 2, 1)
        grid.addWidget(QLabel(_("Signature") + ':'), 3, 0)
        grid.addWidget(QLabel(pr.get_verify_status()), 3, 1)
        if expires:
            grid.addWidget(QLabel(_("Expires") + ':'), 4, 0)
            grid.addWidget(QLabel(format_time(expires)), 4, 1)
        vbox.addLayout(grid)
        def do_export():
            fn = self.getSaveFileName(_("Save invoice to file"), "*.bip70")
            if not fn:
                return
            with open(fn, 'wb') as f:
                data = f.write(pr.raw)
            self.show_message(_('Invoice saved as' + ' ' + fn))
        exportButton = EnterButton(_('Save'), do_export)
        def do_delete():
            if self.question(_('Delete invoice?')):
                self.invoices.remove(key)
                self.history_list.update()
                self.invoice_list.update()
                d.close()
        deleteButton = EnterButton(_('Delete'), do_delete)
        vbox.addLayout(Buttons(exportButton, deleteButton, CloseButton(d)))
        d.exec_()

    def do_pay_invoice(self, key):
        pr = self.invoices.get(key)
        self.payment_request = pr
        self.prepare_for_payment_request()
        pr.error = None  # this forces verify() to re-run
        if pr.verify(self.contacts):
            self.payment_request_ok()
        else:
            self.payment_request_error()

    def create_console_tab(self):
        from .console import Console
        self.console = console = Console()
        return console

    def update_console(self):
        console = self.console
        console.history = self.config.get("console-history",[])
        console.history_index = len(console.history)

        console.updateNamespace({'wallet' : self.wallet,
                                 'network' : self.network,
                                 'plugins' : self.gui_object.plugins,
                                 'window': self})
        console.updateNamespace({'util' : util, 'bitcoin':bitcoin})

        c = commands.Commands(self.config, self.wallet, self.network, lambda: self.console.set_json(True))
        methods = {}
        def mkfunc(f, method):
            return lambda *args: f(method, args, self.password_dialog)
        for m in dir(c):
            if m[0]=='_' or m in ['network','wallet']: continue
            methods[m] = mkfunc(c._run, m)

        console.updateNamespace(methods)

    def create_status_bar(self):

        sb = QStatusBar()
        sb.setFixedHeight(35)
        qtVersion = qVersion()

        self.balance_label = QLabel("")
        self.balance_label.setTextInteractionFlags(Qt.TextSelectableByMouse)
        self.balance_label.setStyleSheet("""QLabel { padding: 0 }""")
        sb.addWidget(self.balance_label)

        self.search_box = QLineEdit()
        self.search_box.textChanged.connect(self.do_search)
        self.search_box.hide()
        sb.addPermanentWidget(self.search_box)

        self.lock_icon = QIcon()
        self.password_button = StatusBarButton(self.lock_icon, _("Password"), self.change_password_dialog )
        sb.addPermanentWidget(self.password_button)

        sb.addPermanentWidget(StatusBarButton(QIcon(":icons/preferences.png"), _("Preferences"), self.settings_dialog ) )
        self.seed_button = StatusBarButton(QIcon(":icons/seed.png"), _("Seed"), self.show_seed_dialog )
        sb.addPermanentWidget(self.seed_button)
        self.status_button = StatusBarButton(QIcon(":icons/status_disconnected.png"), _("Network"), lambda: self.gui_object.show_network_dialog(self))
        sb.addPermanentWidget(self.status_button)
        run_hook('create_status_bar', sb)
        self.setStatusBar(sb)

    def update_lock_icon(self):
        icon = QIcon(":icons/lock.png") if self.wallet.has_password() else QIcon(":icons/unlock.png")
        self.password_button.setIcon(icon)

    def update_buttons_on_seed(self):
        self.seed_button.setVisible(self.wallet.has_seed())
        self.password_button.setVisible(self.wallet.may_have_password())
        self.send_button.setVisible(not self.wallet.is_watching_only())

    def change_password_dialog(self):
        from electrum_grs.storage import STO_EV_XPUB_PW
        if self.wallet.get_available_storage_encryption_version() == STO_EV_XPUB_PW:
            from .password_dialog import ChangePasswordDialogForHW
            d = ChangePasswordDialogForHW(self, self.wallet)
            ok, encrypt_file = d.run()
            if not ok:
                return

            try:
                hw_dev_pw = self.wallet.keystore.get_password_for_storage_encryption()
            except UserCancelled:
                return
            except BaseException as e:
                traceback.print_exc(file=sys.stderr)
                self.show_error(str(e))
                return
            old_password = hw_dev_pw if self.wallet.has_password() else None
            new_password = hw_dev_pw if encrypt_file else None
        else:
            from .password_dialog import ChangePasswordDialogForSW
            d = ChangePasswordDialogForSW(self, self.wallet)
            ok, old_password, new_password, encrypt_file = d.run()

        if not ok:
            return
        try:
            self.wallet.update_password(old_password, new_password, encrypt_file)
        except InvalidPassword as e:
            self.show_error(str(e))
            return
        except BaseException:
            traceback.print_exc(file=sys.stdout)
            self.show_error(_('Failed to update password'))
            return
        msg = _('Password was updated successfully') if self.wallet.has_password() else _('Password is disabled, this wallet is not protected')
        self.show_message(msg, title=_("Success"))
        self.update_lock_icon()

    def toggle_search(self):
        tab = self.tabs.currentWidget()
        #if hasattr(tab, 'searchable_list'):
        #    tab.searchable_list.toggle_toolbar()
        #return
        self.search_box.setHidden(not self.search_box.isHidden())
        if not self.search_box.isHidden():
            self.search_box.setFocus(1)
        else:
            self.do_search('')

    def do_search(self, t):
        tab = self.tabs.currentWidget()
        if hasattr(tab, 'searchable_list'):
            tab.searchable_list.filter(t)

    def new_contact_dialog(self):
        d = WindowModalDialog(self, _("New Contact"))
        vbox = QVBoxLayout(d)
        vbox.addWidget(QLabel(_('New Contact') + ':'))
        grid = QGridLayout()
        line1 = QLineEdit()
        line1.setFixedWidth(280)
        line2 = QLineEdit()
        line2.setFixedWidth(280)
        grid.addWidget(QLabel(_("Address")), 1, 0)
        grid.addWidget(line1, 1, 1)
        grid.addWidget(QLabel(_("Name")), 2, 0)
        grid.addWidget(line2, 2, 1)
        vbox.addLayout(grid)
        vbox.addLayout(Buttons(CancelButton(d), OkButton(d)))
        if d.exec_():
            self.set_contact(line2.text(), line1.text())

    def show_master_public_keys(self):
        dialog = WindowModalDialog(self, _("Wallet Information"))
        dialog.setMinimumSize(500, 100)
        mpk_list = self.wallet.get_master_public_keys()
        vbox = QVBoxLayout()
        wallet_type = self.wallet.storage.get('wallet_type', '')
        grid = QGridLayout()
        basename = os.path.basename(self.wallet.storage.path)
        grid.addWidget(QLabel(_("Wallet name")+ ':'), 0, 0)
        grid.addWidget(QLabel(basename), 0, 1)
        grid.addWidget(QLabel(_("Wallet type")+ ':'), 1, 0)
        grid.addWidget(QLabel(wallet_type), 1, 1)
        grid.addWidget(QLabel(_("Script type")+ ':'), 2, 0)
        grid.addWidget(QLabel(self.wallet.txin_type), 2, 1)
        vbox.addLayout(grid)
        if self.wallet.is_deterministic():
            mpk_text = ShowQRTextEdit()
            mpk_text.setMaximumHeight(150)
            mpk_text.addCopyButton(self.app)
            def show_mpk(index):
                mpk_text.setText(mpk_list[index])
            # only show the combobox in case multiple accounts are available
            if len(mpk_list) > 1:
                def label(key):
                    if isinstance(self.wallet, Multisig_Wallet):
                        return _("cosigner") + ' ' + str(key+1)
                    return ''
                labels = [label(i) for i in range(len(mpk_list))]
                on_click = lambda clayout: show_mpk(clayout.selected_index())
                labels_clayout = ChoicesLayout(_("Master Public Keys"), labels, on_click)
                vbox.addLayout(labels_clayout.layout())
            else:
                vbox.addWidget(QLabel(_("Master Public Key")))
            show_mpk(0)
            vbox.addWidget(mpk_text)
        vbox.addStretch(1)
        vbox.addLayout(Buttons(CloseButton(dialog)))
        dialog.setLayout(vbox)
        dialog.exec_()

    def remove_wallet(self):
        if self.question('\n'.join([
                _('Delete wallet file?'),
                "%s"%self.wallet.storage.path,
                _('If your wallet contains funds, make sure you have saved its seed.')])):
            self._delete_wallet()

    @protected
    def _delete_wallet(self, password):
        wallet_path = self.wallet.storage.path
        basename = os.path.basename(wallet_path)
        self.gui_object.daemon.stop_wallet(wallet_path)
        self.close()
        os.unlink(wallet_path)
        self.show_error("Wallet removed:" + basename)

    @protected
    def show_seed_dialog(self, password):
        if not self.wallet.has_seed():
            self.show_message(_('This wallet has no seed'))
            return
        keystore = self.wallet.get_keystore()
        try:
            seed = keystore.get_seed(password)
            passphrase = keystore.get_passphrase(password)
        except BaseException as e:
            self.show_error(str(e))
            return
        from .seed_dialog import SeedDialog
        d = SeedDialog(self, seed, passphrase)
        d.exec_()

    def show_qrcode(self, data, title = _("QR code"), parent=None):
        if not data:
            return
        d = QRDialog(data, parent or self, title)
        d.exec_()

    @protected
    def show_private_key(self, address, password):
        if not address:
            return
        try:
            pk, redeem_script = self.wallet.export_private_key(address, password)
        except Exception as e:
            traceback.print_exc(file=sys.stdout)
            self.show_message(str(e))
            return
        xtype = bitcoin.deserialize_privkey(pk)[0]
        d = WindowModalDialog(self, _("Private key"))
        d.setMinimumSize(600, 150)
        vbox = QVBoxLayout()
        vbox.addWidget(QLabel(_("Address") + ': ' + address))
        vbox.addWidget(QLabel(_("Script type") + ': ' + xtype))
        vbox.addWidget(QLabel(_("Private key") + ':'))
        keys_e = ShowQRTextEdit(text=pk)
        keys_e.addCopyButton(self.app)
        vbox.addWidget(keys_e)
        if redeem_script:
            vbox.addWidget(QLabel(_("Redeem Script") + ':'))
            rds_e = ShowQRTextEdit(text=redeem_script)
            rds_e.addCopyButton(self.app)
            vbox.addWidget(rds_e)
        vbox.addLayout(Buttons(CloseButton(d)))
        d.setLayout(vbox)
        d.exec_()

    msg_sign = _("Signing with an address actually means signing with the corresponding "
                "private key, and verifying with the corresponding public key. The "
                "address you have entered does not have a unique public key, so these "
                "operations cannot be performed.") + '\n\n' + \
               _('The operation is undefined. Not just in Electrum, but in general.')

    @protected
    def do_sign(self, address, message, signature, password):
        address  = address.text().strip()
        message = message.toPlainText().strip()
        if not bitcoin.is_address(address):
            self.show_message(_('Invalid Bitcoin address.'))
            return
        if self.wallet.is_watching_only():
            self.show_message(_('This is a watching-only wallet.'))
            return
        if not self.wallet.is_mine(address):
            self.show_message(_('Address not in wallet.'))
            return
        txin_type = self.wallet.get_txin_type(address)
        if txin_type not in ['p2pkh', 'p2wpkh', 'p2wpkh-p2sh']:
            self.show_message(_('Cannot sign messages with this type of address:') + \
                              ' ' + txin_type + '\n\n' + self.msg_sign)
            return
        task = partial(self.wallet.sign_message, address, message, password)

        def show_signed_message(sig):
            try:
                signature.setText(base64.b64encode(sig).decode('ascii'))
            except RuntimeError:
                # (signature) wrapped C/C++ object has been deleted
                pass

        self.wallet.thread.add(task, on_success=show_signed_message)

    def do_verify(self, address, message, signature):
        address  = address.text().strip()
        message = message.toPlainText().strip().encode('utf-8')
        if not bitcoin.is_address(address):
            self.show_message(_('Invalid Bitcoin address.'))
            return
        try:
            # This can throw on invalid base64
            sig = base64.b64decode(str(signature.toPlainText()))
            verified = bitcoin.verify_message(address, sig, message)
        except Exception as e:
            verified = False
        if verified:
            self.show_message(_("Signature verified"))
        else:
            self.show_error(_("Wrong signature"))

    def sign_verify_message(self, address=''):
        d = WindowModalDialog(self, _('Sign/verify Message'))
        d.setMinimumSize(610, 290)

        layout = QGridLayout(d)

        message_e = QTextEdit()
        layout.addWidget(QLabel(_('Message')), 1, 0)
        layout.addWidget(message_e, 1, 1)
        layout.setRowStretch(2,3)

        address_e = QLineEdit()
        address_e.setText(address)
        layout.addWidget(QLabel(_('Address')), 2, 0)
        layout.addWidget(address_e, 2, 1)

        signature_e = QTextEdit()
        layout.addWidget(QLabel(_('Signature')), 3, 0)
        layout.addWidget(signature_e, 3, 1)
        layout.setRowStretch(3,1)

        hbox = QHBoxLayout()

        b = QPushButton(_("Sign"))
        b.clicked.connect(lambda: self.do_sign(address_e, message_e, signature_e))
        hbox.addWidget(b)

        b = QPushButton(_("Verify"))
        b.clicked.connect(lambda: self.do_verify(address_e, message_e, signature_e))
        hbox.addWidget(b)

        b = QPushButton(_("Close"))
        b.clicked.connect(d.accept)
        hbox.addWidget(b)
        layout.addLayout(hbox, 4, 1)
        d.exec_()

    @protected
    def do_decrypt(self, message_e, pubkey_e, encrypted_e, password):
        if self.wallet.is_watching_only():
            self.show_message(_('This is a watching-only wallet.'))
            return
        cyphertext = encrypted_e.toPlainText()
        task = partial(self.wallet.decrypt_message, pubkey_e.text(), cyphertext, password)

        def setText(text):
            try:
                message_e.setText(text.decode('utf-8'))
            except RuntimeError:
                # (message_e) wrapped C/C++ object has been deleted
                pass

        self.wallet.thread.add(task, on_success=setText)

    def do_encrypt(self, message_e, pubkey_e, encrypted_e):
        message = message_e.toPlainText()
        message = message.encode('utf-8')
        try:
            encrypted = bitcoin.encrypt_message(message, pubkey_e.text())
            encrypted_e.setText(encrypted.decode('ascii'))
        except BaseException as e:
            traceback.print_exc(file=sys.stdout)
            self.show_warning(str(e))

    def encrypt_message(self, address=''):
        d = WindowModalDialog(self, _('Encrypt/decrypt Message'))
        d.setMinimumSize(610, 490)

        layout = QGridLayout(d)

        message_e = QTextEdit()
        layout.addWidget(QLabel(_('Message')), 1, 0)
        layout.addWidget(message_e, 1, 1)
        layout.setRowStretch(2,3)

        pubkey_e = QLineEdit()
        if address:
            pubkey = self.wallet.get_public_key(address)
            pubkey_e.setText(pubkey)
        layout.addWidget(QLabel(_('Public key')), 2, 0)
        layout.addWidget(pubkey_e, 2, 1)

        encrypted_e = QTextEdit()
        layout.addWidget(QLabel(_('Encrypted')), 3, 0)
        layout.addWidget(encrypted_e, 3, 1)
        layout.setRowStretch(3,1)

        hbox = QHBoxLayout()
        b = QPushButton(_("Encrypt"))
        b.clicked.connect(lambda: self.do_encrypt(message_e, pubkey_e, encrypted_e))
        hbox.addWidget(b)

        b = QPushButton(_("Decrypt"))
        b.clicked.connect(lambda: self.do_decrypt(message_e, pubkey_e, encrypted_e))
        hbox.addWidget(b)

        b = QPushButton(_("Close"))
        b.clicked.connect(d.accept)
        hbox.addWidget(b)

        layout.addLayout(hbox, 4, 1)
        d.exec_()

    def password_dialog(self, msg=None, parent=None):
        from .password_dialog import PasswordDialog
        parent = parent or self
        d = PasswordDialog(parent, msg)
        return d.run()

    def tx_from_text(self, txt):
        from electrum_grs.transaction import tx_from_str
        try:
            tx = tx_from_str(txt)
            return Transaction(tx)
        except BaseException as e:
            self.show_critical(_("Electrum-GRS was unable to parse your transaction") + ":\n" + str(e))
            return

    def read_tx_from_qrcode(self):
        from electrum_grs import qrscanner
        try:
            data = qrscanner.scan_barcode(self.config.get_video_device())
        except BaseException as e:
            self.show_error(str(e))
            return
        if not data:
            return
        # if the user scanned a groestlcoin URI
        if str(data).startswith("groestlcoin:"):
            self.pay_to_URI(data)
            return
        # else if the user scanned an offline signed tx
        try:
            data = bh2u(bitcoin.base_decode(data, length=None, base=43))
        except BaseException as e:
            self.show_error((_('Could not decode QR code')+':\n{}').format(e))
            return
        tx = self.tx_from_text(data)
        if not tx:
            return
        self.show_transaction(tx)

    def read_tx_from_file(self):
        fileName = self.getOpenFileName(_("Select your transaction file"), "*.txn")
        if not fileName:
            return
        try:
            with open(fileName, "r") as f:
                file_content = f.read()
        except (ValueError, IOError, os.error) as reason:
            self.show_critical(_("Electrum-GRS was unable to open your transaction file") + "\n" + str(reason), title=_("Unable to read file or no transaction found"))
            return
        return self.tx_from_text(file_content)

    def do_process_from_text(self):
        text = text_dialog(self, _('Input raw transaction'), _("Transaction:"), _("Load transaction"))
        if not text:
            return
        tx = self.tx_from_text(text)
        if tx:
            self.show_transaction(tx)

    def do_process_from_file(self):
        tx = self.read_tx_from_file()
        if tx:
            self.show_transaction(tx)

    def do_process_from_txid(self):
        from electrum_grs import transaction
        txid, ok = QInputDialog.getText(self, _('Lookup transaction'), _('Transaction ID') + ':')
        if ok and txid:
            txid = str(txid).strip()
            try:
                r = self.network.synchronous_get(('blockchain.transaction.get',[txid]))
            except BaseException as e:
                self.show_message(str(e))
                return
            tx = transaction.Transaction(r)
            self.show_transaction(tx)

    @protected
    def export_privkeys_dialog(self, password):
        if self.wallet.is_watching_only():
            self.show_message(_("This is a watching-only wallet"))
            return

        if isinstance(self.wallet, Multisig_Wallet):
            self.show_message(_('WARNING: This is a multi-signature wallet.') + '\n' +
                              _('It can not be "backed up" by simply exporting these private keys.'))

        d = WindowModalDialog(self, _('Private keys'))
        d.setMinimumSize(980, 300)
        vbox = QVBoxLayout(d)

        msg = "%s\n%s\n%s" % (_("WARNING: ALL your private keys are secret."),
                              _("Exposing a single private key can compromise your entire wallet!"),
                              _("In particular, DO NOT use 'redeem private key' services proposed by third parties."))
        vbox.addWidget(QLabel(msg))

        e = QTextEdit()
        e.setReadOnly(True)
        vbox.addWidget(e)

        defaultname = 'electrum-grs-private-keys.csv'
        select_msg = _('Select file to export your private keys to')
        hbox, filename_e, csv_button = filename_field(self, self.config, defaultname, select_msg)
        vbox.addLayout(hbox)

        b = OkButton(d, _('Export'))
        b.setEnabled(False)
        vbox.addLayout(Buttons(CancelButton(d), b))

        private_keys = {}
        addresses = self.wallet.get_addresses()
        done = False
        cancelled = False
        def privkeys_thread():
            for addr in addresses:
                time.sleep(0.1)
                if done or cancelled:
                    break
                privkey = self.wallet.export_private_key(addr, password)[0]
                private_keys[addr] = privkey
                self.computing_privkeys_signal.emit()
            if not cancelled:
                self.computing_privkeys_signal.disconnect()
                self.show_privkeys_signal.emit()

        def show_privkeys():
            s = "\n".join( map( lambda x: x[0] + "\t"+ x[1], private_keys.items()))
            e.setText(s)
            b.setEnabled(True)
            self.show_privkeys_signal.disconnect()
            nonlocal done
            done = True

        def on_dialog_closed(*args):
            nonlocal done
            nonlocal cancelled
            if not done:
                cancelled = True
                self.computing_privkeys_signal.disconnect()
                self.show_privkeys_signal.disconnect()

        self.computing_privkeys_signal.connect(lambda: e.setText("Please wait... %d/%d"%(len(private_keys),len(addresses))))
        self.show_privkeys_signal.connect(show_privkeys)
        d.finished.connect(on_dialog_closed)
        threading.Thread(target=privkeys_thread).start()

        if not d.exec_():
            done = True
            return

        filename = filename_e.text()
        if not filename:
            return

        try:
            self.do_export_privkeys(filename, private_keys, csv_button.isChecked())
        except (IOError, os.error) as reason:
            txt = "\n".join([
                _("Electrum-GRS was unable to produce a private key-export."),
                str(reason)
            ])
            self.show_critical(txt, title=_("Unable to create csv"))

        except Exception as e:
            self.show_message(str(e))
            return

        self.show_message(_("Private keys exported."))

    def do_export_privkeys(self, fileName, pklist, is_csv):
        with open(fileName, "w+") as f:
            if is_csv:
                transaction = csv.writer(f)
                transaction.writerow(["address", "private_key"])
                for addr, pk in pklist.items():
                    transaction.writerow(["%34s"%addr,pk])
            else:
                import json
                f.write(json.dumps(pklist, indent = 4))

    def do_import_labels(self):
        def import_labels(path):
            def _validate(data):
                return data  # TODO

            def import_labels_assign(data):
                for key, value in data.items():
                    self.wallet.set_label(key, value)
            import_meta(path, _validate, import_labels_assign)

        def on_import():
            self.need_update.set()
        import_meta_gui(self, _('labels'), import_labels, on_import)

    def do_export_labels(self):
        def export_labels(filename):
            export_meta(self.wallet.labels, filename)
        export_meta_gui(self, _('labels'), export_labels)

    def sweep_key_dialog(self):
        d = WindowModalDialog(self, title=_('Sweep private keys'))
        d.setMinimumSize(600, 300)

        vbox = QVBoxLayout(d)
        vbox.addWidget(QLabel(_("Enter private keys:")))

        keys_e = ScanQRTextEdit(allow_multi=True)
        keys_e.setTabChangesFocus(True)
        vbox.addWidget(keys_e)

        addresses = self.wallet.get_unused_addresses()
        if not addresses:
            try:
                addresses = self.wallet.get_receiving_addresses()
            except AttributeError:
                addresses = self.wallet.get_addresses()
        h, address_e = address_field(addresses)
        vbox.addLayout(h)

        vbox.addStretch(1)
        button = OkButton(d, _('Sweep'))
        vbox.addLayout(Buttons(CancelButton(d), button))
        button.setEnabled(False)

        def get_address():
            addr = str(address_e.text()).strip()
            if bitcoin.is_address(addr):
                return addr

        def get_pk():
            text = str(keys_e.toPlainText())
            return keystore.get_private_keys(text)

        f = lambda: button.setEnabled(get_address() is not None and get_pk() is not None)
        on_address = lambda text: address_e.setStyleSheet((ColorScheme.DEFAULT if get_address() else ColorScheme.RED).as_stylesheet())
        keys_e.textChanged.connect(f)
        address_e.textChanged.connect(f)
        address_e.textChanged.connect(on_address)
        if not d.exec_():
            return
        from electrum_grs.wallet import sweep_preparations
        try:
            self.do_clear()
            coins, keypairs = sweep_preparations(get_pk(), self.network)
            self.tx_external_keypairs = keypairs
            self.spend_coins(coins)
            self.payto_e.setText(get_address())
            self.spend_max()
            self.payto_e.setFrozen(True)
            self.amount_e.setFrozen(True)
        except BaseException as e:
            self.show_message(str(e))
            return
        self.warn_if_watching_only()

    def _do_import(self, title, msg, func):
        text = text_dialog(self, title, msg + ' :', _('Import'),
                           allow_multi=True)
        if not text:
            return
        bad = []
        good = []
        for key in str(text).split():
            try:
                addr = func(key)
                good.append(addr)
            except BaseException as e:
                bad.append(key)
                continue
        if good:
            self.show_message(_("The following addresses were added") + ':\n' + '\n'.join(good))
        if bad:
            self.show_critical(_("The following inputs could not be imported") + ':\n'+ '\n'.join(bad))
        self.address_list.update()
        self.history_list.update()

    def import_addresses(self):
        if not self.wallet.can_import_address():
            return
        title, msg = _('Import addresses'), _("Enter addresses")
        self._do_import(title, msg, self.wallet.import_address)

    @protected
    def do_import_privkey(self, password):
        if not self.wallet.can_import_privkey():
            return
        title, msg = _('Import private keys'), _("Enter private keys")
        self._do_import(title, msg, lambda x: self.wallet.import_private_key(x, password))

    def update_fiat(self):
        b = self.fx and self.fx.is_enabled()
        self.fiat_send_e.setVisible(b)
        self.fiat_receive_e.setVisible(b)
        self.history_list.refresh_headers()
        self.history_list.update()
        self.address_list.refresh_headers()
        self.address_list.update()
        self.update_status()

    def settings_dialog(self):
        self.need_restart = False
        d = WindowModalDialog(self, _('Preferences'))
        vbox = QVBoxLayout()
        tabs = QTabWidget()
        gui_widgets = []
        fee_widgets = []
        tx_widgets = []
        id_widgets = []

        # language
        lang_help = _('Select which language is used in the GUI (after restart).')
        lang_label = HelpLabel(_('Language') + ':', lang_help)
        lang_combo = QComboBox()
        from electrum_grs.i18n import languages
        lang_combo.addItems(list(languages.values()))
        try:
            index = languages.keys().index(self.config.get("language",''))
        except Exception:
            index = 0
        lang_combo.setCurrentIndex(index)
        if not self.config.is_modifiable('language'):
            for w in [lang_combo, lang_label]: w.setEnabled(False)
        def on_lang(x):
            lang_request = list(languages.keys())[lang_combo.currentIndex()]
            if lang_request != self.config.get('language'):
                self.config.set_key("language", lang_request, True)
                self.need_restart = True
        lang_combo.currentIndexChanged.connect(on_lang)
        gui_widgets.append((lang_label, lang_combo))

        nz_help = _('Number of zeros displayed after the decimal point. For example, if this is set to 2, "1." will be displayed as "1.00"')
        nz_label = HelpLabel(_('Zeros after decimal point') + ':', nz_help)
        nz = QSpinBox()
        nz.setMinimum(0)
        nz.setMaximum(self.decimal_point)
        nz.setValue(self.num_zeros)
        if not self.config.is_modifiable('num_zeros'):
            for w in [nz, nz_label]: w.setEnabled(False)
        def on_nz():
            value = nz.value()
            if self.num_zeros != value:
                self.num_zeros = value
                self.config.set_key('num_zeros', value, True)
                self.history_list.update()
                self.address_list.update()
        nz.valueChanged.connect(on_nz)
        gui_widgets.append((nz_label, nz))

        msg = '\n'.join([
            _('Time based: fee rate is based on average confirmation time estimates'),
            _('Mempool based: fee rate is targeting a depth in the memory pool')
            ]
        )
        fee_type_label = HelpLabel(_('Fee estimation') + ':', msg)
        fee_type_combo = QComboBox()
        fee_type_combo.addItems([_('Static'), _('ETA'), _('Mempool')])
        fee_type_combo.setCurrentIndex((2 if self.config.use_mempool_fees() else 1) if self.config.is_dynfee() else 0)
        def on_fee_type(x):
            self.config.set_key('mempool_fees', x==2)
            self.config.set_key('dynamic_fees', x>0)
            self.fee_slider.update()
        fee_type_combo.currentIndexChanged.connect(on_fee_type)
        fee_widgets.append((fee_type_label, fee_type_combo))

        feebox_cb = QCheckBox(_('Edit fees manually'))
        feebox_cb.setChecked(self.config.get('show_fee', False))
        feebox_cb.setToolTip(_("Show fee edit box in send tab."))
        def on_feebox(x):
            self.config.set_key('show_fee', x == Qt.Checked)
            self.fee_adv_controls.setVisible(bool(x))
        feebox_cb.stateChanged.connect(on_feebox)
        fee_widgets.append((feebox_cb, None))

        use_rbf_cb = QCheckBox(_('Use Replace-By-Fee'))
        use_rbf_cb.setChecked(self.config.get('use_rbf', True))
        use_rbf_cb.setToolTip(
            _('If you check this box, your transactions will be marked as non-final,') + '\n' + \
            _('and you will have the possibility, while they are unconfirmed, to replace them with transactions that pay higher fees.') + '\n' + \
            _('Note that some merchants do not accept non-final transactions until they are confirmed.'))
        def on_use_rbf(x):
            self.config.set_key('use_rbf', x == Qt.Checked)
        use_rbf_cb.stateChanged.connect(on_use_rbf)
        fee_widgets.append((use_rbf_cb, None))

        msg = _('OpenAlias record, used to receive coins and to sign payment requests.') + '\n\n'\
              + _('The following alias providers are available:') + '\n'\
              + '\n'.join(['https://cryptoname.co/', 'http://xmr.link']) + '\n\n'\
              + 'For more information, see https://openalias.org'
        alias_label = HelpLabel(_('OpenAlias') + ':', msg)
        alias = self.config.get('alias','')
        alias_e = QLineEdit(alias)
        def set_alias_color():
            if not self.config.get('alias'):
                alias_e.setStyleSheet("")
                return
            if self.alias_info:
                alias_addr, alias_name, validated = self.alias_info
                alias_e.setStyleSheet((ColorScheme.GREEN if validated else ColorScheme.RED).as_stylesheet(True))
            else:
                alias_e.setStyleSheet(ColorScheme.RED.as_stylesheet(True))
        def on_alias_edit():
            alias_e.setStyleSheet("")
            alias = str(alias_e.text())
            self.config.set_key('alias', alias, True)
            if alias:
                self.fetch_alias()
        set_alias_color()
        self.alias_received_signal.connect(set_alias_color)
        alias_e.editingFinished.connect(on_alias_edit)
        id_widgets.append((alias_label, alias_e))

        # SSL certificate
        msg = ' '.join([
            _('SSL certificate used to sign payment requests.'),
            _('Use setconfig to set ssl_chain and ssl_privkey.'),
        ])
        if self.config.get('ssl_privkey') or self.config.get('ssl_chain'):
            try:
                SSL_identity = paymentrequest.check_ssl_config(self.config)
                SSL_error = None
            except BaseException as e:
                SSL_identity = "error"
                SSL_error = str(e)
        else:
            SSL_identity = ""
            SSL_error = None
        SSL_id_label = HelpLabel(_('SSL certificate') + ':', msg)
        SSL_id_e = QLineEdit(SSL_identity)
        SSL_id_e.setStyleSheet((ColorScheme.RED if SSL_error else ColorScheme.GREEN).as_stylesheet(True) if SSL_identity else '')
        if SSL_error:
            SSL_id_e.setToolTip(SSL_error)
        SSL_id_e.setReadOnly(True)
        id_widgets.append((SSL_id_label, SSL_id_e))

        units = ['GRS', 'mGRS', 'uGRS']
        msg = _('Base unit of your wallet.')\
              + '\n1GRS=1000mGRS.\n' \
              + _(' These settings affects the fields in the Send tab')+' '
        unit_label = HelpLabel(_('Base unit') + ':', msg)
        unit_combo = QComboBox()
        unit_combo.addItems(units)
        unit_combo.setCurrentIndex(units.index(self.base_unit()))
        def on_unit(x, nz):
            unit_result = units[unit_combo.currentIndex()]
            if self.base_unit() == unit_result:
                return
            edits = self.amount_e, self.fee_e, self.receive_amount_e
            amounts = [edit.get_amount() for edit in edits]
            if unit_result == 'GRS':
                self.decimal_point = 8
            elif unit_result == 'mGRS':
                self.decimal_point = 5
            elif unit_result == 'uGRS':
                self.decimal_point = 2
            else:
                raise Exception('Unknown base unit')
            self.config.set_key('decimal_point', self.decimal_point, True)
            nz.setMaximum(self.decimal_point)
            self.history_list.update()
            self.request_list.update()
            self.address_list.update()
            for edit, amount in zip(edits, amounts):
                edit.setAmount(amount)
            self.update_status()
        unit_combo.currentIndexChanged.connect(lambda x: on_unit(x, nz))
        gui_widgets.append((unit_label, unit_combo))

        block_explorers = sorted(util.block_explorer_info().keys())
        msg = _('Choose which online block explorer to use for functions that open a web browser')
        block_ex_label = HelpLabel(_('Online Block Explorer') + ':', msg)
        block_ex_combo = QComboBox()
        block_ex_combo.addItems(block_explorers)
        block_ex_combo.setCurrentIndex(block_ex_combo.findText(util.block_explorer(self.config)))
        def on_be(x):
            be_result = block_explorers[block_ex_combo.currentIndex()]
            self.config.set_key('block_explorer', be_result, True)
        block_ex_combo.currentIndexChanged.connect(on_be)
        gui_widgets.append((block_ex_label, block_ex_combo))

        from electrum_grs import qrscanner
        system_cameras = qrscanner._find_system_cameras()
        qr_combo = QComboBox()
        qr_combo.addItem("Default","default")
        for camera, device in system_cameras.items():
            qr_combo.addItem(camera, device)
        #combo.addItem("Manually specify a device", config.get("video_device"))
        index = qr_combo.findData(self.config.get("video_device"))
        qr_combo.setCurrentIndex(index)
        msg = _("Install the zbar package to enable this.")
        qr_label = HelpLabel(_('Video Device') + ':', msg)
        qr_combo.setEnabled(qrscanner.libzbar is not None)
        on_video_device = lambda x: self.config.set_key("video_device", qr_combo.itemData(x), True)
        qr_combo.currentIndexChanged.connect(on_video_device)
        gui_widgets.append((qr_label, qr_combo))

        usechange_cb = QCheckBox(_('Use change addresses'))
        usechange_cb.setChecked(self.wallet.use_change)
        if not self.config.is_modifiable('use_change'): usechange_cb.setEnabled(False)
        def on_usechange(x):
            usechange_result = x == Qt.Checked
            if self.wallet.use_change != usechange_result:
                self.wallet.use_change = usechange_result
                self.wallet.storage.put('use_change', self.wallet.use_change)
                multiple_cb.setEnabled(self.wallet.use_change)
        usechange_cb.stateChanged.connect(on_usechange)
        usechange_cb.setToolTip(_('Using change addresses makes it more difficult for other people to track your transactions.'))
        tx_widgets.append((usechange_cb, None))

        def on_multiple(x):
            multiple = x == Qt.Checked
            if self.wallet.multiple_change != multiple:
                self.wallet.multiple_change = multiple
                self.wallet.storage.put('multiple_change', multiple)
        multiple_change = self.wallet.multiple_change
        multiple_cb = QCheckBox(_('Use multiple change addresses'))
        multiple_cb.setEnabled(self.wallet.use_change)
        multiple_cb.setToolTip('\n'.join([
            _('In some cases, use up to 3 change addresses in order to break '
              'up large coin amounts and obfuscate the recipient address.'),
            _('This may result in higher transactions fees.')
        ]))
        multiple_cb.setChecked(multiple_change)
        multiple_cb.stateChanged.connect(on_multiple)
        tx_widgets.append((multiple_cb, None))

        def fmt_docs(key, klass):
            lines = [ln.lstrip(" ") for ln in klass.__doc__.split("\n")]
            return '\n'.join([key, "", " ".join(lines)])

        choosers = sorted(coinchooser.COIN_CHOOSERS.keys())
        if len(choosers) > 1:
            chooser_name = coinchooser.get_name(self.config)
            msg = _('Choose coin (UTXO) selection method.  The following are available:\n\n')
            msg += '\n\n'.join(fmt_docs(*item) for item in coinchooser.COIN_CHOOSERS.items())
            chooser_label = HelpLabel(_('Coin selection') + ':', msg)
            chooser_combo = QComboBox()
            chooser_combo.addItems(choosers)
            i = choosers.index(chooser_name) if chooser_name in choosers else 0
            chooser_combo.setCurrentIndex(i)
            def on_chooser(x):
                chooser_name = choosers[chooser_combo.currentIndex()]
                self.config.set_key('coin_chooser', chooser_name)
            chooser_combo.currentIndexChanged.connect(on_chooser)
            tx_widgets.append((chooser_label, chooser_combo))

        def on_unconf(x):
            self.config.set_key('confirmed_only', bool(x))
        conf_only = self.config.get('confirmed_only', False)
        unconf_cb = QCheckBox(_('Spend only confirmed coins'))
        unconf_cb.setToolTip(_('Spend only confirmed inputs.'))
        unconf_cb.setChecked(conf_only)
        unconf_cb.stateChanged.connect(on_unconf)
        tx_widgets.append((unconf_cb, None))

        def on_outrounding(x):
            self.config.set_key('coin_chooser_output_rounding', bool(x))
        enable_outrounding = self.config.get('coin_chooser_output_rounding', False)
        outrounding_cb = QCheckBox(_('Enable output value rounding'))
        outrounding_cb.setToolTip(
            _('Set the value of the change output so that it has similar precision to the other outputs.') + '\n' +
            _('This might improve your privacy somewhat.') + '\n' +
            _('If enabled, at most 100 satoshis might be lost due to this, per transaction.'))
        outrounding_cb.setChecked(enable_outrounding)
        outrounding_cb.stateChanged.connect(on_outrounding)
        tx_widgets.append((outrounding_cb, None))

        # Fiat Currency
        hist_checkbox = QCheckBox()
        hist_capgains_checkbox = QCheckBox()
        fiat_address_checkbox = QCheckBox()
        ccy_combo = QComboBox()
        ex_combo = QComboBox()

        def update_currencies():
            if not self.fx: return
            currencies = sorted(self.fx.get_currencies(self.fx.get_history_config()))
            ccy_combo.clear()
            ccy_combo.addItems([_('None')] + currencies)
            if self.fx.is_enabled():
                ccy_combo.setCurrentIndex(ccy_combo.findText(self.fx.get_currency()))

        def update_history_cb():
            if not self.fx: return
            hist_checkbox.setChecked(self.fx.get_history_config())
            # There are currently no history rates exchanges.
            hist_checkbox.setEnabled(False and self.fx.is_enabled())

        def update_fiat_address_cb():
            if not self.fx: return
            fiat_address_checkbox.setChecked(self.fx.get_fiat_address_config())

        def update_history_capgains_cb():
            if not self.fx: return
            hist_capgains_checkbox.setChecked(self.fx.get_history_capital_gains_config())
            hist_capgains_checkbox.setEnabled(hist_checkbox.isChecked())

        def update_exchanges():
            if not self.fx: return
            b = self.fx.is_enabled()
            ex_combo.setEnabled(b)
            if b:
                h = self.fx.get_history_config()
                c = self.fx.get_currency()
                exchanges = self.fx.get_exchanges_by_ccy(c, h)
            else:
                exchanges = self.fx.get_exchanges_by_ccy('USD', False)
            ex_combo.clear()
            ex_combo.addItems(sorted(exchanges))
            ex_combo.setCurrentIndex(ex_combo.findText(self.fx.config_exchange()))

        def on_currency(hh):
            if not self.fx: return
            b = bool(ccy_combo.currentIndex())
            ccy = str(ccy_combo.currentText()) if b else None
            self.fx.set_enabled(b)
            if b and ccy != self.fx.ccy:
                self.fx.set_currency(ccy)
            update_history_cb()
            update_exchanges()
            self.update_fiat()

        def on_exchange(idx):
            exchange = str(ex_combo.currentText())
            if self.fx and self.fx.is_enabled() and exchange and exchange != self.fx.exchange.name():
                self.fx.set_exchange(exchange)

        def on_history(checked):
            if not self.fx: return
            self.fx.set_history_config(checked)
            update_exchanges()
            self.history_list.refresh_headers()
            if self.fx.is_enabled() and checked:
                # reset timeout to get historical rates
                self.fx.timeout = 0
            update_history_capgains_cb()

        def on_history_capgains(checked):
            if not self.fx: return
            self.fx.set_history_capital_gains_config(checked)
            self.history_list.refresh_headers()

        def on_fiat_address(checked):
            if not self.fx: return
            self.fx.set_fiat_address_config(checked)
            self.address_list.refresh_headers()
            self.address_list.update()

        update_currencies()
        update_history_cb()
        update_history_capgains_cb()
        update_fiat_address_cb()
        update_exchanges()
        ccy_combo.currentIndexChanged.connect(on_currency)
        hist_checkbox.stateChanged.connect(on_history)
        hist_capgains_checkbox.stateChanged.connect(on_history_capgains)
        fiat_address_checkbox.stateChanged.connect(on_fiat_address)
        ex_combo.currentIndexChanged.connect(on_exchange)

        fiat_widgets = []
        fiat_widgets.append((QLabel(_('Fiat currency')), ccy_combo))
        fiat_widgets.append((QLabel(_('Show history rates')), hist_checkbox))
        fiat_widgets.append((QLabel(_('Show capital gains in history')), hist_capgains_checkbox))
        fiat_widgets.append((QLabel(_('Show Fiat balance for addresses')), fiat_address_checkbox))
        fiat_widgets.append((QLabel(_('Source')), ex_combo))

        tabs_info = [
            (fee_widgets, _('Fees')),
            (tx_widgets, _('Transactions')),
            (gui_widgets, _('Appearance')),
            (fiat_widgets, _('Fiat')),
            (id_widgets, _('Identity')),
        ]
        for widgets, name in tabs_info:
            tab = QWidget()
            grid = QGridLayout(tab)
            grid.setColumnStretch(0,1)
            for a,b in widgets:
                i = grid.rowCount()
                if b:
                    if a:
                        grid.addWidget(a, i, 0)
                    grid.addWidget(b, i, 1)
                else:
                    grid.addWidget(a, i, 0, 1, 2)
            tabs.addTab(tab, name)

        vbox.addWidget(tabs)
        vbox.addStretch(1)
        vbox.addLayout(Buttons(CloseButton(d)))
        d.setLayout(vbox)

        # run the dialog
        d.exec_()

        if self.fx:
            self.fx.timeout = 0

        self.alias_received_signal.disconnect(set_alias_color)

        run_hook('close_settings_dialog')
        if self.need_restart:
            self.show_warning(_('Please restart Electrum-GRS to activate the new GUI settings'), title=_('Success'))


    def closeEvent(self, event):
        # It seems in some rare cases this closeEvent() is called twice
        if not self.cleaned_up:
            self.cleaned_up = True
            self.clean_up()
        event.accept()

    def clean_up(self):
        self.wallet.thread.stop()
        if self.network:
            self.network.unregister_callback(self.on_network)
        self.config.set_key("is_maximized", self.isMaximized())
        if not self.isMaximized():
            g = self.geometry()
            self.wallet.storage.put("winpos-qt", [g.left(),g.top(),
                                                  g.width(),g.height()])
        self.config.set_key("console-history", self.console.history[-50:],
                            True)
        if self.qr_window:
            self.qr_window.close()
        self.close_wallet()
        self.gui_object.close_window(self)

    def plugins_dialog(self):
        self.pluginsdialog = d = WindowModalDialog(self, _('Electrum-GRS Plugins'))

        plugins = self.gui_object.plugins

        vbox = QVBoxLayout(d)

        # plugins
        scroll = QScrollArea()
        scroll.setEnabled(True)
        scroll.setWidgetResizable(True)
        scroll.setMinimumSize(400,250)
        vbox.addWidget(scroll)

        w = QWidget()
        scroll.setWidget(w)
        w.setMinimumHeight(plugins.count() * 35)

        grid = QGridLayout()
        grid.setColumnStretch(0,1)
        w.setLayout(grid)

        settings_widgets = {}

        def enable_settings_widget(p, name, i):
            widget = settings_widgets.get(name)
            if not widget and p and p.requires_settings():
                widget = settings_widgets[name] = p.settings_widget(d)
                grid.addWidget(widget, i, 1)
            if widget:
                widget.setEnabled(bool(p and p.is_enabled()))

        def do_toggle(cb, name, i):
            p = plugins.toggle(name)
            cb.setChecked(bool(p))
            enable_settings_widget(p, name, i)
            run_hook('init_qt', self.gui_object)

        for i, descr in enumerate(plugins.descriptions.values()):
            name = descr['__name__']
            p = plugins.get(name)
            if descr.get('registers_keystore'):
                continue
            try:
                cb = QCheckBox(descr['fullname'])
                plugin_is_loaded = p is not None
                cb_enabled = (not plugin_is_loaded and plugins.is_available(name, self.wallet)
                              or plugin_is_loaded and p.can_user_disable())
                cb.setEnabled(cb_enabled)
                cb.setChecked(plugin_is_loaded and p.is_enabled())
                grid.addWidget(cb, i, 0)
                enable_settings_widget(p, name, i)
                cb.clicked.connect(partial(do_toggle, cb, name, i))
                msg = descr['description']
                if descr.get('requires'):
                    msg += '\n\n' + _('Requires') + ':\n' + '\n'.join(map(lambda x: x[1], descr.get('requires')))
                grid.addWidget(HelpButton(msg), i, 2)
            except Exception:
                self.print_msg("error: cannot display plugin", name)
                traceback.print_exc(file=sys.stdout)
        grid.setRowStretch(len(plugins.descriptions.values()), 1)
        vbox.addLayout(Buttons(CloseButton(d)))
        d.exec_()

    def cpfp(self, parent_tx, new_tx):
        total_size = parent_tx.estimated_size() + new_tx.estimated_size()
        d = WindowModalDialog(self, _('Child Pays for Parent'))
        vbox = QVBoxLayout(d)
        msg = (
            "A CPFP is a transaction that sends an unconfirmed output back to "
            "yourself, with a high fee. The goal is to have miners confirm "
            "the parent transaction in order to get the fee attached to the "
            "child transaction.")
        vbox.addWidget(WWLabel(_(msg)))
        msg2 = ("The proposed fee is computed using your "
            "fee/kB settings, applied to the total size of both child and "
            "parent transactions. After you broadcast a CPFP transaction, "
            "it is normal to see a new unconfirmed transaction in your history.")
        vbox.addWidget(WWLabel(_(msg2)))
        grid = QGridLayout()
        grid.addWidget(QLabel(_('Total size') + ':'), 0, 0)
        grid.addWidget(QLabel('%d bytes'% total_size), 0, 1)
        max_fee = new_tx.output_value()
        grid.addWidget(QLabel(_('Input amount') + ':'), 1, 0)
        grid.addWidget(QLabel(self.format_amount(max_fee) + ' ' + self.base_unit()), 1, 1)
        output_amount = QLabel('')
        grid.addWidget(QLabel(_('Output amount') + ':'), 2, 0)
        grid.addWidget(output_amount, 2, 1)
        fee_e = BTCAmountEdit(self.get_decimal_point)
        # FIXME with dyn fees, without estimates, there are all kinds of crashes here
        def f(x):
            a = max_fee - fee_e.get_amount()
            output_amount.setText((self.format_amount(a) + ' ' + self.base_unit()) if a else '')
        fee_e.textChanged.connect(f)
        fee = self.config.fee_per_kb() * total_size / 1000
        fee_e.setAmount(fee)
        grid.addWidget(QLabel(_('Fee' + ':')), 3, 0)
        grid.addWidget(fee_e, 3, 1)
        def on_rate(dyn, pos, fee_rate):
            fee = fee_rate * total_size / 1000
            fee = min(max_fee, fee)
            fee_e.setAmount(fee)
        fee_slider = FeeSlider(self, self.config, on_rate)
        fee_slider.update()
        grid.addWidget(fee_slider, 4, 1)
        vbox.addLayout(grid)
        vbox.addLayout(Buttons(CancelButton(d), OkButton(d)))
        if not d.exec_():
            return
        fee = fee_e.get_amount()
        if fee > max_fee:
            self.show_error(_('Max fee exceeded'))
            return
        new_tx = self.wallet.cpfp(parent_tx, fee)
        new_tx.set_rbf(True)
        self.show_transaction(new_tx)

    def bump_fee_dialog(self, tx):
        is_relevant, is_mine, v, fee = self.wallet.get_wallet_delta(tx)
        tx_label = self.wallet.get_label(tx.txid())
        tx_size = tx.estimated_size()
        d = WindowModalDialog(self, _('Bump Fee'))
        vbox = QVBoxLayout(d)
        vbox.addWidget(QLabel(_('Current fee') + ': %s'% self.format_amount(fee) + ' ' + self.base_unit()))
        vbox.addWidget(QLabel(_('New fee' + ':')))

        fee_e = BTCAmountEdit(self.get_decimal_point)
        fee_e.setAmount(fee * 1.5)
        vbox.addWidget(fee_e)

        def on_rate(dyn, pos, fee_rate):
            fee = fee_rate * tx_size / 1000
            fee_e.setAmount(fee)
        fee_slider = FeeSlider(self, self.config, on_rate)
        vbox.addWidget(fee_slider)
        cb = QCheckBox(_('Final'))
        vbox.addWidget(cb)
        vbox.addLayout(Buttons(CancelButton(d), OkButton(d)))
        if not d.exec_():
            return
        is_final = cb.isChecked()
        new_fee = fee_e.get_amount()
        delta = new_fee - fee
        if delta < 0:
            self.show_error("fee too low")
            return
        try:
            new_tx = self.wallet.bump_fee(tx, delta)
        except BaseException as e:
            self.show_error(str(e))
            return
        if is_final:
            new_tx.set_rbf(False)
        self.show_transaction(new_tx, tx_label)

    def save_transaction_into_wallet(self, tx):
        try:
            if not self.wallet.add_transaction(tx.txid(), tx):
                self.show_error(_("Transaction could not be saved.") + "\n" +
                                       _("It conflicts with current history."))
                return False
        except AddTransactionException as e:
            self.show_error(e)
            return False
        else:
            self.wallet.save_transactions(write=True)
            # need to update at least: history_list, utxo_list, address_list
            self.need_update.set()
            self.msg_box(QPixmap(":icons/offline_tx.png"), None, _('Success'), _("Transaction added to wallet history"))
            return True

<|MERGE_RESOLUTION|>--- conflicted
+++ resolved
@@ -47,19 +47,11 @@
 from electrum_grs.util import (format_time, format_satoshis, PrintError,
                            format_satoshis_plain, NotEnoughFunds,
                            UserCancelled, NoDynamicFeeEstimates, profiler,
-<<<<<<< HEAD
-                           export_meta, import_meta, bh2u, bfh)
+                           export_meta, import_meta, bh2u, bfh, InvalidPassword)
 from electrum_grs import Transaction
 from electrum_grs import util, bitcoin, commands, coinchooser
 from electrum_grs import paymentrequest
 from electrum_grs.wallet import Multisig_Wallet, AddTransactionException
-=======
-                           export_meta, import_meta, bh2u, bfh, InvalidPassword)
-from electrum import Transaction
-from electrum import util, bitcoin, commands, coinchooser
-from electrum import paymentrequest
-from electrum.wallet import Multisig_Wallet, AddTransactionException
->>>>>>> 377825a4
 
 from .amountedit import AmountEdit, BTCAmountEdit, MyLineEdit, FeerateEdit
 from .qrcodewidget import QRCodeWidget, QRDialog
@@ -426,13 +418,8 @@
             try:
                 shutil.copy2(path, new_path)
                 self.show_message(_("A copy of your wallet file was created in")+" '%s'" % str(new_path), title=_("Wallet backup created"))
-<<<<<<< HEAD
-            except (IOError, os.error) as reason:
+            except BaseException as reason:
                 self.show_critical(_("Electrum-GRS was unable to copy your wallet file to the specified location.") + "\n" + str(reason), title=_("Unable to create backup"))
-=======
-            except BaseException as reason:
-                self.show_critical(_("Electrum was unable to copy your wallet file to the specified location.") + "\n" + str(reason), title=_("Unable to create backup"))
->>>>>>> 377825a4
 
     def update_recently_visited(self, filename):
         recent = self.config.get('recently_open', [])
@@ -551,11 +538,7 @@
 
         help_menu = menubar.addMenu(_("&Help"))
         help_menu.addAction(_("&About"), self.show_about)
-<<<<<<< HEAD
         help_menu.addAction(_("&Official website"), lambda: webbrowser.open("http://groestlcoin.org"))
-=======
-        help_menu.addAction(_("&Official website"), lambda: webbrowser.open("https://electrum.org"))
->>>>>>> 377825a4
         help_menu.addSeparator()
         help_menu.addAction(_("&Documentation"), lambda: webbrowser.open("http://groestlcoin.org/forum/")).setShortcut(QKeySequence.HelpContents)
         help_menu.addAction(_("&Report Bug"), self.show_report_bug)
