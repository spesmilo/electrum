--- conflicted
+++ resolved
@@ -47,13 +47,9 @@
 from electrum.util import (format_time, format_satoshis, format_fee_satoshis,
                            format_satoshis_plain, NotEnoughFunds, PrintError,
                            UserCancelled, NoDynamicFeeEstimates, profiler,
-<<<<<<< HEAD
-                           export_meta, import_meta, bh2u, bfh, get_new_wallet_name, InvalidPassword)
-=======
                            export_meta, import_meta, bh2u, bfh, InvalidPassword,
                            base_units, base_units_list, base_unit_name_to_decimal_point,
-                           decimal_point_to_base_unit_name, quantize_feerate)
->>>>>>> a81e96bc
+                           decimal_point_to_base_unit_name, quantize_feerate, get_new_wallet_name)
 from electrum import Transaction
 from electrum import util, bitcoin, commands, coinchooser
 from electrum import paymentrequest
