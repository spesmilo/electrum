#!/usr/bin/env python
#
# Electrum - lightweight Bitcoin client
# Copyright (C) 2012 thomasv@gitorious
#
# Permission is hereby granted, free of charge, to any person
# obtaining a copy of this software and associated documentation files
# (the "Software"), to deal in the Software without restriction,
# including without limitation the rights to use, copy, modify, merge,
# publish, distribute, sublicense, and/or sell copies of the Software,
# and to permit persons to whom the Software is furnished to do so,
# subject to the following conditions:
#
# The above copyright notice and this permission notice shall be
# included in all copies or substantial portions of the Software.
#
# THE SOFTWARE IS PROVIDED "AS IS", WITHOUT WARRANTY OF ANY KIND,
# EXPRESS OR IMPLIED, INCLUDING BUT NOT LIMITED TO THE WARRANTIES OF
# MERCHANTABILITY, FITNESS FOR A PARTICULAR PURPOSE AND
# NONINFRINGEMENT. IN NO EVENT SHALL THE AUTHORS OR COPYRIGHT HOLDERS
# BE LIABLE FOR ANY CLAIM, DAMAGES OR OTHER LIABILITY, WHETHER IN AN
# ACTION OF CONTRACT, TORT OR OTHERWISE, ARISING FROM, OUT OF OR IN
# CONNECTION WITH THE SOFTWARE OR THE USE OR OTHER DEALINGS IN THE
# SOFTWARE.
import sys, time, threading
import os, json, traceback
import shutil
import weakref
import webbrowser
import csv
from decimal import Decimal
import base64
from functools import partial

from PyQt5.QtGui import *
from PyQt5.QtCore import *
import PyQt5.QtCore as QtCore

from .exception_window import Exception_Hook
from PyQt5.QtWidgets import *

<<<<<<< HEAD
from electrum_ltc import keystore, simple_config
from electrum_ltc.bitcoin import COIN, is_address, TYPE_ADDRESS
from electrum_ltc import constants
from electrum_ltc.plugins import run_hook
from electrum_ltc.i18n import _
from electrum_ltc.util import (format_time, format_satoshis, format_fee_satoshis,
                               format_satoshis_plain, NotEnoughFunds, PrintError,
                               UserCancelled, NoDynamicFeeEstimates, profiler,
                               export_meta, import_meta, bh2u, bfh, InvalidPassword)
from electrum_ltc import Transaction
from electrum_ltc import util, bitcoin, commands, coinchooser
from electrum_ltc import paymentrequest
from electrum_ltc.wallet import Multisig_Wallet, AddTransactionException
=======
from electrum import keystore, simple_config
from electrum.bitcoin import COIN, is_address, TYPE_ADDRESS
from electrum import constants
from electrum.plugins import run_hook
from electrum.i18n import _
from electrum.util import (format_time, format_satoshis, format_fee_satoshis,
                           format_satoshis_plain, NotEnoughFunds, PrintError,
                           UserCancelled, NoDynamicFeeEstimates, profiler,
                           export_meta, import_meta, bh2u, bfh, InvalidPassword,
                           base_units, base_units_list, base_unit_name_to_decimal_point,
                           decimal_point_to_base_unit_name)
from electrum import Transaction
from electrum import util, bitcoin, commands, coinchooser
from electrum import paymentrequest
from electrum.wallet import Multisig_Wallet, AddTransactionException
>>>>>>> c03d68d7

from .amountedit import AmountEdit, BTCAmountEdit, MyLineEdit, FeerateEdit
from .qrcodewidget import QRCodeWidget, QRDialog
from .qrtextedit import ShowQRTextEdit, ScanQRTextEdit
from .transaction_dialog import show_transaction
from .fee_slider import FeeSlider
from .util import *


class StatusBarButton(QPushButton):
    def __init__(self, icon, tooltip, func):
        QPushButton.__init__(self, icon, '')
        self.setToolTip(tooltip)
        self.setFlat(True)
        self.setMaximumWidth(25)
        self.clicked.connect(self.onPress)
        self.func = func
        self.setIconSize(QSize(25,25))

    def onPress(self, checked=False):
        '''Drops the unwanted PyQt5 "checked" argument'''
        self.func()

    def keyPressEvent(self, e):
        if e.key() == Qt.Key_Return:
            self.func()


from electrum_ltc.paymentrequest import PR_PAID


class ElectrumWindow(QMainWindow, MessageBoxMixin, PrintError):

    payment_request_ok_signal = pyqtSignal()
    payment_request_error_signal = pyqtSignal()
    notify_transactions_signal = pyqtSignal()
    new_fx_quotes_signal = pyqtSignal()
    new_fx_history_signal = pyqtSignal()
    network_signal = pyqtSignal(str, object)
    alias_received_signal = pyqtSignal()
    computing_privkeys_signal = pyqtSignal()
    show_privkeys_signal = pyqtSignal()

    def __init__(self, gui_object, wallet):
        QMainWindow.__init__(self)

        self.gui_object = gui_object
        self.config = config = gui_object.config

        self.setup_exception_hook()

        self.network = gui_object.daemon.network
        self.fx = gui_object.daemon.fx
        self.invoices = wallet.invoices
        self.contacts = wallet.contacts
        self.tray = gui_object.tray
        self.app = gui_object.app
        self.cleaned_up = False
        self.is_max = False
        self.payment_request = None
        self.checking_accounts = False
        self.qr_window = None
        self.not_enough_funds = False
        self.pluginsdialog = None
        self.require_fee_update = False
        self.tx_notifications = []
        self.tl_windows = []
        self.tx_external_keypairs = {}

        self.create_status_bar()
        self.need_update = threading.Event()

        self.decimal_point = config.get('decimal_point', 8)
        self.num_zeros     = int(config.get('num_zeros',0))

        self.completions = QStringListModel()

        self.tabs = tabs = QTabWidget(self)
        self.send_tab = self.create_send_tab()
        self.receive_tab = self.create_receive_tab()
        self.addresses_tab = self.create_addresses_tab()
        self.utxo_tab = self.create_utxo_tab()
        self.console_tab = self.create_console_tab()
        self.contacts_tab = self.create_contacts_tab()
        tabs.addTab(self.create_history_tab(), QIcon(":icons/tab_history.png"), _('History'))
        tabs.addTab(self.send_tab, QIcon(":icons/tab_send.png"), _('Send'))
        tabs.addTab(self.receive_tab, QIcon(":icons/tab_receive.png"), _('Receive'))

        def add_optional_tab(tabs, tab, icon, description, name):
            tab.tab_icon = icon
            tab.tab_description = description
            tab.tab_pos = len(tabs)
            tab.tab_name = name
            if self.config.get('show_{}_tab'.format(name), False):
                tabs.addTab(tab, icon, description.replace("&", ""))

        add_optional_tab(tabs, self.addresses_tab, QIcon(":icons/tab_addresses.png"), _("&Addresses"), "addresses")
        add_optional_tab(tabs, self.utxo_tab, QIcon(":icons/tab_coins.png"), _("Co&ins"), "utxo")
        add_optional_tab(tabs, self.contacts_tab, QIcon(":icons/tab_contacts.png"), _("Con&tacts"), "contacts")
        add_optional_tab(tabs, self.console_tab, QIcon(":icons/tab_console.png"), _("Con&sole"), "console")

        tabs.setSizePolicy(QSizePolicy.Expanding, QSizePolicy.Expanding)
        self.setCentralWidget(tabs)

        if self.config.get("is_maximized"):
            self.showMaximized()

        self.setWindowIcon(QIcon(":icons/electrum-ltc.png"))
        self.init_menubar()

        wrtabs = weakref.proxy(tabs)
        QShortcut(QKeySequence("Ctrl+W"), self, self.close)
        QShortcut(QKeySequence("Ctrl+Q"), self, self.close)
        QShortcut(QKeySequence("Ctrl+R"), self, self.update_wallet)
        QShortcut(QKeySequence("Ctrl+PgUp"), self, lambda: wrtabs.setCurrentIndex((wrtabs.currentIndex() - 1)%wrtabs.count()))
        QShortcut(QKeySequence("Ctrl+PgDown"), self, lambda: wrtabs.setCurrentIndex((wrtabs.currentIndex() + 1)%wrtabs.count()))

        for i in range(wrtabs.count()):
            QShortcut(QKeySequence("Alt+" + str(i + 1)), self, lambda i=i: wrtabs.setCurrentIndex(i))

        self.payment_request_ok_signal.connect(self.payment_request_ok)
        self.payment_request_error_signal.connect(self.payment_request_error)
        self.notify_transactions_signal.connect(self.notify_transactions)
        self.history_list.setFocus(True)

        # network callbacks
        if self.network:
            self.network_signal.connect(self.on_network_qt)
            interests = ['updated', 'new_transaction', 'status',
                         'banner', 'verified', 'fee']
            # To avoid leaking references to "self" that prevent the
            # window from being GC-ed when closed, callbacks should be
            # methods of this class only, and specifically not be
            # partials, lambdas or methods of subobjects.  Hence...
            self.network.register_callback(self.on_network, interests)
            # set initial message
            self.console.showMessage(self.network.banner)
            self.network.register_callback(self.on_quotes, ['on_quotes'])
            self.network.register_callback(self.on_history, ['on_history'])
            self.new_fx_quotes_signal.connect(self.on_fx_quotes)
            self.new_fx_history_signal.connect(self.on_fx_history)

        # update fee slider in case we missed the callback
        self.fee_slider.update()
        self.load_wallet(wallet)
        self.connect_slots(gui_object.timer)
        self.fetch_alias()

    def on_history(self, b):
        self.new_fx_history_signal.emit()

    def setup_exception_hook(self):
        Exception_Hook(self)

    def on_fx_history(self):
        self.history_list.refresh_headers()
        self.history_list.update()
        self.address_list.update()

    def on_quotes(self, b):
        self.new_fx_quotes_signal.emit()

    def on_fx_quotes(self):
        self.update_status()
        # Refresh edits with the new rate
        edit = self.fiat_send_e if self.fiat_send_e.is_last_edited else self.amount_e
        edit.textEdited.emit(edit.text())
        edit = self.fiat_receive_e if self.fiat_receive_e.is_last_edited else self.receive_amount_e
        edit.textEdited.emit(edit.text())
        # History tab needs updating if it used spot
        if self.fx.history_used_spot:
            self.history_list.update()

    def toggle_tab(self, tab):
        show = not self.config.get('show_{}_tab'.format(tab.tab_name), False)
        self.config.set_key('show_{}_tab'.format(tab.tab_name), show)
        item_text = (_("Hide") if show else _("Show")) + " " + tab.tab_description
        tab.menu_action.setText(item_text)
        if show:
            # Find out where to place the tab
            index = len(self.tabs)
            for i in range(len(self.tabs)):
                try:
                    if tab.tab_pos < self.tabs.widget(i).tab_pos:
                        index = i
                        break
                except AttributeError:
                    pass
            self.tabs.insertTab(index, tab, tab.tab_icon, tab.tab_description.replace("&", ""))
        else:
            i = self.tabs.indexOf(tab)
            self.tabs.removeTab(i)

    def push_top_level_window(self, window):
        '''Used for e.g. tx dialog box to ensure new dialogs are appropriately
        parented.  This used to be done by explicitly providing the parent
        window, but that isn't something hardware wallet prompts know.'''
        self.tl_windows.append(window)

    def pop_top_level_window(self, window):
        self.tl_windows.remove(window)

    def top_level_window(self, test_func=None):
        '''Do the right thing in the presence of tx dialog windows'''
        override = self.tl_windows[-1] if self.tl_windows else None
        if override and test_func and not test_func(override):
            override = None  # only override if ok for test_func
        return self.top_level_window_recurse(override, test_func)

    def diagnostic_name(self):
        return "%s/%s" % (PrintError.diagnostic_name(self),
                          self.wallet.basename() if self.wallet else "None")

    def is_hidden(self):
        return self.isMinimized() or self.isHidden()

    def show_or_hide(self):
        if self.is_hidden():
            self.bring_to_top()
        else:
            self.hide()

    def bring_to_top(self):
        self.show()
        self.raise_()

    def on_error(self, exc_info):
        if not isinstance(exc_info[1], UserCancelled):
            traceback.print_exception(*exc_info)
            self.show_error(str(exc_info[1]))

    def on_network(self, event, *args):
        if event == 'updated':
            self.need_update.set()
            self.gui_object.network_updated_signal_obj.network_updated_signal \
                .emit(event, args)
        elif event == 'new_transaction':
            self.tx_notifications.append(args[0])
            self.notify_transactions_signal.emit()
        elif event in ['status', 'banner', 'verified', 'fee']:
            # Handle in GUI thread
            self.network_signal.emit(event, args)
        else:
            self.print_error("unexpected network message:", event, args)

    def on_network_qt(self, event, args=None):
        # Handle a network message in the GUI thread
        if event == 'status':
            self.update_status()
        elif event == 'banner':
            self.console.showMessage(args[0])
        elif event == 'verified':
            self.history_list.update_item(*args)
        elif event == 'fee':
            if self.config.is_dynfee():
                self.fee_slider.update()
                self.do_update_fee()
        elif event == 'fee_histogram':
            if self.config.is_dynfee():
                self.fee_slider.update()
                self.do_update_fee()
            # todo: update only unconfirmed tx
            self.history_list.update()
        else:
            self.print_error("unexpected network_qt signal:", event, args)

    def fetch_alias(self):
        self.alias_info = None
        alias = self.config.get('alias')
        if alias:
            alias = str(alias)
            def f():
                self.alias_info = self.contacts.resolve_openalias(alias)
                self.alias_received_signal.emit()
            t = threading.Thread(target=f)
            t.setDaemon(True)
            t.start()

    def close_wallet(self):
        if self.wallet:
            self.print_error('close_wallet', self.wallet.storage.path)
        run_hook('close_wallet', self.wallet)

    @profiler
    def load_wallet(self, wallet):
        wallet.thread = TaskThread(self, self.on_error)
        self.wallet = wallet
        self.update_recently_visited(wallet.storage.path)
        # address used to create a dummy transaction and estimate transaction fee
        self.history_list.update()
        self.address_list.update()
        self.utxo_list.update()
        self.need_update.set()
        # Once GUI has been initialized check if we want to announce something since the callback has been called before the GUI was initialized
        self.notify_transactions()
        # update menus
        self.seed_menu.setEnabled(self.wallet.has_seed())
        self.update_lock_icon()
        self.update_buttons_on_seed()
        self.update_console()
        self.clear_receive_tab()
        self.request_list.update()
        self.tabs.show()
        self.init_geometry()
        if self.config.get('hide_gui') and self.gui_object.tray.isVisible():
            self.hide()
        else:
            self.show()
        self.watching_only_changed()
        run_hook('load_wallet', wallet, self)

    def init_geometry(self):
        winpos = self.wallet.storage.get("winpos-qt")
        try:
            screen = self.app.desktop().screenGeometry()
            assert screen.contains(QRect(*winpos))
            self.setGeometry(*winpos)
        except:
            self.print_error("using default geometry")
            self.setGeometry(100, 100, 840, 400)

    def watching_only_changed(self):
        name = "Electrum-LTC Testnet" if constants.net.TESTNET else "Electrum-LTC"
        title = '%s %s  -  %s' % (name, self.wallet.electrum_version,
                                        self.wallet.basename())
        extra = [self.wallet.storage.get('wallet_type', '?')]
        if self.wallet.is_watching_only():
            self.warn_if_watching_only()
            extra.append(_('watching only'))
        title += '  [%s]'% ', '.join(extra)
        self.setWindowTitle(title)
        self.password_menu.setEnabled(self.wallet.may_have_password())
        self.import_privkey_menu.setVisible(self.wallet.can_import_privkey())
        self.import_address_menu.setVisible(self.wallet.can_import_address())
        self.export_menu.setEnabled(self.wallet.can_export())

    def warn_if_watching_only(self):
        if self.wallet.is_watching_only():
            msg = ' '.join([
                _("This wallet is watching-only."),
                _("This means you will not be able to spend litecoins with it."),
                _("Make sure you own the seed phrase or the private keys, before you request litecoins to be sent to this wallet.")
            ])
            self.show_warning(msg, title=_('Information'))

    def open_wallet(self):
        try:
            wallet_folder = self.get_wallet_folder()
        except FileNotFoundError as e:
            self.show_error(str(e))
            return
        filename, __ = QFileDialog.getOpenFileName(self, "Select your wallet file", wallet_folder)
        if not filename:
            return
        self.gui_object.new_window(filename)


    def backup_wallet(self):
        path = self.wallet.storage.path
        wallet_folder = os.path.dirname(path)
        filename, __ = QFileDialog.getSaveFileName(self, _('Enter a filename for the copy of your wallet'), wallet_folder)
        if not filename:
            return
        new_path = os.path.join(wallet_folder, filename)
        if new_path != path:
            try:
                shutil.copy2(path, new_path)
                self.show_message(_("A copy of your wallet file was created in")+" '%s'" % str(new_path), title=_("Wallet backup created"))
            except BaseException as reason:
                self.show_critical(_("Electrum was unable to copy your wallet file to the specified location.") + "\n" + str(reason), title=_("Unable to create backup"))

    def update_recently_visited(self, filename):
        recent = self.config.get('recently_open', [])
        try:
            sorted(recent)
        except:
            recent = []
        if filename in recent:
            recent.remove(filename)
        recent.insert(0, filename)
        recent = recent[:5]
        self.config.set_key('recently_open', recent)
        self.recently_visited_menu.clear()
        for i, k in enumerate(sorted(recent)):
            b = os.path.basename(k)
            def loader(k):
                return lambda: self.gui_object.new_window(k)
            self.recently_visited_menu.addAction(b, loader(k)).setShortcut(QKeySequence("Ctrl+%d"%(i+1)))
        self.recently_visited_menu.setEnabled(len(recent))

    def get_wallet_folder(self):
        return os.path.dirname(os.path.abspath(self.config.get_wallet_path()))

    def new_wallet(self):
        try:
            wallet_folder = self.get_wallet_folder()
        except FileNotFoundError as e:
            self.show_error(str(e))
            return
        i = 1
        while True:
            filename = "wallet_%d" % i
            if filename in os.listdir(wallet_folder):
                i += 1
            else:
                break
        full_path = os.path.join(wallet_folder, filename)
        self.gui_object.start_new_window(full_path, None)

    def init_menubar(self):
        menubar = QMenuBar()

        file_menu = menubar.addMenu(_("&File"))
        self.recently_visited_menu = file_menu.addMenu(_("&Recently open"))
        file_menu.addAction(_("&Open"), self.open_wallet).setShortcut(QKeySequence.Open)
        file_menu.addAction(_("&New/Restore"), self.new_wallet).setShortcut(QKeySequence.New)
        file_menu.addAction(_("&Save Copy"), self.backup_wallet).setShortcut(QKeySequence.SaveAs)
        file_menu.addAction(_("Delete"), self.remove_wallet)
        file_menu.addSeparator()
        file_menu.addAction(_("&Quit"), self.close)

        wallet_menu = menubar.addMenu(_("&Wallet"))
        wallet_menu.addAction(_("&Information"), self.show_master_public_keys)
        wallet_menu.addSeparator()
        self.password_menu = wallet_menu.addAction(_("&Password"), self.change_password_dialog)
        self.seed_menu = wallet_menu.addAction(_("&Seed"), self.show_seed_dialog)
        self.private_keys_menu = wallet_menu.addMenu(_("&Private keys"))
        self.private_keys_menu.addAction(_("&Sweep"), self.sweep_key_dialog)
        self.import_privkey_menu = self.private_keys_menu.addAction(_("&Import"), self.do_import_privkey)
        self.export_menu = self.private_keys_menu.addAction(_("&Export"), self.export_privkeys_dialog)
        self.import_address_menu = wallet_menu.addAction(_("Import addresses"), self.import_addresses)
        wallet_menu.addSeparator()

        addresses_menu = wallet_menu.addMenu(_("&Addresses"))
        addresses_menu.addAction(_("&Filter"), lambda: self.address_list.toggle_toolbar(self.config))
        labels_menu = wallet_menu.addMenu(_("&Labels"))
        labels_menu.addAction(_("&Import"), self.do_import_labels)
        labels_menu.addAction(_("&Export"), self.do_export_labels)
        history_menu = wallet_menu.addMenu(_("&History"))
        history_menu.addAction(_("&Filter"), lambda: self.history_list.toggle_toolbar(self.config))
        history_menu.addAction(_("&Summary"), self.history_list.show_summary)
        history_menu.addAction(_("&Plot"), self.history_list.plot_history_dialog)
        history_menu.addAction(_("&Export"), self.history_list.export_history_dialog)
        contacts_menu = wallet_menu.addMenu(_("Contacts"))
        contacts_menu.addAction(_("&New"), self.new_contact_dialog)
        contacts_menu.addAction(_("Import"), lambda: self.contact_list.import_contacts())
        contacts_menu.addAction(_("Export"), lambda: self.contact_list.export_contacts())
        invoices_menu = wallet_menu.addMenu(_("Invoices"))
        invoices_menu.addAction(_("Import"), lambda: self.invoice_list.import_invoices())
        invoices_menu.addAction(_("Export"), lambda: self.invoice_list.export_invoices())

        wallet_menu.addSeparator()
        wallet_menu.addAction(_("Find"), self.toggle_search).setShortcut(QKeySequence("Ctrl+F"))

        def add_toggle_action(view_menu, tab):
            is_shown = self.config.get('show_{}_tab'.format(tab.tab_name), False)
            item_name = (_("Hide") if is_shown else _("Show")) + " " + tab.tab_description
            tab.menu_action = view_menu.addAction(item_name, lambda: self.toggle_tab(tab))

        view_menu = menubar.addMenu(_("&View"))
        add_toggle_action(view_menu, self.addresses_tab)
        add_toggle_action(view_menu, self.utxo_tab)
        add_toggle_action(view_menu, self.contacts_tab)
        add_toggle_action(view_menu, self.console_tab)

        tools_menu = menubar.addMenu(_("&Tools"))

        # Settings / Preferences are all reserved keywords in macOS using this as work around
        tools_menu.addAction(_("Electrum preferences") if sys.platform == 'darwin' else _("Preferences"), self.settings_dialog)
        tools_menu.addAction(_("&Network"), lambda: self.gui_object.show_network_dialog(self))
        tools_menu.addAction(_("&Plugins"), self.plugins_dialog)
        tools_menu.addSeparator()
        tools_menu.addAction(_("&Sign/verify message"), self.sign_verify_message)
        tools_menu.addAction(_("&Encrypt/decrypt message"), self.encrypt_message)
        tools_menu.addSeparator()

        paytomany_menu = tools_menu.addAction(_("&Pay to many"), self.paytomany)

        raw_transaction_menu = tools_menu.addMenu(_("&Load transaction"))
        raw_transaction_menu.addAction(_("&From file"), self.do_process_from_file)
        raw_transaction_menu.addAction(_("&From text"), self.do_process_from_text)
        raw_transaction_menu.addAction(_("&From the blockchain"), self.do_process_from_txid)
        raw_transaction_menu.addAction(_("&From QR code"), self.read_tx_from_qrcode)
        self.raw_transaction_menu = raw_transaction_menu
        run_hook('init_menubar_tools', self, tools_menu)

        help_menu = menubar.addMenu(_("&Help"))
        help_menu.addAction(_("&About"), self.show_about)
        help_menu.addAction(_("&Official website"), lambda: webbrowser.open("https://electrum-ltc.org"))
        help_menu.addSeparator()
        help_menu.addAction(_("&Documentation"), lambda: webbrowser.open("http://docs.electrum.org/")).setShortcut(QKeySequence.HelpContents)
        help_menu.addAction(_("&Report Bug"), self.show_report_bug)
        help_menu.addSeparator()
        help_menu.addAction(_("&Donate to server"), self.donate_to_server)

        self.setMenuBar(menubar)

    def donate_to_server(self):
        d = self.network.get_donation_address()
        if d:
            host = self.network.get_parameters()[0]
            self.pay_to_URI('litecoin:%s?message=donation for %s'%(d, host))
        else:
            self.show_error(_('No donation address for this server'))

    def show_about(self):
        QMessageBox.about(self, "Electrum-LTC",
            _("Version")+" %s" % (self.wallet.electrum_version) + "\n\n" +
                _("Electrum's focus is speed, with low resource usage and simplifying Litecoin. You do not need to perform regular backups, because your wallet can be recovered from a secret phrase that you can memorize or write on paper. Startup times are instant because it operates in conjunction with high-performance servers that handle the most complicated parts of the Litecoin system."  + "\n\n" +
                _("Uses icons from the Icons8 icon pack (icons8.com).")))

    def show_report_bug(self):
        msg = ' '.join([
            _("Please report any bugs as issues on github:<br/>"),
            "<a href=\"https://github.com/pooler/electrum-ltc/issues\">https://github.com/pooler/electrum-ltc/issues</a><br/><br/>",
            _("Before reporting a bug, upgrade to the most recent version of Electrum (latest release or git HEAD), and include the version number in your report."),
            _("Try to explain not only what the bug is, but how it occurs.")
         ])
        self.show_message(msg, title="Electrum-LTC - " + _("Reporting Bugs"))

    def notify_transactions(self):
        if not self.network or not self.network.is_connected():
            return
        self.print_error("Notifying GUI")
        if len(self.tx_notifications) > 0:
            # Combine the transactions if there are at least three
            num_txns = len(self.tx_notifications)
            if num_txns >= 3:
                total_amount = 0
                for tx in self.tx_notifications:
                    is_relevant, is_mine, v, fee = self.wallet.get_wallet_delta(tx)
                    if v > 0:
                        total_amount += v
                self.notify(_("{} new transactions received: Total amount received in the new transactions {}")
                            .format(num_txns, self.format_amount_and_units(total_amount)))
                self.tx_notifications = []
            else:
                for tx in self.tx_notifications:
                    if tx:
                        self.tx_notifications.remove(tx)
                        is_relevant, is_mine, v, fee = self.wallet.get_wallet_delta(tx)
                        if v > 0:
                            self.notify(_("New transaction received: {}").format(self.format_amount_and_units(v)))

    def notify(self, message):
        if self.tray:
            try:
                # this requires Qt 5.9
                self.tray.showMessage("Electrum-LTC", message, QIcon(":icons/electrum_dark_icon"), 20000)
            except TypeError:
                self.tray.showMessage("Electrum-LTC", message, QSystemTrayIcon.Information, 20000)



    # custom wrappers for getOpenFileName and getSaveFileName, that remember the path selected by the user
    def getOpenFileName(self, title, filter = ""):
        directory = self.config.get('io_dir', os.path.expanduser('~'))
        fileName, __ = QFileDialog.getOpenFileName(self, title, directory, filter)
        if fileName and directory != os.path.dirname(fileName):
            self.config.set_key('io_dir', os.path.dirname(fileName), True)
        return fileName

    def getSaveFileName(self, title, filename, filter = ""):
        directory = self.config.get('io_dir', os.path.expanduser('~'))
        path = os.path.join( directory, filename )
        fileName, __ = QFileDialog.getSaveFileName(self, title, path, filter)
        if fileName and directory != os.path.dirname(fileName):
            self.config.set_key('io_dir', os.path.dirname(fileName), True)
        return fileName

    def connect_slots(self, sender):
        sender.timer_signal.connect(self.timer_actions)

    def timer_actions(self):
        # Note this runs in the GUI thread
        if self.need_update.is_set():
            self.need_update.clear()
            self.update_wallet()
        # resolve aliases
        # FIXME this is a blocking network call that has a timeout of 5 sec
        self.payto_e.resolve()
        # update fee
        if self.require_fee_update:
            self.do_update_fee()
            self.require_fee_update = False

    def format_amount(self, x, is_diff=False, whitespaces=False):
        return format_satoshis(x, self.num_zeros, self.decimal_point, is_diff=is_diff, whitespaces=whitespaces)

    def format_amount_and_units(self, amount):
        text = self.format_amount(amount) + ' '+ self.base_unit()
        x = self.fx.format_amount_and_units(amount) if self.fx else None
        if text and x:
            text += ' (%s)'%x
        return text

    def format_fee_rate(self, fee_rate):
        return format_fee_satoshis(fee_rate/1000, self.num_zeros) + ' sat/byte'

    def get_decimal_point(self):
        return self.decimal_point

    def base_unit(self):
<<<<<<< HEAD
        assert self.decimal_point in [2, 5, 8]
        if self.decimal_point == 2:
            return 'uLTC'
        if self.decimal_point == 5:
            return 'mLTC'
        if self.decimal_point == 8:
            return 'LTC'
        raise Exception('Unknown base unit')
=======
        return decimal_point_to_base_unit_name(self.decimal_point)
>>>>>>> c03d68d7

    def connect_fields(self, window, btc_e, fiat_e, fee_e):

        def edit_changed(edit):
            if edit.follows:
                return
            edit.setStyleSheet(ColorScheme.DEFAULT.as_stylesheet())
            fiat_e.is_last_edited = (edit == fiat_e)
            amount = edit.get_amount()
            rate = self.fx.exchange_rate() if self.fx else Decimal('NaN')
            if rate.is_nan() or amount is None:
                if edit is fiat_e:
                    btc_e.setText("")
                    if fee_e:
                        fee_e.setText("")
                else:
                    fiat_e.setText("")
            else:
                if edit is fiat_e:
                    btc_e.follows = True
                    btc_e.setAmount(int(amount / Decimal(rate) * COIN))
                    btc_e.setStyleSheet(ColorScheme.BLUE.as_stylesheet())
                    btc_e.follows = False
                    if fee_e:
                        window.update_fee()
                else:
                    fiat_e.follows = True
                    fiat_e.setText(self.fx.ccy_amount_str(
                        amount * Decimal(rate) / COIN, False))
                    fiat_e.setStyleSheet(ColorScheme.BLUE.as_stylesheet())
                    fiat_e.follows = False

        btc_e.follows = False
        fiat_e.follows = False
        fiat_e.textChanged.connect(partial(edit_changed, fiat_e))
        btc_e.textChanged.connect(partial(edit_changed, btc_e))
        fiat_e.is_last_edited = False

    def update_status(self):
        if not self.wallet:
            return

        if self.network is None or not self.network.is_running():
            text = _("Offline")
            icon = QIcon(":icons/status_disconnected.png")

        elif self.network.is_connected():
            server_height = self.network.get_server_height()
            server_lag = self.network.get_local_height() - server_height
            # Server height can be 0 after switching to a new server
            # until we get a headers subscription request response.
            # Display the synchronizing message in that case.
            if not self.wallet.up_to_date or server_height == 0:
                text = _("Synchronizing...")
                icon = QIcon(":icons/status_waiting.png")
            elif server_lag > 1:
                text = _("Server is lagging ({} blocks)").format(server_lag)
                icon = QIcon(":icons/status_lagging.png")
            else:
                c, u, x = self.wallet.get_balance()
                text =  _("Balance" ) + ": %s "%(self.format_amount_and_units(c))
                if u:
                    text +=  " [%s unconfirmed]"%(self.format_amount(u, is_diff=True).strip())
                if x:
                    text +=  " [%s unmatured]"%(self.format_amount(x, is_diff=True).strip())

                # append fiat balance and price
                if self.fx.is_enabled():
                    text += self.fx.get_fiat_status_text(c + u + x,
                        self.base_unit(), self.get_decimal_point()) or ''
                if not self.network.proxy:
                    icon = QIcon(":icons/status_connected.png")
                else:
                    icon = QIcon(":icons/status_connected_proxy.png")
        else:
            text = _("Not connected")
            icon = QIcon(":icons/status_disconnected.png")

        self.tray.setToolTip("%s (%s)" % (text, self.wallet.basename()))
        self.balance_label.setText(text)
        self.status_button.setIcon( icon )


    def update_wallet(self):
        self.update_status()
        if self.wallet.up_to_date or not self.network or not self.network.is_connected():
            self.update_tabs()

    def update_tabs(self):
        self.history_list.update()
        self.request_list.update()
        self.address_list.update()
        self.utxo_list.update()
        self.contact_list.update()
        self.invoice_list.update()
        self.update_completions()

    def create_history_tab(self):
        from .history_list import HistoryList
        self.history_list = l = HistoryList(self)
        l.searchable_list = l
        toolbar = l.create_toolbar(self.config)
        toolbar_shown = self.config.get('show_toolbar_history', False)
        l.show_toolbar(toolbar_shown)
        return self.create_list_tab(l, toolbar)

    def show_address(self, addr):
        from . import address_dialog
        d = address_dialog.AddressDialog(self, addr)
        d.exec_()

    def show_transaction(self, tx, tx_desc = None):
        '''tx_desc is set only for txs created in the Send tab'''
        show_transaction(tx, self, tx_desc)

    def create_receive_tab(self):
        # A 4-column grid layout.  All the stretch is in the last column.
        # The exchange rate plugin adds a fiat widget in column 2
        self.receive_grid = grid = QGridLayout()
        grid.setSpacing(8)
        grid.setColumnStretch(3, 1)

        self.receive_address_e = ButtonsLineEdit()
        self.receive_address_e.addCopyButton(self.app)
        self.receive_address_e.setReadOnly(True)
        msg = _('Litecoin address where the payment should be received. Note that each payment request uses a different Litecoin address.')
        self.receive_address_label = HelpLabel(_('Receiving address'), msg)
        self.receive_address_e.textChanged.connect(self.update_receive_qr)
        self.receive_address_e.setFocusPolicy(Qt.ClickFocus)
        grid.addWidget(self.receive_address_label, 0, 0)
        grid.addWidget(self.receive_address_e, 0, 1, 1, -1)

        self.receive_message_e = QLineEdit()
        grid.addWidget(QLabel(_('Description')), 1, 0)
        grid.addWidget(self.receive_message_e, 1, 1, 1, -1)
        self.receive_message_e.textChanged.connect(self.update_receive_qr)

        self.receive_amount_e = BTCAmountEdit(self.get_decimal_point)
        grid.addWidget(QLabel(_('Requested amount')), 2, 0)
        grid.addWidget(self.receive_amount_e, 2, 1)
        self.receive_amount_e.textChanged.connect(self.update_receive_qr)

        self.fiat_receive_e = AmountEdit(self.fx.get_currency if self.fx else '')
        if not self.fx or not self.fx.is_enabled():
            self.fiat_receive_e.setVisible(False)
        grid.addWidget(self.fiat_receive_e, 2, 2, Qt.AlignLeft)
        self.connect_fields(self, self.receive_amount_e, self.fiat_receive_e, None)

        self.expires_combo = QComboBox()
        self.expires_combo.addItems([i[0] for i in expiration_values])
        self.expires_combo.setCurrentIndex(3)
        self.expires_combo.setFixedWidth(self.receive_amount_e.width())
        msg = ' '.join([
            _('Expiration date of your request.'),
            _('This information is seen by the recipient if you send them a signed payment request.'),
            _('Expired requests have to be deleted manually from your list, in order to free the corresponding Litecoin addresses.'),
            _('The Litecoin address never expires and will always be part of this Electrum wallet.'),
        ])
        grid.addWidget(HelpLabel(_('Request expires'), msg), 3, 0)
        grid.addWidget(self.expires_combo, 3, 1)
        self.expires_label = QLineEdit('')
        self.expires_label.setReadOnly(1)
        self.expires_label.setFocusPolicy(Qt.NoFocus)
        self.expires_label.hide()
        grid.addWidget(self.expires_label, 3, 1)

        self.save_request_button = QPushButton(_('Save'))
        self.save_request_button.clicked.connect(self.save_payment_request)

        self.new_request_button = QPushButton(_('New'))
        self.new_request_button.clicked.connect(self.new_payment_request)

        self.receive_qr = QRCodeWidget(fixedSize=200)
        self.receive_qr.mouseReleaseEvent = lambda x: self.toggle_qr_window()
        self.receive_qr.enterEvent = lambda x: self.app.setOverrideCursor(QCursor(Qt.PointingHandCursor))
        self.receive_qr.leaveEvent = lambda x: self.app.setOverrideCursor(QCursor(Qt.ArrowCursor))

        self.receive_buttons = buttons = QHBoxLayout()
        buttons.addStretch(1)
        buttons.addWidget(self.save_request_button)
        buttons.addWidget(self.new_request_button)
        grid.addLayout(buttons, 4, 1, 1, 2)

        self.receive_requests_label = QLabel(_('Requests'))

        from .request_list import RequestList
        self.request_list = RequestList(self)

        # layout
        vbox_g = QVBoxLayout()
        vbox_g.addLayout(grid)
        vbox_g.addStretch()

        hbox = QHBoxLayout()
        hbox.addLayout(vbox_g)
        hbox.addWidget(self.receive_qr)

        w = QWidget()
        w.searchable_list = self.request_list
        vbox = QVBoxLayout(w)
        vbox.addLayout(hbox)
        vbox.addStretch(1)
        vbox.addWidget(self.receive_requests_label)
        vbox.addWidget(self.request_list)
        vbox.setStretchFactor(self.request_list, 1000)

        return w


    def delete_payment_request(self, addr):
        self.wallet.remove_payment_request(addr, self.config)
        self.request_list.update()
        self.clear_receive_tab()

    def get_request_URI(self, addr):
        req = self.wallet.receive_requests[addr]
        message = self.wallet.labels.get(addr, '')
        amount = req['amount']
        URI = util.create_URI(addr, amount, message)
        if req.get('time'):
            URI += "&time=%d"%req.get('time')
        if req.get('exp'):
            URI += "&exp=%d"%req.get('exp')
        if req.get('name') and req.get('sig'):
            sig = bfh(req.get('sig'))
            sig = bitcoin.base_encode(sig, base=58)
            URI += "&name=" + req['name'] + "&sig="+sig
        return str(URI)


    def sign_payment_request(self, addr):
        alias = self.config.get('alias')
        alias_privkey = None
        if alias and self.alias_info:
            alias_addr, alias_name, validated = self.alias_info
            if alias_addr:
                if self.wallet.is_mine(alias_addr):
                    msg = _('This payment request will be signed.') + '\n' + _('Please enter your password')
                    password = None
                    if self.wallet.has_keystore_encryption():
                        password = self.password_dialog(msg)
                        if not password:
                            return
                    try:
                        self.wallet.sign_payment_request(addr, alias, alias_addr, password)
                    except Exception as e:
                        self.show_error(str(e))
                        return
                else:
                    return

    def save_payment_request(self):
        addr = str(self.receive_address_e.text())
        amount = self.receive_amount_e.get_amount()
        message = self.receive_message_e.text()
        if not message and not amount:
            self.show_error(_('No message or amount'))
            return False
        i = self.expires_combo.currentIndex()
        expiration = list(map(lambda x: x[1], expiration_values))[i]
        req = self.wallet.make_payment_request(addr, amount, message, expiration)
        try:
            self.wallet.add_payment_request(req, self.config)
        except Exception as e:
            traceback.print_exc(file=sys.stderr)
            self.show_error(_('Error adding payment request') + ':\n' + str(e))
        else:
            self.sign_payment_request(addr)
            self.save_request_button.setEnabled(False)
        finally:
            self.request_list.update()
            self.address_list.update()

    def view_and_paste(self, title, msg, data):
        dialog = WindowModalDialog(self, title)
        vbox = QVBoxLayout()
        label = QLabel(msg)
        label.setWordWrap(True)
        vbox.addWidget(label)
        pr_e = ShowQRTextEdit(text=data)
        vbox.addWidget(pr_e)
        vbox.addLayout(Buttons(CopyCloseButton(pr_e.text, self.app, dialog)))
        dialog.setLayout(vbox)
        dialog.exec_()

    def export_payment_request(self, addr):
        r = self.wallet.receive_requests.get(addr)
        pr = paymentrequest.serialize_request(r).SerializeToString()
        name = r['id'] + '.bip70'
        fileName = self.getSaveFileName(_("Select where to save your payment request"), name, "*.bip70")
        if fileName:
            with open(fileName, "wb+") as f:
                f.write(util.to_bytes(pr))
            self.show_message(_("Request saved successfully"))
            self.saved = True

    def new_payment_request(self):
        addr = self.wallet.get_unused_address()
        if addr is None:
            if not self.wallet.is_deterministic():
                msg = [
                    _('No more addresses in your wallet.'),
                    _('You are using a non-deterministic wallet, which cannot create new addresses.'),
                    _('If you want to create new addresses, use a deterministic wallet instead.')
                   ]
                self.show_message(' '.join(msg))
                return
            if not self.question(_("Warning: The next address will not be recovered automatically if you restore your wallet from seed; you may need to add it manually.\n\nThis occurs because you have too many unused addresses in your wallet. To avoid this situation, use the existing addresses first.\n\nCreate anyway?")):
                return
            addr = self.wallet.create_new_address(False)
        self.set_receive_address(addr)
        self.expires_label.hide()
        self.expires_combo.show()
        self.new_request_button.setEnabled(False)
        self.receive_message_e.setFocus(1)

    def set_receive_address(self, addr):
        self.receive_address_e.setText(addr)
        self.receive_message_e.setText('')
        self.receive_amount_e.setAmount(None)

    def clear_receive_tab(self):
        addr = self.wallet.get_receiving_address() or ''
        self.receive_address_e.setText(addr)
        self.receive_message_e.setText('')
        self.receive_amount_e.setAmount(None)
        self.expires_label.hide()
        self.expires_combo.show()

    def toggle_qr_window(self):
        from . import qrwindow
        if not self.qr_window:
            self.qr_window = qrwindow.QR_Window(self)
            self.qr_window.setVisible(True)
            self.qr_window_geometry = self.qr_window.geometry()
        else:
            if not self.qr_window.isVisible():
                self.qr_window.setVisible(True)
                self.qr_window.setGeometry(self.qr_window_geometry)
            else:
                self.qr_window_geometry = self.qr_window.geometry()
                self.qr_window.setVisible(False)
        self.update_receive_qr()

    def show_send_tab(self):
        self.tabs.setCurrentIndex(self.tabs.indexOf(self.send_tab))

    def show_receive_tab(self):
        self.tabs.setCurrentIndex(self.tabs.indexOf(self.receive_tab))

    def receive_at(self, addr):
        if not bitcoin.is_address(addr):
            return
        self.show_receive_tab()
        self.receive_address_e.setText(addr)
        self.new_request_button.setEnabled(True)

    def update_receive_qr(self):
        addr = str(self.receive_address_e.text())
        amount = self.receive_amount_e.get_amount()
        message = self.receive_message_e.text()
        self.save_request_button.setEnabled((amount is not None) or (message != ""))
        uri = util.create_URI(addr, amount, message)
        self.receive_qr.setData(uri)
        if self.qr_window and self.qr_window.isVisible():
            self.qr_window.set_content(addr, amount, message, uri)

    def set_feerounding_text(self, num_satoshis_added):
        self.feerounding_text = (_('Additional {} satoshis are going to be added.')
                                 .format(num_satoshis_added))

    def create_send_tab(self):
        # A 4-column grid layout.  All the stretch is in the last column.
        # The exchange rate plugin adds a fiat widget in column 2
        self.send_grid = grid = QGridLayout()
        grid.setSpacing(8)
        grid.setColumnStretch(3, 1)

        from .paytoedit import PayToEdit
        self.amount_e = BTCAmountEdit(self.get_decimal_point)
        self.payto_e = PayToEdit(self)
        msg = _('Recipient of the funds.') + '\n\n'\
              + _('You may enter a Litecoin address, a label from your list of contacts (a list of completions will be proposed), or an alias (email-like address that forwards to a Litecoin address)')
        payto_label = HelpLabel(_('Pay to'), msg)
        grid.addWidget(payto_label, 1, 0)
        grid.addWidget(self.payto_e, 1, 1, 1, -1)

        completer = QCompleter()
        completer.setCaseSensitivity(False)
        self.payto_e.set_completer(completer)
        completer.setModel(self.completions)

        msg = _('Description of the transaction (not mandatory).') + '\n\n'\
              + _('The description is not sent to the recipient of the funds. It is stored in your wallet file, and displayed in the \'History\' tab.')
        description_label = HelpLabel(_('Description'), msg)
        grid.addWidget(description_label, 2, 0)
        self.message_e = MyLineEdit()
        grid.addWidget(self.message_e, 2, 1, 1, -1)

        self.from_label = QLabel(_('From'))
        grid.addWidget(self.from_label, 3, 0)
        self.from_list = MyTreeWidget(self, self.from_list_menu, ['',''])
        self.from_list.setHeaderHidden(True)
        self.from_list.setMaximumHeight(80)
        grid.addWidget(self.from_list, 3, 1, 1, -1)
        self.set_pay_from([])

        msg = _('Amount to be sent.') + '\n\n' \
              + _('The amount will be displayed in red if you do not have enough funds in your wallet.') + ' ' \
              + _('Note that if you have frozen some of your addresses, the available funds will be lower than your total balance.') + '\n\n' \
              + _('Keyboard shortcut: type "!" to send all your coins.')
        amount_label = HelpLabel(_('Amount'), msg)
        grid.addWidget(amount_label, 4, 0)
        grid.addWidget(self.amount_e, 4, 1)

        self.fiat_send_e = AmountEdit(self.fx.get_currency if self.fx else '')
        if not self.fx or not self.fx.is_enabled():
            self.fiat_send_e.setVisible(False)
        grid.addWidget(self.fiat_send_e, 4, 2)
        self.amount_e.frozen.connect(
            lambda: self.fiat_send_e.setFrozen(self.amount_e.isReadOnly()))

        self.max_button = EnterButton(_("Max"), self.spend_max)
        self.max_button.setFixedWidth(140)
        grid.addWidget(self.max_button, 4, 3)
        hbox = QHBoxLayout()
        hbox.addStretch(1)
        grid.addLayout(hbox, 4, 4)

        msg = _('Litecoin transactions are in general not free. A transaction fee is paid by the sender of the funds.') + '\n\n'\
              + _('The amount of fee can be decided freely by the sender. However, transactions with low fees take more time to be processed.') + '\n\n'\
              + _('A suggested fee is automatically added to this field. You may override it. The suggested fee increases with the size of the transaction.')
        self.fee_e_label = HelpLabel(_('Fee'), msg)

        def fee_cb(dyn, pos, fee_rate):
            if dyn:
                if self.config.use_mempool_fees():
                    self.config.set_key('depth_level', pos, False)
                else:
                    self.config.set_key('fee_level', pos, False)
            else:
                self.config.set_key('fee_per_kb', fee_rate, False)

            if fee_rate:
                self.feerate_e.setAmount(fee_rate // 1000)
            else:
                self.feerate_e.setAmount(None)
            self.fee_e.setModified(False)

            self.fee_slider.activate()
            self.spend_max() if self.is_max else self.update_fee()

        self.fee_slider = FeeSlider(self, self.config, fee_cb)
        self.fee_slider.setFixedWidth(140)

        def on_fee_or_feerate(edit_changed, editing_finished):
            edit_other = self.feerate_e if edit_changed == self.fee_e else self.fee_e
            if editing_finished:
                if not edit_changed.get_amount():
                    # This is so that when the user blanks the fee and moves on,
                    # we go back to auto-calculate mode and put a fee back.
                    edit_changed.setModified(False)
            else:
                # edit_changed was edited just now, so make sure we will
                # freeze the correct fee setting (this)
                edit_other.setModified(False)
            self.fee_slider.deactivate()
            self.update_fee()

        class TxSizeLabel(QLabel):
            def setAmount(self, byte_size):
                self.setText(('x   %s bytes   =' % byte_size) if byte_size else '')

        self.size_e = TxSizeLabel()
        self.size_e.setAlignment(Qt.AlignCenter)
        self.size_e.setAmount(0)
        self.size_e.setFixedWidth(140)
        self.size_e.setStyleSheet(ColorScheme.DEFAULT.as_stylesheet())

        self.feerate_e = FeerateEdit(lambda: 0)
        self.feerate_e.setAmount(self.config.fee_per_byte())
        self.feerate_e.textEdited.connect(partial(on_fee_or_feerate, self.feerate_e, False))
        self.feerate_e.editingFinished.connect(partial(on_fee_or_feerate, self.feerate_e, True))

        self.fee_e = BTCAmountEdit(self.get_decimal_point)
        self.fee_e.textEdited.connect(partial(on_fee_or_feerate, self.fee_e, False))
        self.fee_e.editingFinished.connect(partial(on_fee_or_feerate, self.fee_e, True))

        def feerounding_onclick():
            text = (self.feerounding_text + '\n\n' +
                    _('To somewhat protect your privacy, Electrum tries to create change with similar precision to other outputs.') + ' ' +
                    _('At most 100 satoshis might be lost due to this rounding.') + ' ' +
                    _("You can disable this setting in '{}'.").format(_('Preferences')) + '\n' +
                    _('Also, dust is not kept as change, but added to the fee.'))
            QMessageBox.information(self, 'Fee rounding', text)

        self.feerounding_icon = QPushButton(QIcon(':icons/info.png'), '')
        self.feerounding_icon.setFixedWidth(20)
        self.feerounding_icon.setFlat(True)
        self.feerounding_icon.clicked.connect(feerounding_onclick)
        self.feerounding_icon.setVisible(False)

        self.connect_fields(self, self.amount_e, self.fiat_send_e, self.fee_e)

        vbox_feelabel = QVBoxLayout()
        vbox_feelabel.addWidget(self.fee_e_label)
        vbox_feelabel.addStretch(1)
        grid.addLayout(vbox_feelabel, 5, 0)

        self.fee_adv_controls = QWidget()
        hbox = QHBoxLayout(self.fee_adv_controls)
        hbox.setContentsMargins(0, 0, 0, 0)
        hbox.addWidget(self.feerate_e)
        hbox.addWidget(self.size_e)
        hbox.addWidget(self.fee_e)
        hbox.addWidget(self.feerounding_icon, Qt.AlignLeft)
        hbox.addStretch(1)

        vbox_feecontrol = QVBoxLayout()
        vbox_feecontrol.addWidget(self.fee_adv_controls)
        vbox_feecontrol.addWidget(self.fee_slider)

        grid.addLayout(vbox_feecontrol, 5, 1, 1, -1)

        if not self.config.get('show_fee', False):
            self.fee_adv_controls.setVisible(False)

        self.preview_button = EnterButton(_("Preview"), self.do_preview)
        self.preview_button.setToolTip(_('Display the details of your transaction before signing it.'))
        self.send_button = EnterButton(_("Send"), self.do_send)
        self.clear_button = EnterButton(_("Clear"), self.do_clear)
        buttons = QHBoxLayout()
        buttons.addStretch(1)
        buttons.addWidget(self.clear_button)
        buttons.addWidget(self.preview_button)
        buttons.addWidget(self.send_button)
        grid.addLayout(buttons, 6, 1, 1, 3)

        self.amount_e.shortcut.connect(self.spend_max)
        self.payto_e.textChanged.connect(self.update_fee)
        self.amount_e.textEdited.connect(self.update_fee)

        def reset_max(t):
            self.is_max = False
            self.max_button.setEnabled(not bool(t))
        self.amount_e.textEdited.connect(reset_max)
        self.fiat_send_e.textEdited.connect(reset_max)

        def entry_changed():
            text = ""

            amt_color = ColorScheme.DEFAULT
            fee_color = ColorScheme.DEFAULT
            feerate_color = ColorScheme.DEFAULT

            if self.not_enough_funds:
                amt_color, fee_color = ColorScheme.RED, ColorScheme.RED
                feerate_color = ColorScheme.RED
                text = _( "Not enough funds" )
                c, u, x = self.wallet.get_frozen_balance()
                if c+u+x:
                    text += ' (' + self.format_amount(c+u+x).strip() + ' ' + self.base_unit() + ' ' +_("are frozen") + ')'

            # blue color denotes auto-filled values
            elif self.fee_e.isModified():
                feerate_color = ColorScheme.BLUE
            elif self.feerate_e.isModified():
                fee_color = ColorScheme.BLUE
            elif self.amount_e.isModified():
                fee_color = ColorScheme.BLUE
                feerate_color = ColorScheme.BLUE
            else:
                amt_color = ColorScheme.BLUE
                fee_color = ColorScheme.BLUE
                feerate_color = ColorScheme.BLUE

            self.statusBar().showMessage(text)
            self.amount_e.setStyleSheet(amt_color.as_stylesheet())
            self.fee_e.setStyleSheet(fee_color.as_stylesheet())
            self.feerate_e.setStyleSheet(feerate_color.as_stylesheet())

        self.amount_e.textChanged.connect(entry_changed)
        self.fee_e.textChanged.connect(entry_changed)
        self.feerate_e.textChanged.connect(entry_changed)

        self.invoices_label = QLabel(_('Invoices'))
        from .invoice_list import InvoiceList
        self.invoice_list = InvoiceList(self)

        vbox0 = QVBoxLayout()
        vbox0.addLayout(grid)
        hbox = QHBoxLayout()
        hbox.addLayout(vbox0)
        w = QWidget()
        vbox = QVBoxLayout(w)
        vbox.addLayout(hbox)
        vbox.addStretch(1)
        vbox.addWidget(self.invoices_label)
        vbox.addWidget(self.invoice_list)
        vbox.setStretchFactor(self.invoice_list, 1000)
        w.searchable_list = self.invoice_list
        run_hook('create_send_tab', grid)
        return w

    def spend_max(self):
        self.is_max = True
        self.do_update_fee()

    def update_fee(self):
        self.require_fee_update = True

    def get_payto_or_dummy(self):
        r = self.payto_e.get_recipient()
        if r:
            return r
        return (TYPE_ADDRESS, self.wallet.dummy_address())

    def do_update_fee(self):
        '''Recalculate the fee.  If the fee was manually input, retain it, but
        still build the TX to see if there are enough funds.
        '''
        freeze_fee = self.is_send_fee_frozen()
        freeze_feerate = self.is_send_feerate_frozen()
        amount = '!' if self.is_max else self.amount_e.get_amount()
        if amount is None:
            if not freeze_fee:
                self.fee_e.setAmount(None)
            self.not_enough_funds = False
            self.statusBar().showMessage('')
        else:
            fee_estimator = self.get_send_fee_estimator()
            outputs = self.payto_e.get_outputs(self.is_max)
            if not outputs:
                _type, addr = self.get_payto_or_dummy()
                outputs = [(_type, addr, amount)]
            is_sweep = bool(self.tx_external_keypairs)
            make_tx = lambda fee_est: \
                self.wallet.make_unsigned_transaction(
                    self.get_coins(), outputs, self.config,
                    fixed_fee=fee_est, is_sweep=is_sweep)
            try:
                tx = make_tx(fee_estimator)
                self.not_enough_funds = False
            except (NotEnoughFunds, NoDynamicFeeEstimates) as e:
                if not freeze_fee:
                    self.fee_e.setAmount(None)
                if not freeze_feerate:
                    self.feerate_e.setAmount(None)
                self.feerounding_icon.setVisible(False)

                if isinstance(e, NotEnoughFunds):
                    self.not_enough_funds = True
                elif isinstance(e, NoDynamicFeeEstimates):
                    try:
                        tx = make_tx(0)
                        size = tx.estimated_size()
                        self.size_e.setAmount(size)
                    except BaseException:
                        pass
                return
            except BaseException:
                traceback.print_exc(file=sys.stderr)
                return

            size = tx.estimated_size()
            self.size_e.setAmount(size)

            fee = tx.get_fee()
            fee = None if self.not_enough_funds else fee

            # Displayed fee/fee_rate values are set according to user input.
            # Due to rounding or dropping dust in CoinChooser,
            # actual fees often differ somewhat.
            if freeze_feerate or self.fee_slider.is_active():
                displayed_feerate = self.feerate_e.get_amount()
                if displayed_feerate:
                    displayed_feerate = displayed_feerate // 1000
                else:
                    # fallback to actual fee
                    displayed_feerate = fee // size if fee is not None else None
                    self.feerate_e.setAmount(displayed_feerate)
                displayed_fee = displayed_feerate * size if displayed_feerate is not None else None
                self.fee_e.setAmount(displayed_fee)
            else:
                if freeze_fee:
                    displayed_fee = self.fee_e.get_amount()
                else:
                    # fallback to actual fee if nothing is frozen
                    displayed_fee = fee
                    self.fee_e.setAmount(displayed_fee)
                displayed_fee = displayed_fee if displayed_fee else 0
                displayed_feerate = displayed_fee // size if displayed_fee is not None else None
                self.feerate_e.setAmount(displayed_feerate)

            # show/hide fee rounding icon
            feerounding = (fee - displayed_fee) if fee else 0
            self.set_feerounding_text(feerounding)
            self.feerounding_icon.setToolTip(self.feerounding_text)
            self.feerounding_icon.setVisible(bool(feerounding))

            if self.is_max:
                amount = tx.output_value()
                self.amount_e.setAmount(amount)

    def from_list_delete(self, item):
        i = self.from_list.indexOfTopLevelItem(item)
        self.pay_from.pop(i)
        self.redraw_from_list()
        self.update_fee()

    def from_list_menu(self, position):
        item = self.from_list.itemAt(position)
        menu = QMenu()
        menu.addAction(_("Remove"), lambda: self.from_list_delete(item))
        menu.exec_(self.from_list.viewport().mapToGlobal(position))

    def set_pay_from(self, coins):
        self.pay_from = list(coins)
        self.redraw_from_list()

    def redraw_from_list(self):
        self.from_list.clear()
        self.from_label.setHidden(len(self.pay_from) == 0)
        self.from_list.setHidden(len(self.pay_from) == 0)

        def format(x):
            h = x.get('prevout_hash')
            return h[0:10] + '...' + h[-10:] + ":%d"%x.get('prevout_n') + u'\t' + "%s"%x.get('address')

        for item in self.pay_from:
            self.from_list.addTopLevelItem(QTreeWidgetItem( [format(item), self.format_amount(item['value']) ]))

    def get_contact_payto(self, key):
        _type, label = self.contacts.get(key)
        return label + '  <' + key + '>' if _type == 'address' else key

    def update_completions(self):
        l = [self.get_contact_payto(key) for key in self.contacts.keys()]
        self.completions.setStringList(l)

    def protected(func):
        '''Password request wrapper.  The password is passed to the function
        as the 'password' named argument.  "None" indicates either an
        unencrypted wallet, or the user cancelled the password request.
        An empty input is passed as the empty string.'''
        def request_password(self, *args, **kwargs):
            parent = self.top_level_window()
            password = None
            while self.wallet.has_keystore_encryption():
                password = self.password_dialog(parent=parent)
                if password is None:
                    # User cancelled password input
                    return
                try:
                    self.wallet.check_password(password)
                    break
                except Exception as e:
                    self.show_error(str(e), parent=parent)
                    continue

            kwargs['password'] = password
            return func(self, *args, **kwargs)
        return request_password

    def is_send_fee_frozen(self):
        return self.fee_e.isVisible() and self.fee_e.isModified() \
               and (self.fee_e.text() or self.fee_e.hasFocus())

    def is_send_feerate_frozen(self):
        return self.feerate_e.isVisible() and self.feerate_e.isModified() \
               and (self.feerate_e.text() or self.feerate_e.hasFocus())

    def get_send_fee_estimator(self):
        if self.is_send_fee_frozen():
            fee_estimator = self.fee_e.get_amount()
        elif self.is_send_feerate_frozen():
            amount = self.feerate_e.get_amount()
            amount = 0 if amount is None else amount
            fee_estimator = partial(
                simple_config.SimpleConfig.estimate_fee_for_feerate, amount)
        else:
            fee_estimator = None
        return fee_estimator

    def read_send_tab(self):
        if self.payment_request and self.payment_request.has_expired():
            self.show_error(_('Payment request has expired'))
            return
        label = self.message_e.text()

        if self.payment_request:
            outputs = self.payment_request.get_outputs()
        else:
            errors = self.payto_e.get_errors()
            if errors:
                self.show_warning(_("Invalid Lines found:") + "\n\n" + '\n'.join([ _("Line #") + str(x[0]+1) + ": " + x[1] for x in errors]))
                return
            outputs = self.payto_e.get_outputs(self.is_max)

            if self.payto_e.is_alias and self.payto_e.validated is False:
                alias = self.payto_e.toPlainText()
                msg = _('WARNING: the alias "{}" could not be validated via an additional '
                        'security check, DNSSEC, and thus may not be correct.').format(alias) + '\n'
                msg += _('Do you wish to continue?')
                if not self.question(msg):
                    return

        if not outputs:
            self.show_error(_('No outputs'))
            return

        for _type, addr, amount in outputs:
            if addr is None:
                self.show_error(_('Litecoin Address is None'))
                return
            if _type == TYPE_ADDRESS and not bitcoin.is_address(addr):
                self.show_error(_('Invalid Litecoin Address'))
                return
            if amount is None:
                self.show_error(_('Invalid Amount'))
                return

        fee_estimator = self.get_send_fee_estimator()
        coins = self.get_coins()
        return outputs, fee_estimator, label, coins

    def do_preview(self):
        self.do_send(preview = True)

    def do_send(self, preview = False):
        if run_hook('abort_send', self):
            return
        r = self.read_send_tab()
        if not r:
            return
        outputs, fee_estimator, tx_desc, coins = r
        try:
            is_sweep = bool(self.tx_external_keypairs)
            tx = self.wallet.make_unsigned_transaction(
                coins, outputs, self.config, fixed_fee=fee_estimator,
                is_sweep=is_sweep)
        except NotEnoughFunds:
            self.show_message(_("Insufficient funds"))
            return
        except BaseException as e:
            traceback.print_exc(file=sys.stdout)
            self.show_message(str(e))
            return

        amount = tx.output_value() if self.is_max else sum(map(lambda x:x[2], outputs))
        fee = tx.get_fee()

        use_rbf = self.config.get('use_rbf', True)
        if use_rbf:
            tx.set_rbf(True)

        if fee < self.wallet.relayfee() * tx.estimated_size() / 1000:
            self.show_error('\n'.join([
                _("This transaction requires a higher fee, or it will not be propagated by your current server"),
                _("Try to raise your transaction fee, or use a server with a lower relay fee.")
            ]))
            return

        if preview:
            self.show_transaction(tx, tx_desc)
            return

        if not self.network:
            self.show_error(_("You can't broadcast a transaction without a live network connection."))
            return

        # confirmation dialog
        msg = [
            _("Amount to be sent") + ": " + self.format_amount_and_units(amount),
            _("Mining fee") + ": " + self.format_amount_and_units(fee),
        ]

        x_fee = run_hook('get_tx_extra_fee', self.wallet, tx)
        if x_fee:
            x_fee_address, x_fee_amount = x_fee
            msg.append( _("Additional fees") + ": " + self.format_amount_and_units(x_fee_amount) )

        confirm_rate = simple_config.FEERATE_WARNING_HIGH_FEE
        if fee > confirm_rate * tx.estimated_size() / 1000:
            msg.append(_('Warning') + ': ' + _("The fee for this transaction seems unusually high."))

        if self.wallet.has_keystore_encryption():
            msg.append("")
            msg.append(_("Enter your password to proceed"))
            password = self.password_dialog('\n'.join(msg))
            if not password:
                return
        else:
            msg.append(_('Proceed?'))
            password = None
            if not self.question('\n'.join(msg)):
                return

        def sign_done(success):
            if success:
                if not tx.is_complete():
                    self.show_transaction(tx)
                    self.do_clear()
                else:
                    self.broadcast_transaction(tx, tx_desc)
        self.sign_tx_with_password(tx, sign_done, password)

    @protected
    def sign_tx(self, tx, callback, password):
        self.sign_tx_with_password(tx, callback, password)

    def sign_tx_with_password(self, tx, callback, password):
        '''Sign the transaction in a separate thread.  When done, calls
        the callback with a success code of True or False.
        '''

        def on_signed(result):
            callback(True)
        def on_failed(exc_info):
            self.on_error(exc_info)
            callback(False)

        if self.tx_external_keypairs:
            # can sign directly
            task = partial(Transaction.sign, tx, self.tx_external_keypairs)
        else:
            # call hook to see if plugin needs gui interaction
            run_hook('sign_tx', self, tx)
            task = partial(self.wallet.sign_transaction, tx, password)
        WaitingDialog(self, _('Signing transaction...'), task,
                      on_signed, on_failed)

    def broadcast_transaction(self, tx, tx_desc):

        def broadcast_thread():
            # non-GUI thread
            pr = self.payment_request
            if pr and pr.has_expired():
                self.payment_request = None
                return False, _("Payment request has expired")
            status, msg =  self.network.broadcast(tx)
            if pr and status is True:
                self.invoices.set_paid(pr, tx.txid())
                self.invoices.save()
                self.payment_request = None
                refund_address = self.wallet.get_receiving_addresses()[0]
                ack_status, ack_msg = pr.send_ack(str(tx), refund_address)
                if ack_status:
                    msg = ack_msg
            return status, msg

        # Capture current TL window; override might be removed on return
        parent = self.top_level_window(lambda win: isinstance(win, MessageBoxMixin))

        def broadcast_done(result):
            # GUI thread
            if result:
                status, msg = result
                if status:
                    if tx_desc is not None and tx.is_complete():
                        self.wallet.set_label(tx.txid(), tx_desc)
                    parent.show_message(_('Payment sent.') + '\n' + msg)
                    self.invoice_list.update()
                    self.do_clear()
                else:
                    parent.show_error(msg)

        WaitingDialog(self, _('Broadcasting transaction...'),
                      broadcast_thread, broadcast_done, self.on_error)

    def query_choice(self, msg, choices):
        # Needed by QtHandler for hardware wallets
        dialog = WindowModalDialog(self.top_level_window())
        clayout = ChoicesLayout(msg, choices)
        vbox = QVBoxLayout(dialog)
        vbox.addLayout(clayout.layout())
        vbox.addLayout(Buttons(OkButton(dialog)))
        if not dialog.exec_():
            return None
        return clayout.selected_index()

    def lock_amount(self, b):
        self.amount_e.setFrozen(b)
        self.max_button.setEnabled(not b)

    def prepare_for_payment_request(self):
        self.show_send_tab()
        self.payto_e.is_pr = True
        for e in [self.payto_e, self.amount_e, self.message_e]:
            e.setFrozen(True)
        self.payto_e.setText(_("please wait..."))
        return True

    def delete_invoice(self, key):
        self.invoices.remove(key)
        self.invoice_list.update()

    def payment_request_ok(self):
        pr = self.payment_request
        key = self.invoices.add(pr)
        status = self.invoices.get_status(key)
        self.invoice_list.update()
        if status == PR_PAID:
            self.show_message("invoice already paid")
            self.do_clear()
            self.payment_request = None
            return
        self.payto_e.is_pr = True
        if not pr.has_expired():
            self.payto_e.setGreen()
        else:
            self.payto_e.setExpired()
        self.payto_e.setText(pr.get_requestor())
        self.amount_e.setText(format_satoshis_plain(pr.get_amount(), self.decimal_point))
        self.message_e.setText(pr.get_memo())
        # signal to set fee
        self.amount_e.textEdited.emit("")

    def payment_request_error(self):
        self.show_message(self.payment_request.error)
        self.payment_request = None
        self.do_clear()

    def on_pr(self, request):
        self.payment_request = request
        if self.payment_request.verify(self.contacts):
            self.payment_request_ok_signal.emit()
        else:
            self.payment_request_error_signal.emit()

    def pay_to_URI(self, URI):
        if not URI:
            return
        try:
            out = util.parse_URI(URI, self.on_pr)
        except BaseException as e:
            self.show_error(_('Invalid litecoin URI:') + '\n' + str(e))
            return
        self.show_send_tab()
        r = out.get('r')
        sig = out.get('sig')
        name = out.get('name')
        if r or (name and sig):
            self.prepare_for_payment_request()
            return
        address = out.get('address')
        amount = out.get('amount')
        label = out.get('label')
        message = out.get('message')
        # use label as description (not BIP21 compliant)
        if label and not message:
            message = label
        if address:
            self.payto_e.setText(address)
        if message:
            self.message_e.setText(message)
        if amount:
            self.amount_e.setAmount(amount)
            self.amount_e.textEdited.emit("")


    def do_clear(self):
        self.is_max = False
        self.not_enough_funds = False
        self.payment_request = None
        self.payto_e.is_pr = False
        for e in [self.payto_e, self.message_e, self.amount_e, self.fiat_send_e,
                  self.fee_e, self.feerate_e]:
            e.setText('')
            e.setFrozen(False)
        self.fee_slider.activate()
        self.feerate_e.setAmount(self.config.fee_per_byte())
        self.size_e.setAmount(0)
        self.feerounding_icon.setVisible(False)
        self.set_pay_from([])
        self.tx_external_keypairs = {}
        self.update_status()
        run_hook('do_clear', self)

    def set_frozen_state(self, addrs, freeze):
        self.wallet.set_frozen_state(addrs, freeze)
        self.address_list.update()
        self.utxo_list.update()
        self.update_fee()

    def create_list_tab(self, l, toolbar=None):
        w = QWidget()
        w.searchable_list = l
        vbox = QVBoxLayout()
        w.setLayout(vbox)
        vbox.setContentsMargins(0, 0, 0, 0)
        vbox.setSpacing(0)
        if toolbar:
            vbox.addLayout(toolbar)
        vbox.addWidget(l)
        return w

    def create_addresses_tab(self):
        from .address_list import AddressList
        self.address_list = l = AddressList(self)
        toolbar = l.create_toolbar(self.config)
        toolbar_shown = self.config.get('show_toolbar_addresses', False)
        l.show_toolbar(toolbar_shown)
        return self.create_list_tab(l, toolbar)

    def create_utxo_tab(self):
        from .utxo_list import UTXOList
        self.utxo_list = l = UTXOList(self)
        return self.create_list_tab(l)

    def create_contacts_tab(self):
        from .contact_list import ContactList
        self.contact_list = l = ContactList(self)
        return self.create_list_tab(l)

    def remove_address(self, addr):
        if self.question(_("Do you want to remove")+" %s "%addr +_("from your wallet?")):
            self.wallet.delete_address(addr)
            self.need_update.set()  # history, addresses, coins
            self.clear_receive_tab()

    def get_coins(self):
        if self.pay_from:
            return self.pay_from
        else:
            return self.wallet.get_spendable_coins(None, self.config)

    def spend_coins(self, coins):
        self.set_pay_from(coins)
        self.show_send_tab()
        self.update_fee()

    def paytomany(self):
        self.show_send_tab()
        self.payto_e.paytomany()
        msg = '\n'.join([
            _('Enter a list of outputs in the \'Pay to\' field.'),
            _('One output per line.'),
            _('Format: address, amount'),
            _('You may load a CSV file using the file icon.')
        ])
        self.show_message(msg, title=_('Pay to many'))

    def payto_contacts(self, labels):
        paytos = [self.get_contact_payto(label) for label in labels]
        self.show_send_tab()
        if len(paytos) == 1:
            self.payto_e.setText(paytos[0])
            self.amount_e.setFocus()
        else:
            text = "\n".join([payto + ", 0" for payto in paytos])
            self.payto_e.setText(text)
            self.payto_e.setFocus()

    def set_contact(self, label, address):
        if not is_address(address):
            self.show_error(_('Invalid Address'))
            self.contact_list.update()  # Displays original unchanged value
            return False
        self.contacts[address] = ('address', label)
        self.contact_list.update()
        self.history_list.update()
        self.update_completions()
        return True

    def delete_contacts(self, labels):
        if not self.question(_("Remove {} from your list of contacts?")
                             .format(" + ".join(labels))):
            return
        for label in labels:
            self.contacts.pop(label)
        self.history_list.update()
        self.contact_list.update()
        self.update_completions()

    def show_invoice(self, key):
        pr = self.invoices.get(key)
        if pr is None:
            self.show_error('Cannot find payment request in wallet.')
            return
        pr.verify(self.contacts)
        self.show_pr_details(pr)

    def show_pr_details(self, pr):
        key = pr.get_id()
        d = WindowModalDialog(self, _("Invoice"))
        vbox = QVBoxLayout(d)
        grid = QGridLayout()
        grid.addWidget(QLabel(_("Requestor") + ':'), 0, 0)
        grid.addWidget(QLabel(pr.get_requestor()), 0, 1)
        grid.addWidget(QLabel(_("Amount") + ':'), 1, 0)
        outputs_str = '\n'.join(map(lambda x: self.format_amount(x[2])+ self.base_unit() + ' @ ' + x[1], pr.get_outputs()))
        grid.addWidget(QLabel(outputs_str), 1, 1)
        expires = pr.get_expiration_date()
        grid.addWidget(QLabel(_("Memo") + ':'), 2, 0)
        grid.addWidget(QLabel(pr.get_memo()), 2, 1)
        grid.addWidget(QLabel(_("Signature") + ':'), 3, 0)
        grid.addWidget(QLabel(pr.get_verify_status()), 3, 1)
        if expires:
            grid.addWidget(QLabel(_("Expires") + ':'), 4, 0)
            grid.addWidget(QLabel(format_time(expires)), 4, 1)
        vbox.addLayout(grid)
        def do_export():
            fn = self.getSaveFileName(_("Save invoice to file"), "*.bip70")
            if not fn:
                return
            with open(fn, 'wb') as f:
                data = f.write(pr.raw)
            self.show_message(_('Invoice saved as' + ' ' + fn))
        exportButton = EnterButton(_('Save'), do_export)
        def do_delete():
            if self.question(_('Delete invoice?')):
                self.invoices.remove(key)
                self.history_list.update()
                self.invoice_list.update()
                d.close()
        deleteButton = EnterButton(_('Delete'), do_delete)
        vbox.addLayout(Buttons(exportButton, deleteButton, CloseButton(d)))
        d.exec_()

    def do_pay_invoice(self, key):
        pr = self.invoices.get(key)
        self.payment_request = pr
        self.prepare_for_payment_request()
        pr.error = None  # this forces verify() to re-run
        if pr.verify(self.contacts):
            self.payment_request_ok()
        else:
            self.payment_request_error()

    def create_console_tab(self):
        from .console import Console
        self.console = console = Console()
        return console

    def update_console(self):
        console = self.console
        console.history = self.config.get("console-history",[])
        console.history_index = len(console.history)

        console.updateNamespace({'wallet' : self.wallet,
                                 'network' : self.network,
                                 'plugins' : self.gui_object.plugins,
                                 'window': self})
        console.updateNamespace({'util' : util, 'bitcoin':bitcoin})

        c = commands.Commands(self.config, self.wallet, self.network, lambda: self.console.set_json(True))
        methods = {}
        def mkfunc(f, method):
            return lambda *args: f(method, args, self.password_dialog)
        for m in dir(c):
            if m[0]=='_' or m in ['network','wallet']: continue
            methods[m] = mkfunc(c._run, m)

        console.updateNamespace(methods)

    def create_status_bar(self):

        sb = QStatusBar()
        sb.setFixedHeight(35)
        qtVersion = qVersion()

        self.balance_label = QLabel("")
        self.balance_label.setTextInteractionFlags(Qt.TextSelectableByMouse)
        self.balance_label.setStyleSheet("""QLabel { padding: 0 }""")
        sb.addWidget(self.balance_label)

        self.search_box = QLineEdit()
        self.search_box.textChanged.connect(self.do_search)
        self.search_box.hide()
        sb.addPermanentWidget(self.search_box)

        self.lock_icon = QIcon()
        self.password_button = StatusBarButton(self.lock_icon, _("Password"), self.change_password_dialog )
        sb.addPermanentWidget(self.password_button)

        sb.addPermanentWidget(StatusBarButton(QIcon(":icons/preferences.png"), _("Preferences"), self.settings_dialog ) )
        self.seed_button = StatusBarButton(QIcon(":icons/seed.png"), _("Seed"), self.show_seed_dialog )
        sb.addPermanentWidget(self.seed_button)
        self.status_button = StatusBarButton(QIcon(":icons/status_disconnected.png"), _("Network"), lambda: self.gui_object.show_network_dialog(self))
        sb.addPermanentWidget(self.status_button)
        run_hook('create_status_bar', sb)
        self.setStatusBar(sb)

    def update_lock_icon(self):
        icon = QIcon(":icons/lock.png") if self.wallet.has_password() else QIcon(":icons/unlock.png")
        self.password_button.setIcon(icon)

    def update_buttons_on_seed(self):
        self.seed_button.setVisible(self.wallet.has_seed())
        self.password_button.setVisible(self.wallet.may_have_password())
        self.send_button.setVisible(not self.wallet.is_watching_only())

    def change_password_dialog(self):
        from electrum_ltc.storage import STO_EV_XPUB_PW
        if self.wallet.get_available_storage_encryption_version() == STO_EV_XPUB_PW:
            from .password_dialog import ChangePasswordDialogForHW
            d = ChangePasswordDialogForHW(self, self.wallet)
            ok, encrypt_file = d.run()
            if not ok:
                return

            try:
                hw_dev_pw = self.wallet.keystore.get_password_for_storage_encryption()
            except UserCancelled:
                return
            except BaseException as e:
                traceback.print_exc(file=sys.stderr)
                self.show_error(str(e))
                return
            old_password = hw_dev_pw if self.wallet.has_password() else None
            new_password = hw_dev_pw if encrypt_file else None
        else:
            from .password_dialog import ChangePasswordDialogForSW
            d = ChangePasswordDialogForSW(self, self.wallet)
            ok, old_password, new_password, encrypt_file = d.run()

        if not ok:
            return
        try:
            self.wallet.update_password(old_password, new_password, encrypt_file)
        except InvalidPassword as e:
            self.show_error(str(e))
            return
        except BaseException:
            traceback.print_exc(file=sys.stdout)
            self.show_error(_('Failed to update password'))
            return
        msg = _('Password was updated successfully') if self.wallet.has_password() else _('Password is disabled, this wallet is not protected')
        self.show_message(msg, title=_("Success"))
        self.update_lock_icon()

    def toggle_search(self):
        tab = self.tabs.currentWidget()
        #if hasattr(tab, 'searchable_list'):
        #    tab.searchable_list.toggle_toolbar()
        #return
        self.search_box.setHidden(not self.search_box.isHidden())
        if not self.search_box.isHidden():
            self.search_box.setFocus(1)
        else:
            self.do_search('')

    def do_search(self, t):
        tab = self.tabs.currentWidget()
        if hasattr(tab, 'searchable_list'):
            tab.searchable_list.filter(t)

    def new_contact_dialog(self):
        d = WindowModalDialog(self, _("New Contact"))
        vbox = QVBoxLayout(d)
        vbox.addWidget(QLabel(_('New Contact') + ':'))
        grid = QGridLayout()
        line1 = QLineEdit()
        line1.setFixedWidth(280)
        line2 = QLineEdit()
        line2.setFixedWidth(280)
        grid.addWidget(QLabel(_("Address")), 1, 0)
        grid.addWidget(line1, 1, 1)
        grid.addWidget(QLabel(_("Name")), 2, 0)
        grid.addWidget(line2, 2, 1)
        vbox.addLayout(grid)
        vbox.addLayout(Buttons(CancelButton(d), OkButton(d)))
        if d.exec_():
            self.set_contact(line2.text(), line1.text())

    def show_master_public_keys(self):
        dialog = WindowModalDialog(self, _("Wallet Information"))
        dialog.setMinimumSize(500, 100)
        mpk_list = self.wallet.get_master_public_keys()
        vbox = QVBoxLayout()
        wallet_type = self.wallet.storage.get('wallet_type', '')
        grid = QGridLayout()
        basename = os.path.basename(self.wallet.storage.path)
        grid.addWidget(QLabel(_("Wallet name")+ ':'), 0, 0)
        grid.addWidget(QLabel(basename), 0, 1)
        grid.addWidget(QLabel(_("Wallet type")+ ':'), 1, 0)
        grid.addWidget(QLabel(wallet_type), 1, 1)
        grid.addWidget(QLabel(_("Script type")+ ':'), 2, 0)
        grid.addWidget(QLabel(self.wallet.txin_type), 2, 1)
        vbox.addLayout(grid)
        if self.wallet.is_deterministic():
            mpk_text = ShowQRTextEdit()
            mpk_text.setMaximumHeight(150)
            mpk_text.addCopyButton(self.app)
            def show_mpk(index):
                mpk_text.setText(mpk_list[index])
            # only show the combobox in case multiple accounts are available
            if len(mpk_list) > 1:
                def label(key):
                    if isinstance(self.wallet, Multisig_Wallet):
                        return _("cosigner") + ' ' + str(key+1)
                    return ''
                labels = [label(i) for i in range(len(mpk_list))]
                on_click = lambda clayout: show_mpk(clayout.selected_index())
                labels_clayout = ChoicesLayout(_("Master Public Keys"), labels, on_click)
                vbox.addLayout(labels_clayout.layout())
            else:
                vbox.addWidget(QLabel(_("Master Public Key")))
            show_mpk(0)
            vbox.addWidget(mpk_text)
        vbox.addStretch(1)
        vbox.addLayout(Buttons(CloseButton(dialog)))
        dialog.setLayout(vbox)
        dialog.exec_()

    def remove_wallet(self):
        if self.question('\n'.join([
                _('Delete wallet file?'),
                "%s"%self.wallet.storage.path,
                _('If your wallet contains funds, make sure you have saved its seed.')])):
            self._delete_wallet()

    @protected
    def _delete_wallet(self, password):
        wallet_path = self.wallet.storage.path
        basename = os.path.basename(wallet_path)
        self.gui_object.daemon.stop_wallet(wallet_path)
        self.close()
        os.unlink(wallet_path)
        self.show_error("Wallet removed:" + basename)

    @protected
    def show_seed_dialog(self, password):
        if not self.wallet.has_seed():
            self.show_message(_('This wallet has no seed'))
            return
        keystore = self.wallet.get_keystore()
        try:
            seed = keystore.get_seed(password)
            passphrase = keystore.get_passphrase(password)
        except BaseException as e:
            self.show_error(str(e))
            return
        from .seed_dialog import SeedDialog
        d = SeedDialog(self, seed, passphrase)
        d.exec_()

    def show_qrcode(self, data, title = _("QR code"), parent=None):
        if not data:
            return
        d = QRDialog(data, parent or self, title)
        d.exec_()

    @protected
    def show_private_key(self, address, password):
        if not address:
            return
        try:
            pk, redeem_script = self.wallet.export_private_key(address, password)
        except Exception as e:
            traceback.print_exc(file=sys.stdout)
            self.show_message(str(e))
            return
        xtype = bitcoin.deserialize_privkey(pk)[0]
        d = WindowModalDialog(self, _("Private key"))
        d.setMinimumSize(600, 150)
        vbox = QVBoxLayout()
        vbox.addWidget(QLabel(_("Address") + ': ' + address))
        vbox.addWidget(QLabel(_("Script type") + ': ' + xtype))
        vbox.addWidget(QLabel(_("Private key") + ':'))
        keys_e = ShowQRTextEdit(text=pk)
        keys_e.addCopyButton(self.app)
        vbox.addWidget(keys_e)
        if redeem_script:
            vbox.addWidget(QLabel(_("Redeem Script") + ':'))
            rds_e = ShowQRTextEdit(text=redeem_script)
            rds_e.addCopyButton(self.app)
            vbox.addWidget(rds_e)
        vbox.addLayout(Buttons(CloseButton(d)))
        d.setLayout(vbox)
        d.exec_()

    msg_sign = _("Signing with an address actually means signing with the corresponding "
                "private key, and verifying with the corresponding public key. The "
                "address you have entered does not have a unique public key, so these "
                "operations cannot be performed.") + '\n\n' + \
               _('The operation is undefined. Not just in Electrum, but in general.')

    @protected
    def do_sign(self, address, message, signature, password):
        address  = address.text().strip()
        message = message.toPlainText().strip()
        if not bitcoin.is_address(address):
            self.show_message(_('Invalid Litecoin address.'))
            return
        if self.wallet.is_watching_only():
            self.show_message(_('This is a watching-only wallet.'))
            return
        if not self.wallet.is_mine(address):
            self.show_message(_('Address not in wallet.'))
            return
        txin_type = self.wallet.get_txin_type(address)
        if txin_type not in ['p2pkh', 'p2wpkh', 'p2wpkh-p2sh']:
            self.show_message(_('Cannot sign messages with this type of address:') + \
                              ' ' + txin_type + '\n\n' + self.msg_sign)
            return
        task = partial(self.wallet.sign_message, address, message, password)

        def show_signed_message(sig):
            try:
                signature.setText(base64.b64encode(sig).decode('ascii'))
            except RuntimeError:
                # (signature) wrapped C/C++ object has been deleted
                pass

        self.wallet.thread.add(task, on_success=show_signed_message)

    def do_verify(self, address, message, signature):
        address  = address.text().strip()
        message = message.toPlainText().strip().encode('utf-8')
        if not bitcoin.is_address(address):
            self.show_message(_('Invalid Litecoin address.'))
            return
        try:
            # This can throw on invalid base64
            sig = base64.b64decode(str(signature.toPlainText()))
            verified = bitcoin.verify_message(address, sig, message)
        except Exception as e:
            verified = False
        if verified:
            self.show_message(_("Signature verified"))
        else:
            self.show_error(_("Wrong signature"))

    def sign_verify_message(self, address=''):
        d = WindowModalDialog(self, _('Sign/verify Message'))
        d.setMinimumSize(610, 290)

        layout = QGridLayout(d)

        message_e = QTextEdit()
        layout.addWidget(QLabel(_('Message')), 1, 0)
        layout.addWidget(message_e, 1, 1)
        layout.setRowStretch(2,3)

        address_e = QLineEdit()
        address_e.setText(address)
        layout.addWidget(QLabel(_('Address')), 2, 0)
        layout.addWidget(address_e, 2, 1)

        signature_e = QTextEdit()
        layout.addWidget(QLabel(_('Signature')), 3, 0)
        layout.addWidget(signature_e, 3, 1)
        layout.setRowStretch(3,1)

        hbox = QHBoxLayout()

        b = QPushButton(_("Sign"))
        b.clicked.connect(lambda: self.do_sign(address_e, message_e, signature_e))
        hbox.addWidget(b)

        b = QPushButton(_("Verify"))
        b.clicked.connect(lambda: self.do_verify(address_e, message_e, signature_e))
        hbox.addWidget(b)

        b = QPushButton(_("Close"))
        b.clicked.connect(d.accept)
        hbox.addWidget(b)
        layout.addLayout(hbox, 4, 1)
        d.exec_()

    @protected
    def do_decrypt(self, message_e, pubkey_e, encrypted_e, password):
        if self.wallet.is_watching_only():
            self.show_message(_('This is a watching-only wallet.'))
            return
        cyphertext = encrypted_e.toPlainText()
        task = partial(self.wallet.decrypt_message, pubkey_e.text(), cyphertext, password)

        def setText(text):
            try:
                message_e.setText(text.decode('utf-8'))
            except RuntimeError:
                # (message_e) wrapped C/C++ object has been deleted
                pass

        self.wallet.thread.add(task, on_success=setText)

    def do_encrypt(self, message_e, pubkey_e, encrypted_e):
        message = message_e.toPlainText()
        message = message.encode('utf-8')
        try:
            encrypted = bitcoin.encrypt_message(message, pubkey_e.text())
            encrypted_e.setText(encrypted.decode('ascii'))
        except BaseException as e:
            traceback.print_exc(file=sys.stdout)
            self.show_warning(str(e))

    def encrypt_message(self, address=''):
        d = WindowModalDialog(self, _('Encrypt/decrypt Message'))
        d.setMinimumSize(610, 490)

        layout = QGridLayout(d)

        message_e = QTextEdit()
        layout.addWidget(QLabel(_('Message')), 1, 0)
        layout.addWidget(message_e, 1, 1)
        layout.setRowStretch(2,3)

        pubkey_e = QLineEdit()
        if address:
            pubkey = self.wallet.get_public_key(address)
            pubkey_e.setText(pubkey)
        layout.addWidget(QLabel(_('Public key')), 2, 0)
        layout.addWidget(pubkey_e, 2, 1)

        encrypted_e = QTextEdit()
        layout.addWidget(QLabel(_('Encrypted')), 3, 0)
        layout.addWidget(encrypted_e, 3, 1)
        layout.setRowStretch(3,1)

        hbox = QHBoxLayout()
        b = QPushButton(_("Encrypt"))
        b.clicked.connect(lambda: self.do_encrypt(message_e, pubkey_e, encrypted_e))
        hbox.addWidget(b)

        b = QPushButton(_("Decrypt"))
        b.clicked.connect(lambda: self.do_decrypt(message_e, pubkey_e, encrypted_e))
        hbox.addWidget(b)

        b = QPushButton(_("Close"))
        b.clicked.connect(d.accept)
        hbox.addWidget(b)

        layout.addLayout(hbox, 4, 1)
        d.exec_()

    def password_dialog(self, msg=None, parent=None):
        from .password_dialog import PasswordDialog
        parent = parent or self
        d = PasswordDialog(parent, msg)
        return d.run()

    def tx_from_text(self, txt):
        from electrum_ltc.transaction import tx_from_str
        try:
            tx = tx_from_str(txt)
            return Transaction(tx)
        except BaseException as e:
            self.show_critical(_("Electrum was unable to parse your transaction") + ":\n" + str(e))
            return

    def read_tx_from_qrcode(self):
        from electrum_ltc import qrscanner
        try:
            data = qrscanner.scan_barcode(self.config.get_video_device())
        except BaseException as e:
            self.show_error(str(e))
            return
        if not data:
            return
        # if the user scanned a bitcoin URI
        if str(data).startswith("litecoin:"):
            self.pay_to_URI(data)
            return
        # else if the user scanned an offline signed tx
        try:
            data = bh2u(bitcoin.base_decode(data, length=None, base=43))
        except BaseException as e:
            self.show_error((_('Could not decode QR code')+':\n{}').format(e))
            return
        tx = self.tx_from_text(data)
        if not tx:
            return
        self.show_transaction(tx)

    def read_tx_from_file(self):
        fileName = self.getOpenFileName(_("Select your transaction file"), "*.txn")
        if not fileName:
            return
        try:
            with open(fileName, "r") as f:
                file_content = f.read()
        except (ValueError, IOError, os.error) as reason:
            self.show_critical(_("Electrum was unable to open your transaction file") + "\n" + str(reason), title=_("Unable to read file or no transaction found"))
            return
        return self.tx_from_text(file_content)

    def do_process_from_text(self):
        text = text_dialog(self, _('Input raw transaction'), _("Transaction:"), _("Load transaction"))
        if not text:
            return
        tx = self.tx_from_text(text)
        if tx:
            self.show_transaction(tx)

    def do_process_from_file(self):
        tx = self.read_tx_from_file()
        if tx:
            self.show_transaction(tx)

    def do_process_from_txid(self):
        from electrum_ltc import transaction
        txid, ok = QInputDialog.getText(self, _('Lookup transaction'), _('Transaction ID') + ':')
        if ok and txid:
            txid = str(txid).strip()
            try:
                r = self.network.synchronous_get(('blockchain.transaction.get',[txid]))
            except BaseException as e:
                self.show_message(str(e))
                return
            tx = transaction.Transaction(r)
            self.show_transaction(tx)

    @protected
    def export_privkeys_dialog(self, password):
        if self.wallet.is_watching_only():
            self.show_message(_("This is a watching-only wallet"))
            return

        if isinstance(self.wallet, Multisig_Wallet):
            self.show_message(_('WARNING: This is a multi-signature wallet.') + '\n' +
                              _('It cannot be "backed up" by simply exporting these private keys.'))

        d = WindowModalDialog(self, _('Private keys'))
        d.setMinimumSize(980, 300)
        vbox = QVBoxLayout(d)

        msg = "%s\n%s\n%s" % (_("WARNING: ALL your private keys are secret."),
                              _("Exposing a single private key can compromise your entire wallet!"),
                              _("In particular, DO NOT use 'redeem private key' services proposed by third parties."))
        vbox.addWidget(QLabel(msg))

        e = QTextEdit()
        e.setReadOnly(True)
        vbox.addWidget(e)

        defaultname = 'electrum-ltc-private-keys.csv'
        select_msg = _('Select file to export your private keys to')
        hbox, filename_e, csv_button = filename_field(self, self.config, defaultname, select_msg)
        vbox.addLayout(hbox)

        b = OkButton(d, _('Export'))
        b.setEnabled(False)
        vbox.addLayout(Buttons(CancelButton(d), b))

        private_keys = {}
        addresses = self.wallet.get_addresses()
        done = False
        cancelled = False
        def privkeys_thread():
            for addr in addresses:
                time.sleep(0.1)
                if done or cancelled:
                    break
                privkey = self.wallet.export_private_key(addr, password)[0]
                private_keys[addr] = privkey
                self.computing_privkeys_signal.emit()
            if not cancelled:
                self.computing_privkeys_signal.disconnect()
                self.show_privkeys_signal.emit()

        def show_privkeys():
            s = "\n".join( map( lambda x: x[0] + "\t"+ x[1], private_keys.items()))
            e.setText(s)
            b.setEnabled(True)
            self.show_privkeys_signal.disconnect()
            nonlocal done
            done = True

        def on_dialog_closed(*args):
            nonlocal done
            nonlocal cancelled
            if not done:
                cancelled = True
                self.computing_privkeys_signal.disconnect()
                self.show_privkeys_signal.disconnect()

        self.computing_privkeys_signal.connect(lambda: e.setText("Please wait... %d/%d"%(len(private_keys),len(addresses))))
        self.show_privkeys_signal.connect(show_privkeys)
        d.finished.connect(on_dialog_closed)
        threading.Thread(target=privkeys_thread).start()

        if not d.exec_():
            done = True
            return

        filename = filename_e.text()
        if not filename:
            return

        try:
            self.do_export_privkeys(filename, private_keys, csv_button.isChecked())
        except (IOError, os.error) as reason:
            txt = "\n".join([
                _("Electrum was unable to produce a private key-export."),
                str(reason)
            ])
            self.show_critical(txt, title=_("Unable to create csv"))

        except Exception as e:
            self.show_message(str(e))
            return

        self.show_message(_("Private keys exported."))

    def do_export_privkeys(self, fileName, pklist, is_csv):
        with open(fileName, "w+") as f:
            if is_csv:
                transaction = csv.writer(f)
                transaction.writerow(["address", "private_key"])
                for addr, pk in pklist.items():
                    transaction.writerow(["%34s"%addr,pk])
            else:
                import json
                f.write(json.dumps(pklist, indent = 4))

    def do_import_labels(self):
        def import_labels(path):
            def _validate(data):
                return data  # TODO

            def import_labels_assign(data):
                for key, value in data.items():
                    self.wallet.set_label(key, value)
            import_meta(path, _validate, import_labels_assign)

        def on_import():
            self.need_update.set()
        import_meta_gui(self, _('labels'), import_labels, on_import)

    def do_export_labels(self):
        def export_labels(filename):
            export_meta(self.wallet.labels, filename)
        export_meta_gui(self, _('labels'), export_labels)

    def sweep_key_dialog(self):
        d = WindowModalDialog(self, title=_('Sweep private keys'))
        d.setMinimumSize(600, 300)

        vbox = QVBoxLayout(d)
        vbox.addWidget(QLabel(_("Enter private keys:")))

        keys_e = ScanQRTextEdit(allow_multi=True)
        keys_e.setTabChangesFocus(True)
        vbox.addWidget(keys_e)

        addresses = self.wallet.get_unused_addresses()
        if not addresses:
            try:
                addresses = self.wallet.get_receiving_addresses()
            except AttributeError:
                addresses = self.wallet.get_addresses()
        h, address_e = address_field(addresses)
        vbox.addLayout(h)

        vbox.addStretch(1)
        button = OkButton(d, _('Sweep'))
        vbox.addLayout(Buttons(CancelButton(d), button))
        button.setEnabled(False)

        def get_address():
            addr = str(address_e.text()).strip()
            if bitcoin.is_address(addr):
                return addr

        def get_pk():
            text = str(keys_e.toPlainText())
            return keystore.get_private_keys(text)

        f = lambda: button.setEnabled(get_address() is not None and get_pk() is not None)
        on_address = lambda text: address_e.setStyleSheet((ColorScheme.DEFAULT if get_address() else ColorScheme.RED).as_stylesheet())
        keys_e.textChanged.connect(f)
        address_e.textChanged.connect(f)
        address_e.textChanged.connect(on_address)
        if not d.exec_():
            return
        from electrum_ltc.wallet import sweep_preparations
        try:
            self.do_clear()
            coins, keypairs = sweep_preparations(get_pk(), self.network)
            self.tx_external_keypairs = keypairs
            self.spend_coins(coins)
            self.payto_e.setText(get_address())
            self.spend_max()
            self.payto_e.setFrozen(True)
            self.amount_e.setFrozen(True)
        except BaseException as e:
            self.show_message(str(e))
            return
        self.warn_if_watching_only()

    def _do_import(self, title, msg, func):
        text = text_dialog(self, title, msg + ' :', _('Import'),
                           allow_multi=True)
        if not text:
            return
        bad = []
        good = []
        for key in str(text).split():
            try:
                addr = func(key)
                good.append(addr)
            except BaseException as e:
                bad.append(key)
                continue
        if good:
            self.show_message(_("The following addresses were added") + ':\n' + '\n'.join(good))
        if bad:
            self.show_critical(_("The following inputs could not be imported") + ':\n'+ '\n'.join(bad))
        self.address_list.update()
        self.history_list.update()

    def import_addresses(self):
        if not self.wallet.can_import_address():
            return
        title, msg = _('Import addresses'), _("Enter addresses")
        self._do_import(title, msg, self.wallet.import_address)

    @protected
    def do_import_privkey(self, password):
        if not self.wallet.can_import_privkey():
            return
        title, msg = _('Import private keys'), _("Enter private keys")
        self._do_import(title, msg, lambda x: self.wallet.import_private_key(x, password))

    def update_fiat(self):
        b = self.fx and self.fx.is_enabled()
        self.fiat_send_e.setVisible(b)
        self.fiat_receive_e.setVisible(b)
        self.history_list.refresh_headers()
        self.history_list.update()
        self.address_list.refresh_headers()
        self.address_list.update()
        self.update_status()

    def settings_dialog(self):
        self.need_restart = False
        d = WindowModalDialog(self, _('Preferences'))
        vbox = QVBoxLayout()
        tabs = QTabWidget()
        gui_widgets = []
        fee_widgets = []
        tx_widgets = []
        id_widgets = []

        # language
        lang_help = _('Select which language is used in the GUI (after restart).')
        lang_label = HelpLabel(_('Language') + ':', lang_help)
        lang_combo = QComboBox()
        from electrum_ltc.i18n import languages
        lang_combo.addItems(list(languages.values()))
        lang_keys = list(languages.keys())
        lang_cur_setting = self.config.get("language", '')
        try:
            index = lang_keys.index(lang_cur_setting)
        except ValueError:  # not in list
            index = 0
        lang_combo.setCurrentIndex(index)
        if not self.config.is_modifiable('language'):
            for w in [lang_combo, lang_label]: w.setEnabled(False)
        def on_lang(x):
            lang_request = list(languages.keys())[lang_combo.currentIndex()]
            if lang_request != self.config.get('language'):
                self.config.set_key("language", lang_request, True)
                self.need_restart = True
        lang_combo.currentIndexChanged.connect(on_lang)
        gui_widgets.append((lang_label, lang_combo))

        nz_help = _('Number of zeros displayed after the decimal point. For example, if this is set to 2, "1." will be displayed as "1.00"')
        nz_label = HelpLabel(_('Zeros after decimal point') + ':', nz_help)
        nz = QSpinBox()
        nz.setMinimum(0)
        nz.setMaximum(self.decimal_point)
        nz.setValue(self.num_zeros)
        if not self.config.is_modifiable('num_zeros'):
            for w in [nz, nz_label]: w.setEnabled(False)
        def on_nz():
            value = nz.value()
            if self.num_zeros != value:
                self.num_zeros = value
                self.config.set_key('num_zeros', value, True)
                self.history_list.update()
                self.address_list.update()
        nz.valueChanged.connect(on_nz)
        gui_widgets.append((nz_label, nz))

        msg = '\n'.join([
            _('Time based: fee rate is based on average confirmation time estimates'),
            _('Mempool based: fee rate is targeting a depth in the memory pool')
            ]
        )
        fee_type_label = HelpLabel(_('Fee estimation') + ':', msg)
        fee_type_combo = QComboBox()
        fee_type_combo.addItems([_('Static'), _('ETA'), _('Mempool')])
        fee_type_combo.setCurrentIndex((2 if self.config.use_mempool_fees() else 1) if self.config.is_dynfee() else 0)
        def on_fee_type(x):
            self.config.set_key('mempool_fees', x==2)
            self.config.set_key('dynamic_fees', x>0)
            self.fee_slider.update()
        fee_type_combo.currentIndexChanged.connect(on_fee_type)
        fee_widgets.append((fee_type_label, fee_type_combo))

        feebox_cb = QCheckBox(_('Edit fees manually'))
        feebox_cb.setChecked(self.config.get('show_fee', False))
        feebox_cb.setToolTip(_("Show fee edit box in send tab."))
        def on_feebox(x):
            self.config.set_key('show_fee', x == Qt.Checked)
            self.fee_adv_controls.setVisible(bool(x))
        feebox_cb.stateChanged.connect(on_feebox)
        fee_widgets.append((feebox_cb, None))

        use_rbf_cb = QCheckBox(_('Use Replace-By-Fee'))
        use_rbf_cb.setChecked(self.config.get('use_rbf', True))
        use_rbf_cb.setToolTip(
            _('If you check this box, your transactions will be marked as non-final,') + '\n' + \
            _('and you will have the possibility, while they are unconfirmed, to replace them with transactions that pay higher fees.') + '\n' + \
            _('Note that some merchants do not accept non-final transactions until they are confirmed.'))
        def on_use_rbf(x):
            self.config.set_key('use_rbf', x == Qt.Checked)
        use_rbf_cb.stateChanged.connect(on_use_rbf)
        fee_widgets.append((use_rbf_cb, None))

        msg = _('OpenAlias record, used to receive coins and to sign payment requests.') + '\n\n'\
              + _('The following alias providers are available:') + '\n'\
              + '\n'.join(['https://cryptoname.co/', 'http://xmr.link']) + '\n\n'\
              + 'For more information, see https://openalias.org'
        alias_label = HelpLabel(_('OpenAlias') + ':', msg)
        alias = self.config.get('alias','')
        alias_e = QLineEdit(alias)
        def set_alias_color():
            if not self.config.get('alias'):
                alias_e.setStyleSheet("")
                return
            if self.alias_info:
                alias_addr, alias_name, validated = self.alias_info
                alias_e.setStyleSheet((ColorScheme.GREEN if validated else ColorScheme.RED).as_stylesheet(True))
            else:
                alias_e.setStyleSheet(ColorScheme.RED.as_stylesheet(True))
        def on_alias_edit():
            alias_e.setStyleSheet("")
            alias = str(alias_e.text())
            self.config.set_key('alias', alias, True)
            if alias:
                self.fetch_alias()
        set_alias_color()
        self.alias_received_signal.connect(set_alias_color)
        alias_e.editingFinished.connect(on_alias_edit)
        id_widgets.append((alias_label, alias_e))

        # SSL certificate
        msg = ' '.join([
            _('SSL certificate used to sign payment requests.'),
            _('Use setconfig to set ssl_chain and ssl_privkey.'),
        ])
        if self.config.get('ssl_privkey') or self.config.get('ssl_chain'):
            try:
                SSL_identity = paymentrequest.check_ssl_config(self.config)
                SSL_error = None
            except BaseException as e:
                SSL_identity = "error"
                SSL_error = str(e)
        else:
            SSL_identity = ""
            SSL_error = None
        SSL_id_label = HelpLabel(_('SSL certificate') + ':', msg)
        SSL_id_e = QLineEdit(SSL_identity)
        SSL_id_e.setStyleSheet((ColorScheme.RED if SSL_error else ColorScheme.GREEN).as_stylesheet(True) if SSL_identity else '')
        if SSL_error:
            SSL_id_e.setToolTip(SSL_error)
        SSL_id_e.setReadOnly(True)
        id_widgets.append((SSL_id_label, SSL_id_e))

<<<<<<< HEAD
        units = ['LTC', 'mLTC', 'uLTC']
        msg = (_('Base unit of your wallet.')
               + '\n1 LTC = 1000 mLTC. 1 mLTC = 1000 uLTC.\n'
=======
        units = base_units_list
        msg = (_('Base unit of your wallet.')
               + '\n1 BTC = 1000 mBTC. 1 mBTC = 1000 bits. 1 bit = 100 sat.\n'
>>>>>>> c03d68d7
               + _('This setting affects the Send tab, and all balance related fields.'))
        unit_label = HelpLabel(_('Base unit') + ':', msg)
        unit_combo = QComboBox()
        unit_combo.addItems(units)
        unit_combo.setCurrentIndex(units.index(self.base_unit()))
        def on_unit(x, nz):
            unit_result = units[unit_combo.currentIndex()]
            if self.base_unit() == unit_result:
                return
            edits = self.amount_e, self.fee_e, self.receive_amount_e
            amounts = [edit.get_amount() for edit in edits]
<<<<<<< HEAD
            if unit_result == 'LTC':
                self.decimal_point = 8
            elif unit_result == 'mLTC':
                self.decimal_point = 5
            elif unit_result == 'uLTC':
                self.decimal_point = 2
            else:
                raise Exception('Unknown base unit')
=======
            self.decimal_point = base_unit_name_to_decimal_point(unit_result)
>>>>>>> c03d68d7
            self.config.set_key('decimal_point', self.decimal_point, True)
            nz.setMaximum(self.decimal_point)
            self.history_list.update()
            self.request_list.update()
            self.address_list.update()
            for edit, amount in zip(edits, amounts):
                edit.setAmount(amount)
            self.update_status()
        unit_combo.currentIndexChanged.connect(lambda x: on_unit(x, nz))
        gui_widgets.append((unit_label, unit_combo))

        block_explorers = sorted(util.block_explorer_info().keys())
        msg = _('Choose which online block explorer to use for functions that open a web browser')
        block_ex_label = HelpLabel(_('Online Block Explorer') + ':', msg)
        block_ex_combo = QComboBox()
        block_ex_combo.addItems(block_explorers)
        block_ex_combo.setCurrentIndex(block_ex_combo.findText(util.block_explorer(self.config)))
        def on_be(x):
            be_result = block_explorers[block_ex_combo.currentIndex()]
            self.config.set_key('block_explorer', be_result, True)
        block_ex_combo.currentIndexChanged.connect(on_be)
        gui_widgets.append((block_ex_label, block_ex_combo))

        from electrum_ltc import qrscanner
        system_cameras = qrscanner._find_system_cameras()
        qr_combo = QComboBox()
        qr_combo.addItem("Default","default")
        for camera, device in system_cameras.items():
            qr_combo.addItem(camera, device)
        #combo.addItem("Manually specify a device", config.get("video_device"))
        index = qr_combo.findData(self.config.get("video_device"))
        qr_combo.setCurrentIndex(index)
        msg = _("Install the zbar package to enable this.")
        qr_label = HelpLabel(_('Video Device') + ':', msg)
        qr_combo.setEnabled(qrscanner.libzbar is not None)
        on_video_device = lambda x: self.config.set_key("video_device", qr_combo.itemData(x), True)
        qr_combo.currentIndexChanged.connect(on_video_device)
        gui_widgets.append((qr_label, qr_combo))

        usechange_cb = QCheckBox(_('Use change addresses'))
        usechange_cb.setChecked(self.wallet.use_change)
        if not self.config.is_modifiable('use_change'): usechange_cb.setEnabled(False)
        def on_usechange(x):
            usechange_result = x == Qt.Checked
            if self.wallet.use_change != usechange_result:
                self.wallet.use_change = usechange_result
                self.wallet.storage.put('use_change', self.wallet.use_change)
                multiple_cb.setEnabled(self.wallet.use_change)
        usechange_cb.stateChanged.connect(on_usechange)
        usechange_cb.setToolTip(_('Using change addresses makes it more difficult for other people to track your transactions.'))
        tx_widgets.append((usechange_cb, None))

        def on_multiple(x):
            multiple = x == Qt.Checked
            if self.wallet.multiple_change != multiple:
                self.wallet.multiple_change = multiple
                self.wallet.storage.put('multiple_change', multiple)
        multiple_change = self.wallet.multiple_change
        multiple_cb = QCheckBox(_('Use multiple change addresses'))
        multiple_cb.setEnabled(self.wallet.use_change)
        multiple_cb.setToolTip('\n'.join([
            _('In some cases, use up to 3 change addresses in order to break '
              'up large coin amounts and obfuscate the recipient address.'),
            _('This may result in higher transactions fees.')
        ]))
        multiple_cb.setChecked(multiple_change)
        multiple_cb.stateChanged.connect(on_multiple)
        tx_widgets.append((multiple_cb, None))

        def fmt_docs(key, klass):
            lines = [ln.lstrip(" ") for ln in klass.__doc__.split("\n")]
            return '\n'.join([key, "", " ".join(lines)])

        choosers = sorted(coinchooser.COIN_CHOOSERS.keys())
        if len(choosers) > 1:
            chooser_name = coinchooser.get_name(self.config)
            msg = _('Choose coin (UTXO) selection method.  The following are available:\n\n')
            msg += '\n\n'.join(fmt_docs(*item) for item in coinchooser.COIN_CHOOSERS.items())
            chooser_label = HelpLabel(_('Coin selection') + ':', msg)
            chooser_combo = QComboBox()
            chooser_combo.addItems(choosers)
            i = choosers.index(chooser_name) if chooser_name in choosers else 0
            chooser_combo.setCurrentIndex(i)
            def on_chooser(x):
                chooser_name = choosers[chooser_combo.currentIndex()]
                self.config.set_key('coin_chooser', chooser_name)
            chooser_combo.currentIndexChanged.connect(on_chooser)
            tx_widgets.append((chooser_label, chooser_combo))

        def on_unconf(x):
            self.config.set_key('confirmed_only', bool(x))
        conf_only = self.config.get('confirmed_only', False)
        unconf_cb = QCheckBox(_('Spend only confirmed coins'))
        unconf_cb.setToolTip(_('Spend only confirmed inputs.'))
        unconf_cb.setChecked(conf_only)
        unconf_cb.stateChanged.connect(on_unconf)
        tx_widgets.append((unconf_cb, None))

        def on_outrounding(x):
            self.config.set_key('coin_chooser_output_rounding', bool(x))
        enable_outrounding = self.config.get('coin_chooser_output_rounding', False)
        outrounding_cb = QCheckBox(_('Enable output value rounding'))
        outrounding_cb.setToolTip(
            _('Set the value of the change output so that it has similar precision to the other outputs.') + '\n' +
            _('This might improve your privacy somewhat.') + '\n' +
            _('If enabled, at most 100 satoshis might be lost due to this, per transaction.'))
        outrounding_cb.setChecked(enable_outrounding)
        outrounding_cb.stateChanged.connect(on_outrounding)
        tx_widgets.append((outrounding_cb, None))

        # Fiat Currency
        hist_checkbox = QCheckBox()
        hist_capgains_checkbox = QCheckBox()
        fiat_address_checkbox = QCheckBox()
        ccy_combo = QComboBox()
        ex_combo = QComboBox()

        def update_currencies():
            if not self.fx: return
            currencies = sorted(self.fx.get_currencies(self.fx.get_history_config()))
            ccy_combo.clear()
            ccy_combo.addItems([_('None')] + currencies)
            if self.fx.is_enabled():
                ccy_combo.setCurrentIndex(ccy_combo.findText(self.fx.get_currency()))

        def update_history_cb():
            if not self.fx: return
            hist_checkbox.setChecked(self.fx.get_history_config())
            hist_checkbox.setEnabled(self.fx.is_enabled())

        def update_fiat_address_cb():
            if not self.fx: return
            fiat_address_checkbox.setChecked(self.fx.get_fiat_address_config())

        def update_history_capgains_cb():
            if not self.fx: return
            hist_capgains_checkbox.setChecked(self.fx.get_history_capital_gains_config())
            hist_capgains_checkbox.setEnabled(hist_checkbox.isChecked())

        def update_exchanges():
            if not self.fx: return
            b = self.fx.is_enabled()
            ex_combo.setEnabled(b)
            if b:
                h = self.fx.get_history_config()
                c = self.fx.get_currency()
                exchanges = self.fx.get_exchanges_by_ccy(c, h)
            else:
                exchanges = self.fx.get_exchanges_by_ccy('USD', False)
            ex_combo.clear()
            ex_combo.addItems(sorted(exchanges))
            ex_combo.setCurrentIndex(ex_combo.findText(self.fx.config_exchange()))

        def on_currency(hh):
            if not self.fx: return
            b = bool(ccy_combo.currentIndex())
            ccy = str(ccy_combo.currentText()) if b else None
            self.fx.set_enabled(b)
            if b and ccy != self.fx.ccy:
                self.fx.set_currency(ccy)
            update_history_cb()
            update_exchanges()
            self.update_fiat()

        def on_exchange(idx):
            exchange = str(ex_combo.currentText())
            if self.fx and self.fx.is_enabled() and exchange and exchange != self.fx.exchange.name():
                self.fx.set_exchange(exchange)

        def on_history(checked):
            if not self.fx: return
            self.fx.set_history_config(checked)
            update_exchanges()
            self.history_list.refresh_headers()
            if self.fx.is_enabled() and checked:
                # reset timeout to get historical rates
                self.fx.timeout = 0
            update_history_capgains_cb()

        def on_history_capgains(checked):
            if not self.fx: return
            self.fx.set_history_capital_gains_config(checked)
            self.history_list.refresh_headers()

        def on_fiat_address(checked):
            if not self.fx: return
            self.fx.set_fiat_address_config(checked)
            self.address_list.refresh_headers()
            self.address_list.update()

        update_currencies()
        update_history_cb()
        update_history_capgains_cb()
        update_fiat_address_cb()
        update_exchanges()
        ccy_combo.currentIndexChanged.connect(on_currency)
        hist_checkbox.stateChanged.connect(on_history)
        hist_capgains_checkbox.stateChanged.connect(on_history_capgains)
        fiat_address_checkbox.stateChanged.connect(on_fiat_address)
        ex_combo.currentIndexChanged.connect(on_exchange)

        fiat_widgets = []
        fiat_widgets.append((QLabel(_('Fiat currency')), ccy_combo))
        fiat_widgets.append((QLabel(_('Show history rates')), hist_checkbox))
        fiat_widgets.append((QLabel(_('Show capital gains in history')), hist_capgains_checkbox))
        fiat_widgets.append((QLabel(_('Show Fiat balance for addresses')), fiat_address_checkbox))
        fiat_widgets.append((QLabel(_('Source')), ex_combo))

        tabs_info = [
            (fee_widgets, _('Fees')),
            (tx_widgets, _('Transactions')),
            (gui_widgets, _('Appearance')),
            (fiat_widgets, _('Fiat')),
            (id_widgets, _('Identity')),
        ]
        for widgets, name in tabs_info:
            tab = QWidget()
            grid = QGridLayout(tab)
            grid.setColumnStretch(0,1)
            for a,b in widgets:
                i = grid.rowCount()
                if b:
                    if a:
                        grid.addWidget(a, i, 0)
                    grid.addWidget(b, i, 1)
                else:
                    grid.addWidget(a, i, 0, 1, 2)
            tabs.addTab(tab, name)

        vbox.addWidget(tabs)
        vbox.addStretch(1)
        vbox.addLayout(Buttons(CloseButton(d)))
        d.setLayout(vbox)

        # run the dialog
        d.exec_()

        if self.fx:
            self.fx.timeout = 0

        self.alias_received_signal.disconnect(set_alias_color)

        run_hook('close_settings_dialog')
        if self.need_restart:
            self.show_warning(_('Please restart Electrum to activate the new GUI settings'), title=_('Success'))


    def closeEvent(self, event):
        # It seems in some rare cases this closeEvent() is called twice
        if not self.cleaned_up:
            self.cleaned_up = True
            self.clean_up()
        event.accept()

    def clean_up(self):
        self.wallet.thread.stop()
        if self.network:
            self.network.unregister_callback(self.on_network)
        self.config.set_key("is_maximized", self.isMaximized())
        if not self.isMaximized():
            g = self.geometry()
            self.wallet.storage.put("winpos-qt", [g.left(),g.top(),
                                                  g.width(),g.height()])
        self.config.set_key("console-history", self.console.history[-50:],
                            True)
        if self.qr_window:
            self.qr_window.close()
        self.close_wallet()
        self.gui_object.close_window(self)

    def plugins_dialog(self):
        self.pluginsdialog = d = WindowModalDialog(self, _('Electrum Plugins'))

        plugins = self.gui_object.plugins

        vbox = QVBoxLayout(d)

        # plugins
        scroll = QScrollArea()
        scroll.setEnabled(True)
        scroll.setWidgetResizable(True)
        scroll.setMinimumSize(400,250)
        vbox.addWidget(scroll)

        w = QWidget()
        scroll.setWidget(w)
        w.setMinimumHeight(plugins.count() * 35)

        grid = QGridLayout()
        grid.setColumnStretch(0,1)
        w.setLayout(grid)

        settings_widgets = {}

        def enable_settings_widget(p, name, i):
            widget = settings_widgets.get(name)
            if not widget and p and p.requires_settings():
                widget = settings_widgets[name] = p.settings_widget(d)
                grid.addWidget(widget, i, 1)
            if widget:
                widget.setEnabled(bool(p and p.is_enabled()))

        def do_toggle(cb, name, i):
            p = plugins.toggle(name)
            cb.setChecked(bool(p))
            enable_settings_widget(p, name, i)
            run_hook('init_qt', self.gui_object)

        for i, descr in enumerate(plugins.descriptions.values()):
            name = descr['__name__']
            p = plugins.get(name)
            if descr.get('registers_keystore'):
                continue
            try:
                cb = QCheckBox(descr['fullname'])
                plugin_is_loaded = p is not None
                cb_enabled = (not plugin_is_loaded and plugins.is_available(name, self.wallet)
                              or plugin_is_loaded and p.can_user_disable())
                cb.setEnabled(cb_enabled)
                cb.setChecked(plugin_is_loaded and p.is_enabled())
                grid.addWidget(cb, i, 0)
                enable_settings_widget(p, name, i)
                cb.clicked.connect(partial(do_toggle, cb, name, i))
                msg = descr['description']
                if descr.get('requires'):
                    msg += '\n\n' + _('Requires') + ':\n' + '\n'.join(map(lambda x: x[1], descr.get('requires')))
                grid.addWidget(HelpButton(msg), i, 2)
            except Exception:
                self.print_msg("error: cannot display plugin", name)
                traceback.print_exc(file=sys.stdout)
        grid.setRowStretch(len(plugins.descriptions.values()), 1)
        vbox.addLayout(Buttons(CloseButton(d)))
        d.exec_()

    def cpfp(self, parent_tx, new_tx):
        total_size = parent_tx.estimated_size() + new_tx.estimated_size()
        d = WindowModalDialog(self, _('Child Pays for Parent'))
        vbox = QVBoxLayout(d)
        msg = (
            "A CPFP is a transaction that sends an unconfirmed output back to "
            "yourself, with a high fee. The goal is to have miners confirm "
            "the parent transaction in order to get the fee attached to the "
            "child transaction.")
        vbox.addWidget(WWLabel(_(msg)))
        msg2 = ("The proposed fee is computed using your "
            "fee/kB settings, applied to the total size of both child and "
            "parent transactions. After you broadcast a CPFP transaction, "
            "it is normal to see a new unconfirmed transaction in your history.")
        vbox.addWidget(WWLabel(_(msg2)))
        grid = QGridLayout()
        grid.addWidget(QLabel(_('Total size') + ':'), 0, 0)
        grid.addWidget(QLabel('%d bytes'% total_size), 0, 1)
        max_fee = new_tx.output_value()
        grid.addWidget(QLabel(_('Input amount') + ':'), 1, 0)
        grid.addWidget(QLabel(self.format_amount(max_fee) + ' ' + self.base_unit()), 1, 1)
        output_amount = QLabel('')
        grid.addWidget(QLabel(_('Output amount') + ':'), 2, 0)
        grid.addWidget(output_amount, 2, 1)
        fee_e = BTCAmountEdit(self.get_decimal_point)
        # FIXME with dyn fees, without estimates, there are all kinds of crashes here
        def f(x):
            a = max_fee - fee_e.get_amount()
            output_amount.setText((self.format_amount(a) + ' ' + self.base_unit()) if a else '')
        fee_e.textChanged.connect(f)
        fee = self.config.fee_per_kb() * total_size / 1000
        fee_e.setAmount(fee)
        grid.addWidget(QLabel(_('Fee' + ':')), 3, 0)
        grid.addWidget(fee_e, 3, 1)
        def on_rate(dyn, pos, fee_rate):
            fee = fee_rate * total_size / 1000
            fee = min(max_fee, fee)
            fee_e.setAmount(fee)
        fee_slider = FeeSlider(self, self.config, on_rate)
        fee_slider.update()
        grid.addWidget(fee_slider, 4, 1)
        vbox.addLayout(grid)
        vbox.addLayout(Buttons(CancelButton(d), OkButton(d)))
        if not d.exec_():
            return
        fee = fee_e.get_amount()
        if fee > max_fee:
            self.show_error(_('Max fee exceeded'))
            return
        new_tx = self.wallet.cpfp(parent_tx, fee)
        new_tx.set_rbf(True)
        self.show_transaction(new_tx)

    def bump_fee_dialog(self, tx):
        is_relevant, is_mine, v, fee = self.wallet.get_wallet_delta(tx)
        if fee is None:
            self.show_error(_("Can't bump fee: unknown fee for original transaction."))
            return
        tx_label = self.wallet.get_label(tx.txid())
        tx_size = tx.estimated_size()
        d = WindowModalDialog(self, _('Bump Fee'))
        vbox = QVBoxLayout(d)
        vbox.addWidget(QLabel(_('Current fee') + ': %s'% self.format_amount(fee) + ' ' + self.base_unit()))
        vbox.addWidget(QLabel(_('New fee' + ':')))

        fee_e = BTCAmountEdit(self.get_decimal_point)
        fee_e.setAmount(fee * 1.5)
        vbox.addWidget(fee_e)

        def on_rate(dyn, pos, fee_rate):
            fee = fee_rate * tx_size / 1000
            fee_e.setAmount(fee)
        fee_slider = FeeSlider(self, self.config, on_rate)
        vbox.addWidget(fee_slider)
        cb = QCheckBox(_('Final'))
        vbox.addWidget(cb)
        vbox.addLayout(Buttons(CancelButton(d), OkButton(d)))
        if not d.exec_():
            return
        is_final = cb.isChecked()
        new_fee = fee_e.get_amount()
        delta = new_fee - fee
        if delta < 0:
            self.show_error("fee too low")
            return
        try:
            new_tx = self.wallet.bump_fee(tx, delta)
        except BaseException as e:
            self.show_error(str(e))
            return
        if is_final:
            new_tx.set_rbf(False)
        self.show_transaction(new_tx, tx_label)

    def save_transaction_into_wallet(self, tx):
        try:
            if not self.wallet.add_transaction(tx.txid(), tx):
                self.show_error(_("Transaction could not be saved.") + "\n" +
                                       _("It conflicts with current history."))
                return False
        except AddTransactionException as e:
            self.show_error(e)
            return False
        else:
            self.wallet.save_transactions(write=True)
            # need to update at least: history_list, utxo_list, address_list
            self.need_update.set()
            self.msg_box(QPixmap(":icons/offline_tx.png"), None, _('Success'), _("Transaction added to wallet history"))
            return True<|MERGE_RESOLUTION|>--- conflicted
+++ resolved
@@ -39,7 +39,6 @@
 from .exception_window import Exception_Hook
 from PyQt5.QtWidgets import *
 
-<<<<<<< HEAD
 from electrum_ltc import keystore, simple_config
 from electrum_ltc.bitcoin import COIN, is_address, TYPE_ADDRESS
 from electrum_ltc import constants
@@ -48,28 +47,13 @@
 from electrum_ltc.util import (format_time, format_satoshis, format_fee_satoshis,
                                format_satoshis_plain, NotEnoughFunds, PrintError,
                                UserCancelled, NoDynamicFeeEstimates, profiler,
-                               export_meta, import_meta, bh2u, bfh, InvalidPassword)
+                               export_meta, import_meta, bh2u, bfh, InvalidPassword,
+                               base_units, base_units_list, base_unit_name_to_decimal_point,
+                               decimal_point_to_base_unit_name)
 from electrum_ltc import Transaction
 from electrum_ltc import util, bitcoin, commands, coinchooser
 from electrum_ltc import paymentrequest
 from electrum_ltc.wallet import Multisig_Wallet, AddTransactionException
-=======
-from electrum import keystore, simple_config
-from electrum.bitcoin import COIN, is_address, TYPE_ADDRESS
-from electrum import constants
-from electrum.plugins import run_hook
-from electrum.i18n import _
-from electrum.util import (format_time, format_satoshis, format_fee_satoshis,
-                           format_satoshis_plain, NotEnoughFunds, PrintError,
-                           UserCancelled, NoDynamicFeeEstimates, profiler,
-                           export_meta, import_meta, bh2u, bfh, InvalidPassword,
-                           base_units, base_units_list, base_unit_name_to_decimal_point,
-                           decimal_point_to_base_unit_name)
-from electrum import Transaction
-from electrum import util, bitcoin, commands, coinchooser
-from electrum import paymentrequest
-from electrum.wallet import Multisig_Wallet, AddTransactionException
->>>>>>> c03d68d7
 
 from .amountedit import AmountEdit, BTCAmountEdit, MyLineEdit, FeerateEdit
 from .qrcodewidget import QRCodeWidget, QRDialog
@@ -673,18 +657,7 @@
         return self.decimal_point
 
     def base_unit(self):
-<<<<<<< HEAD
-        assert self.decimal_point in [2, 5, 8]
-        if self.decimal_point == 2:
-            return 'uLTC'
-        if self.decimal_point == 5:
-            return 'mLTC'
-        if self.decimal_point == 8:
-            return 'LTC'
-        raise Exception('Unknown base unit')
-=======
         return decimal_point_to_base_unit_name(self.decimal_point)
->>>>>>> c03d68d7
 
     def connect_fields(self, window, btc_e, fiat_e, fee_e):
 
@@ -2749,15 +2722,9 @@
         SSL_id_e.setReadOnly(True)
         id_widgets.append((SSL_id_label, SSL_id_e))
 
-<<<<<<< HEAD
-        units = ['LTC', 'mLTC', 'uLTC']
-        msg = (_('Base unit of your wallet.')
-               + '\n1 LTC = 1000 mLTC. 1 mLTC = 1000 uLTC.\n'
-=======
         units = base_units_list
         msg = (_('Base unit of your wallet.')
-               + '\n1 BTC = 1000 mBTC. 1 mBTC = 1000 bits. 1 bit = 100 sat.\n'
->>>>>>> c03d68d7
+               + '\n1 LTC = 1000 mLTC. 1 mLTC = 1000 uLTC. 1 uLTC = 100 sat.\n'
                + _('This setting affects the Send tab, and all balance related fields.'))
         unit_label = HelpLabel(_('Base unit') + ':', msg)
         unit_combo = QComboBox()
@@ -2769,18 +2736,7 @@
                 return
             edits = self.amount_e, self.fee_e, self.receive_amount_e
             amounts = [edit.get_amount() for edit in edits]
-<<<<<<< HEAD
-            if unit_result == 'LTC':
-                self.decimal_point = 8
-            elif unit_result == 'mLTC':
-                self.decimal_point = 5
-            elif unit_result == 'uLTC':
-                self.decimal_point = 2
-            else:
-                raise Exception('Unknown base unit')
-=======
             self.decimal_point = base_unit_name_to_decimal_point(unit_result)
->>>>>>> c03d68d7
             self.config.set_key('decimal_point', self.decimal_point, True)
             nz.setMaximum(self.decimal_point)
             self.history_list.update()
