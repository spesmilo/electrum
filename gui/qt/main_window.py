#!/usr/bin/env python
#
# Electrum - lightweight Bitcoin client
# Copyright (C) 2012 thomasv@gitorious
#
# This program is free software: you can redistribute it and/or modify
# it under the terms of the GNU General Public License as published by
# the Free Software Foundation, either version 3 of the License, or
# (at your option) any later version.
#
# This program is distributed in the hope that it will be useful,
# but WITHOUT ANY WARRANTY; without even the implied warranty of
# MERCHANTABILITY or FITNESS FOR A PARTICULAR PURPOSE. See the
# GNU General Public License for more details.
#
# You should have received a copy of the GNU General Public License
# along with this program. If not, see <http://www.gnu.org/licenses/>.

import sys, time, datetime, re, threading
from electrum.i18n import _, set_language
from electrum.util import print_error, print_msg
import os.path, json, ast, traceback
import webbrowser
import shutil
import StringIO


import PyQt4
from PyQt4.QtGui import *
from PyQt4.QtCore import *
import PyQt4.QtCore as QtCore

from electrum.bitcoin import MIN_RELAY_TX_FEE, is_valid
from electrum.plugins import run_hook

import icons_rc

from electrum.util import format_satoshis
from electrum import Transaction
from electrum import mnemonic
from electrum import util, bitcoin, commands, Interface, Wallet, bip38
from electrum import SimpleConfig, Wallet, WalletStorage
from electrum import Imported_Wallet

from amountedit import AmountEdit, BTCAmountEdit, MyLineEdit
from network_dialog import NetworkDialog
from qrcodewidget import QRCodeWidget, QRDialog
from qrtextedit import QRTextEdit

from decimal import Decimal

import httplib
import socket
import webbrowser
import csv



# status of payment requests
PR_UNPAID  = 0
PR_EXPIRED = 1
PR_SENT    = 2     # sent but not propagated
PR_PAID    = 3     # send and propagated
PR_ERROR   = 4     # could not parse


from electrum import ELECTRUM_VERSION
import re

from util import MyTreeWidget, HelpButton, EnterButton, line_dialog, text_dialog, ok_cancel_buttons, close_button, WaitingDialog
from util import filename_field, ok_cancel_buttons2, address_field
from util import MONOSPACE_FONT

def format_status(x):
    if x == PR_UNPAID:
        return _('Unpaid')
    elif x == PR_PAID:
        return _('Paid')
    elif x == PR_EXPIRED:
        return _('Expired')


class StatusBarButton(QPushButton):
    def __init__(self, icon, tooltip, func):
        QPushButton.__init__(self, icon, '')
        self.setToolTip(tooltip)
        self.setFlat(True)
        self.setMaximumWidth(25)
        self.clicked.connect(func)
        self.func = func
        self.setIconSize(QSize(25,25))

    def keyPressEvent(self, e):
        if e.key() == QtCore.Qt.Key_Return:
            apply(self.func,())










default_column_widths = { "history":[40,140,350,140], "contacts":[350,330], "receive": [370,200,130] }

class ElectrumWindow(QMainWindow):
    labelsChanged = pyqtSignal()

    def __init__(self, config, network, gui_object):
        QMainWindow.__init__(self)

        self.config = config
        self.network = network
        self.gui_object = gui_object
        self.tray = gui_object.tray
        self.go_lite = gui_object.go_lite
        self.lite = None

        self.create_status_bar()
        self.need_update = threading.Event()

        self.decimal_point = config.get('decimal_point', 5)
        self.num_zeros     = int(config.get('num_zeros',0))
        self.invoices      = {}

        self.completions = QStringListModel()

        self.tabs = tabs = QTabWidget(self)
        self.column_widths = self.config.get("column_widths_2", default_column_widths )
        tabs.addTab(self.create_history_tab(), _('History') )
        tabs.addTab(self.create_send_tab(), _('Send') )
        tabs.addTab(self.create_receive_tab(), _('Receive') )
        tabs.addTab(self.create_addresses_tab(), _('Addresses') )
        tabs.addTab(self.create_contacts_tab(), _('Contacts') )
        tabs.addTab(self.create_invoices_tab(), _('Invoices') )
        tabs.addTab(self.create_console_tab(), _('Console') )
        tabs.setMinimumSize(600, 400)
        tabs.setSizePolicy(QSizePolicy.Expanding, QSizePolicy.Expanding)
        self.setCentralWidget(tabs)

        g = self.config.get("winpos-qt",[100, 100, 840, 400])
        self.setGeometry(g[0], g[1], g[2], g[3])
        if self.config.get("is_maximized"):
            self.showMaximized()

        self.setWindowIcon(QIcon(":icons/electrum.png"))
        self.init_menubar()

        QShortcut(QKeySequence("Ctrl+W"), self, self.close)
        QShortcut(QKeySequence("Ctrl+Q"), self, self.close)
        QShortcut(QKeySequence("Ctrl+R"), self, self.update_wallet)
        QShortcut(QKeySequence("Ctrl+PgUp"), self, lambda: tabs.setCurrentIndex( (tabs.currentIndex() - 1 )%tabs.count() ))
        QShortcut(QKeySequence("Ctrl+PgDown"), self, lambda: tabs.setCurrentIndex( (tabs.currentIndex() + 1 )%tabs.count() ))

        for i in range(tabs.count()):
            QShortcut(QKeySequence("Alt+" + str(i + 1)), self, lambda i=i: tabs.setCurrentIndex(i))

        self.connect(self, QtCore.SIGNAL('update_status'), self.update_status)
        self.connect(self, QtCore.SIGNAL('banner_signal'), lambda: self.console.showMessage(self.network.banner) )
        self.connect(self, QtCore.SIGNAL('transaction_signal'), lambda: self.notify_transactions() )
        self.connect(self, QtCore.SIGNAL('payment_request_ok'), self.payment_request_ok)
        self.connect(self, QtCore.SIGNAL('payment_request_error'), self.payment_request_error)
        self.labelsChanged.connect(self.update_tabs)

        self.history_list.setFocus(True)

        # network callbacks
        if self.network:
            self.network.register_callback('updated', lambda: self.need_update.set())
            self.network.register_callback('banner', lambda: self.emit(QtCore.SIGNAL('banner_signal')))
            self.network.register_callback('status', lambda: self.emit(QtCore.SIGNAL('update_status')))
            self.network.register_callback('new_transaction', lambda: self.emit(QtCore.SIGNAL('transaction_signal')))
            self.network.register_callback('stop', self.close)

            # set initial message
            self.console.showMessage(self.network.banner)

        self.wallet = None
        self.payment_request = None
        self.qr_window = None
        self.not_enough_funds = False

    def update_account_selector(self):
        # account selector
        accounts = self.wallet.get_account_names()
        self.account_selector.clear()
        if len(accounts) > 1:
            self.account_selector.addItems([_("All accounts")] + accounts.values())
            self.account_selector.setCurrentIndex(0)
            self.account_selector.show()
        else:
            self.account_selector.hide()

    def close_wallet(self):
        self.wallet.stop_threads()
        run_hook('close_wallet')

    def load_wallet(self, wallet):
        import electrum
        self.wallet = wallet
        self.update_wallet_format()
        # address used to create a dummy transaction and estimate transaction fee
        self.dummy_address = self.wallet.addresses(False)[0]
        self.invoices = self.wallet.storage.get('invoices', {})
        self.accounts_expanded = self.wallet.storage.get('accounts_expanded',{})
        self.current_account = self.wallet.storage.get("current_account", None)
        title = 'Electrum ' + self.wallet.electrum_version + '  -  ' + self.wallet.storage.path
        if self.wallet.is_watching_only(): title += ' [%s]' % (_('watching only'))
        self.setWindowTitle( title )
        self.update_wallet()
        # Once GUI has been initialized check if we want to announce something since the callback has been called before the GUI was initialized
        self.notify_transactions()
        self.update_account_selector()
        # update menus
        self.new_account_menu.setEnabled(self.wallet.can_create_accounts())
        self.private_keys_menu.setEnabled(not self.wallet.is_watching_only())
        self.password_menu.setEnabled(self.wallet.can_change_password())
        self.seed_menu.setEnabled(self.wallet.has_seed())
        self.mpk_menu.setEnabled(self.wallet.is_deterministic())
        self.import_menu.setEnabled(self.wallet.can_import())
        self.export_menu.setEnabled(self.wallet.can_export())

        self.update_lock_icon()
        self.update_buttons_on_seed()
        self.update_console()

        self.clear_receive_tab()
        self.update_receive_tab()
        run_hook('load_wallet', wallet)


    def update_wallet_format(self):
        # convert old-format imported keys
        if self.wallet.imported_keys:
            password = self.password_dialog(_("Please enter your password in order to update imported keys"))
            try:
                self.wallet.convert_imported_keys(password)
            except:
                self.show_message("error")


    def open_wallet(self):
        wallet_folder = self.wallet.storage.path
        filename = unicode( QFileDialog.getOpenFileName(self, "Select your wallet file", wallet_folder) )
        if not filename:
            return

        storage = WalletStorage({'wallet_path': filename})
        if not storage.file_exists:
            self.show_message("file not found "+ filename)
            return

        # close current wallet
        self.close_wallet()
        # load new wallet
        wallet = Wallet(storage)
        wallet.start_threads(self.network)
        self.load_wallet(wallet)



    def backup_wallet(self):
        import shutil
        path = self.wallet.storage.path
        wallet_folder = os.path.dirname(path)
        filename = unicode( QFileDialog.getSaveFileName(self, _('Enter a filename for the copy of your wallet'), wallet_folder) )
        if not filename:
            return

        new_path = os.path.join(wallet_folder, filename)
        if new_path != path:
            try:
                shutil.copy2(path, new_path)
                QMessageBox.information(None,"Wallet backup created", _("A copy of your wallet file was created in")+" '%s'" % str(new_path))
            except (IOError, os.error), reason:
                QMessageBox.critical(None,"Unable to create backup", _("Electrum was unable to copy your wallet file to the specified location.")+"\n" + str(reason))


    def new_wallet(self):
        import installwizard

        wallet_folder = os.path.dirname(self.wallet.storage.path)
        i = 1
        while True:
            filename = "wallet_%d"%i
            if filename in os.listdir(wallet_folder):
                i += 1
            else:
                break

        filename = line_dialog(self, _('New Wallet'), _('Enter file name') + ':', _('OK'), filename)
        if not filename:
            return

        full_path = os.path.join(wallet_folder, filename)
        storage = WalletStorage({'wallet_path': full_path})
        if storage.file_exists:
            QMessageBox.critical(None, "Error", _("File exists"))
            return

        wizard = installwizard.InstallWizard(self.config, self.network, storage)
        wallet = wizard.run('new')
        if wallet:
            self.load_wallet(wallet)



    def init_menubar(self):
        menubar = QMenuBar()

        file_menu = menubar.addMenu(_("&File"))
        file_menu.addAction(_("&Open"), self.open_wallet).setShortcut(QKeySequence.Open)
        file_menu.addAction(_("&New/Restore"), self.new_wallet).setShortcut(QKeySequence.New)
        file_menu.addAction(_("&Save Copy"), self.backup_wallet).setShortcut(QKeySequence.SaveAs)
        file_menu.addAction(_("&Quit"), self.close)

        wallet_menu = menubar.addMenu(_("&Wallet"))
        wallet_menu.addAction(_("&New contact"), self.new_contact_dialog)
        self.new_account_menu = wallet_menu.addAction(_("&New account"), self.new_account_dialog)

        wallet_menu.addSeparator()

        self.password_menu = wallet_menu.addAction(_("&Password"), self.change_password_dialog)
        self.seed_menu = wallet_menu.addAction(_("&Seed"), self.show_seed_dialog)
        self.mpk_menu = wallet_menu.addAction(_("&Master Public Keys"), self.show_master_public_keys)

        wallet_menu.addSeparator()
        labels_menu = wallet_menu.addMenu(_("&Labels"))
        labels_menu.addAction(_("&Import"), self.do_import_labels)
        labels_menu.addAction(_("&Export"), self.do_export_labels)

        self.private_keys_menu = wallet_menu.addMenu(_("&Private keys"))
        self.private_keys_menu.addAction(_("&Sweep"), self.sweep_key_dialog)
        self.private_keys_menu.addAction(_("&Sweep Encrypted"), lambda: self.sweep_key_dialog(True))
        self.import_menu = self.private_keys_menu.addAction(_("&Import"), self.do_import_privkey)
        self.export_menu = self.private_keys_menu.addAction(_("&Export"), self.export_privkeys_dialog)
        wallet_menu.addAction(_("&Export History"), self.export_history_dialog)

        tools_menu = menubar.addMenu(_("&Tools"))

        # Settings / Preferences are all reserved keywords in OSX using this as work around
        tools_menu.addAction(_("Electrum preferences") if sys.platform == 'darwin' else _("Preferences"), self.settings_dialog)
        tools_menu.addAction(_("&Network"), self.run_network_dialog)
        tools_menu.addAction(_("&Plugins"), self.plugins_dialog)
        tools_menu.addSeparator()
        tools_menu.addAction(_("&Sign/verify message"), self.sign_verify_message)
        tools_menu.addAction(_("&Encrypt/decrypt message"), self.encrypt_message)
        tools_menu.addSeparator()

        csv_transaction_menu = tools_menu.addMenu(_("&Create transaction"))
        csv_transaction_menu.addAction(_("&From CSV file"), self.do_process_from_csv_file)
        csv_transaction_menu.addAction(_("&From CSV text"), self.do_process_from_csv_text)

        raw_transaction_menu = tools_menu.addMenu(_("&Load transaction"))
        raw_transaction_menu.addAction(_("&From file"), self.do_process_from_file)
        raw_transaction_menu.addAction(_("&From text"), self.do_process_from_text)
        raw_transaction_menu.addAction(_("&From the blockchain"), self.do_process_from_txid)
        raw_transaction_menu.addAction(_("&From QR code"), self.read_tx_from_qrcode)
        self.raw_transaction_menu = raw_transaction_menu

        help_menu = menubar.addMenu(_("&Help"))
        help_menu.addAction(_("&About"), self.show_about)
        help_menu.addAction(_("&Official website"), lambda: webbrowser.open("http://electrum.org"))
        help_menu.addSeparator()
        help_menu.addAction(_("&Documentation"), lambda: webbrowser.open("http://electrum.org/documentation.html")).setShortcut(QKeySequence.HelpContents)
        help_menu.addAction(_("&Report Bug"), self.show_report_bug)

        self.setMenuBar(menubar)

    def show_about(self):
        QMessageBox.about(self, "Electrum",
            _("Version")+" %s" % (self.wallet.electrum_version) + "\n\n" + _("Electrum's focus is speed, with low resource usage and simplifying Bitcoin. You do not need to perform regular backups, because your wallet can be recovered from a secret phrase that you can memorize or write on paper. Startup times are instant because it operates in conjunction with high-performance servers that handle the most complicated parts of the Bitcoin system."))

    def show_report_bug(self):
        QMessageBox.information(self, "Electrum - " + _("Reporting Bugs"),
            _("Please report any bugs as issues on github:")+" <a href=\"https://github.com/spesmilo/electrum/issues\">https://github.com/spesmilo/electrum/issues</a>")


    def notify_transactions(self):
        if not self.network or not self.network.is_connected():
            return

        print_error("Notifying GUI")
        if len(self.network.pending_transactions_for_notifications) > 0:
            # Combine the transactions if there are more then three
            tx_amount = len(self.network.pending_transactions_for_notifications)
            if(tx_amount >= 3):
                total_amount = 0
                for tx in self.network.pending_transactions_for_notifications:
                    is_relevant, is_mine, v, fee = self.wallet.get_tx_value(tx)
                    if(v > 0):
                        total_amount += v

                self.notify(_("%(txs)s new transactions received. Total amount received in the new transactions %(amount)s %(unit)s") \
                                % { 'txs' : tx_amount, 'amount' : self.format_amount(total_amount), 'unit' : self.base_unit()})

                self.network.pending_transactions_for_notifications = []
            else:
              for tx in self.network.pending_transactions_for_notifications:
                  if tx:
                      self.network.pending_transactions_for_notifications.remove(tx)
                      is_relevant, is_mine, v, fee = self.wallet.get_tx_value(tx)
                      if(v > 0):
                          self.notify(_("New transaction received. %(amount)s %(unit)s") % { 'amount' : self.format_amount(v), 'unit' : self.base_unit()})

    def notify(self, message):
        if self.tray:
            self.tray.showMessage("Electrum", message, QSystemTrayIcon.Information, 20000)



    # custom wrappers for getOpenFileName and getSaveFileName, that remember the path selected by the user
    def getOpenFileName(self, title, filter = ""):
        directory = self.config.get('io_dir', unicode(os.path.expanduser('~')))
        fileName = unicode( QFileDialog.getOpenFileName(self, title, directory, filter) )
        if fileName and directory != os.path.dirname(fileName):
            self.config.set_key('io_dir', os.path.dirname(fileName), True)
        return fileName

    def getSaveFileName(self, title, filename, filter = ""):
        directory = self.config.get('io_dir', unicode(os.path.expanduser('~')))
        path = os.path.join( directory, filename )
        fileName = unicode( QFileDialog.getSaveFileName(self, title, path, filter) )
        if fileName and directory != os.path.dirname(fileName):
            self.config.set_key('io_dir', os.path.dirname(fileName), True)
        return fileName

    def close(self):
        if self.qr_window:
            self.qr_window.close()
        QMainWindow.close(self)
        run_hook('close_main_window')

    def connect_slots(self, sender):
        self.connect(sender, QtCore.SIGNAL('timersignal'), self.timer_actions)
        self.previous_payto_e=''

    def timer_actions(self):
        if self.need_update.is_set():
            self.update_wallet()
            self.need_update.clear()

        run_hook('timer_actions')

    def format_amount(self, x, is_diff=False, whitespaces=False):
        return format_satoshis(x, is_diff, self.num_zeros, self.decimal_point, whitespaces)


    def get_decimal_point(self):
        return self.decimal_point


    def base_unit(self):
        assert self.decimal_point in [2, 5, 8]
        if self.decimal_point == 2:
            return 'bits'
        if self.decimal_point == 5:
            return 'mBTC'
        if self.decimal_point == 8:
            return 'BTC'
        raise Exception('Unknown base unit')

    def update_status(self):
        if not self.wallet:
            return

        if self.network is None or not self.network.is_running():
            text = _("Offline")
            icon = QIcon(":icons/status_disconnected.png")

        elif self.network.is_connected():
            server_lag = self.network.get_local_height() - self.network.get_server_height()
            if not self.wallet.up_to_date:
                text = _("Synchronizing...")
                icon = QIcon(":icons/status_waiting.png")
            elif server_lag > 1:
                text = _("Server is lagging (%d blocks)"%server_lag)
                icon = QIcon(":icons/status_lagging.png")
            else:
                c, u = self.wallet.get_account_balance(self.current_account)
                text =  _( "Balance" ) + ": %s "%( self.format_amount(c) ) + self.base_unit()
                if u: text +=  " [%s unconfirmed]"%( self.format_amount(u,True).strip() )

                # append fiat balance and price from exchange rate plugin
                r = {}
                run_hook('get_fiat_status_text', c+u, r)
                quote = r.get(0)
                if quote:
                    text += "%s"%quote

                if self.tray:
                    self.tray.setToolTip(text)
                icon = QIcon(":icons/status_connected.png")
        else:
            text = _("Not connected")
            icon = QIcon(":icons/status_disconnected.png")

        self.balance_label.setText(text)
        self.status_button.setIcon( icon )


    def update_wallet(self):
        self.update_status()
        if self.wallet.up_to_date or not self.network or not self.network.is_connected():
            self.update_tabs()

    def update_tabs(self):
        self.update_history_tab()
        self.update_receive_tab()
        self.update_address_tab()
        self.update_contacts_tab()
        self.update_completions()
        self.update_invoices_tab()


    def create_history_tab(self):
        self.history_list = l = MyTreeWidget(self)
        l.setColumnCount(5)
        for i,width in enumerate(self.column_widths['history']):
            l.setColumnWidth(i, width)
        l.setHeaderLabels( [ '', _('Date'), _('Description') , _('Amount'), _('Balance')] )
        l.itemDoubleClicked.connect(self.tx_label_clicked)
        l.itemChanged.connect(self.tx_label_changed)
        l.customContextMenuRequested.connect(self.create_history_menu)
        return l


    def create_history_menu(self, position):
        self.history_list.selectedIndexes()
        item = self.history_list.currentItem()
        be = self.config.get('block_explorer', 'Blockchain.info')
        if be == 'Blockchain.info':
            block_explorer = 'https://blockchain.info/tx/'
        elif be == 'Blockr.io':
            block_explorer = 'https://blockr.io/tx/info/'
        elif be == 'Insight.is':
            block_explorer = 'http://live.insight.is/tx/'
        elif be == "Blocktrail.com":
            block_explorer = 'https://www.blocktrail.com/tx/'

        if not item: return
        tx_hash = str(item.data(0, Qt.UserRole).toString())
        if not tx_hash: return
        menu = QMenu()
        menu.addAction(_("Copy ID to Clipboard"), lambda: self.app.clipboard().setText(tx_hash))
        menu.addAction(_("Details"), lambda: self.show_transaction(self.wallet.transactions.get(tx_hash)))
        menu.addAction(_("Edit description"), lambda: self.tx_label_clicked(item,2))
        menu.addAction(_("View on block explorer"), lambda: webbrowser.open(block_explorer + tx_hash))
        menu.exec_(self.contacts_list.viewport().mapToGlobal(position))


    def show_transaction(self, tx):
        import transaction_dialog
        d = transaction_dialog.TxDialog(tx, self)
        d.exec_()

    def tx_label_clicked(self, item, column):
        if column==2 and item.isSelected():
            self.is_edit=True
            item.setFlags(Qt.ItemIsEditable|Qt.ItemIsSelectable | Qt.ItemIsUserCheckable | Qt.ItemIsEnabled | Qt.ItemIsDragEnabled)
            self.history_list.editItem( item, column )
            item.setFlags(Qt.ItemIsSelectable | Qt.ItemIsUserCheckable | Qt.ItemIsEnabled | Qt.ItemIsDragEnabled)
            self.is_edit=False

    def tx_label_changed(self, item, column):
        if self.is_edit:
            return
        self.is_edit=True
        tx_hash = str(item.data(0, Qt.UserRole).toString())
        tx = self.wallet.transactions.get(tx_hash)
        text = unicode( item.text(2) )
        self.wallet.set_label(tx_hash, text)
        if text:
            item.setForeground(2, QBrush(QColor('black')))
        else:
            text = self.wallet.get_default_label(tx_hash)
            item.setText(2, text)
            item.setForeground(2, QBrush(QColor('gray')))
        self.is_edit=False


    def edit_label(self, is_recv):
        l = self.address_list if is_recv else self.contacts_list
        item = l.currentItem()
        item.setFlags(Qt.ItemIsEditable|Qt.ItemIsSelectable | Qt.ItemIsUserCheckable | Qt.ItemIsEnabled | Qt.ItemIsDragEnabled)
        l.editItem( item, 1 )
        item.setFlags(Qt.ItemIsSelectable | Qt.ItemIsUserCheckable | Qt.ItemIsEnabled | Qt.ItemIsDragEnabled)



    def address_label_clicked(self, item, column, l, column_addr, column_label):
        if column == column_label and item.isSelected():
            is_editable = item.data(0, 32).toBool()
            if not is_editable:
                return
            addr = unicode( item.text(column_addr) )
            label = unicode( item.text(column_label) )
            item.setFlags(Qt.ItemIsEditable|Qt.ItemIsSelectable | Qt.ItemIsUserCheckable | Qt.ItemIsEnabled | Qt.ItemIsDragEnabled)
            l.editItem( item, column )
            item.setFlags(Qt.ItemIsSelectable | Qt.ItemIsUserCheckable | Qt.ItemIsEnabled | Qt.ItemIsDragEnabled)


    def address_label_changed(self, item, column, l, column_addr, column_label):
        if column == column_label:
            addr = unicode( item.text(column_addr) )
            text = unicode( item.text(column_label) )
            is_editable = item.data(0, 32).toBool()
            if not is_editable:
                return

            changed = self.wallet.set_label(addr, text)
            if changed:
                self.update_history_tab()
                self.update_completions()

            self.current_item_changed(item)

        run_hook('item_changed', item, column)


    def current_item_changed(self, a):
        run_hook('current_item_changed', a)



    def update_history_tab(self):

        self.history_list.clear()
        for item in self.wallet.get_tx_history(self.current_account):
            tx_hash, conf, is_mine, value, fee, balance, timestamp = item
            time_str = _("unknown")
            if conf > 0:
                try:
                    time_str = datetime.datetime.fromtimestamp( timestamp).isoformat(' ')[:-3]
                except Exception:
                    time_str = _("error")

            if conf == -1:
                time_str = 'unverified'
                icon = QIcon(":icons/unconfirmed.png")
            elif conf == 0:
                time_str = 'pending'
                icon = QIcon(":icons/unconfirmed.png")
            elif conf < 6:
                icon = QIcon(":icons/clock%d.png"%conf)
            else:
                icon = QIcon(":icons/confirmed.png")

            if value is not None:
                v_str = self.format_amount(value, True, whitespaces=True)
            else:
                v_str = '--'

            balance_str = self.format_amount(balance, whitespaces=True)

            if tx_hash:
                label, is_default_label = self.wallet.get_label(tx_hash)
            else:
                label = _('Pruned transaction outputs')
                is_default_label = False

            item = QTreeWidgetItem( [ '', time_str, label, v_str, balance_str] )
            item.setFont(2, QFont(MONOSPACE_FONT))
            item.setFont(3, QFont(MONOSPACE_FONT))
            item.setFont(4, QFont(MONOSPACE_FONT))
            if value < 0:
                item.setForeground(3, QBrush(QColor("#BC1E1E")))
            if tx_hash:
                item.setData(0, Qt.UserRole, tx_hash)
                item.setToolTip(0, "%d %s\nTxId:%s" % (conf, _('Confirmations'), tx_hash) )
            if is_default_label:
                item.setForeground(2, QBrush(QColor('grey')))

            item.setIcon(0, icon)
            self.history_list.insertTopLevelItem(0,item)


        self.history_list.setCurrentItem(self.history_list.topLevelItem(0))
        run_hook('history_tab_update')


    def create_receive_tab(self):
        w = QWidget()
        grid = QGridLayout(w)
        grid.setColumnMinimumWidth(3, 300)
        grid.setColumnStretch(5, 1)

        self.receive_address_e = QLineEdit()
        self.receive_address_e.setReadOnly(True)
        grid.addWidget(QLabel(_('Receiving address')), 0, 0)
        grid.addWidget(self.receive_address_e, 0, 1, 1, 3)
        self.receive_address_e.textChanged.connect(self.update_receive_qr)

        self.receive_message_e = QLineEdit()
        grid.addWidget(QLabel(_('Message')), 1, 0)
        grid.addWidget(self.receive_message_e, 1, 1, 1, 3)
        self.receive_message_e.textChanged.connect(self.update_receive_qr)

        self.receive_amount_e = BTCAmountEdit(self.get_decimal_point)
        grid.addWidget(QLabel(_('Requested amount')), 2, 0)
        grid.addWidget(self.receive_amount_e, 2, 1, 1, 2)
        self.receive_amount_e.textChanged.connect(self.update_receive_qr)

        self.save_request_button = QPushButton(_('Save'))
        self.save_request_button.clicked.connect(self.save_payment_request)
        grid.addWidget(self.save_request_button, 3, 1)
        clear_button = QPushButton(_('New'))
        clear_button.clicked.connect(self.new_receive_address)
        grid.addWidget(clear_button, 3, 2)
        grid.setRowStretch(4, 1)

        self.receive_qr = QRCodeWidget(fixedSize=200)
        grid.addWidget(self.receive_qr, 0, 4, 5, 2)
        self.receive_qr.mousePressEvent = lambda x: self.toggle_qr_window()

        grid.setRowStretch(5, 1)

        self.receive_requests_label = QLabel(_('Saved Requests'))
        self.receive_list = MyTreeWidget(self)
        self.receive_list.customContextMenuRequested.connect(self.receive_list_menu)
        self.receive_list.currentItemChanged.connect(self.receive_item_changed)
        self.receive_list.itemClicked.connect(self.receive_item_changed)
        self.receive_list.setHeaderLabels( [_('Address'), _('Message'), _('Amount')] )
        self.receive_list.setColumnWidth(0, 340)
        h = self.receive_list.header()
        h.setStretchLastSection(False)
        h.setResizeMode(1, QHeaderView.Stretch)

        grid.addWidget(self.receive_requests_label, 6, 0)
        grid.addWidget(self.receive_list, 7, 0, 1, 6)
        return w

    def receive_item_changed(self, item):
        if item is None:
            return
        addr = str(item.text(0))
        amount, message = self.receive_requests[addr]
        self.receive_address_e.setText(addr)
        self.receive_message_e.setText(message)
        self.receive_amount_e.setAmount(amount)


    def receive_list_delete(self, item):
        addr = str(item.text(0))
        self.receive_requests.pop(addr)
        self.wallet.storage.put('receive_requests', self.receive_requests)
        self.update_receive_tab()
        self.clear_receive_tab()

    def receive_list_menu(self, position):
        item = self.receive_list.itemAt(position)
        menu = QMenu()
        menu.addAction(_("Copy to clipboard"), lambda: self.app.clipboard().setText(str(item.text(0))))
        menu.addAction(_("Delete"), lambda: self.receive_list_delete(item))
        menu.exec_(self.receive_list.viewport().mapToGlobal(position))

    def save_payment_request(self):
        addr = str(self.receive_address_e.text())
        amount = self.receive_amount_e.get_amount()
        message = str(self.receive_message_e.text())
        if not message and not amount:
            QMessageBox.warning(self, _('Error'), _('No message or amount'), _('OK'))
            return
        self.receive_requests = self.wallet.storage.get('receive_requests',{}) 
        self.receive_requests[addr] = (amount, message)
        self.wallet.storage.put('receive_requests', self.receive_requests)
        self.update_receive_tab()

    def new_receive_address(self):
        domain = self.wallet.get_account_addresses(self.current_account, include_change=False)
        for addr in domain:
            if not self.wallet.history.get(addr) and addr not in self.receive_requests.keys():
                break
        else:
            if isinstance(self.wallet, Imported_Wallet):
                self.show_message(_('No more addresses in your wallet.'))
                return
            if not self.question(_("Warning: The next address will not be recovered automatically if you restore your wallet from seed; you may need to add it manually.\n\nThis occurs because you have too many unused addresses in your wallet. To avoid this situation, use the existing addresses first.\n\nCreate anyway?")):
                return
            addr = self.wallet.create_new_address(self.current_account, False)
        self.receive_address_e.setText(addr)
        self.receive_message_e.setText('')
        self.receive_amount_e.setAmount(None)

    def clear_receive_tab(self):
        self.receive_requests = self.wallet.storage.get('receive_requests',{}) 
        domain = self.wallet.get_account_addresses(self.current_account, include_change=False)
        for addr in domain:
            if not self.wallet.history.get(addr) and addr not in self.receive_requests.keys():
                break
        else:
            addr = ''
        self.receive_address_e.setText(addr)
        self.receive_message_e.setText('')
        self.receive_amount_e.setAmount(None)

    def toggle_qr_window(self):
        import qrwindow
        if not self.qr_window:
            self.qr_window = qrwindow.QR_Window(self)
            self.qr_window.setVisible(True)
            self.qr_window_geometry = self.qr_window.geometry()
        else:
            if not self.qr_window.isVisible():
                self.qr_window.setVisible(True)
                self.qr_window.setGeometry(self.qr_window_geometry)
            else:
                self.qr_window_geometry = self.qr_window.geometry()
                self.qr_window.setVisible(False)
        self.update_receive_qr()


    def receive_at(self, addr):
        if not bitcoin.is_address(addr):
            return
        self.tabs.setCurrentIndex(2)
        self.receive_address_e.setText(addr)

    def update_receive_tab(self):
        self.receive_requests = self.wallet.storage.get('receive_requests',{}) 
        b = len(self.receive_requests) > 0
        self.receive_list.setVisible(b)
        self.receive_requests_label.setVisible(b)

        self.receive_list.clear()
        for address, v in self.receive_requests.items():
            amount, message = v
            item = QTreeWidgetItem( [ address, message, self.format_amount(amount) if amount else ""] )
            item.setFont(0, QFont(MONOSPACE_FONT))
            self.receive_list.addTopLevelItem(item)


    def update_receive_qr(self):
        import urlparse, urllib
        addr = str(self.receive_address_e.text())
        amount = self.receive_amount_e.get_amount()
        message = unicode(self.receive_message_e.text()).encode('utf8')
        self.save_request_button.setEnabled((amount is not None) or (message != ""))
        if addr:
            query = []
            if amount:
                query.append('amount=%s'%format_satoshis(amount))
            if message:
                query.append('message=%s'%urllib.quote(message))
            p = urlparse.ParseResult(scheme='bitcoin', netloc='', path=addr, params='', query='&'.join(query), fragment='')
            url = urlparse.urlunparse(p)
        else:
            url = ""
        self.receive_qr.setData(url)
        if self.qr_window:
            self.qr_window.set_content(addr, amount, message, url)


    def create_send_tab(self):
        w = QWidget()

        self.send_grid = grid = QGridLayout(w)
        grid.setSpacing(8)
        grid.setColumnMinimumWidth(3,300)
        grid.setColumnStretch(5,1)
        grid.setRowStretch(8, 1)

        from paytoedit import PayToEdit
        self.amount_e = BTCAmountEdit(self.get_decimal_point)
        self.payto_e = PayToEdit(self)
        self.payto_help = HelpButton(_('Recipient of the funds.') + '\n\n' + _('You may enter a Bitcoin address, a label from your list of contacts (a list of completions will be proposed), or an alias (email-like address that forwards to a Bitcoin address)'))
        grid.addWidget(QLabel(_('Pay to')), 1, 0)
        grid.addWidget(self.payto_e, 1, 1, 1, 3)
        grid.addWidget(self.payto_help, 1, 4)

        completer = QCompleter()
        completer.setCaseSensitivity(False)
        self.payto_e.setCompleter(completer)
        completer.setModel(self.completions)

        self.message_e = MyLineEdit()
        self.message_help = HelpButton(_('Description of the transaction (not mandatory).') + '\n\n' + _('The description is not sent to the recipient of the funds. It is stored in your wallet file, and displayed in the \'History\' tab.'))
        grid.addWidget(QLabel(_('Description')), 2, 0)
        grid.addWidget(self.message_e, 2, 1, 1, 3)
        grid.addWidget(self.message_help, 2, 4)

        self.from_label = QLabel(_('From'))
        grid.addWidget(self.from_label, 3, 0)
        self.from_list = MyTreeWidget(self)
        self.from_list.setColumnCount(2)
        self.from_list.setColumnWidth(0, 350)
        self.from_list.setColumnWidth(1, 50)
        self.from_list.setHeaderHidden(True)
        self.from_list.setMaximumHeight(80)
        self.from_list.setContextMenuPolicy(Qt.CustomContextMenu)
        self.from_list.customContextMenuRequested.connect(self.from_list_menu)
        grid.addWidget(self.from_list, 3, 1, 1, 3)
        self.set_pay_from([])

        self.amount_help = HelpButton(_('Amount to be sent.') + '\n\n' \
                                      + _('The amount will be displayed in red if you do not have enough funds in your wallet. Note that if you have frozen some of your addresses, the available funds will be lower than your total balance.') \
                                      + '\n\n' + _('Keyboard shortcut: type "!" to send all your coins.'))
        grid.addWidget(QLabel(_('Amount')), 4, 0)
        grid.addWidget(self.amount_e, 4, 1, 1, 2)
        grid.addWidget(self.amount_help, 4, 3)

        self.fee_e_label = QLabel(_('Fee'))
        self.fee_e = BTCAmountEdit(self.get_decimal_point)
        grid.addWidget(self.fee_e_label, 5, 0)
        grid.addWidget(self.fee_e, 5, 1, 1, 2)
        msg = _('Bitcoin transactions are in general not free. A transaction fee is paid by the sender of the funds.') + '\n\n'\
              + _('The amount of fee can be decided freely by the sender. However, transactions with low fees take more time to be processed.') + '\n\n'\
              + _('A suggested fee is automatically added to this field. You may override it. The suggested fee increases with the size of the transaction.')
        self.fee_e_help = HelpButton(msg)
        grid.addWidget(self.fee_e_help, 5, 3)
        self.update_fee_edit()
        self.send_button = EnterButton(_("Send"), self.do_send)
        grid.addWidget(self.send_button, 6, 1)
        b = EnterButton(_("Clear"), self.do_clear)
        grid.addWidget(b, 6, 2)
        self.payto_sig = QLabel('')
        grid.addWidget(self.payto_sig, 7, 0, 1, 4)
        w.setLayout(grid)

        def on_shortcut():
            sendable = self.get_sendable_balance()
            inputs = self.get_coins()
            for i in inputs: self.wallet.add_input_info(i)
            addr = self.payto_e.payto_address if self.payto_e.payto_address else self.dummy_address
            output = ('address', addr, sendable)
            dummy_tx = Transaction(inputs, [output])
            fee = self.wallet.estimated_fee(dummy_tx)
            self.amount_e.setAmount(max(0,sendable-fee))
            self.amount_e.textEdited.emit("")
            self.fee_e.setAmount(fee)

        self.amount_e.shortcut.connect(on_shortcut)

        def text_edited(is_fee):
            outputs = self.payto_e.get_outputs()
            amount = self.amount_e.get_amount()
            fee = self.fee_e.get_amount() if is_fee else None
            if amount is None:
                self.fee_e.setAmount(None)
                self.not_enough_funds = False
            else:
                if not outputs:
                    addr = self.payto_e.payto_address if self.payto_e.payto_address else self.dummy_address
                    outputs = [('address', addr, amount)]
                tx = self.wallet.make_unsigned_transaction(outputs, fee, coins = self.get_coins())
                self.not_enough_funds = (tx is None)
                if not is_fee:
                    fee = self.wallet.get_tx_fee(tx) if tx else None
                    self.fee_e.setAmount(fee)

        self.payto_e.textChanged.connect(lambda:text_edited(False))
        self.amount_e.textEdited.connect(lambda:text_edited(False))
        self.fee_e.textEdited.connect(lambda:text_edited(True))

        def entry_changed():
            if not self.not_enough_funds:
                palette = QPalette()
                palette.setColor(self.amount_e.foregroundRole(), QColor('black'))
                text = ""
            else:
                palette = QPalette()
                palette.setColor(self.amount_e.foregroundRole(), QColor('red'))
                text = _( "Not enough funds" )
                c, u = self.wallet.get_frozen_balance()
                if c+u: text += ' (' + self.format_amount(c+u).strip() + ' ' + self.base_unit() + ' ' +_("are frozen") + ')'
            self.statusBar().showMessage(text)
            self.amount_e.setPalette(palette)
            self.fee_e.setPalette(palette)

        self.amount_e.textChanged.connect(entry_changed)
        self.fee_e.textChanged.connect(entry_changed)

        run_hook('create_send_tab', grid)
        return w

    def update_fee_edit(self):
        b = self.config.get('can_edit_fees', False)
        self.fee_e.setVisible(b)
        self.fee_e_label.setVisible(b)
        self.fee_e_help.setVisible(b)

    def from_list_delete(self, item):
        i = self.from_list.indexOfTopLevelItem(item)
        self.pay_from.pop(i)
        self.redraw_from_list()

    def from_list_menu(self, position):
        item = self.from_list.itemAt(position)
        menu = QMenu()
        menu.addAction(_("Remove"), lambda: self.from_list_delete(item))
        menu.exec_(self.from_list.viewport().mapToGlobal(position))

    def set_pay_from(self, domain = None):
        self.pay_from = [] if domain == [] else self.wallet.get_unspent_coins(domain)
        self.redraw_from_list()

    def redraw_from_list(self):
        self.from_list.clear()
        self.from_label.setHidden(len(self.pay_from) == 0)
        self.from_list.setHidden(len(self.pay_from) == 0)

        def format(x):
            h = x.get('prevout_hash')
            return h[0:8] + '...' + h[-8:] + ":%d"%x.get('prevout_n') + u'\t' + "%s"%x.get('address')

        for item in self.pay_from:
            self.from_list.addTopLevelItem(QTreeWidgetItem( [format(item), self.format_amount(item['value']) ]))

    def update_completions(self):
        l = []
        for addr,label in self.wallet.labels.items():
            if addr in self.wallet.addressbook:
                l.append( label + '  <' + addr + '>')

        run_hook('update_completions', l)
        self.completions.setStringList(l)


    def protected(func):
        return lambda s, *args: s.do_protect(func, args)


    def read_send_tab(self):

        if self.payment_request and self.payment_request.has_expired():
            QMessageBox.warning(self, _('Error'), _('Payment request has expired'), _('OK'))
            return

        label = unicode( self.message_e.text() )

        if self.payment_request:
            outputs = self.payment_request.get_outputs()
        else:
            errors = self.payto_e.get_errors()
            if errors:
                self.show_warning(_("Invalid Lines found:") + "\n\n" + '\n'.join([ _("Line #") + str(x[0]+1) + ": " + x[1] for x in errors]))
                return
            outputs = self.payto_e.get_outputs()

        if not outputs:
            QMessageBox.warning(self, _('Error'), _('No outputs'), _('OK'))
            return

        for type, addr, amount in outputs:
            if addr is None:
                QMessageBox.warning(self, _('Error'), _('Bitcoin Address is None'), _('OK'))
                return
            if type == 'op_return':
                continue
            if type == 'address' and not bitcoin.is_address(addr):
                QMessageBox.warning(self, _('Error'), _('Invalid Bitcoin Address'), _('OK'))
                return
            if amount is None:
                QMessageBox.warning(self, _('Error'), _('Invalid Amount'), _('OK'))
                return

        fee = self.fee_e.get_amount()
        if fee is None:
            QMessageBox.warning(self, _('Error'), _('Invalid Fee'), _('OK'))
            return

        amount = sum(map(lambda x:x[2], outputs))
        confirm_amount = self.config.get('confirm_amount', 100000000)
        if amount >= confirm_amount:
            o = '\n'.join(map(lambda x:x[1], outputs))
            if not self.question(_("send %(amount)s to %(address)s?")%{ 'amount' : self.format_amount(amount) + ' '+ self.base_unit(), 'address' : o}):
                return

        coins = self.get_coins()
        return outputs, fee, label, coins


    def do_send(self):
        r = self.read_send_tab()
        if not r:
            return
        outputs, fee, label, coins = r

        try:
            tx = self.wallet.make_unsigned_transaction(outputs, fee, None, coins = coins)
            tx.error = None
        except Exception as e:
            traceback.print_exc(file=sys.stdout)
            self.show_message(str(e))
            return

        if tx.get_fee() < MIN_RELAY_TX_FEE and tx.requires_fee(self.wallet.verifier):
            QMessageBox.warning(self, _('Error'), _("This transaction requires a higher fee, or it will not be propagated by the network."), _('OK'))
            return

        if not self.config.get('can_edit_fees', False):
            if not self.question(_("A fee of %(fee)s will be added to this transaction.\nProceed?")%{ 'fee' : self.format_amount(fee) + ' '+ self.base_unit()}):
                return
        else:
            confirm_fee = self.config.get('confirm_fee', 100000)
            if fee >= confirm_fee:
                if not self.question(_("The fee for this transaction seems unusually high.\nAre you really sure you want to pay %(fee)s in fees?")%{ 'fee' : self.format_amount(fee) + ' '+ self.base_unit()}):
                    return

        self.send_tx(tx, label)


    @protected
    def send_tx(self, tx, label, password):
        self.send_button.setDisabled(True)

        # call hook to see if plugin needs gui interaction
        run_hook('send_tx', tx)

        # sign the tx
        def sign_thread():
            if self.wallet.is_watching_only():
                return tx
            keypairs = {}
            try:
                self.wallet.add_keypairs(tx, keypairs, password)
                self.wallet.sign_transaction(tx, keypairs, password)
            except Exception as e:
                traceback.print_exc(file=sys.stdout)
                tx.error = str(e)
            return tx

        def sign_done(tx):
            if tx.error:
                self.show_message(tx.error)
                self.send_button.setDisabled(False)
                return
            if label:
                self.wallet.set_label(tx.hash(), label)

            if not tx.is_complete() or self.config.get('show_before_broadcast'):
                self.show_transaction(tx)
                self.do_clear()
                self.send_button.setDisabled(False)
                return

            self.broadcast_transaction(tx)

        # keep a reference to WaitingDialog or the gui might crash
        self.waiting_dialog = WaitingDialog(self, 'Signing..', sign_thread, sign_done)
        self.waiting_dialog.start()



    def broadcast_transaction(self, tx):

        def broadcast_thread():
            pr = self.payment_request
            if pr is None:
                return self.wallet.sendtx(tx)

            if pr.has_expired():
                self.payment_request = None
                return False, _("Payment request has expired")

            status, msg =  self.wallet.sendtx(tx)
            if not status:
                return False, msg

            self.invoices[pr.get_id()] = (pr.get_domain(), pr.get_memo(), pr.get_amount(), pr.get_expiration_date(), PR_PAID, tx.hash())
            self.wallet.storage.put('invoices', self.invoices)
            self.update_invoices_tab()
            self.payment_request = None
            refund_address = self.wallet.addresses()[0]
            ack_status, ack_msg = pr.send_ack(str(tx), refund_address)
            if ack_status:
                msg = ack_msg

            return status, msg

        def broadcast_done(status, msg):
            if status:
                QMessageBox.information(self, '', _('Payment sent.') + '\n' + msg, _('OK'))
                self.do_clear()
            else:
                QMessageBox.warning(self, _('Error'), msg, _('OK'))
            self.send_button.setDisabled(False)

        self.waiting_dialog = WaitingDialog(self, 'Broadcasting..', broadcast_thread, broadcast_done)
        self.waiting_dialog.start()



    def prepare_for_payment_request(self):
        self.tabs.setCurrentIndex(1)
        self.payto_e.is_pr = True
        for e in [self.payto_e, self.amount_e, self.message_e]:
            e.setFrozen(True)
        for h in [self.payto_help, self.amount_help, self.message_help]:
            h.hide()
        self.payto_e.setText(_("please wait..."))
        return True

    def payment_request_ok(self):
        pr = self.payment_request
        pr_id = pr.get_id()
        if pr_id not in self.invoices:
            self.invoices[pr_id] = (pr.get_domain(), pr.get_memo(), pr.get_amount(), pr.get_expiration_date(), PR_UNPAID, None)
            self.wallet.storage.put('invoices', self.invoices)
            self.update_invoices_tab()
        else:
            print_error('invoice already in list')

        status = self.invoices[pr_id][4]
        if status == PR_PAID:
            self.do_clear()
            self.show_message("invoice already paid")
            self.payment_request = None
            return

        self.payto_help.show()
        self.payto_help.set_alt(lambda: self.show_pr_details(pr))

        if not pr.has_expired():
            self.payto_e.setGreen()
        else:
            self.payto_e.setExpired()

        self.payto_e.setText(pr.domain)
        self.amount_e.setText(self.format_amount(pr.get_amount()))
        self.message_e.setText(pr.get_memo())
        # signal to set fee
        self.amount_e.textEdited.emit("")

    def payment_request_error(self):
        self.do_clear()
        self.show_message(self.payment_request.error)
        self.payment_request = None

    def pay_from_URI(self,URI):
        if not URI:
            return
        address, amount, label, message, request_url = util.parse_URI(URI)
        try:
            address, amount, label, message, request_url = util.parse_URI(URI)
        except Exception as e:
            QMessageBox.warning(self, _('Error'), _('Invalid bitcoin URI:') + '\n' + str(e), _('OK'))
            return

        self.tabs.setCurrentIndex(1)

        if not request_url:
            if label:
                if self.wallet.labels.get(address) != label:
                    if self.question(_('Save label "%s" for address %s ?'%(label,address))):
                        if address not in self.wallet.addressbook and not self.wallet.is_mine(address):
                            self.wallet.addressbook.append(address)
                            self.wallet.set_label(address, label)
            else:
                label = self.wallet.labels.get(address)
            if address:
                self.payto_e.setText(label + '  <'+ address +'>' if label else address)
            if message:
                self.message_e.setText(message)
            if amount:
                self.amount_e.setAmount(amount)
            return

        from electrum import paymentrequest
        def payment_request():
            self.payment_request = paymentrequest.PaymentRequest(self.config)
            self.payment_request.read(request_url)
            if self.payment_request.verify():
                self.emit(SIGNAL('payment_request_ok'))
            else:
                self.emit(SIGNAL('payment_request_error'))

        self.pr_thread = threading.Thread(target=payment_request).start()
        self.prepare_for_payment_request()



    def do_clear(self):
        self.not_enough_funds = False
        self.payto_e.is_pr = False
        self.payto_sig.setVisible(False)
        for e in [self.payto_e, self.message_e, self.amount_e, self.fee_e]:
            e.setText('')
            e.setFrozen(False)

        for h in [self.payto_help, self.amount_help, self.message_help]:
            h.show()

        self.payto_help.set_alt(None)
        self.set_pay_from([])
        self.update_status()



    def set_addrs_frozen(self,addrs,freeze):
        for addr in addrs:
            if not addr: continue
            if addr in self.wallet.frozen_addresses and not freeze:
                self.wallet.unfreeze(addr)
            elif addr not in self.wallet.frozen_addresses and freeze:
                self.wallet.freeze(addr)
        self.update_address_tab()



    def create_list_tab(self, headers):
        "generic tab creation method"
        l = MyTreeWidget(self)
        l.setColumnCount( len(headers) )
        l.setHeaderLabels( headers )

        w = QWidget()
        vbox = QVBoxLayout()
        w.setLayout(vbox)

        vbox.setMargin(0)
        vbox.setSpacing(0)
        vbox.addWidget(l)
        buttons = QWidget()
        vbox.addWidget(buttons)

        return l, w


    def create_addresses_tab(self):
        l, w = self.create_list_tab([ _('Address'), _('Label'), _('Balance'), _('Tx')])
        for i,width in enumerate(self.column_widths['receive']):
            l.setColumnWidth(i, width)
        l.setContextMenuPolicy(Qt.CustomContextMenu)
        l.customContextMenuRequested.connect(self.create_receive_menu)
        l.setSelectionMode(QAbstractItemView.ExtendedSelection)
        l.itemDoubleClicked.connect(lambda a, b: self.address_label_clicked(a,b,l,0,1))
        l.itemChanged.connect(lambda a,b: self.address_label_changed(a,b,l,0,1))
        l.currentItemChanged.connect(lambda a,b: self.current_item_changed(a))
        self.address_list = l
        return w




    def save_column_widths(self):
        self.column_widths["receive"] = []
        for i in range(self.address_list.columnCount() -1):
            self.column_widths["receive"].append(self.address_list.columnWidth(i))

        self.column_widths["history"] = []
        for i in range(self.history_list.columnCount() - 1):
            self.column_widths["history"].append(self.history_list.columnWidth(i))

        self.column_widths["contacts"] = []
        for i in range(self.contacts_list.columnCount() - 1):
            self.column_widths["contacts"].append(self.contacts_list.columnWidth(i))

        self.config.set_key("column_widths_2", self.column_widths, True)


    def create_contacts_tab(self):
        l, w = self.create_list_tab([_('Address'), _('Label'), _('Tx')])
        l.setContextMenuPolicy(Qt.CustomContextMenu)
        l.customContextMenuRequested.connect(self.create_contact_menu)
        for i,width in enumerate(self.column_widths['contacts']):
            l.setColumnWidth(i, width)
        l.itemDoubleClicked.connect(lambda a, b: self.address_label_clicked(a,b,l,0,1))
        l.itemChanged.connect(lambda a,b: self.address_label_changed(a,b,l,0,1))
        self.contacts_list = l
        return w


    def create_invoices_tab(self):
        l, w = self.create_list_tab([_('Requestor'), _('Memo'), _('Date'), _('Amount'), _('Status')])
        l.setColumnWidth(0, 150)
        l.setColumnWidth(2, 150)
        l.setColumnWidth(3, 150)
        h = l.header()
        h.setStretchLastSection(False)
        h.setResizeMode(1, QHeaderView.Stretch)
        l.setContextMenuPolicy(Qt.CustomContextMenu)
        l.customContextMenuRequested.connect(self.create_invoice_menu)
        self.invoices_list = l
        return w

    def update_invoices_tab(self):
        invoices = self.wallet.storage.get('invoices', {})
        l = self.invoices_list
        l.clear()
        for key, value in sorted(invoices.items(), key=lambda x: -x[1][3]):
            domain, memo, amount, expiration_date, status, tx_hash = value
            if status == PR_UNPAID and expiration_date and expiration_date < time.time():
                status = PR_EXPIRED
            date_str = datetime.datetime.fromtimestamp(expiration_date).isoformat(' ')[:-3]
            item = QTreeWidgetItem( [ domain, memo, date_str, self.format_amount(amount, whitespaces=True), format_status(status)] )
            item.setData(0, 32, key)
            item.setFont(0, QFont(MONOSPACE_FONT))
            item.setFont(3, QFont(MONOSPACE_FONT))
            l.addTopLevelItem(item)
        l.setCurrentItem(l.topLevelItem(0))

    def delete_imported_key(self, addr):
        if self.question(_("Do you want to remove")+" %s "%addr +_("from your wallet?")):
            self.wallet.delete_imported_key(addr)
            self.update_address_tab()
            self.update_history_tab()

    def edit_account_label(self, k):
        text, ok = QInputDialog.getText(self, _('Rename account'), _('Name') + ':', text = self.wallet.labels.get(k,''))
        if ok:
            label = unicode(text)
            self.wallet.set_label(k,label)
            self.update_address_tab()

    def account_set_expanded(self, item, k, b):
        item.setExpanded(b)
        self.accounts_expanded[k] = b

    def create_account_menu(self, position, k, item):
        menu = QMenu()
        exp = item.isExpanded()
        menu.addAction(_("Minimize") if exp else _("Maximize"), lambda: self.account_set_expanded(item, k, not exp))
        menu.addAction(_("Rename"), lambda: self.edit_account_label(k))
        if self.wallet.seed_version > 4:
            menu.addAction(_("View details"), lambda: self.show_account_details(k))
        if self.wallet.account_is_pending(k):
            menu.addAction(_("Delete"), lambda: self.delete_pending_account(k))
        menu.exec_(self.address_list.viewport().mapToGlobal(position))

    def delete_pending_account(self, k):
        self.wallet.delete_pending_account(k)
        self.update_address_tab()
        self.update_account_selector()

    def create_receive_menu(self, position):
        # fixme: this function apparently has a side effect.
        # if it is not called the menu pops up several times
        #self.address_list.selectedIndexes()

        selected = self.address_list.selectedItems()
        multi_select = len(selected) > 1
        addrs = [unicode(item.text(0)) for item in selected]
        if not multi_select:
            item = self.address_list.itemAt(position)
            if not item: return

            addr = addrs[0]
            if not is_valid(addr):
                k = str(item.data(0,32).toString())
                if k:
                    self.create_account_menu(position, k, item)
                else:
                    item.setExpanded(not item.isExpanded())
                return

        menu = QMenu()
        if not multi_select:
            menu.addAction(_("Copy to clipboard"), lambda: self.app.clipboard().setText(addr))
            menu.addAction(_("Request payment"), lambda: self.receive_at(addr))
            menu.addAction(_("Edit label"), lambda: self.edit_label(True))
            menu.addAction(_("Public keys"), lambda: self.show_public_keys(addr))
            if self.wallet.can_export():
                menu.addAction(_("Private key"), lambda: self.show_private_key(addr))
            if not self.wallet.is_watching_only():
                menu.addAction(_("Sign/verify message"), lambda: self.sign_verify_message(addr))
                menu.addAction(_("Encrypt/decrypt message"), lambda: self.encrypt_message(addr))
            if self.wallet.is_imported(addr):
                menu.addAction(_("Remove from wallet"), lambda: self.delete_imported_key(addr))

        if any(addr not in self.wallet.frozen_addresses for addr in addrs):
            menu.addAction(_("Freeze"), lambda: self.set_addrs_frozen(addrs, True))
        if any(addr in self.wallet.frozen_addresses for addr in addrs):
            menu.addAction(_("Unfreeze"), lambda: self.set_addrs_frozen(addrs, False))

        def can_send(addr):
            return addr not in self.wallet.frozen_addresses and self.wallet.get_addr_balance(addr) != (0, 0)
        if any(can_send(addr) for addr in addrs):
            menu.addAction(_("Send From"), lambda: self.send_from_addresses(addrs))

        run_hook('receive_menu', menu, addrs)
        menu.exec_(self.address_list.viewport().mapToGlobal(position))


    def get_sendable_balance(self):
        return sum(map(lambda x:x['value'], self.get_coins()))


    def get_coins(self):
        if self.pay_from:
            return self.pay_from
        else:
            domain = self.wallet.get_account_addresses(self.current_account)
            for i in self.wallet.frozen_addresses:
                if i in domain: domain.remove(i)
            return self.wallet.get_unspent_coins(domain)


    def send_from_addresses(self, addrs):
        self.set_pay_from( addrs )
        self.tabs.setCurrentIndex(1)


    def payto(self, addr):
        if not addr: return
        label = self.wallet.labels.get(addr)
        m_addr = label + '  <' + addr + '>' if label else addr
        self.tabs.setCurrentIndex(1)
        self.payto_e.setText(m_addr)
        self.amount_e.setFocus()


    def delete_contact(self, x):
        if self.question(_("Do you want to remove")+" %s "%x +_("from your list of contacts?")):
            self.wallet.delete_contact(x)
            self.wallet.set_label(x, None)
            self.update_history_tab()
            self.update_contacts_tab()
            self.update_completions()


    def create_contact_menu(self, position):
        item = self.contacts_list.itemAt(position)
        menu = QMenu()
        if not item:
            menu.addAction(_("New contact"), lambda: self.new_contact_dialog())
        else:
            addr = unicode(item.text(0))
            label = unicode(item.text(1))
            is_editable = item.data(0,32).toBool()
            payto_addr = item.data(0,33).toString()
            menu.addAction(_("Copy to Clipboard"), lambda: self.app.clipboard().setText(addr))
            menu.addAction(_("Pay to"), lambda: self.payto(payto_addr))
            menu.addAction(_("QR code"), lambda: self.show_qrcode("bitcoin:" + addr, _("Address")))
            if is_editable:
                menu.addAction(_("Edit label"), lambda: self.edit_label(False))
                menu.addAction(_("Delete"), lambda: self.delete_contact(addr))

        run_hook('create_contact_menu', menu, item)
        menu.exec_(self.contacts_list.viewport().mapToGlobal(position))

    def delete_invoice(self, key):
        self.invoices.pop(key)
        self.wallet.storage.put('invoices', self.invoices)
        self.update_invoices_tab()

    def show_invoice(self, key):
        from electrum.paymentrequest import PaymentRequest
        domain, memo, value, expiration, status, tx_hash = self.invoices[key]
        pr = PaymentRequest(self.config)
        pr.read_file(key)
        pr.domain = domain
        pr.verify()
        self.show_pr_details(pr, tx_hash)

    def show_pr_details(self, pr, tx_hash=None):
        msg = 'Domain: ' + pr.domain
        msg += '\nStatus: ' + pr.get_status()
        msg += '\nMemo: ' + pr.get_memo()
        msg += '\nPayment URL: ' + pr.payment_url
        msg += '\n\nOutputs:\n' + '\n'.join(map(lambda x: x[1] + ' ' + self.format_amount(x[2])+ self.base_unit(), pr.get_outputs()))
        if tx_hash:
            msg += '\n\nTransaction ID: ' + tx_hash
        QMessageBox.information(self, 'Invoice', msg , 'OK')

    def do_pay_invoice(self, key):
        from electrum.paymentrequest import PaymentRequest
        domain, memo, value, expiration, status, tx_hash = self.invoices[key]
        pr = PaymentRequest(self.config)
        pr.read_file(key)
        pr.domain = domain
        self.payment_request = pr
        self.prepare_for_payment_request()
        if pr.verify():
            self.payment_request_ok()
        else:
            self.payment_request_error()
            

    def create_invoice_menu(self, position):
        item = self.invoices_list.itemAt(position)
        if not item:
            return
        key = str(item.data(0, 32).toString())
        domain, memo, value, expiration, status, tx_hash = self.invoices[key]
        menu = QMenu()
        menu.addAction(_("Details"), lambda: self.show_invoice(key))
        if status == PR_UNPAID:
            menu.addAction(_("Pay Now"), lambda: self.do_pay_invoice(key))
        menu.addAction(_("Delete"), lambda: self.delete_invoice(key))
        menu.exec_(self.invoices_list.viewport().mapToGlobal(position))



    def update_address_tab(self):
        l = self.address_list
        # extend the syntax for consistency
        l.addChild = l.addTopLevelItem
        l.insertChild = l.insertTopLevelItem

        l.clear()

        accounts = self.wallet.get_accounts()
        if self.current_account is None:
            account_items = sorted(accounts.items())
        else:
            account_items = [(self.current_account, accounts.get(self.current_account))]


        for k, account in account_items:

            if len(accounts) > 1:
                name = self.wallet.get_account_name(k)
                c,u = self.wallet.get_account_balance(k)
                account_item = QTreeWidgetItem( [ name, '', self.format_amount(c+u), ''] )
                l.addTopLevelItem(account_item)
                account_item.setExpanded(self.accounts_expanded.get(k, True))
                account_item.setData(0, 32, k)
            else:
                account_item = l

            sequences = [0,1] if account.has_change() else [0]
            for is_change in sequences:
                if len(sequences) > 1:
                    name = _("Receiving") if not is_change else _("Change")
                    seq_item = QTreeWidgetItem( [ name, '', '', '', ''] )
                    account_item.addChild(seq_item)
                    if not is_change: 
                        seq_item.setExpanded(True)
                else:
                    seq_item = account_item
                    
                used_item = QTreeWidgetItem( [ _("Used"), '', '', '', ''] )
                used_flag = False

                addr_list = account.get_addresses(is_change)
                for address in addr_list:
                    num, is_used = self.wallet.is_used(address)
                    label = self.wallet.labels.get(address,'')
                    c, u = self.wallet.get_addr_balance(address)
                    balance = self.format_amount(c + u)
                    item = QTreeWidgetItem( [ address, label, balance, "%d"%num] )
                    item.setFont(0, QFont(MONOSPACE_FONT))
                    item.setData(0, 32, True) # label can be edited
                    if address in self.wallet.frozen_addresses:
                        item.setBackgroundColor(0, QColor('lightblue'))
                    if self.wallet.is_beyond_limit(address, account, is_change):
                        item.setBackgroundColor(0, QColor('red'))
                    if is_used:
                        if not used_flag:
                            seq_item.insertChild(0, used_item)
                            used_flag = True
                        used_item.addChild(item)
                    else:
                        seq_item.addChild(item)

        # we use column 1 because column 0 may be hidden
        l.setCurrentItem(l.topLevelItem(0),1)


    def update_contacts_tab(self):
        l = self.contacts_list
        l.clear()

        for address in self.wallet.addressbook:
            label = self.wallet.labels.get(address,'')
            n = self.wallet.get_num_tx(address)
            item = QTreeWidgetItem( [ address, label, "%d"%n] )
            item.setFont(0, QFont(MONOSPACE_FONT))
            # 32 = label can be edited (bool)
            item.setData(0,32, True)
            # 33 = payto string
            item.setData(0,33, address)
            l.addTopLevelItem(item)

        run_hook('update_contacts_tab', l)
        l.setCurrentItem(l.topLevelItem(0))


    def create_console_tab(self):
        from console import Console
        self.console = console = Console()
        return console


    def update_console(self):
        console = self.console
        console.history = self.config.get("console-history",[])
        console.history_index = len(console.history)

        console.updateNamespace({'wallet' : self.wallet, 'network' : self.network, 'gui':self})
        console.updateNamespace({'util' : util, 'bitcoin':bitcoin})

        c = commands.Commands(self.wallet, self.network, lambda: self.console.set_json(True))
        methods = {}
        def mkfunc(f, method):
            return lambda *args: apply( f, (method, args, self.password_dialog ))
        for m in dir(c):
            if m[0]=='_' or m in ['network','wallet']: continue
            methods[m] = mkfunc(c._run, m)

        console.updateNamespace(methods)


    def change_account(self,s):
        if s == _("All accounts"):
            self.current_account = None
        else:
            accounts = self.wallet.get_account_names()
            for k, v in accounts.items():
                if v == s:
                    self.current_account = k
        self.update_history_tab()
        self.update_status()
        self.update_address_tab()
        self.update_receive_tab()

    def create_status_bar(self):

        sb = QStatusBar()
        sb.setFixedHeight(35)
        qtVersion = qVersion()

        self.balance_label = QLabel("")
        sb.addWidget(self.balance_label)

        from version_getter import UpdateLabel
        self.updatelabel = UpdateLabel(self.config, sb)

        self.account_selector = QComboBox()
        self.account_selector.setSizeAdjustPolicy(QComboBox.AdjustToContents)
        self.connect(self.account_selector,SIGNAL("activated(QString)"),self.change_account)
        sb.addPermanentWidget(self.account_selector)

        if (int(qtVersion[0]) >= 4 and int(qtVersion[2]) >= 7):
            sb.addPermanentWidget( StatusBarButton( QIcon(":icons/switchgui.png"), _("Switch to Lite Mode"), self.go_lite ) )

        self.lock_icon = QIcon()
        self.password_button = StatusBarButton( self.lock_icon, _("Password"), self.change_password_dialog )
        sb.addPermanentWidget( self.password_button )

        sb.addPermanentWidget( StatusBarButton( QIcon(":icons/preferences.png"), _("Preferences"), self.settings_dialog ) )
        self.seed_button = StatusBarButton( QIcon(":icons/seed.png"), _("Seed"), self.show_seed_dialog )
        sb.addPermanentWidget( self.seed_button )
        self.status_button = StatusBarButton( QIcon(":icons/status_disconnected.png"), _("Network"), self.run_network_dialog )
        sb.addPermanentWidget( self.status_button )

        run_hook('create_status_bar', (sb,))

        self.setStatusBar(sb)


    def update_lock_icon(self):
        icon = QIcon(":icons/lock.png") if self.wallet.use_encryption else QIcon(":icons/unlock.png")
        self.password_button.setIcon( icon )


    def update_buttons_on_seed(self):
        self.seed_button.setVisible(self.wallet.has_seed())
        self.password_button.setVisible(self.wallet.can_change_password())
        self.send_button.setText(_("Create unsigned transaction") if self.wallet.is_watching_only() else _("Send"))


    def change_password_dialog(self):
        from password_dialog import PasswordDialog
        d = PasswordDialog(self.wallet, self)
        d.run()
        self.update_lock_icon()


    def new_contact_dialog(self):

        d = QDialog(self)
        d.setWindowTitle(_("New Contact"))
        vbox = QVBoxLayout(d)
        vbox.addWidget(QLabel(_('New Contact')+':'))

        grid = QGridLayout()
        line1 = QLineEdit()
        line2 = QLineEdit()
        grid.addWidget(QLabel(_("Address")), 1, 0)
        grid.addWidget(line1, 1, 1)
        grid.addWidget(QLabel(_("Name")), 2, 0)
        grid.addWidget(line2, 2, 1)

        vbox.addLayout(grid)
        vbox.addLayout(ok_cancel_buttons(d))

        if not d.exec_():
            return

        address = str(line1.text())
        label = unicode(line2.text())

        if not is_valid(address):
            QMessageBox.warning(self, _('Error'), _('Invalid Address'), _('OK'))
            return

        self.wallet.add_contact(address)
        if label:
            self.wallet.set_label(address, label)

        self.update_contacts_tab()
        self.update_history_tab()
        self.update_completions()
        self.tabs.setCurrentIndex(3)


    @protected
    def new_account_dialog(self, password):

        dialog = QDialog(self)
        dialog.setModal(1)
        dialog.setWindowTitle(_("New Account"))

        vbox = QVBoxLayout()
        vbox.addWidget(QLabel(_('Account name')+':'))
        e = QLineEdit()
        vbox.addWidget(e)
        msg = _("Note: Newly created accounts are 'pending' until they receive bitcoins.") + " " \
            + _("You will need to wait for 2 confirmations until the correct balance is displayed and more addresses are created for that account.")
        l = QLabel(msg)
        l.setWordWrap(True)
        vbox.addWidget(l)

        vbox.addLayout(ok_cancel_buttons(dialog))
        dialog.setLayout(vbox)
        r = dialog.exec_()
        if not r: return

        name = str(e.text())
        if not name: return

        self.wallet.create_pending_account(name, password)
        self.update_address_tab()
        self.update_account_selector()
        self.tabs.setCurrentIndex(3)




    def show_master_public_keys(self):

        dialog = QDialog(self)
        dialog.setModal(1)
        dialog.setWindowTitle(_("Master Public Keys"))

        main_layout = QGridLayout()
        mpk_dict = self.wallet.get_master_public_keys()
        i = 0
        for key, value in mpk_dict.items():
            main_layout.addWidget(QLabel(key), i, 0)
            mpk_text = QRTextEdit()
            mpk_text.setReadOnly(True)
            mpk_text.setMaximumHeight(170)
            mpk_text.setText(value)
            main_layout.addWidget(mpk_text, i + 1, 0)
            i += 2

        vbox = QVBoxLayout()
        vbox.addLayout(main_layout)
        vbox.addLayout(close_button(dialog))

        dialog.setLayout(vbox)
        dialog.exec_()


    @protected
    def show_seed_dialog(self, password):
        if not self.wallet.has_seed():
            QMessageBox.information(self, _('Message'), _('This wallet has no seed'), _('OK'))
            return

        try:
            mnemonic = self.wallet.get_mnemonic(password)
        except Exception:
            QMessageBox.warning(self, _('Error'), _('Incorrect Password'), _('OK'))
            return
        from seed_dialog import SeedDialog
        d = SeedDialog(self, mnemonic, self.wallet.has_imported_keys())
        d.exec_()



    def show_qrcode(self, data, title = _("QR code")):
        if not data: 
            return
        d = QRDialog(data, self, title)
        d.exec_()


    def do_protect(self, func, args):
        if self.wallet.use_encryption:
            password = self.password_dialog()
            if not password:
                return
        else:
            password = None

        if args != (False,):
            args = (self,) + args + (password,)
        else:
            args = (self,password)
        apply( func, args)


    def show_public_keys(self, address):
        if not address: return
        try:
            pubkey_list = self.wallet.get_public_keys(address)
        except Exception as e:
            traceback.print_exc(file=sys.stdout)
            self.show_message(str(e))
            return

        d = QDialog(self)
        d.setMinimumSize(600, 200)
        d.setModal(1)
        vbox = QVBoxLayout()
        vbox.addWidget( QLabel(_("Address") + ': ' + address))
        vbox.addWidget( QLabel(_("Public key") + ':'))
        keys = QRTextEdit()
        keys.setReadOnly(True)
        keys.setText('\n'.join(pubkey_list))
        vbox.addWidget(keys)
        vbox.addLayout(close_button(d))
        d.setLayout(vbox)
        d.exec_()

    @protected
    def show_private_key(self, address, password):
        if not address: return
        try:
            pk_list = self.wallet.get_private_key(address, password)
        except Exception as e:
            traceback.print_exc(file=sys.stdout)
            self.show_message(str(e))
            return

        d = QDialog(self)
        d.setMinimumSize(600, 200)
        d.setModal(1)
        vbox = QVBoxLayout()
        vbox.addWidget( QLabel(_("Address") + ': ' + address))
        vbox.addWidget( QLabel(_("Private key") + ':'))
        keys = QRTextEdit()
        keys.setReadOnly(True)
        keys.setText('\n'.join(pk_list))
        vbox.addWidget(keys)
        vbox.addLayout(close_button(d))
        d.setLayout(vbox)
        d.exec_()


    @protected
    def do_sign(self, address, message, signature, password):
        message = unicode(message.toPlainText())
        message = message.encode('utf-8')
        try:
            sig = self.wallet.sign_message(str(address.text()), message, password)
            signature.setText(sig)
        except Exception as e:
            self.show_message(str(e))

    def do_verify(self, address, message, signature):
        message = unicode(message.toPlainText())
        message = message.encode('utf-8')
        if bitcoin.verify_message(address.text(), str(signature.toPlainText()), message):
            self.show_message(_("Signature verified"))
        else:
            self.show_message(_("Error: wrong signature"))


    def sign_verify_message(self, address=''):
        d = QDialog(self)
        d.setModal(1)
        d.setWindowTitle(_('Sign/verify Message'))
        d.setMinimumSize(410, 290)

        layout = QGridLayout(d)

        message_e = QTextEdit()
        layout.addWidget(QLabel(_('Message')), 1, 0)
        layout.addWidget(message_e, 1, 1)
        layout.setRowStretch(2,3)

        address_e = QLineEdit()
        address_e.setText(address)
        layout.addWidget(QLabel(_('Address')), 2, 0)
        layout.addWidget(address_e, 2, 1)

        signature_e = QTextEdit()
        layout.addWidget(QLabel(_('Signature')), 3, 0)
        layout.addWidget(signature_e, 3, 1)
        layout.setRowStretch(3,1)

        hbox = QHBoxLayout()

        b = QPushButton(_("Sign"))
        b.clicked.connect(lambda: self.do_sign(address_e, message_e, signature_e))
        hbox.addWidget(b)

        b = QPushButton(_("Verify"))
        b.clicked.connect(lambda: self.do_verify(address_e, message_e, signature_e))
        hbox.addWidget(b)

        b = QPushButton(_("Close"))
        b.clicked.connect(d.accept)
        hbox.addWidget(b)
        layout.addLayout(hbox, 4, 1)
        d.exec_()


    @protected
    def do_decrypt(self, message_e, pubkey_e, encrypted_e, password):
        try:
            decrypted = self.wallet.decrypt_message(str(pubkey_e.text()), str(encrypted_e.toPlainText()), password)
            message_e.setText(decrypted)
        except BaseException as e:
            traceback.print_exc(file=sys.stdout)
            self.show_warning(str(e))


    def do_encrypt(self, message_e, pubkey_e, encrypted_e):
        message = unicode(message_e.toPlainText())
        message = message.encode('utf-8')
        try:
            encrypted = bitcoin.encrypt_message(message, str(pubkey_e.text()))
            encrypted_e.setText(encrypted)
        except BaseException as e:
            traceback.print_exc(file=sys.stdout)
            self.show_warning(str(e))


    def encrypt_message(self, address = ''):
        d = QDialog(self)
        d.setModal(1)
        d.setWindowTitle(_('Encrypt/decrypt Message'))
        d.setMinimumSize(610, 490)

        layout = QGridLayout(d)

        message_e = QTextEdit()
        layout.addWidget(QLabel(_('Message')), 1, 0)
        layout.addWidget(message_e, 1, 1)
        layout.setRowStretch(2,3)

        pubkey_e = QLineEdit()
        if address:
            pubkey = self.wallet.get_public_keys(address)[0]
            pubkey_e.setText(pubkey)
        layout.addWidget(QLabel(_('Public key')), 2, 0)
        layout.addWidget(pubkey_e, 2, 1)

        encrypted_e = QTextEdit()
        layout.addWidget(QLabel(_('Encrypted')), 3, 0)
        layout.addWidget(encrypted_e, 3, 1)
        layout.setRowStretch(3,1)

        hbox = QHBoxLayout()
        b = QPushButton(_("Encrypt"))
        b.clicked.connect(lambda: self.do_encrypt(message_e, pubkey_e, encrypted_e))
        hbox.addWidget(b)

        b = QPushButton(_("Decrypt"))
        b.clicked.connect(lambda: self.do_decrypt(message_e, pubkey_e, encrypted_e))
        hbox.addWidget(b)

        b = QPushButton(_("Close"))
        b.clicked.connect(d.accept)
        hbox.addWidget(b)

        layout.addLayout(hbox, 4, 1)
        d.exec_()


    def question(self, msg):
        return QMessageBox.question(self, _('Message'), msg, QMessageBox.Yes | QMessageBox.No, QMessageBox.No) == QMessageBox.Yes

    def show_message(self, msg):
        QMessageBox.information(self, _('Message'), msg, _('OK'))

    def show_warning(self, msg):
        QMessageBox.warning(self, _('Warning'), msg, _('OK'))

    def password_dialog(self, msg=None):
        d = QDialog(self)
        d.setModal(1)
        d.setWindowTitle(_("Enter Password"))

        pw = QLineEdit()
        pw.setEchoMode(2)

        vbox = QVBoxLayout()
        if not msg:
            msg = _('Please enter your password')
        vbox.addWidget(QLabel(msg))

        grid = QGridLayout()
        grid.setSpacing(8)
        grid.addWidget(QLabel(_('Password')), 1, 0)
        grid.addWidget(pw, 1, 1)
        vbox.addLayout(grid)

        vbox.addLayout(ok_cancel_buttons(d))
        d.setLayout(vbox)

        run_hook('password_dialog', pw, grid, 1)
        if not d.exec_(): return
        return unicode(pw.text())








    def tx_from_text(self, txt):
        "json or raw hexadecimal"
        try:
            txt.decode('hex')
            is_hex = True
        except:
            is_hex = False

        if is_hex:
            try:
                return Transaction.deserialize(txt)
            except:
                traceback.print_exc(file=sys.stdout)
                QMessageBox.critical(None, _("Unable to parse transaction"), _("Electrum was unable to parse your transaction"))
                return

        try:
            tx_dict = json.loads(str(txt))
            assert "hex" in tx_dict.keys()
            tx = Transaction.deserialize(tx_dict["hex"])
            #if tx_dict.has_key("input_info"):
            #    input_info = json.loads(tx_dict['input_info'])
            #    tx.add_input_info(input_info)
            return tx
        except Exception:
            traceback.print_exc(file=sys.stdout)
            QMessageBox.critical(None, _("Unable to parse transaction"), _("Electrum was unable to parse your transaction"))


    def read_tx_from_qrcode(self):
        from electrum import qrscanner
        try:
            data = qrscanner.scan_qr(self.config)
        except BaseException, e:
            QMessageBox.warning(self, _('Error'), _(e), _('OK'))
            return
        if not data:
            return
        # transactions are binary, but qrcode seems to return utf8...
        z = data.decode('utf8')
        s = ''
        for b in z:
            s += chr(ord(b))
        data = s.encode('hex')
        tx = self.tx_from_text(data)
        if not tx:
            return
        self.show_transaction(tx)


    def read_tx_from_file(self):
        fileName = self.getOpenFileName(_("Select your transaction file"), "*.txn")
        if not fileName:
            return
        try:
            with open(fileName, "r") as f:
                file_content = f.read()
        except (ValueError, IOError, os.error), reason:
            QMessageBox.critical(None, _("Unable to read file or no transaction found"), _("Electrum was unable to open your transaction file") + "\n" + str(reason))

        return self.tx_from_text(file_content)


    @protected
    def sign_raw_transaction(self, tx, password):
        try:
            self.wallet.signrawtransaction(tx, [], password)
        except Exception as e:
            traceback.print_exc(file=sys.stdout)
            QMessageBox.warning(self, _("Error"), str(e))

    def do_process_from_text(self):
        text = text_dialog(self, _('Input raw transaction'), _("Transaction:"), _("Load transaction"))
        if not text:
            return
        tx = self.tx_from_text(text)
        if tx:
            self.show_transaction(tx)

    def do_process_from_file(self):
        tx = self.read_tx_from_file()
        if tx:
            self.show_transaction(tx)

    def do_process_from_txid(self):
        from electrum import transaction
        txid, ok = QInputDialog.getText(self, _('Lookup transaction'), _('Transaction ID') + ':')
        if ok and txid:
            r = self.network.synchronous_get([ ('blockchain.transaction.get',[str(txid)]) ])[0]
            if r:
                tx = transaction.Transaction.deserialize(r)
                if tx:
                    self.show_transaction(tx)
                else:
                    self.show_message("unknown transaction")

    def do_process_from_csvReader(self, csvReader):
        outputs = []
        errors = []
        errtext = ""
        try:
            for position, row in enumerate(csvReader):
                address = row[0]
                if not bitcoin.is_address(address):
                    errors.append((position, address))
                    continue
                amount = Decimal(row[1])
                amount = int(100000000*amount)
                outputs.append(('address', address, amount))
        except (ValueError, IOError, os.error), reason:
            QMessageBox.critical(None, _("Unable to read file or no transaction found"), _("Electrum was unable to open your transaction file") + "\n" + str(reason))
            return
        if errors != []:
            for x in errors:
                errtext += "CSV Row " + str(x[0]+1) + ": " + x[1] + "\n"
            QMessageBox.critical(None, _("Invalid Addresses"), _("ABORTING! Invalid Addresses found:") + "\n\n" + errtext)
            return

        try:
            tx = self.wallet.make_unsigned_transaction(outputs, None, None)
        except Exception as e:
            self.show_message(str(e))
            return

        self.show_transaction(tx)

    def do_process_from_csv_file(self):
        fileName = self.getOpenFileName(_("Select your transaction CSV"), "*.csv")
        if not fileName:
            return
        try:
            with open(fileName, "r") as f:
                csvReader = csv.reader(f)
                self.do_process_from_csvReader(csvReader)
        except (ValueError, IOError, os.error), reason:
            QMessageBox.critical(None, _("Unable to read file or no transaction found"), _("Electrum was unable to open your transaction file") + "\n" + str(reason))
            return

    def do_process_from_csv_text(self):
        text = text_dialog(self, _('Input CSV'), _("Please enter a list of outputs.") + '\n' \
                               + _("Format: address, amount. One output per line"), _("Load CSV"))
        if not text:
            return
        f = StringIO.StringIO(text)
        csvReader = csv.reader(f)
        self.do_process_from_csvReader(csvReader)



    @protected
    def export_privkeys_dialog(self, password):
        if self.wallet.is_watching_only():
            self.show_message(_("This is a watching-only wallet"))
            return

        d = QDialog(self)
        d.setWindowTitle(_('Private keys'))
        d.setMinimumSize(850, 300)
        vbox = QVBoxLayout(d)

        msg = "%s\n%s\n%s" % (_("WARNING: ALL your private keys are secret."), 
                              _("Exposing a single private key can compromise your entire wallet!"), 
                              _("In particular, DO NOT use 'redeem private key' services proposed by third parties."))
        vbox.addWidget(QLabel(msg))

        e = QTextEdit()
        e.setReadOnly(True)
        vbox.addWidget(e)

        defaultname = 'electrum-private-keys.csv'
        select_msg = _('Select file to export your private keys to')
        hbox, filename_e, csv_button = filename_field(self, self.config, defaultname, select_msg)
        vbox.addLayout(hbox)

        h, b = ok_cancel_buttons2(d, _('Export'))
        b.setEnabled(False)
        vbox.addLayout(h)

        private_keys = {}
        addresses = self.wallet.addresses(True)
        done = False
        def privkeys_thread():
            for addr in addresses:
                time.sleep(0.1)
                if done: 
                    break
                private_keys[addr] = "\n".join(self.wallet.get_private_key(addr, password))
                d.emit(SIGNAL('computing_privkeys'))
            d.emit(SIGNAL('show_privkeys'))

        def show_privkeys():
            s = "\n".join( map( lambda x: x[0] + "\t"+ x[1], private_keys.items()))
            e.setText(s)
            b.setEnabled(True)

        d.connect(d, QtCore.SIGNAL('computing_privkeys'), lambda: e.setText("Please wait... %d/%d"%(len(private_keys),len(addresses))))
        d.connect(d, QtCore.SIGNAL('show_privkeys'), show_privkeys)
        threading.Thread(target=privkeys_thread).start()

        if not d.exec_():
            done = True
            return

        filename = filename_e.text()
        if not filename:
            return

        try:
            self.do_export_privkeys(filename, private_keys, csv_button.isChecked())
        except (IOError, os.error), reason:
            export_error_label = _("Electrum was unable to produce a private key-export.")
            QMessageBox.critical(None, _("Unable to create csv"), export_error_label + "\n" + str(reason))

        except Exception as e:
            self.show_message(str(e))
            return

        self.show_message(_("Private keys exported."))


    def do_export_privkeys(self, fileName, pklist, is_csv):
        with open(fileName, "w+") as f:
            if is_csv:
                transaction = csv.writer(f)
                transaction.writerow(["address", "private_key"])
                for addr, pk in pklist.items():
                    transaction.writerow(["%34s"%addr,pk])
            else:
                import json
                f.write(json.dumps(pklist, indent = 4))


    def do_import_labels(self):
        labelsFile = self.getOpenFileName(_("Open labels file"), "*.dat")
        if not labelsFile: return
        try:
            f = open(labelsFile, 'r')
            data = f.read()
            f.close()
            for key, value in json.loads(data).items():
                self.wallet.set_label(key, value)
            QMessageBox.information(None, _("Labels imported"), _("Your labels were imported from")+" '%s'" % str(labelsFile))
        except (IOError, os.error), reason:
            QMessageBox.critical(None, _("Unable to import labels"), _("Electrum was unable to import your labels.")+"\n" + str(reason))


    def do_export_labels(self):
        labels = self.wallet.labels
        try:
            fileName = self.getSaveFileName(_("Select file to save your labels"), 'electrum_labels.dat', "*.dat")
            if fileName:
                with open(fileName, 'w+') as f:
                    json.dump(labels, f)
                QMessageBox.information(None, _("Labels exported"), _("Your labels where exported to")+" '%s'" % str(fileName))
        except (IOError, os.error), reason:
            QMessageBox.critical(None, _("Unable to export labels"), _("Electrum was unable to export your labels.")+"\n" + str(reason))


    def export_history_dialog(self):

        d = QDialog(self)
        d.setWindowTitle(_('Export History'))
        d.setMinimumSize(400, 200)
        vbox = QVBoxLayout(d)

        defaultname = os.path.expanduser('~/electrum-history.csv')
        select_msg = _('Select file to export your wallet transactions to')

        hbox, filename_e, csv_button = filename_field(self, self.config, defaultname, select_msg)
        vbox.addLayout(hbox)

        vbox.addStretch(1)

        h, b = ok_cancel_buttons2(d, _('Export'))
        vbox.addLayout(h)
        if not d.exec_():
            return

        filename = filename_e.text()
        if not filename:
            return

        try:
            self.do_export_history(self.wallet, filename, csv_button.isChecked())
        except (IOError, os.error), reason:
            export_error_label = _("Electrum was unable to produce a transaction export.")
            QMessageBox.critical(self, _("Unable to export history"), export_error_label + "\n" + str(reason))
            return

        QMessageBox.information(self,_("History exported"), _("Your wallet history has been successfully exported."))


    def do_export_history(self, wallet, fileName, is_csv):
        history = wallet.get_tx_history()
        lines = []
        for item in history:
            tx_hash, confirmations, is_mine, value, fee, balance, timestamp = item
            if confirmations:
                if timestamp is not None:
                    try:
                        time_string = datetime.datetime.fromtimestamp(timestamp).isoformat(' ')[:-3]
                    except [RuntimeError, TypeError, NameError] as reason:
                        time_string = "unknown"
                        pass
                else:
                    time_string = "unknown"
            else:
                time_string = "pending"

            if value is not None:
                value_string = format_satoshis(value, True)
            else:
                value_string = '--'

            if fee is not None:
                fee_string = format_satoshis(fee, True)
            else:
                fee_string = '0'

            if tx_hash:
                label, is_default_label = wallet.get_label(tx_hash)
                label = label.encode('utf-8')
            else:
                label = ""

            balance_string = format_satoshis(balance, False)
            if is_csv:
                lines.append([tx_hash, label, confirmations, value_string, fee_string, balance_string, time_string])
            else:
                lines.append({'txid':tx_hash, 'date':"%16s"%time_string, 'label':label, 'value':value_string})

        with open(fileName, "w+") as f:
            if is_csv:
                transaction = csv.writer(f)
                transaction.writerow(["transaction_hash","label", "confirmations", "value", "fee", "balance", "timestamp"])
                for line in lines:
                    transaction.writerow(line)
            else:
                import json
                f.write(json.dumps(lines, indent = 4))


    def sweep_key_dialog(self, encrypted=False):
        d = QDialog(self)
        if encrypted:
            d.setWindowTitle(_('Sweep encrypted private key'))
        else:
            d.setWindowTitle(_('Sweep private keys'))
        d.setMinimumSize(600, 300)

        vbox = QVBoxLayout(d)
        if encrypted:
            vbox.addWidget(QLabel(_("Enter encrypted private key")))
            keys_e = QLineEdit()
        else:
            vbox.addWidget(QLabel(_("Enter private keys")))
            keys_e = QTextEdit()
            keys_e.setTabChangesFocus(True)

        vbox.addWidget(keys_e)

<<<<<<< HEAD
        if encrypted:
            vbox.addWidget(QLabel(_("Enter password")))
            passw_e = QLineEdit()
            passw_e.setEchoMode(QLineEdit.Password)
            vbox.addWidget(passw_e)

        h, address_e = address_field(self.wallet.addresses())
=======
        h, address_e = address_field(self.wallet.addresses(False))
>>>>>>> 49c0a3a0
        vbox.addLayout(h)

        vbox.addStretch(1)
        hbox, button = ok_cancel_buttons2(d, _('Sweep'))
        vbox.addLayout(hbox)
        button.setEnabled(encrypted)

        def get_address():
            addr = str(address_e.text())
            if bitcoin.is_address(addr):
                return addr

        def get_pk(enc=False):
            if enc:
                pk = keys_e.text()
                pk = bip38.bip38_decrypt(pk, passw_e.text())
            else:
                pk = str(keys_e.toPlainText()).strip()
            if Wallet.is_private_key(pk):
                return pk.split()

        f = lambda: button.setEnabled(get_address() is not None and encrypted or get_pk(encrypted) is not None)
        keys_e.textChanged.connect(f)
        address_e.textChanged.connect(f)
        if not d.exec_():
            return

<<<<<<< HEAD
        fee = self.wallet.fee
        tx = Transaction.sweep(get_pk(encrypted), self.network, get_address(), fee)
=======
        fee = self.wallet.fee_per_kb
        tx = Transaction.sweep(get_pk(), self.network, get_address(), fee)
>>>>>>> 49c0a3a0
        self.show_transaction(tx)


    @protected
    def do_import_privkey(self, password):
        if not self.wallet.has_imported_keys():
            r = QMessageBox.question(None, _('Warning'), '<b>'+_('Warning') +':\n</b><br/>'+ _('Imported keys are not recoverable from seed.') + ' ' \
                                         + _('If you ever need to restore your wallet from its seed, these keys will be lost.') + '<p>' \
                                         + _('Are you sure you understand what you are doing?'), 3, 4)
            if r == 4: return

        text = text_dialog(self, _('Import private keys'), _("Enter private keys")+':', _("Import"))
        if not text: return

        text = str(text).split()
        badkeys = []
        addrlist = []
        for key in text:
            try:
                addr = self.wallet.import_key(key, password)
            except Exception as e:
                badkeys.append(key)
                continue
            if not addr:
                badkeys.append(key)
            else:
                addrlist.append(addr)
        if addrlist:
            QMessageBox.information(self, _('Information'), _("The following addresses were added") + ':\n' + '\n'.join(addrlist))
        if badkeys:
            QMessageBox.critical(self, _('Error'), _("The following inputs could not be imported") + ':\n'+ '\n'.join(badkeys))
        self.update_address_tab()
        self.update_history_tab()


    def settings_dialog(self):
        self.need_restart = False
        d = QDialog(self)
        d.setWindowTitle(_('Electrum Settings'))
        d.setModal(1)
        vbox = QVBoxLayout()
        grid = QGridLayout()
        grid.setColumnStretch(0,1)
        widgets = []

        lang_label = QLabel(_('Language') + ':')
        lang_help = HelpButton(_('Select which language is used in the GUI (after restart).'))
        lang_combo = QComboBox()
        from electrum.i18n import languages
        lang_combo.addItems(languages.values())
        try:
            index = languages.keys().index(self.config.get("language",''))
        except Exception:
            index = 0
        lang_combo.setCurrentIndex(index)
        if not self.config.is_modifiable('language'):
            for w in [lang_combo, lang_label]: w.setEnabled(False)
        def on_lang(x):
            lang_request = languages.keys()[lang_combo.currentIndex()]
            if lang_request != self.config.get('language'):
                self.config.set_key("language", lang_request, True)
                self.need_restart = True
        lang_combo.currentIndexChanged.connect(on_lang)
        widgets.append((lang_label, lang_combo, lang_help))

        nz_label = QLabel(_('Zeros after decimal point') + ':')
        nz_help = HelpButton(_('Number of zeros displayed after the decimal point. For example, if this is set to 2, "1." will be displayed as "1.00"'))
        nz = QSpinBox()
        nz.setMinimum(0)
        nz.setMaximum(self.decimal_point)
        nz.setValue(self.num_zeros)
        if not self.config.is_modifiable('num_zeros'):
            for w in [nz, nz_label]: w.setEnabled(False)
        def on_nz():
            value = nz.value()
            if self.num_zeros != value:
                self.num_zeros = value
                self.config.set_key('num_zeros', value, True)
                self.update_history_tab()
                self.update_address_tab()
        nz.valueChanged.connect(on_nz)
        widgets.append((nz_label, nz, nz_help))

        fee_label = QLabel(_('Transaction fee per kb') + ':')
        fee_help = HelpButton(_('Fee per kilobyte of transaction.') + '\n' \
                              + _('Recommended value') + ': ' + self.format_amount(bitcoin.RECOMMENDED_FEE) + ' ' + self.base_unit())
        fee_e = BTCAmountEdit(self.get_decimal_point)
        fee_e.setAmount(self.wallet.fee_per_kb)
        if not self.config.is_modifiable('fee_per_kb'):
            for w in [fee_e, fee_label]: w.setEnabled(False)
        def on_fee():
            fee = fee_e.get_amount()
            self.wallet.set_fee(fee)
        fee_e.editingFinished.connect(on_fee)
        widgets.append((fee_label, fee_e, fee_help))

        units = ['BTC', 'mBTC', 'bits']
        unit_label = QLabel(_('Base unit') + ':')
        unit_combo = QComboBox()
        unit_combo.addItems(units)
        unit_combo.setCurrentIndex(units.index(self.base_unit()))
        msg = _('Base unit of your wallet.')\
              + '\n1BTC=1000mBTC.\n' \
              + _(' These settings affects the fields in the Send tab')+' '
        unit_help = HelpButton(msg)
        def on_unit(x):
            unit_result = units[unit_combo.currentIndex()]
            if self.base_unit() == unit_result:
                return
            if unit_result == 'BTC':
                self.decimal_point = 8
            elif unit_result == 'mBTC':
                self.decimal_point = 5
            elif unit_result == 'bits':
                self.decimal_point = 2
            else:
                raise Exception('Unknown base unit')
            self.config.set_key('decimal_point', self.decimal_point, True)
            self.update_history_tab()
            self.update_receive_tab()
            self.update_address_tab()
            self.update_invoices_tab()
            fee_e.setAmount(self.wallet.fee_per_kb)
            self.update_status()
        unit_combo.currentIndexChanged.connect(on_unit)
        widgets.append((unit_label, unit_combo, unit_help))

        block_explorers = ['Blockchain.info', 'Blockr.io', 'Insight.is', "Blocktrail.com"]
        block_ex_label = QLabel(_('Online Block Explorer') + ':')
        block_ex_combo = QComboBox()
        block_ex_combo.addItems(block_explorers)
        block_ex_combo.setCurrentIndex(block_explorers.index(self.config.get('block_explorer', 'Blockchain.info')))
        block_ex_help = HelpButton(_('Choose which online block explorer to use for functions that open a web browser'))
        def on_be(x):
            be_result = block_explorers[block_ex_combo.currentIndex()]
            self.config.set_key('block_explorer', be_result, True)
        block_ex_combo.currentIndexChanged.connect(on_be)
        widgets.append((block_ex_label, block_ex_combo, block_ex_help))

        from electrum import qrscanner
        system_cameras = qrscanner._find_system_cameras()
        qr_combo = QComboBox()
        qr_combo.addItem("Default","default")
        for camera, device in system_cameras.items():
            qr_combo.addItem(camera, device)
        #combo.addItem("Manually specify a device", config.get("video_device"))
        index = qr_combo.findData(self.config.get("video_device"))
        qr_combo.setCurrentIndex(index)
        qr_label = QLabel(_('Video Device') + ':')
        qr_combo.setEnabled(qrscanner.zbar is not None)
        qr_help = HelpButton(_("Install the zbar package to enable this.\nOn linux, type: 'apt-get install python-zbar'"))
        on_video_device = lambda x: self.config.set_key("video_device", str(qr_combo.itemData(x).toString()), True)
        qr_combo.currentIndexChanged.connect(on_video_device)
        widgets.append((qr_label, qr_combo, qr_help))
                                   
        usechange_cb = QCheckBox(_('Use change addresses'))
        usechange_cb.setChecked(self.wallet.use_change)
        usechange_help = HelpButton(_('Using change addresses makes it more difficult for other people to track your transactions.'))
        if not self.config.is_modifiable('use_change'): usechange_cb.setEnabled(False)
        def on_usechange(x):
            usechange_result = x == Qt.Checked
            if self.wallet.use_change != usechange_result:
                self.wallet.use_change = usechange_result
                self.wallet.storage.put('use_change', self.wallet.use_change)
        usechange_cb.stateChanged.connect(on_usechange)
        widgets.append((usechange_cb, None, usechange_help))

        showtx_cb = QCheckBox(_('Show transaction before broadcast'))
        showtx_cb.setChecked(self.config.get('show_before_broadcast', False))
        showtx_cb.stateChanged.connect(lambda x: self.config.set_key('show_before_broadcast', showtx_cb.isChecked()))
        showtx_help = HelpButton(_('Display the details of your transactions before broadcasting it.'))
        widgets.append((showtx_cb, None, showtx_help))

        can_edit_fees_cb = QCheckBox(_('Set transaction fees manually'))
        can_edit_fees_cb.setChecked(self.config.get('can_edit_fees', False))
        def on_editfees(x):
            self.config.set_key('can_edit_fees', x == Qt.Checked)
            self.update_fee_edit()
        can_edit_fees_cb.stateChanged.connect(on_editfees)
        can_edit_fees_help = HelpButton(_('This option lets you edit fees in the send tab.'))
        widgets.append((can_edit_fees_cb, None, can_edit_fees_help))

        for a,b,c in widgets:
            i = grid.rowCount()
            if b: 
                grid.addWidget(a, i, 0)
                grid.addWidget(b, i, 1)
            else:
                grid.addWidget(a, i, 0, 1, 2)
            grid.addWidget(c, i, 2)

        vbox.addLayout(grid)
        vbox.addStretch(1)
        vbox.addLayout(close_button(d))
        d.setLayout(vbox)

        # run the dialog
        d.exec_()

        run_hook('close_settings_dialog')
        if self.need_restart:
            QMessageBox.warning(self, _('Success'), _('Please restart Electrum to activate the new GUI settings'), _('OK'))



    def run_network_dialog(self):
        if not self.network:
            QMessageBox.warning(self, _('Offline'), _('You are using Electrum in offline mode.\nRestart Electrum if you want to get connected.'), _('OK'))
            return
        NetworkDialog(self.wallet.network, self.config, self).do_exec()

    def closeEvent(self, event):
        self.config.set_key("is_maximized", self.isMaximized())
        if not self.isMaximized():
            g = self.geometry()
            self.config.set_key("winpos-qt", [g.left(),g.top(),g.width(),g.height()])
        self.save_column_widths()
        self.config.set_key("console-history", self.console.history[-50:], True)
        self.wallet.storage.put('accounts_expanded', self.accounts_expanded)
        event.accept()


    def plugins_dialog(self):
        from electrum.plugins import plugins

        d = QDialog(self)
        d.setWindowTitle(_('Electrum Plugins'))
        d.setModal(1)

        vbox = QVBoxLayout(d)

        # plugins
        scroll = QScrollArea()
        scroll.setEnabled(True)
        scroll.setWidgetResizable(True)
        scroll.setMinimumSize(400,250)
        vbox.addWidget(scroll)

        w = QWidget()
        scroll.setWidget(w)
        w.setMinimumHeight(len(plugins)*35)

        grid = QGridLayout()
        grid.setColumnStretch(0,1)
        w.setLayout(grid)

        def do_toggle(cb, p, w):
            if p.is_enabled():
                if p.disable():
                    p.close()
            else:
                if p.enable():
                    p.load_wallet(self.wallet)
                    p.init_qt(self.gui_object)
            r = p.is_enabled()
            cb.setChecked(r)
            if w: w.setEnabled(r)

        def mk_toggle(cb, p, w):
            return lambda: do_toggle(cb,p,w)

        for i, p in enumerate(plugins):
            try:
                cb = QCheckBox(p.fullname())
                cb.setDisabled(not p.is_available())
                cb.setChecked(p.is_enabled())
                grid.addWidget(cb, i, 0)
                if p.requires_settings():
                    w = p.settings_widget(self)
                    w.setEnabled( p.is_enabled() )
                    grid.addWidget(w, i, 1)
                else:
                    w = None
                cb.clicked.connect(mk_toggle(cb,p,w))
                grid.addWidget(HelpButton(p.description()), i, 2)
            except Exception:
                print_msg(_("Error: cannot display plugin"), p)
                traceback.print_exc(file=sys.stdout)
        grid.setRowStretch(i+1,1)

        vbox.addLayout(close_button(d))

        d.exec_()


    def show_account_details(self, k):
        account = self.wallet.accounts[k]

        d = QDialog(self)
        d.setWindowTitle(_('Account Details'))
        d.setModal(1)

        vbox = QVBoxLayout(d)
        name = self.wallet.get_account_name(k)
        label = QLabel('Name: ' + name)
        vbox.addWidget(label)

        vbox.addWidget(QLabel(_('Address type') + ': ' + account.get_type()))

        vbox.addWidget(QLabel(_('Derivation') + ': ' + k))

        vbox.addWidget(QLabel(_('Master Public Key:')))

        text = QTextEdit()
        text.setReadOnly(True)
        text.setMaximumHeight(170)
        vbox.addWidget(text)

        mpk_text = '\n'.join( account.get_master_pubkeys() )
        text.setText(mpk_text)

        vbox.addLayout(close_button(d))
        d.exec_()<|MERGE_RESOLUTION|>--- conflicted
+++ resolved
@@ -2469,17 +2469,13 @@
 
         vbox.addWidget(keys_e)
 
-<<<<<<< HEAD
         if encrypted:
             vbox.addWidget(QLabel(_("Enter password")))
             passw_e = QLineEdit()
             passw_e.setEchoMode(QLineEdit.Password)
             vbox.addWidget(passw_e)
 
-        h, address_e = address_field(self.wallet.addresses())
-=======
         h, address_e = address_field(self.wallet.addresses(False))
->>>>>>> 49c0a3a0
         vbox.addLayout(h)
 
         vbox.addStretch(1)
@@ -2507,13 +2503,8 @@
         if not d.exec_():
             return
 
-<<<<<<< HEAD
-        fee = self.wallet.fee
+        fee = self.wallet.fee_per_kb
         tx = Transaction.sweep(get_pk(encrypted), self.network, get_address(), fee)
-=======
-        fee = self.wallet.fee_per_kb
-        tx = Transaction.sweep(get_pk(), self.network, get_address(), fee)
->>>>>>> 49c0a3a0
         self.show_transaction(tx)
 
 
