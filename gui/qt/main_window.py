#!/usr/bin/env python
#
# Electrum - lightweight Bitcoin client
# Copyright (C) 2012 thomasv@gitorious
#
# Permission is hereby granted, free of charge, to any person
# obtaining a copy of this software and associated documentation files
# (the "Software"), to deal in the Software without restriction,
# including without limitation the rights to use, copy, modify, merge,
# publish, distribute, sublicense, and/or sell copies of the Software,
# and to permit persons to whom the Software is furnished to do so,
# subject to the following conditions:
#
# The above copyright notice and this permission notice shall be
# included in all copies or substantial portions of the Software.
#
# THE SOFTWARE IS PROVIDED "AS IS", WITHOUT WARRANTY OF ANY KIND,
# EXPRESS OR IMPLIED, INCLUDING BUT NOT LIMITED TO THE WARRANTIES OF
# MERCHANTABILITY, FITNESS FOR A PARTICULAR PURPOSE AND
# NONINFRINGEMENT. IN NO EVENT SHALL THE AUTHORS OR COPYRIGHT HOLDERS
# BE LIABLE FOR ANY CLAIM, DAMAGES OR OTHER LIABILITY, WHETHER IN AN
# ACTION OF CONTRACT, TORT OR OTHERWISE, ARISING FROM, OUT OF OR IN
# CONNECTION WITH THE SOFTWARE OR THE USE OR OTHER DEALINGS IN THE
# SOFTWARE.

import sys, time, threading
import os, json, traceback
import shutil
import socket
import weakref
import webbrowser
import csv
from decimal import Decimal
import base64
from functools import partial

import PyQt4
from PyQt4.QtGui import *
from PyQt4.QtCore import *
import PyQt4.QtCore as QtCore

import icons_rc

<<<<<<< HEAD
from electrum_ltc import keystore
from electrum_ltc.bitcoin import COIN, is_valid, TYPE_ADDRESS
from electrum_ltc.plugins import run_hook
from electrum_ltc.i18n import _
from electrum_ltc.util import (block_explorer, block_explorer_info, format_time,
                               block_explorer_URL, format_satoshis, PrintError,
                               format_satoshis_plain, NotEnoughFunds, StoreDict,
                               UserCancelled)
from electrum_ltc import Transaction, mnemonic
from electrum_ltc import util, bitcoin, commands, coinchooser
from electrum_ltc import SimpleConfig, paymentrequest
from electrum_ltc.wallet import Wallet, Multisig_Wallet
=======
from electrum import keystore
from electrum.bitcoin import COIN, is_valid, TYPE_ADDRESS
from electrum.plugins import run_hook
from electrum.i18n import _
from electrum.util import (block_explorer, block_explorer_info, format_time,
                           block_explorer_URL, format_satoshis, PrintError,
                           format_satoshis_plain, NotEnoughFunds, StoreDict,
                           UserCancelled)
from electrum import Transaction, mnemonic
from electrum import util, bitcoin, commands, coinchooser
from electrum import SimpleConfig, paymentrequest
from electrum.wallet import Wallet, Multisig_Wallet, P2PK_Wallet
>>>>>>> cda0d14a

from amountedit import BTCAmountEdit, MyLineEdit, BTCkBEdit
from network_dialog import NetworkDialog
from qrcodewidget import QRCodeWidget, QRDialog
from qrtextedit import ShowQRTextEdit
from transaction_dialog import show_transaction



from electrum_ltc import ELECTRUM_VERSION
import re

from util import *


class StatusBarButton(QPushButton):
    def __init__(self, icon, tooltip, func):
        QPushButton.__init__(self, icon, '')
        self.setToolTip(tooltip)
        self.setFlat(True)
        self.setMaximumWidth(25)
        self.clicked.connect(self.onPress)
        self.func = func
        self.setIconSize(QSize(25,25))

    def onPress(self, checked=False):
        '''Drops the unwanted PyQt4 "checked" argument'''
        self.func()

    def keyPressEvent(self, e):
        if e.key() == QtCore.Qt.Key_Return:
            self.func()


from electrum_ltc.paymentrequest import PR_UNPAID, PR_PAID, PR_UNKNOWN, PR_EXPIRED


class ElectrumWindow(QMainWindow, MessageBoxMixin, PrintError):

    def __init__(self, gui_object, wallet):
        QMainWindow.__init__(self)

        self.gui_object = gui_object
        self.config = config = gui_object.config
        self.network = gui_object.daemon.network
        self.invoices = gui_object.invoices
        self.contacts = gui_object.contacts
        self.tray = gui_object.tray
        self.app = gui_object.app
        self.cleaned_up = False
        self.is_max = False
        self.payment_request = None
        self.checking_accounts = False
        self.qr_window = None
        self.not_enough_funds = False
        self.pluginsdialog = None
        self.require_fee_update = False
        self.tx_notifications = []
        self.tl_windows = []

        self.create_status_bar()
        self.need_update = threading.Event()

        self.decimal_point = config.get('decimal_point', 8)
        self.num_zeros     = int(config.get('num_zeros',0))

        self.completions = QStringListModel()

        self.tabs = tabs = QTabWidget(self)
        tabs.addTab(self.create_history_tab(), _('History') )
        tabs.addTab(self.create_send_tab(), _('Send') )
        tabs.addTab(self.create_receive_tab(), _('Receive') )
        self.addresses_tab = self.create_addresses_tab()
        if self.config.get('show_addresses_tab', False):
            tabs.addTab(self.addresses_tab, _('Addresses'))
        tabs.addTab(self.create_contacts_tab(), _('Contacts') )
        tabs.addTab(self.create_console_tab(), _('Console') )
        tabs.setSizePolicy(QSizePolicy.Expanding, QSizePolicy.Expanding)
        self.setCentralWidget(tabs)

        if self.config.get("is_maximized"):
            self.showMaximized()

        self.setWindowIcon(QIcon(":icons/electrum-ltc.png"))
        self.init_menubar()

        wrtabs = weakref.proxy(tabs)
        QShortcut(QKeySequence("Ctrl+W"), self, self.close)
        QShortcut(QKeySequence("Ctrl+Q"), self, self.close)
        QShortcut(QKeySequence("Ctrl+R"), self, self.update_wallet)
        QShortcut(QKeySequence("Ctrl+PgUp"), self, lambda: wrtabs.setCurrentIndex((wrtabs.currentIndex() - 1)%wrtabs.count()))
        QShortcut(QKeySequence("Ctrl+PgDown"), self, lambda: wrtabs.setCurrentIndex((wrtabs.currentIndex() + 1)%wrtabs.count()))

        for i in range(wrtabs.count()):
            QShortcut(QKeySequence("Alt+" + str(i + 1)), self, lambda i=i: wrtabs.setCurrentIndex(i))

        self.connect(self, QtCore.SIGNAL('payment_request_ok'), self.payment_request_ok)
        self.connect(self, QtCore.SIGNAL('payment_request_error'), self.payment_request_error)
        self.history_list.setFocus(True)

        # network callbacks
        if self.network:
            self.connect(self, QtCore.SIGNAL('network'), self.on_network_qt)
            interests = ['updated', 'new_transaction', 'status',
                         'banner', 'verified']
            # To avoid leaking references to "self" that prevent the
            # window from being GC-ed when closed, callbacks should be
            # methods of this class only, and specifically not be
            # partials, lambdas or methods of subobjects.  Hence...
            self.network.register_callback(self.on_network, interests)
            # set initial message
            self.console.showMessage(self.network.banner)

        self.load_wallet(wallet)
        self.connect_slots(gui_object.timer)
        self.fetch_alias()

    def toggle_addresses_tab(self):
        show_addr = not self.config.get('show_addresses_tab', False)
        self.config.set_key('show_addresses_tab', show_addr)
        if show_addr:
            self.tabs.insertTab(3, self.addresses_tab, _('Addresses'))
        else:
            i = self.tabs.indexOf(self.addresses_tab)
            self.tabs.removeTab(i)

    def push_top_level_window(self, window):
        '''Used for e.g. tx dialog box to ensure new dialogs are appropriately
        parented.  This used to be done by explicitly providing the parent
        window, but that isn't something hardware wallet prompts know.'''
        self.tl_windows.append(window)

    def pop_top_level_window(self, window):
        self.tl_windows.remove(window)

    def top_level_window(self):
        '''Do the right thing in the presence of tx dialog windows'''
        override = self.tl_windows[-1] if self.tl_windows else None
        return self.top_level_window_recurse(override)

    def diagnostic_name(self):
        return "%s/%s" % (PrintError.diagnostic_name(self),
                          self.wallet.basename() if self.wallet else "None")

    def is_hidden(self):
        return self.isMinimized() or self.isHidden()

    def show_or_hide(self):
        if self.is_hidden():
            self.bring_to_top()
        else:
            self.hide()

    def bring_to_top(self):
        self.show()
        self.raise_()

    def on_error(self, exc_info):
        if not isinstance(exc_info[1], UserCancelled):
            traceback.print_exception(*exc_info)
            self.show_error(str(exc_info[1]))

    def on_network(self, event, *args):
        if event == 'updated':
            self.need_update.set()
        elif event == 'new_transaction':
            self.tx_notifications.append(args[0])
        elif event in ['status', 'banner', 'verified']:
            # Handle in GUI thread
            self.emit(QtCore.SIGNAL('network'), event, *args)
        else:
            self.print_error("unexpected network message:", event, args)

    def on_network_qt(self, event, *args):
        # Handle a network message in the GUI thread
        if event == 'status':
            self.update_status()
        elif event == 'banner':
            self.console.showMessage(args[0])
        elif event == 'verified':
            self.history_list.update_item(*args)
        else:
            self.print_error("unexpected network_qt signal:", event, args)

    def fetch_alias(self):
        self.alias_info = None
        alias = self.config.get('alias')
        if alias:
            alias = str(alias)
            def f():
                self.alias_info = self.contacts.resolve_openalias(alias)
                self.emit(SIGNAL('alias_received'))
            t = threading.Thread(target=f)
            t.setDaemon(True)
            t.start()

    def close_wallet(self):
        if self.wallet:
            self.print_error('close_wallet', self.wallet.storage.path)
        run_hook('close_wallet', self.wallet)

    def load_wallet(self, wallet):
        wallet.thread = TaskThread(self, self.on_error)
        self.wallet = wallet
        self.update_recently_visited(wallet.storage.path)
        # address used to create a dummy transaction and estimate transaction fee
        self.history_list.update()
        self.need_update.set()
        # Once GUI has been initialized check if we want to announce something since the callback has been called before the GUI was initialized
        self.notify_transactions()
        # update menus
        self.seed_menu.setEnabled(self.wallet.has_seed())
        self.mpk_menu.setEnabled(self.wallet.is_deterministic())
        self.update_lock_icon()
        self.update_buttons_on_seed()
        self.update_console()
        self.clear_receive_tab()
        self.request_list.update()
        self.tabs.show()
        self.init_geometry()
        if self.config.get('hide_gui') and self.gui_object.tray.isVisible():
            self.hide()
        else:
            self.show()
        self.watching_only_changed()
        run_hook('load_wallet', wallet, self)

    def init_geometry(self):
        winpos = self.wallet.storage.get("winpos-qt")
        try:
            screen = self.app.desktop().screenGeometry()
            assert screen.contains(QRect(*winpos))
            self.setGeometry(*winpos)
        except:
            self.print_error("using default geometry")
            self.setGeometry(100, 100, 840, 400)

    def watching_only_changed(self):
        title = 'Electrum-LTC %s  -  %s' % (self.wallet.electrum_version,
                                            self.wallet.basename())
        extra = [self.wallet.storage.get('wallet_type', '?')]
        if self.wallet.is_watching_only():
            self.warn_if_watching_only()
            extra.append(_('watching only'))
        title += '  [%s]'% ', '.join(extra)
        self.setWindowTitle(title)
        self.password_menu.setEnabled(self.wallet.can_change_password())
        self.import_privkey_menu.setVisible(self.wallet.can_import_privkey())
        self.import_address_menu.setVisible(self.wallet.can_import_address())
        self.export_menu.setEnabled(self.wallet.can_export())

    def warn_if_watching_only(self):
        if self.wallet.is_watching_only():
            msg = ' '.join([
                _("This wallet is watching-only."),
                _("This means you will not be able to spend litecoins with it."),
                _("Make sure you own the seed phrase or the private keys, before you request litecoins to be sent to this wallet.")
            ])
            self.show_warning(msg, title=_('Information'))

    def open_wallet(self):
        wallet_folder = self.get_wallet_folder()
        filename = unicode(QFileDialog.getOpenFileName(self, "Select your wallet file", wallet_folder))
        if not filename:
            return
        self.gui_object.new_window(filename)


    def backup_wallet(self):
        path = self.wallet.storage.path
        wallet_folder = os.path.dirname(path)
        filename = unicode( QFileDialog.getSaveFileName(self, _('Enter a filename for the copy of your wallet'), wallet_folder) )
        if not filename:
            return

        new_path = os.path.join(wallet_folder, filename)
        if new_path != path:
            try:
                shutil.copy2(path, new_path)
                self.show_message(_("A copy of your wallet file was created in")+" '%s'" % str(new_path), title=_("Wallet backup created"))
            except (IOError, os.error), reason:
                self.show_critical(_("Electrum was unable to copy your wallet file to the specified location.") + "\n" + str(reason), title=_("Unable to create backup"))

    def update_recently_visited(self, filename):
        recent = self.config.get('recently_open', [])
        if filename in recent:
            recent.remove(filename)
        recent.insert(0, filename)
        recent = recent[:5]
        self.config.set_key('recently_open', recent)
        self.recently_visited_menu.clear()
        for i, k in enumerate(sorted(recent)):
            b = os.path.basename(k)
            def loader(k):
                return lambda: self.gui_object.new_window(k)
            self.recently_visited_menu.addAction(b, loader(k)).setShortcut(QKeySequence("Ctrl+%d"%(i+1)))
        self.recently_visited_menu.setEnabled(len(recent))

    def get_wallet_folder(self):
        return os.path.dirname(os.path.abspath(self.config.get_wallet_path()))

    def new_wallet(self):
        wallet_folder = self.get_wallet_folder()
        i = 1
        while True:
            filename = "wallet_%d" % i
            if filename in os.listdir(wallet_folder):
                i += 1
            else:
                break
        filename = line_dialog(self, _('New Wallet'), _('Enter file name')
                               + ':', _('OK'), filename)
        if not filename:
            return
        full_path = os.path.join(wallet_folder, filename)
        if os.path.exists(full_path):
            self.show_critical(_("File exists"))
            return
        self.gui_object.start_new_window(full_path, None)

    def init_menubar(self):
        menubar = QMenuBar()

        file_menu = menubar.addMenu(_("&File"))
        self.recently_visited_menu = file_menu.addMenu(_("&Recently open"))
        file_menu.addAction(_("&Open"), self.open_wallet).setShortcut(QKeySequence.Open)
        file_menu.addAction(_("&New/Restore"), self.new_wallet).setShortcut(QKeySequence.New)
        file_menu.addAction(_("&Save Copy"), self.backup_wallet).setShortcut(QKeySequence.SaveAs)
        file_menu.addSeparator()
        file_menu.addAction(_("&Quit"), self.close)

        wallet_menu = menubar.addMenu(_("&Wallet"))
        wallet_menu.addAction(_("&New contact"), self.new_contact_dialog)
        wallet_menu.addSeparator()

        self.password_menu = wallet_menu.addAction(_("&Password"), self.change_password_dialog)
        self.seed_menu = wallet_menu.addAction(_("&Seed"), self.show_seed_dialog)
        self.mpk_menu = wallet_menu.addAction(_("&Master Public Keys"), self.show_master_public_keys)

        wallet_menu.addSeparator()
        labels_menu = wallet_menu.addMenu(_("&Labels"))
        labels_menu.addAction(_("&Import"), self.do_import_labels)
        labels_menu.addAction(_("&Export"), self.do_export_labels)

        self.private_keys_menu = wallet_menu.addMenu(_("&Private keys"))
        self.private_keys_menu.addAction(_("&Sweep"), self.sweep_key_dialog)
        self.import_privkey_menu = self.private_keys_menu.addAction(_("&Import"), self.do_import_privkey)
        self.export_menu = self.private_keys_menu.addAction(_("&Export"), self.export_privkeys_dialog)
        self.import_address_menu = wallet_menu.addAction(_("Import addresses"), self.import_addresses)

        hist_menu = wallet_menu.addMenu(_("&History"))
        hist_menu.addAction("Plot", self.plot_history_dialog)
        hist_menu.addAction("Export", self.export_history_dialog)

        wallet_menu.addAction(_("Find"), self.toggle_search).setShortcut(QKeySequence("Ctrl+F"))
        wallet_menu.addAction(_("Addresses"), self.toggle_addresses_tab).setShortcut(QKeySequence("Ctrl+A"))

        tools_menu = menubar.addMenu(_("&Tools"))

        # Settings / Preferences are all reserved keywords in OSX using this as work around
        tools_menu.addAction(_("Electrum preferences") if sys.platform == 'darwin' else _("Preferences"), self.settings_dialog)
        tools_menu.addAction(_("&Network"), self.run_network_dialog)
        tools_menu.addAction(_("&Plugins"), self.plugins_dialog)
        tools_menu.addSeparator()
        tools_menu.addAction(_("&Sign/verify message"), self.sign_verify_message)
        tools_menu.addAction(_("&Encrypt/decrypt message"), self.encrypt_message)
        tools_menu.addSeparator()

        paytomany_menu = tools_menu.addAction(_("&Pay to many"), self.paytomany)

        raw_transaction_menu = tools_menu.addMenu(_("&Load transaction"))
        raw_transaction_menu.addAction(_("&From file"), self.do_process_from_file)
        raw_transaction_menu.addAction(_("&From text"), self.do_process_from_text)
        raw_transaction_menu.addAction(_("&From the blockchain"), self.do_process_from_txid)
        raw_transaction_menu.addAction(_("&From QR code"), self.read_tx_from_qrcode)
        self.raw_transaction_menu = raw_transaction_menu

        help_menu = menubar.addMenu(_("&Help"))
        help_menu.addAction(_("&About"), self.show_about)
        help_menu.addAction(_("&Official website"), lambda: webbrowser.open("http://electrum-ltc.org"))
        help_menu.addSeparator()
        help_menu.addAction(_("&Documentation"), lambda: webbrowser.open("http://docs.electrum.org/")).setShortcut(QKeySequence.HelpContents)
        help_menu.addAction(_("&Report Bug"), self.show_report_bug)
        help_menu.addSeparator()
        help_menu.addAction(_("&Donate to server"), self.donate_to_server)

        self.setMenuBar(menubar)

    def donate_to_server(self):
        d = self.network.get_donation_address()
        if d:
            host = self.network.get_parameters()[0]
            self.pay_to_URI('litecoin:%s?message=donation for %s'%(d, host))
        else:
            self.show_error(_('No donation address for this server'))

    def show_about(self):
        QMessageBox.about(self, "Electrum-LTC",
            _("Version")+" %s" % (self.wallet.electrum_version) + "\n\n" + _("Electrum's focus is speed, with low resource usage and simplifying Litecoin. You do not need to perform regular backups, because your wallet can be recovered from a secret phrase that you can memorize or write on paper. Startup times are instant because it operates in conjunction with high-performance servers that handle the most complicated parts of the Litecoin system."))

    def show_report_bug(self):
        msg = ' '.join([
            _("Please report any bugs as issues on github:<br/>"),
            "<a href=\"https://github.com/pooler/electrum-ltc/issues\">https://github.com/pooler/electrum-ltc/issues</a><br/><br/>",
            _("Before reporting a bug, upgrade to the most recent version of Electrum (latest release or git HEAD), and include the version number in your report."),
            _("Try to explain not only what the bug is, but how it occurs.")
         ])
        self.show_message(msg, title="Electrum-LTC - " + _("Reporting Bugs"))

    def notify_transactions(self):
        if not self.network or not self.network.is_connected():
            return
        self.print_error("Notifying GUI")
        if len(self.tx_notifications) > 0:
            # Combine the transactions if there are more then three
            tx_amount = len(self.tx_notifications)
            if(tx_amount >= 3):
                total_amount = 0
                for tx in self.tx_notifications:
                    is_relevant, is_mine, v, fee = self.wallet.get_wallet_delta(tx)
                    if(v > 0):
                        total_amount += v
                self.notify(_("%(txs)s new transactions received. Total amount received in the new transactions %(amount)s") \
                            % { 'txs' : tx_amount, 'amount' : self.format_amount_and_units(total_amount)})
                self.tx_notifications = []
            else:
              for tx in self.tx_notifications:
                  if tx:
                      self.tx_notifications.remove(tx)
                      is_relevant, is_mine, v, fee = self.wallet.get_wallet_delta(tx)
                      if(v > 0):
                          self.notify(_("New transaction received. %(amount)s") % { 'amount' : self.format_amount_and_units(v)})

    def notify(self, message):
        if self.tray:
            self.tray.showMessage("Electrum-LTC", message, QSystemTrayIcon.Information, 20000)



    # custom wrappers for getOpenFileName and getSaveFileName, that remember the path selected by the user
    def getOpenFileName(self, title, filter = ""):
        directory = self.config.get('io_dir', unicode(os.path.expanduser('~')))
        fileName = unicode( QFileDialog.getOpenFileName(self, title, directory, filter) )
        if fileName and directory != os.path.dirname(fileName):
            self.config.set_key('io_dir', os.path.dirname(fileName), True)
        return fileName

    def getSaveFileName(self, title, filename, filter = ""):
        directory = self.config.get('io_dir', unicode(os.path.expanduser('~')))
        path = os.path.join( directory, filename )
        fileName = unicode( QFileDialog.getSaveFileName(self, title, path, filter) )
        if fileName and directory != os.path.dirname(fileName):
            self.config.set_key('io_dir', os.path.dirname(fileName), True)
        return fileName

    def connect_slots(self, sender):
        self.connect(sender, QtCore.SIGNAL('timersignal'), self.timer_actions)

    def timer_actions(self):
        # Note this runs in the GUI thread
        if self.need_update.is_set():
            self.need_update.clear()
            self.update_wallet()
        # resolve aliases
        self.payto_e.resolve()
        # update fee
        if self.require_fee_update:
            self.do_update_fee()
            self.require_fee_update = False

    def format_amount(self, x, is_diff=False, whitespaces=False):
        return format_satoshis(x, is_diff, self.num_zeros, self.decimal_point, whitespaces)

    def format_amount_and_units(self, amount):
        text = self.format_amount(amount) + ' '+ self.base_unit()
        x = run_hook('format_amount_and_units', amount)
        if text and x:
            text += ' (%s)'%x
        return text

    def get_decimal_point(self):
        return self.decimal_point

    def base_unit(self):
        assert self.decimal_point in [2, 5, 8]
        if self.decimal_point == 2:
            return 'bits'
        if self.decimal_point == 5:
            return 'mLTC'
        if self.decimal_point == 8:
            return 'LTC'
        raise Exception('Unknown base unit')

    def update_status(self):
        if not self.wallet:
            return

        if self.network is None or not self.network.is_running():
            text = _("Offline")
            icon = QIcon(":icons/status_disconnected.png")

        elif self.network.is_connected():
            server_height = self.network.get_server_height()
            server_lag = self.network.get_local_height() - server_height
            # Server height can be 0 after switching to a new server
            # until we get a headers subscription request response.
            # Display the synchronizing message in that case.
            if not self.wallet.up_to_date or server_height == 0:
                text = _("Synchronizing...")
                icon = QIcon(":icons/status_waiting.png")
            elif server_lag > 1:
                text = _("Server is lagging (%d blocks)"%server_lag)
                icon = QIcon(":icons/status_lagging.png")
            else:
                c, u, x = self.wallet.get_balance()
                text =  _("Balance" ) + ": %s "%(self.format_amount_and_units(c))
                if u:
                    text +=  " [%s unconfirmed]"%(self.format_amount(u, True).strip())
                if x:
                    text +=  " [%s unmatured]"%(self.format_amount(x, True).strip())
                # append fiat balance and price from exchange rate plugin
                rate = run_hook('get_fiat_status_text', c + u + x)
                if rate:
                    text += rate
                icon = QIcon(":icons/status_connected.png")
        else:
            text = _("Not connected")
            icon = QIcon(":icons/status_disconnected.png")

        self.tray.setToolTip("%s (%s)" % (text, self.wallet.basename()))
        self.balance_label.setText(text)
        self.status_button.setIcon( icon )


    def update_wallet(self):
        self.update_status()
        if self.wallet.up_to_date or not self.network or not self.network.is_connected():
            self.update_tabs()

    def update_tabs(self):
        self.history_list.update()
        self.request_list.update()
        self.address_list.update()
        self.contact_list.update()
        self.invoice_list.update()
        self.update_completions()

    def create_history_tab(self):
        from history_list import HistoryList
        self.history_list = l = HistoryList(self)
        return l

    def show_address(self, addr):
        import address_dialog
        d = address_dialog.AddressDialog(self, addr)
        d.exec_()

    def show_transaction(self, tx, tx_desc = None):
        '''tx_desc is set only for txs created in the Send tab'''
        show_transaction(tx, self, tx_desc)

    def create_receive_tab(self):
        # A 4-column grid layout.  All the stretch is in the last column.
        # The exchange rate plugin adds a fiat widget in column 2
        self.receive_grid = grid = QGridLayout()
        grid.setSpacing(8)
        grid.setColumnStretch(3, 1)

        self.receive_address_e = ButtonsLineEdit()
        self.receive_address_e.addCopyButton(self.app)
        self.receive_address_e.setReadOnly(True)
        msg = _('Litecoin address where the payment should be received. Note that each payment request uses a different Litecoin address.')
        self.receive_address_label = HelpLabel(_('Receiving address'), msg)
        self.receive_address_e.textChanged.connect(self.update_receive_qr)
        self.receive_address_e.setFocusPolicy(Qt.NoFocus)
        grid.addWidget(self.receive_address_label, 0, 0)
        grid.addWidget(self.receive_address_e, 0, 1, 1, -1)

        self.receive_message_e = QLineEdit()
        grid.addWidget(QLabel(_('Description')), 1, 0)
        grid.addWidget(self.receive_message_e, 1, 1, 1, -1)
        self.receive_message_e.textChanged.connect(self.update_receive_qr)

        self.receive_amount_e = BTCAmountEdit(self.get_decimal_point)
        grid.addWidget(QLabel(_('Requested amount')), 2, 0)
        grid.addWidget(self.receive_amount_e, 2, 1)
        self.receive_amount_e.textChanged.connect(self.update_receive_qr)

        self.expires_combo = QComboBox()
        self.expires_combo.addItems(map(lambda x:x[0], expiration_values))
        self.expires_combo.setCurrentIndex(1)
        self.expires_combo.setFixedWidth(self.receive_amount_e.width())
        msg = ' '.join([
            _('Expiration date of your request.'),
            _('This information is seen by the recipient if you send them a signed payment request.'),
            _('Expired requests have to be deleted manually from your list, in order to free the corresponding Litecoin addresses.'),
            _('The Litecoin address never expires and will always be part of this Electrum wallet.'),
        ])
        grid.addWidget(HelpLabel(_('Request expires'), msg), 3, 0)
        grid.addWidget(self.expires_combo, 3, 1)
        self.expires_label = QLineEdit('')
        self.expires_label.setReadOnly(1)
        self.expires_label.setFocusPolicy(Qt.NoFocus)
        self.expires_label.hide()
        grid.addWidget(self.expires_label, 3, 1)

        self.save_request_button = QPushButton(_('Save'))
        self.save_request_button.clicked.connect(self.save_payment_request)

        self.new_request_button = QPushButton(_('New'))
        self.new_request_button.clicked.connect(self.new_payment_request)

        self.receive_qr = QRCodeWidget(fixedSize=200)
        self.receive_qr.mouseReleaseEvent = lambda x: self.toggle_qr_window()
        self.receive_qr.enterEvent = lambda x: self.app.setOverrideCursor(QCursor(Qt.PointingHandCursor))
        self.receive_qr.leaveEvent = lambda x: self.app.setOverrideCursor(QCursor(Qt.ArrowCursor))

        self.receive_buttons = buttons = QHBoxLayout()
        buttons.addStretch(1)
        buttons.addWidget(self.save_request_button)
        buttons.addWidget(self.new_request_button)
        grid.addLayout(buttons, 4, 1, 1, 2)

        self.receive_requests_label = QLabel(_('Requests'))

        from request_list import RequestList
        self.request_list = RequestList(self)

        # layout
        vbox_g = QVBoxLayout()
        vbox_g.addLayout(grid)
        vbox_g.addStretch()

        hbox = QHBoxLayout()
        hbox.addLayout(vbox_g)
        hbox.addWidget(self.receive_qr)

        w = QWidget()
        vbox = QVBoxLayout(w)
        vbox.addLayout(hbox)
        vbox.addStretch(1)
        vbox.addWidget(self.receive_requests_label)
        vbox.addWidget(self.request_list)
        vbox.setStretchFactor(self.request_list, 1000)

        return w


    def delete_payment_request(self, addr):
        self.wallet.remove_payment_request(addr, self.config)
        self.request_list.update()
        self.clear_receive_tab()

    def get_request_URI(self, addr):
        req = self.wallet.receive_requests[addr]
        message = self.wallet.labels.get(addr, '')
        amount = req['amount']
        URI = util.create_URI(addr, amount, message)
        if req.get('time'):
            URI += "&time=%d"%req.get('time')
        if req.get('exp'):
            URI += "&exp=%d"%req.get('exp')
        if req.get('name') and req.get('sig'):
            sig = req.get('sig').decode('hex')
            sig = bitcoin.base_encode(sig, base=58)
            URI += "&name=" + req['name'] + "&sig="+sig
        return str(URI)


    def sign_payment_request(self, addr):
        alias = self.config.get('alias')
        alias_privkey = None
        if alias and self.alias_info:
            alias_addr, alias_name, validated = self.alias_info
            if alias_addr:
                if self.wallet.is_mine(alias_addr):
                    msg = _('This payment request will be signed.') + '\n' + _('Please enter your password')
                    password = self.password_dialog(msg)
                    if password:
                        try:
                            self.wallet.sign_payment_request(addr, alias, alias_addr, password)
                        except Exception as e:
                            self.show_error(str(e))
                            return
                    else:
                        return
                else:
                    return


    def save_payment_request(self):
        addr = str(self.receive_address_e.text())
        amount = self.receive_amount_e.get_amount()
        message = unicode(self.receive_message_e.text())
        if not message and not amount:
            self.show_error(_('No message or amount'))
            return False
        i = self.expires_combo.currentIndex()
        expiration = map(lambda x: x[1], expiration_values)[i]
        req = self.wallet.make_payment_request(addr, amount, message, expiration)
        self.wallet.add_payment_request(req, self.config)
        self.sign_payment_request(addr)
        self.request_list.update()
        self.address_list.update()
        self.save_request_button.setEnabled(False)

    def view_and_paste(self, title, msg, data):
        dialog = WindowModalDialog(self, title)
        vbox = QVBoxLayout()
        label = QLabel(msg)
        label.setWordWrap(True)
        vbox.addWidget(label)
        pr_e = ShowQRTextEdit(text=data)
        vbox.addWidget(pr_e)
        vbox.addLayout(Buttons(CopyCloseButton(pr_e.text, self.app, dialog)))
        dialog.setLayout(vbox)
        dialog.exec_()

    def export_payment_request(self, addr):
        r = self.wallet.receive_requests.get(addr)
        pr = paymentrequest.serialize_request(r).SerializeToString()
        name = r['id'] + '.bip70'
        fileName = self.getSaveFileName(_("Select where to save your payment request"), name, "*.bip70")
        if fileName:
            with open(fileName, "wb+") as f:
                f.write(str(pr))
            self.show_message(_("Request saved successfully"))
            self.saved = True

    def new_payment_request(self):
        addr = self.wallet.get_unused_address()
        if addr is None:
            from electrum_ltc.wallet import Imported_Wallet
            if not self.wallet.is_deterministic():
                msg = [
                    _('No more addresses in your wallet.'),
                    _('You are using a non-deterministic wallet, which cannot create new addresses.'),
                    _('If you want to create new addresses, use a deterministic wallet instead.')
                   ]
                self.show_message(' '.join(msg))
                return
            if not self.question(_("Warning: The next address will not be recovered automatically if you restore your wallet from seed; you may need to add it manually.\n\nThis occurs because you have too many unused addresses in your wallet. To avoid this situation, use the existing addresses first.\n\nCreate anyway?")):
                return
            addr = self.wallet.create_new_address(False)
        self.set_receive_address(addr)
        self.expires_label.hide()
        self.expires_combo.show()
        self.new_request_button.setEnabled(False)
        self.receive_message_e.setFocus(1)

    def set_receive_address(self, addr):
        self.receive_address_e.setText(addr)
        self.receive_message_e.setText('')
        self.receive_amount_e.setAmount(None)

    def clear_receive_tab(self):
        addr = self.wallet.get_unused_address()
        self.receive_address_e.setText(addr if addr else '')
        self.receive_message_e.setText('')
        self.receive_amount_e.setAmount(None)
        self.expires_label.hide()
        self.expires_combo.show()

    def toggle_qr_window(self):
        import qrwindow
        if not self.qr_window:
            self.qr_window = qrwindow.QR_Window(self)
            self.qr_window.setVisible(True)
            self.qr_window_geometry = self.qr_window.geometry()
        else:
            if not self.qr_window.isVisible():
                self.qr_window.setVisible(True)
                self.qr_window.setGeometry(self.qr_window_geometry)
            else:
                self.qr_window_geometry = self.qr_window.geometry()
                self.qr_window.setVisible(False)
        self.update_receive_qr()


    def receive_at(self, addr):
        if not bitcoin.is_address(addr):
            return
        self.tabs.setCurrentIndex(2)
        self.receive_address_e.setText(addr)
        self.new_request_button.setEnabled(True)

    def update_receive_qr(self):
        addr = str(self.receive_address_e.text())
        amount = self.receive_amount_e.get_amount()
        message = unicode(self.receive_message_e.text()).encode('utf8')
        self.save_request_button.setEnabled((amount is not None) or (message != ""))
        uri = util.create_URI(addr, amount, message)
        self.receive_qr.setData(uri)
        if self.qr_window and self.qr_window.isVisible():
            self.qr_window.set_content(addr, amount, message, uri)

    def create_send_tab(self):
        # A 4-column grid layout.  All the stretch is in the last column.
        # The exchange rate plugin adds a fiat widget in column 2
        self.send_grid = grid = QGridLayout()
        grid.setSpacing(8)
        grid.setColumnStretch(3, 1)

        from paytoedit import PayToEdit
        self.amount_e = BTCAmountEdit(self.get_decimal_point)
        self.payto_e = PayToEdit(self)
        msg = _('Recipient of the funds.') + '\n\n'\
              + _('You may enter a Litecoin address, a label from your list of contacts (a list of completions will be proposed), or an alias (email-like address that forwards to a Litecoin address)')
        payto_label = HelpLabel(_('Pay to'), msg)
        grid.addWidget(payto_label, 1, 0)
        grid.addWidget(self.payto_e, 1, 1, 1, -1)

        completer = QCompleter()
        completer.setCaseSensitivity(False)
        self.payto_e.setCompleter(completer)
        completer.setModel(self.completions)

        msg = _('Description of the transaction (not mandatory).') + '\n\n'\
              + _('The description is not sent to the recipient of the funds. It is stored in your wallet file, and displayed in the \'History\' tab.')
        description_label = HelpLabel(_('Description'), msg)
        grid.addWidget(description_label, 2, 0)
        self.message_e = MyLineEdit()
        grid.addWidget(self.message_e, 2, 1, 1, -1)

        self.from_label = QLabel(_('From'))
        grid.addWidget(self.from_label, 3, 0)
        self.from_list = MyTreeWidget(self, self.from_list_menu, ['',''])
        self.from_list.setHeaderHidden(True)
        self.from_list.setMaximumHeight(80)
        grid.addWidget(self.from_list, 3, 1, 1, -1)
        self.set_pay_from([])

        msg = _('Amount to be sent.') + '\n\n' \
              + _('The amount will be displayed in red if you do not have enough funds in your wallet.') + ' ' \
              + _('Note that if you have frozen some of your addresses, the available funds will be lower than your total balance.') + '\n\n' \
              + _('Keyboard shortcut: type "!" to send all your coins.')
        amount_label = HelpLabel(_('Amount'), msg)
        grid.addWidget(amount_label, 4, 0)
        grid.addWidget(self.amount_e, 4, 1)

        self.max_button = EnterButton(_("Max"), self.spend_max)
        hbox = QHBoxLayout()
        hbox.addWidget(self.max_button)
        hbox.addStretch(1)
        grid.addLayout(hbox, 4, 3)

        msg = _('Litecoin transactions are in general not free. A transaction fee is paid by the sender of the funds.') + '\n\n'\
              + _('The amount of fee can be decided freely by the sender. However, transactions with low fees take more time to be processed.') + '\n\n'\
              + _('A suggested fee is automatically added to this field. You may override it. The suggested fee increases with the size of the transaction.')
        self.fee_e_label = HelpLabel(_('Fee'), msg)

        self.fee_slider = QSlider(Qt.Horizontal, self)
        self.fee_slider.setRange(0, 4)
        self.fee_slider.setToolTip('')
        def slider_moved():
            from electrum_ltc.util import fee_levels
            pos = self.fee_slider.sliderPosition()
            self.config.set_key('fee_level', pos, False)
            self.spend_max() if self.is_max else self.update_fee()
            tooltip = fee_levels[pos]
            if self.network:
                dynfee = self.network.dynfee(pos)
                if dynfee:
                    tooltip += '\n' + self.format_amount(dynfee) + ' ' + self.base_unit() + '/kB'
            QToolTip.showText(QCursor.pos(), tooltip, self.fee_slider)

        self.fee_slider.valueChanged.connect(slider_moved)
        self.fee_slider.setValue(self.config.get('fee_level', 2))

        self.fee_e = BTCAmountEdit(self.get_decimal_point)
        self.fee_e.textEdited.connect(self.update_fee)
        # This is so that when the user blanks the fee and moves on,
        # we go back to auto-calculate mode and put a fee back.
        self.fee_e.editingFinished.connect(self.update_fee)

        self.rbf_checkbox = QCheckBox(_('Replaceable'))
        msg = [_('If you check this box, your transaction will be marked as non-final,'),
               _('and you will have the possiblity, while it is unconfirmed, to replace it with a transaction that pays a higher fee.'),
               _('Note that some merchants do not accept non-final transactions until they are confirmed.')]
        self.rbf_checkbox.setToolTip('<p>' + ' '.join(msg) + '</p>')
        self.rbf_checkbox.setVisible(self.config.get('use_rbf', False))

        grid.addWidget(self.fee_e_label, 5, 0)
        grid.addWidget(self.fee_e, 5, 1)
        grid.addWidget(self.fee_slider, 5, 1)
        grid.addWidget(self.rbf_checkbox, 5, 2)

        self.preview_button = EnterButton(_("Preview"), self.do_preview)
        self.preview_button.setToolTip(_('Display the details of your transactions before signing it.'))
        self.send_button = EnterButton(_("Send"), self.do_send)
        self.clear_button = EnterButton(_("Clear"), self.do_clear)
        buttons = QHBoxLayout()
        buttons.addStretch(1)
        buttons.addWidget(self.clear_button)
        buttons.addWidget(self.preview_button)
        buttons.addWidget(self.send_button)
        grid.addLayout(buttons, 6, 1, 1, 2)

        self.amount_e.shortcut.connect(self.spend_max)
        self.payto_e.textChanged.connect(self.update_fee)
        self.amount_e.textEdited.connect(self.update_fee)
        self.amount_e.textEdited.connect(self.reset_max)

        def entry_changed():
            text = ""
            if self.not_enough_funds:
                amt_color, fee_color = RED_FG, RED_FG
                text = _( "Not enough funds" )
                c, u, x = self.wallet.get_frozen_balance()
                if c+u+x:
                    text += ' (' + self.format_amount(c+u+x).strip() + ' ' + self.base_unit() + ' ' +_("are frozen") + ')'

            elif self.fee_e.isModified():
                amt_color, fee_color = BLACK_FG, BLACK_FG
            elif self.amount_e.isModified():
                amt_color, fee_color = BLACK_FG, BLUE_FG
            else:
                amt_color, fee_color = BLUE_FG, BLUE_FG

            self.statusBar().showMessage(text)
            self.amount_e.setStyleSheet(amt_color)
            self.fee_e.setStyleSheet(fee_color)

        self.amount_e.textChanged.connect(entry_changed)
        self.fee_e.textChanged.connect(entry_changed)

        self.invoices_label = QLabel(_('Invoices'))
        from invoice_list import InvoiceList
        self.invoice_list = InvoiceList(self)

        vbox0 = QVBoxLayout()
        vbox0.addLayout(grid)
        hbox = QHBoxLayout()
        hbox.addLayout(vbox0)
        w = QWidget()
        vbox = QVBoxLayout(w)
        vbox.addLayout(hbox)
        vbox.addStretch(1)
        vbox.addWidget(self.invoices_label)
        vbox.addWidget(self.invoice_list)
        vbox.setStretchFactor(self.invoice_list, 1000)

        # Defer this until grid is parented to avoid ugly flash during startup
        self.update_fee_edit()

        run_hook('create_send_tab', grid)
        return w


    def spend_max(self):
        inputs = self.get_coins()
        sendable = sum(map(lambda x:x['value'], inputs))
        fee = self.fee_e.get_amount() if self.fee_e.isModified() else None
        r = self.get_payto_or_dummy()
        amount, fee = self.wallet.get_max_amount(self.config, inputs, r, fee)
        if not self.fee_e.isModified():
            self.fee_e.setAmount(fee)
        self.amount_e.setAmount(amount)
        self.not_enough_funds = (fee + amount > sendable)
        # emit signal for fiat_amount update
        self.amount_e.textEdited.emit("")
        self.is_max = True

    def reset_max(self):
        self.is_max = False

    def update_fee(self):
        self.require_fee_update = True

    def get_payto_or_dummy(self):
        r = self.payto_e.get_recipient()
        if r:
            return r
        return (TYPE_ADDRESS, self.wallet.dummy_address())

    def do_update_fee(self):
        '''Recalculate the fee.  If the fee was manually input, retain it, but
        still build the TX to see if there are enough funds.
        '''
        freeze_fee = (self.fee_e.isModified()
                      and (self.fee_e.text() or self.fee_e.hasFocus()))
        amount = self.amount_e.get_amount()
        if amount is None:
            if not freeze_fee:
                self.fee_e.setAmount(None)
            self.not_enough_funds = False
        else:
            fee = self.fee_e.get_amount() if freeze_fee else None
            outputs = self.payto_e.get_outputs()
            if not outputs:
                _type, addr = self.get_payto_or_dummy()
                outputs = [(_type, addr, amount)]
            try:
                tx = self.wallet.make_unsigned_transaction(self.get_coins(), outputs, self.config, fee)
                self.not_enough_funds = False
            except NotEnoughFunds:
                self.not_enough_funds = True
            if not freeze_fee:
                fee = None if self.not_enough_funds else self.wallet.get_tx_fee(tx)
                self.fee_e.setAmount(fee)

    def update_fee_edit(self):
        b = self.config.get('dynamic_fees', True)
        self.fee_slider.setVisible(b)
        self.fee_e.setVisible(not b)

    def from_list_delete(self, item):
        i = self.from_list.indexOfTopLevelItem(item)
        self.pay_from.pop(i)
        self.redraw_from_list()
        self.update_fee()

    def from_list_menu(self, position):
        item = self.from_list.itemAt(position)
        menu = QMenu()
        menu.addAction(_("Remove"), lambda: self.from_list_delete(item))
        menu.exec_(self.from_list.viewport().mapToGlobal(position))

    def set_pay_from(self, domain = None):
        self.pay_from = [] if domain == [] else self.wallet.get_spendable_coins(domain)
        self.redraw_from_list()

    def redraw_from_list(self):
        self.from_list.clear()
        self.from_label.setHidden(len(self.pay_from) == 0)
        self.from_list.setHidden(len(self.pay_from) == 0)

        def format(x):
            h = x.get('prevout_hash')
            return h[0:8] + '...' + h[-8:] + ":%d"%x.get('prevout_n') + u'\t' + "%s"%x.get('address')

        for item in self.pay_from:
            self.from_list.addTopLevelItem(QTreeWidgetItem( [format(item), self.format_amount(item['value']) ]))

    def get_contact_payto(self, key):
        _type, label = self.contacts.get(key)
        return label + '  <' + key + '>' if _type == 'address' else key

    def update_completions(self):
        l = [self.get_contact_payto(key) for key in self.contacts.keys()]
        self.completions.setStringList(l)

    def protected(func):
        '''Password request wrapper.  The password is passed to the function
        as the 'password' named argument.  "None" indicates either an
        unencrypted wallet, or the user cancelled the password request.
        An empty input is passed as the empty string.'''
        def request_password(self, *args, **kwargs):
            parent = self.top_level_window()
            password = None
            while self.wallet.has_password():
                password = self.password_dialog(parent=parent)
                if password is None:
                    # User cancelled password input
                    return
                try:
                    self.wallet.check_password(password)
                    break
                except Exception as e:
                    self.show_error(str(e), parent=parent)
                    continue

            kwargs['password'] = password
            return func(self, *args, **kwargs)
        return request_password

    def read_send_tab(self):
        if self.payment_request and self.payment_request.has_expired():
            self.show_error(_('Payment request has expired'))
            return
        label = unicode( self.message_e.text() )

        if self.payment_request:
            outputs = self.payment_request.get_outputs()
        else:
            errors = self.payto_e.get_errors()
            if errors:
                self.show_warning(_("Invalid Lines found:") + "\n\n" + '\n'.join([ _("Line #") + str(x[0]+1) + ": " + x[1] for x in errors]))
                return
            outputs = self.payto_e.get_outputs()

            if self.payto_e.is_alias and self.payto_e.validated is False:
                alias = self.payto_e.toPlainText()
                msg = _('WARNING: the alias "%s" could not be validated via an additional security check, DNSSEC, and thus may not be correct.'%alias) + '\n'
                msg += _('Do you wish to continue?')
                if not self.question(msg):
                    return

        if not outputs:
            self.show_error(_('No outputs'))
            return

        for _type, addr, amount in outputs:
            if addr is None:
                self.show_error(_('Litecoin Address is None'))
                return
            if _type == TYPE_ADDRESS and not bitcoin.is_address(addr):
                self.show_error(_('Invalid Litecoin Address'))
                return
            if amount is None:
                self.show_error(_('Invalid Amount'))
                return

        fee = self.fee_e.get_amount()
        if fee is None:
            self.show_error(_('Invalid Fee'))
            return

        coins = self.get_coins()
        return outputs, fee, label, coins

    def do_preview(self):
        self.do_send(preview = True)

    def do_send(self, preview = False):
        if run_hook('abort_send', self):
            return
        r = self.read_send_tab()
        if not r:
            return
        outputs, fee, tx_desc, coins = r
        amount = sum(map(lambda x:x[2], outputs))
        try:
            tx = self.wallet.make_unsigned_transaction(coins, outputs, self.config, fee)
        except NotEnoughFunds:
            self.show_message(_("Insufficient funds"))
            return
        except BaseException as e:
            traceback.print_exc(file=sys.stdout)
            self.show_message(str(e))
            return

        use_rbf = self.rbf_checkbox.isChecked()
        if use_rbf:
            tx.set_sequence(0)

        if tx.get_fee() < tx.required_fee(self.wallet):
            self.show_error(_("This transaction requires a higher fee, or it will not be propagated by the network"))
            return

        if preview:
            self.show_transaction(tx, tx_desc)
            return

        # confirmation dialog
        confirm_amount = self.config.get('confirm_amount', 10*COIN)
        msg = [
            _("Amount to be sent") + ": " + self.format_amount_and_units(amount),
            _("Mining fee") + ": " + self.format_amount_and_units(fee),
        ]

        extra_fee = run_hook('get_additional_fee', self.wallet, tx)
        if extra_fee:
            msg.append( _("Additional fees") + ": " + self.format_amount_and_units(extra_fee) )

        if tx.get_fee() >= self.config.get('confirm_fee', 1000000):
            msg.append(_('Warning')+ ': ' + _("The fee for this transaction seems unusually high."))

        if self.wallet.has_password():
            msg.append("")
            msg.append(_("Enter your password to proceed"))
            password = self.password_dialog('\n'.join(msg))
            if not password:
                return
        else:
            msg.append(_('Proceed?'))
            password = None
            if not self.question('\n'.join(msg)):
                return

        def sign_done(success):
            if success:
                if not tx.is_complete():
                    self.show_transaction(tx)
                    self.do_clear()
                else:
                    self.broadcast_transaction(tx, tx_desc)
        self.sign_tx_with_password(tx, sign_done, password)

    @protected
    def sign_tx(self, tx, callback, password):
        self.sign_tx_with_password(tx, callback, password)

    def sign_tx_with_password(self, tx, callback, password):
        '''Sign the transaction in a separate thread.  When done, calls
        the callback with a success code of True or False.
        '''
        # call hook to see if plugin needs gui interaction
        run_hook('sign_tx', self, tx)

        def on_signed(result):
            callback(True)
        def on_failed(exc_info):
            self.on_error(exc_info)
            callback(False)

        task = partial(self.wallet.sign_transaction, tx, password)
        WaitingDialog(self, _('Signing transaction...'), task,
                      on_signed, on_failed)

    def broadcast_transaction(self, tx, tx_desc):

        def broadcast_thread():
            # non-GUI thread
            pr = self.payment_request
            if pr and pr.has_expired():
                self.payment_request = None
                return False, _("Payment request has expired")
            status, msg =  self.network.broadcast(tx)
            if pr and status is True:
                pr.set_paid(tx.hash())
                self.invoices.save()
                self.payment_request = None
                refund_address = self.wallet.get_receiving_addresses()[0]
                ack_status, ack_msg = pr.send_ack(str(tx), refund_address)
                if ack_status:
                    msg = ack_msg
            return status, msg

        # Capture current TL window; override might be removed on return
        parent = self.top_level_window()

        def broadcast_done(result):
            # GUI thread
            if result:
                status, msg = result
                if status:
                    if tx_desc is not None and tx.is_complete():
                        self.wallet.set_label(tx.hash(), tx_desc)
                    parent.show_message(_('Payment sent.') + '\n' + msg)
                    self.invoice_list.update()
                    self.do_clear()
                else:
                    parent.show_error(msg)

        WaitingDialog(self, _('Broadcasting transaction...'),
                      broadcast_thread, broadcast_done, self.on_error)

    def query_choice(self, msg, choices):
        # Needed by QtHandler for hardware wallets
        dialog = WindowModalDialog(self.top_level_window())
        clayout = ChoicesLayout(msg, choices)
        vbox = QVBoxLayout(dialog)
        vbox.addLayout(clayout.layout())
        vbox.addLayout(Buttons(OkButton(dialog)))
        if not dialog.exec_():
            return None
        return clayout.selected_index()

    def lock_amount(self, b):
        self.amount_e.setFrozen(b)
        self.max_button.setEnabled(not b)

    def prepare_for_payment_request(self):
        self.tabs.setCurrentIndex(1)
        self.payto_e.is_pr = True
        for e in [self.payto_e, self.amount_e, self.message_e]:
            e.setFrozen(True)
        self.payto_e.setText(_("please wait..."))
        return True

    def delete_invoice(self, key):
        self.invoices.remove(key)
        self.invoice_list.update()

    def payment_request_ok(self):
        pr = self.payment_request
        key = self.invoices.add(pr)
        status = self.invoices.get_status(key)
        self.invoice_list.update()
        if status == PR_PAID:
            self.show_message("invoice already paid")
            self.do_clear()
            self.payment_request = None
            return
        self.payto_e.is_pr = True
        if not pr.has_expired():
            self.payto_e.setGreen()
        else:
            self.payto_e.setExpired()
        self.payto_e.setText(pr.get_requestor())
        self.amount_e.setText(format_satoshis_plain(pr.get_amount(), self.decimal_point))
        self.message_e.setText(pr.get_memo())
        # signal to set fee
        self.amount_e.textEdited.emit("")

    def payment_request_error(self):
        self.show_message(self.payment_request.error)
        self.payment_request = None
        self.do_clear()

    def on_pr(self, request):
        self.payment_request = request
        if self.payment_request.verify(self.contacts):
            self.emit(SIGNAL('payment_request_ok'))
        else:
            self.emit(SIGNAL('payment_request_error'))

    def pay_to_URI(self, URI):
        if not URI:
            return
        try:
            out = util.parse_URI(unicode(URI), self.on_pr)
        except BaseException as e:
            self.show_error(_('Invalid litecoin URI:') + '\n' + str(e))
            return
        self.tabs.setCurrentIndex(1)
        r = out.get('r')
        sig = out.get('sig')
        name = out.get('name')
        if r or (name and sig):
            self.prepare_for_payment_request()
            return
        address = out.get('address')
        amount = out.get('amount')
        label = out.get('label')
        message = out.get('message')
        # use label as description (not BIP21 compliant)
        if label and not message:
            message = label
        if address:
            self.payto_e.setText(address)
        if message:
            self.message_e.setText(message)
        if amount:
            self.amount_e.setAmount(amount)
            self.amount_e.textEdited.emit("")


    def do_clear(self):
        self.is_max = False
        self.not_enough_funds = False
        self.payment_request = None
        self.payto_e.is_pr = False
        for e in [self.payto_e, self.message_e, self.amount_e, self.fee_e]:
            e.setText('')
            e.setFrozen(False)
        self.set_pay_from([])
        self.rbf_checkbox.setChecked(False)
        self.update_status()
        run_hook('do_clear', self)

    def set_frozen_state(self, addrs, freeze):
        self.wallet.set_frozen_state(addrs, freeze)
        self.address_list.update()
        self.update_fee()

    def create_list_tab(self, l):
        w = QWidget()
        vbox = QVBoxLayout()
        w.setLayout(vbox)
        vbox.setMargin(0)
        vbox.setSpacing(0)
        vbox.addWidget(l)
        buttons = QWidget()
        vbox.addWidget(buttons)
        return w

    def create_addresses_tab(self):
        from address_list import AddressList
        self.address_list = l = AddressList(self)
        return self.create_list_tab(l)

    def create_contacts_tab(self):
        from contact_list import ContactList
        self.contact_list = l = ContactList(self)
        return self.create_list_tab(l)

    def remove_address(self, addr):
        if self.question(_("Do you want to remove")+" %s "%addr +_("from your wallet?")):
            self.wallet.delete_address(addr)
            self.address_list.update()
            self.history_list.update()

    def edit_account_label(self, k):
        text, ok = QInputDialog.getText(self, _('Rename account'), _('Name') + ':', text = self.wallet.labels.get(k,''))
        if ok:
            label = unicode(text)
            self.wallet.set_label(k,label)
            self.address_list.update()

    def get_coins(self):
        if self.pay_from:
            return self.pay_from
        else:
            domain = self.wallet.get_addresses()
            return self.wallet.get_spendable_coins(domain)


    def send_from_addresses(self, addrs):
        self.set_pay_from(addrs)
        self.tabs.setCurrentIndex(1)
        self.update_fee()

    def paytomany(self):
        self.tabs.setCurrentIndex(1)
        self.payto_e.paytomany()
        msg = '\n'.join([
            _('Enter a list of outputs in the \'Pay to\' field.'),
            _('One output per line.'),
            _('Format: address, amount'),
            _('You may load a CSV file using the file icon.')
        ])
        self.show_message(msg, title=_('Pay to many'))

    def payto_contacts(self, labels):
        paytos = [self.get_contact_payto(label) for label in labels]
        self.tabs.setCurrentIndex(1)
        if len(paytos) == 1:
            self.payto_e.setText(paytos[0])
            self.amount_e.setFocus()
        else:
            text = "\n".join([payto + ", 0" for payto in paytos])
            self.payto_e.setText(text)
            self.payto_e.setFocus()

    def set_contact(self, label, address):
        if not is_valid(address):
            self.show_error(_('Invalid Address'))
            self.contact_list.update()  # Displays original unchanged value
            return False
        self.contacts[address] = ('address', label)
        self.contact_list.update()
        self.history_list.update()
        self.update_completions()
        return True

    def delete_contacts(self, labels):
        if not self.question(_("Remove %s from your list of contacts?")
                             % " + ".join(labels)):
            return
        for label in labels:
            self.contacts.pop(label)
        self.history_list.update()
        self.contact_list.update()
        self.update_completions()


    def show_invoice(self, key):
        pr = self.invoices.get(key)
        pr.verify(self.contacts)
        self.show_pr_details(pr)

    def show_pr_details(self, pr):
        d = WindowModalDialog(self, _("Invoice"))
        vbox = QVBoxLayout(d)
        grid = QGridLayout()
        grid.addWidget(QLabel(_("Requestor") + ':'), 0, 0)
        grid.addWidget(QLabel(pr.get_requestor()), 0, 1)
        grid.addWidget(QLabel(_("Expires") + ':'), 1, 0)
        grid.addWidget(QLabel(format_time(pr.get_expiration_date())), 1, 1)
        grid.addWidget(QLabel(_("Memo") + ':'), 2, 0)
        grid.addWidget(QLabel(pr.get_memo()), 2, 1)
        grid.addWidget(QLabel(_("Signature") + ':'), 3, 0)
        grid.addWidget(QLabel(pr.get_verify_status()), 3, 1)
        grid.addWidget(QLabel(_("Payment URL") + ':'), 4, 0)
        grid.addWidget(QLabel(pr.payment_url), 4, 1)
        grid.addWidget(QLabel(_("Outputs") + ':'), 5, 0)
        outputs_str = '\n'.join(map(lambda x: x[1] + ' ' + self.format_amount(x[2])+ self.base_unit(), pr.get_outputs()))
        grid.addWidget(QLabel(outputs_str), 5, 1)
        if pr.tx:
            grid.addWidget(QLabel(_("Transaction ID") + ':'), 6, 0)
            l = QLineEdit(pr.tx)
            l.setReadOnly(True)
            grid.addWidget(l, 6, 1)
        vbox.addLayout(grid)
        vbox.addLayout(Buttons(CloseButton(d)))
        d.exec_()
        return


    def do_pay_invoice(self, key):
        pr = self.invoices.get(key)
        self.payment_request = pr
        self.prepare_for_payment_request()
        if pr.verify(self.contacts):
            self.payment_request_ok()
        else:
            self.payment_request_error()

    def create_console_tab(self):
        from console import Console
        self.console = console = Console()
        return console


    def update_console(self):
        console = self.console
        console.history = self.config.get("console-history",[])
        console.history_index = len(console.history)

        console.updateNamespace({'wallet' : self.wallet,
                                 'network' : self.network,
                                 'plugins' : self.gui_object.plugins,
                                 'window': self})
        console.updateNamespace({'util' : util, 'bitcoin':bitcoin})

        c = commands.Commands(self.config, self.wallet, self.network, lambda: self.console.set_json(True))
        methods = {}
        def mkfunc(f, method):
            return lambda *args: apply( f, (method, args, self.password_dialog ))
        for m in dir(c):
            if m[0]=='_' or m in ['network','wallet']: continue
            methods[m] = mkfunc(c._run, m)

        console.updateNamespace(methods)



    def create_status_bar(self):

        sb = QStatusBar()
        sb.setFixedHeight(35)
        qtVersion = qVersion()

        self.balance_label = QLabel("")
        sb.addWidget(self.balance_label)

        self.search_box = QLineEdit()
        self.search_box.textChanged.connect(self.do_search)
        self.search_box.hide()
        sb.addPermanentWidget(self.search_box)

        self.lock_icon = QIcon()
        self.password_button = StatusBarButton(self.lock_icon, _("Password"), self.change_password_dialog )
        sb.addPermanentWidget(self.password_button)

        sb.addPermanentWidget(StatusBarButton(QIcon(":icons/preferences.png"), _("Preferences"), self.settings_dialog ) )
        self.seed_button = StatusBarButton(QIcon(":icons/seed.png"), _("Seed"), self.show_seed_dialog )
        sb.addPermanentWidget(self.seed_button)
        self.status_button = StatusBarButton(QIcon(":icons/status_disconnected.png"), _("Network"), self.run_network_dialog )
        sb.addPermanentWidget(self.status_button)
        run_hook('create_status_bar', sb)
        self.setStatusBar(sb)

    def update_lock_icon(self):
        icon = QIcon(":icons/lock.png") if self.wallet.has_password() else QIcon(":icons/unlock.png")
        self.password_button.setIcon(icon)

    def update_buttons_on_seed(self):
        self.seed_button.setVisible(self.wallet.has_seed())
        self.password_button.setVisible(self.wallet.can_change_password())
        self.send_button.setVisible(not self.wallet.is_watching_only())

    def change_password_dialog(self):
        from password_dialog import PasswordDialog, PW_CHANGE

        msg = (_('Your wallet is encrypted. Use this dialog to change your '
                 'password. To disable wallet encryption, enter an empty new '
                 'password.') if self.wallet.has_password()
               else _('Your wallet keys are not encrypted'))
        d = PasswordDialog(self, self.wallet, msg, PW_CHANGE)
        ok, password, new_password = d.run()
        if not ok:
            return

        try:
            self.wallet.update_password(password, new_password)
        except BaseException as e:
            self.show_error(str(e))
            return
        except:
            traceback.print_exc(file=sys.stdout)
            self.show_error(_('Failed to update password'))
            return

        msg = _('Password was updated successfully') if new_password else _('This wallet is not encrypted')
        self.show_message(msg, title=_("Success"))
        self.update_lock_icon()

    def toggle_search(self):
        self.search_box.setHidden(not self.search_box.isHidden())
        if not self.search_box.isHidden():
            self.search_box.setFocus(1)
        else:
            self.do_search('')

    def do_search(self, t):
        i = self.tabs.currentIndex()
        if i == 0:
            self.history_list.filter(t, [2, 3, 4])  # Date, Description, Amount
        elif i == 1:
            self.invoice_list.filter(t, [0, 1, 2, 3]) # Date, Requestor, Description, Amount
        elif i == 2:
            self.request_list.filter(t, [0, 1, 2, 3, 4]) # Date, Account, Address, Description, Amount
        elif i == 3:
            self.address_list.filter(t, [0,1, 2])  # Address, Label, Balance
        elif i == 4:
            self.contact_list.filter(t, [0, 1])  # Key, Value


    def new_contact_dialog(self):
        d = WindowModalDialog(self, _("New Contact"))
        vbox = QVBoxLayout(d)
        vbox.addWidget(QLabel(_('New Contact') + ':'))
        grid = QGridLayout()
        line1 = QLineEdit()
        line1.setFixedWidth(280)
        line2 = QLineEdit()
        line2.setFixedWidth(280)
        grid.addWidget(QLabel(_("Address")), 1, 0)
        grid.addWidget(line1, 1, 1)
        grid.addWidget(QLabel(_("Name")), 2, 0)
        grid.addWidget(line2, 2, 1)
        vbox.addLayout(grid)
        vbox.addLayout(Buttons(CancelButton(d), OkButton(d)))
        if d.exec_():
            self.set_contact(unicode(line2.text()), str(line1.text()))

    def show_master_public_keys(self):
        dialog = WindowModalDialog(self, "Master Public Keys")
        mpk_list = self.wallet.get_master_public_keys()
        vbox = QVBoxLayout()
        mpk_text = ShowQRTextEdit()
        mpk_text.setMaximumHeight(100)
        mpk_text.addCopyButton(self.app)
        def show_mpk(index):
            mpk_text.setText(mpk_list[index])

        # only show the combobox in case multiple accounts are available
        if len(mpk_list) > 1:
            def label(key):
                if isinstance(self.wallet, Multisig_Wallet):
                    return _("cosigner") + ' ' + str(i+1)
                return ''
            labels = [ label(i) for i in range(len(mpk_list))]
            on_click = lambda clayout: show_mpk(clayout.selected_index())
            labels_clayout = ChoicesLayout(_("Master Public Keys"), labels, on_click)
            vbox.addLayout(labels_clayout.layout())

        show_mpk(0)
        vbox.addWidget(mpk_text)
        vbox.addLayout(Buttons(CloseButton(dialog)))
        dialog.setLayout(vbox)
        dialog.exec_()

    @protected
    def show_seed_dialog(self, password):
        if not self.wallet.has_seed():
            self.show_message(_('This wallet has no seed'))
            return
        keystore = self.wallet.get_keystore()
        try:
            seed = keystore.get_seed(password)
            passphrase = keystore.get_passphrase(password)
        except BaseException as e:
            self.show_error(str(e))
            return
        from seed_dialog import SeedDialog
        d = SeedDialog(self, seed, passphrase)
        d.exec_()



    def show_qrcode(self, data, title = _("QR code"), parent=None):
        if not data:
            return
        d = QRDialog(data, parent or self, title)
        d.exec_()

    def show_public_keys(self, address):
        if not address: return
        try:
            pubkey_list = self.wallet.get_public_keys(address)
        except Exception as e:
            traceback.print_exc(file=sys.stdout)
            self.show_message(str(e))
            return
        d = WindowModalDialog(self, _("Public key"))
        d.setMinimumSize(600, 200)
        vbox = QVBoxLayout()
        vbox.addWidget( QLabel(_("Address") + ': ' + address))
        vbox.addWidget(QLabel(_("Public key") + ':'))
        keys_e = ShowQRTextEdit(text='\n'.join(pubkey_list))
        keys_e.addCopyButton(self.app)
        vbox.addWidget(keys_e)
        vbox.addLayout(Buttons(CloseButton(d)))
        d.setLayout(vbox)
        d.exec_()

    @protected
    def show_private_key(self, address, password):
        if not address:
            return
        try:
            pk_list = self.wallet.get_private_key(address, password)
        except Exception as e:
            traceback.print_exc(file=sys.stdout)
            self.show_message(str(e))
            return

        d = WindowModalDialog(self, _("Private key"))
        d.setMinimumSize(600, 200)
        vbox = QVBoxLayout()
        vbox.addWidget( QLabel(_("Address") + ': ' + address))
        vbox.addWidget( QLabel(_("Private key") + ':'))
        keys_e = ShowQRTextEdit(text='\n'.join(pk_list))
        keys_e.addCopyButton(self.app)
        vbox.addWidget(keys_e)
        vbox.addLayout(Buttons(CloseButton(d)))
        d.setLayout(vbox)
        d.exec_()

    @protected
    def do_sign(self, address, message, signature, password):
        address  = str(address.text()).strip()
        message = unicode(message.toPlainText()).encode('utf-8').strip()
        if not bitcoin.is_address(address):
            self.show_message('Invalid Bitcoin address.')
            return
        if not bitcoin.is_p2pkh(address):
            self.show_message('Cannot sign messages with this type of address.')
            return
        if not wallet.is_mine(address):
            self.show_message('Address not in wallet.')
            return
        task = partial(self.wallet.sign_message, address, message, password)
        def show_signed_message(sig):
            signature.setText(base64.b64encode(sig))
        self.wallet.thread.add(task, on_success=show_signed_message)

    def do_verify(self, address, message, signature):
        address  = str(address.text()).strip()
        message = unicode(message.toPlainText()).encode('utf-8').strip()
        if not bitcoin.is_address(address):
            self.show_message('Invalid Bitcoin address.')
            return
        if not bitcoin.is_p2pkh(address):
            self.show_message('Cannot verify messages with this type of address.')
            return
        try:
            # This can throw on invalid base64
            sig = base64.b64decode(str(signature.toPlainText()))
            verified = bitcoin.verify_message(address, sig, message)
        except:
            verified = False
        if verified:
            self.show_message(_("Signature verified"))
        else:
            self.show_error(_("Wrong signature"))


    def sign_verify_message(self, address=''):
        d = WindowModalDialog(self, _('Sign/verify Message'))
        d.setMinimumSize(410, 290)

        layout = QGridLayout(d)

        message_e = QTextEdit()
        layout.addWidget(QLabel(_('Message')), 1, 0)
        layout.addWidget(message_e, 1, 1)
        layout.setRowStretch(2,3)

        address_e = QLineEdit()
        address_e.setText(address)
        layout.addWidget(QLabel(_('Address')), 2, 0)
        layout.addWidget(address_e, 2, 1)

        signature_e = QTextEdit()
        layout.addWidget(QLabel(_('Signature')), 3, 0)
        layout.addWidget(signature_e, 3, 1)
        layout.setRowStretch(3,1)

        hbox = QHBoxLayout()

        b = QPushButton(_("Sign"))
        b.clicked.connect(lambda: self.do_sign(address_e, message_e, signature_e))
        hbox.addWidget(b)

        b = QPushButton(_("Verify"))
        b.clicked.connect(lambda: self.do_verify(address_e, message_e, signature_e))
        hbox.addWidget(b)

        b = QPushButton(_("Close"))
        b.clicked.connect(d.accept)
        hbox.addWidget(b)
        layout.addLayout(hbox, 4, 1)
        d.exec_()

    @protected
    def do_decrypt(self, message_e, pubkey_e, encrypted_e, password):
        cyphertext = str(encrypted_e.toPlainText())
        task = partial(self.wallet.decrypt_message, str(pubkey_e.text()),
                       cyphertext, password)
        self.wallet.thread.add(task, on_success=message_e.setText)

    def do_encrypt(self, message_e, pubkey_e, encrypted_e):
        message = unicode(message_e.toPlainText())
        message = message.encode('utf-8')
        try:
            encrypted = bitcoin.encrypt_message(message, str(pubkey_e.text()))
            encrypted_e.setText(encrypted)
        except BaseException as e:
            traceback.print_exc(file=sys.stdout)
            self.show_warning(str(e))


    def encrypt_message(self, address = ''):
        d = WindowModalDialog(self, _('Encrypt/decrypt Message'))
        d.setMinimumSize(610, 490)

        layout = QGridLayout(d)

        message_e = QTextEdit()
        layout.addWidget(QLabel(_('Message')), 1, 0)
        layout.addWidget(message_e, 1, 1)
        layout.setRowStretch(2,3)

        pubkey_e = QLineEdit()
        if address:
            pubkey = self.wallet.get_public_key(address)
            pubkey_e.setText(pubkey)
        layout.addWidget(QLabel(_('Public key')), 2, 0)
        layout.addWidget(pubkey_e, 2, 1)

        encrypted_e = QTextEdit()
        layout.addWidget(QLabel(_('Encrypted')), 3, 0)
        layout.addWidget(encrypted_e, 3, 1)
        layout.setRowStretch(3,1)

        hbox = QHBoxLayout()
        b = QPushButton(_("Encrypt"))
        b.clicked.connect(lambda: self.do_encrypt(message_e, pubkey_e, encrypted_e))
        hbox.addWidget(b)

        b = QPushButton(_("Decrypt"))
        b.clicked.connect(lambda: self.do_decrypt(message_e, pubkey_e, encrypted_e))
        hbox.addWidget(b)

        b = QPushButton(_("Close"))
        b.clicked.connect(d.accept)
        hbox.addWidget(b)

        layout.addLayout(hbox, 4, 1)
        d.exec_()

    def password_dialog(self, msg=None, parent=None):
        parent = parent or self
        d = WindowModalDialog(parent, _("Enter Password"))
        pw = QLineEdit()
        pw.setEchoMode(2)
        vbox = QVBoxLayout()
        if not msg:
            msg = _('Please enter your password')
        vbox.addWidget(QLabel(msg))
        grid = QGridLayout()
        grid.setSpacing(8)
        grid.addWidget(QLabel(_('Password')), 1, 0)
        grid.addWidget(pw, 1, 1)
        vbox.addLayout(grid)
        vbox.addLayout(Buttons(CancelButton(d), OkButton(d)))
        d.setLayout(vbox)
        run_hook('password_dialog', pw, grid, 1)
        if not d.exec_(): return
        return unicode(pw.text())


    def tx_from_text(self, txt):
        from electrum_ltc.transaction import tx_from_str, Transaction
        try:
            tx = tx_from_str(txt)
            return Transaction(tx)
        except:
            traceback.print_exc(file=sys.stdout)
            self.show_critical(_("Electrum was unable to parse your transaction"))
            return

    def read_tx_from_qrcode(self):
        from electrum_ltc import qrscanner
        try:
            data = qrscanner.scan_qr(self.config)
        except BaseException as e:
            self.show_error(str(e))
            return
        if not data:
            return
        # if the user scanned a bitcoin URI
        if data.startswith("litecoin:"):
            self.pay_to_URI(data)
            return
        # else if the user scanned an offline signed tx
        # transactions are binary, but qrcode seems to return utf8...
        data = data.decode('utf8')
        z = bitcoin.base_decode(data, length=None, base=43)
        data = ''.join(chr(ord(b)) for b in z).encode('hex')
        tx = self.tx_from_text(data)
        if not tx:
            return
        self.show_transaction(tx)


    def read_tx_from_file(self):
        fileName = self.getOpenFileName(_("Select your transaction file"), "*.txn")
        if not fileName:
            return
        try:
            with open(fileName, "r") as f:
                file_content = f.read()
        except (ValueError, IOError, os.error) as reason:
            self.show_critical(_("Electrum was unable to open your transaction file") + "\n" + str(reason), title=_("Unable to read file or no transaction found"))
        return self.tx_from_text(file_content)

    def do_process_from_text(self):
        text = text_dialog(self, _('Input raw transaction'), _("Transaction:"), _("Load transaction"))
        if not text:
            return
        tx = self.tx_from_text(text)
        if tx:
            self.show_transaction(tx)

    def do_process_from_file(self):
        tx = self.read_tx_from_file()
        if tx:
            self.show_transaction(tx)

    def do_process_from_txid(self):
        from electrum_ltc import transaction
        txid, ok = QInputDialog.getText(self, _('Lookup transaction'), _('Transaction ID') + ':')
        if ok and txid:
            txid = str(txid).strip()
            try:
                r = self.network.synchronous_get(('blockchain.transaction.get',[txid]))
            except BaseException as e:
                self.show_message(str(e))
                return
            tx = transaction.Transaction(r)
            self.show_transaction(tx)

    @protected
    def export_privkeys_dialog(self, password):
        if self.wallet.is_watching_only():
            self.show_message(_("This is a watching-only wallet"))
            return

        d = WindowModalDialog(self, _('Private keys'))
        d.setMinimumSize(850, 300)
        vbox = QVBoxLayout(d)

        msg = "%s\n%s\n%s" % (_("WARNING: ALL your private keys are secret."),
                              _("Exposing a single private key can compromise your entire wallet!"),
                              _("In particular, DO NOT use 'redeem private key' services proposed by third parties."))
        vbox.addWidget(QLabel(msg))

        e = QTextEdit()
        e.setReadOnly(True)
        vbox.addWidget(e)

        defaultname = 'electrum-ltc-private-keys.csv'
        select_msg = _('Select file to export your private keys to')
        hbox, filename_e, csv_button = filename_field(self, self.config, defaultname, select_msg)
        vbox.addLayout(hbox)

        b = OkButton(d, _('Export'))
        b.setEnabled(False)
        vbox.addLayout(Buttons(CancelButton(d), b))

        private_keys = {}
        addresses = self.wallet.get_addresses()
        done = False
        def privkeys_thread():
            for addr in addresses:
                time.sleep(0.1)
                if done:
                    break
                private_keys[addr] = "\n".join(self.wallet.get_private_key(addr, password))
                d.emit(SIGNAL('computing_privkeys'))
            d.emit(SIGNAL('show_privkeys'))

        def show_privkeys():
            s = "\n".join( map( lambda x: x[0] + "\t"+ x[1], private_keys.items()))
            e.setText(s)
            b.setEnabled(True)

        d.connect(d, QtCore.SIGNAL('computing_privkeys'), lambda: e.setText("Please wait... %d/%d"%(len(private_keys),len(addresses))))
        d.connect(d, QtCore.SIGNAL('show_privkeys'), show_privkeys)
        threading.Thread(target=privkeys_thread).start()

        if not d.exec_():
            done = True
            return

        filename = filename_e.text()
        if not filename:
            return

        try:
            self.do_export_privkeys(filename, private_keys, csv_button.isChecked())
        except (IOError, os.error) as reason:
            txt = "\n".join([
                _("Electrum was unable to produce a private key-export."),
                str(reason)
            ])
            self.show_critical(txt, title=_("Unable to create csv"))

        except Exception as e:
            self.show_message(str(e))
            return

        self.show_message(_("Private keys exported."))


    def do_export_privkeys(self, fileName, pklist, is_csv):
        with open(fileName, "w+") as f:
            if is_csv:
                transaction = csv.writer(f)
                transaction.writerow(["address", "private_key"])
                for addr, pk in pklist.items():
                    transaction.writerow(["%34s"%addr,pk])
            else:
                import json
                f.write(json.dumps(pklist, indent = 4))


    def do_import_labels(self):
        labelsFile = self.getOpenFileName(_("Open labels file"), "*.json")
        if not labelsFile: return
        try:
            f = open(labelsFile, 'r')
            data = f.read()
            f.close()
            for key, value in json.loads(data).items():
                self.wallet.set_label(key, value)
            self.show_message(_("Your labels were imported from") + " '%s'" % str(labelsFile))
        except (IOError, os.error) as reason:
            self.show_critical(_("Electrum was unable to import your labels.") + "\n" + str(reason))


    def do_export_labels(self):
        labels = self.wallet.labels
        try:
            fileName = self.getSaveFileName(_("Select file to save your labels"), 'electrum-ltc_labels.json', "*.json")
            if fileName:
                with open(fileName, 'w+') as f:
                    json.dump(labels, f, indent=4, sort_keys=True)
                self.show_message(_("Your labels where exported to") + " '%s'" % str(fileName))
        except (IOError, os.error), reason:
            self.show_critical(_("Electrum was unable to export your labels.") + "\n" + str(reason))


    def export_history_dialog(self):
        d = WindowModalDialog(self, _('Export History'))
        d.setMinimumSize(400, 200)
        vbox = QVBoxLayout(d)
        defaultname = os.path.expanduser('~/electrum-ltc-history.csv')
        select_msg = _('Select file to export your wallet transactions to')
        hbox, filename_e, csv_button = filename_field(self, self.config, defaultname, select_msg)
        vbox.addLayout(hbox)
        vbox.addStretch(1)
        hbox = Buttons(CancelButton(d), OkButton(d, _('Export')))
        vbox.addLayout(hbox)
        run_hook('export_history_dialog', self, hbox)
        self.update()
        if not d.exec_():
            return
        filename = filename_e.text()
        if not filename:
            return
        try:
            self.do_export_history(self.wallet, filename, csv_button.isChecked())
        except (IOError, os.error), reason:
            export_error_label = _("Electrum was unable to produce a transaction export.")
            self.show_critical(export_error_label + "\n" + str(reason), title=_("Unable to export history"))
            return
        self.show_message(_("Your wallet history has been successfully exported."))

    def plot_history_dialog(self):
        try:
            from electrum_ltc.plot import plot_history
        except:
            return
        wallet = self.wallet
        history = wallet.get_history()
        if len(history) > 0:
            plt = plot_history(self.wallet, history)
            plt.show()


    def do_export_history(self, wallet, fileName, is_csv):
        history = wallet.get_history()
        lines = []
        for item in history:
            tx_hash, height, confirmations, timestamp, value, balance = item
            if height>0:
                if timestamp is not None:
                    time_string = format_time(timestamp)
                else:
                    time_string = _("unverified")
            else:
                time_string = _("unconfirmed")

            if value is not None:
                value_string = format_satoshis(value, True)
            else:
                value_string = '--'

            if tx_hash:
                label = wallet.get_label(tx_hash)
                label = label.encode('utf-8')
            else:
                label = ""

            if is_csv:
                lines.append([tx_hash, label, confirmations, value_string, time_string])
            else:
                lines.append({'txid':tx_hash, 'date':"%16s"%time_string, 'label':label, 'value':value_string})

        with open(fileName, "w+") as f:
            if is_csv:
                transaction = csv.writer(f, lineterminator='\n')
                transaction.writerow(["transaction_hash","label", "confirmations", "value", "timestamp"])
                for line in lines:
                    transaction.writerow(line)
            else:
                import json
                f.write(json.dumps(lines, indent = 4))


    def sweep_key_dialog(self):
        d = WindowModalDialog(self, title=_('Sweep private keys'))
        d.setMinimumSize(600, 300)

        vbox = QVBoxLayout(d)
        vbox.addWidget(QLabel(_("Enter private keys:")))

        keys_e = QTextEdit()
        keys_e.setTabChangesFocus(True)
        vbox.addWidget(keys_e)

        addresses = self.wallet.get_unused_addresses()
        h, address_e = address_field(addresses)
        vbox.addLayout(h)

        vbox.addStretch(1)
        button = OkButton(d, _('Sweep'))
        vbox.addLayout(Buttons(CancelButton(d), button))
        button.setEnabled(False)

        def get_address():
            addr = str(address_e.text()).strip()
            if bitcoin.is_address(addr):
                return addr

        def get_pk():
            text = str(keys_e.toPlainText())
            return keystore.get_private_keys(text)

        f = lambda: button.setEnabled(get_address() is not None and get_pk() is not None)
        on_address = lambda text: address_e.setStyleSheet(BLACK_FG if get_address() else RED_FG)
        keys_e.textChanged.connect(f)
        address_e.textChanged.connect(f)
        address_e.textChanged.connect(on_address)
        if not d.exec_():
            return

        tx = self.wallet.sweep(get_pk(), self.network, self.config, get_address(), None)
        if not tx:
            self.show_message(_('No inputs found. (Note that inputs need to be confirmed)'))
            return
        self.warn_if_watching_only()
        self.show_transaction(tx)

    def _do_import(self, title, msg, func):
        text = text_dialog(self, title, msg + ' :', _('Import'))
        if not text:
            return
        bad = []
        good = []
        for key in str(text).split():
            try:
                addr = func(key)
                good.append(addr)
            except BaseException as e:
                bad.append(key)
                continue
        if good:
            self.show_message(_("The following addresses were added") + ':\n' + '\n'.join(good))
        if bad:
            self.show_critical(_("The following inputs could not be imported") + ':\n'+ '\n'.join(bad))
        self.address_list.update()
        self.history_list.update()

    def import_addresses(self):
        if not self.wallet.can_import_address():
            return
        title, msg = _('Import addresses'), _("Enter addresses")
        self._do_import(title, msg, self.wallet.import_address)

    @protected
    def do_import_privkey(self, password):
        if not self.wallet.can_import_privkey():
            return
        title, msg = _('Import private keys'), _("Enter private keys")
        self._do_import(title, msg, lambda x: self.wallet.import_key(x, password))

    def settings_dialog(self):
        self.need_restart = False
        d = WindowModalDialog(self, _('Preferences'))
        vbox = QVBoxLayout()
        tabs = QTabWidget()
        gui_widgets = []
        fee_widgets = []
        tx_widgets = []
        id_widgets = []

        # language
        lang_help = _('Select which language is used in the GUI (after restart).')
        lang_label = HelpLabel(_('Language') + ':', lang_help)
        lang_combo = QComboBox()
        from electrum_ltc.i18n import languages
        lang_combo.addItems(languages.values())
        try:
            index = languages.keys().index(self.config.get("language",''))
        except Exception:
            index = 0
        lang_combo.setCurrentIndex(index)
        if not self.config.is_modifiable('language'):
            for w in [lang_combo, lang_label]: w.setEnabled(False)
        def on_lang(x):
            lang_request = languages.keys()[lang_combo.currentIndex()]
            if lang_request != self.config.get('language'):
                self.config.set_key("language", lang_request, True)
                self.need_restart = True
        lang_combo.currentIndexChanged.connect(on_lang)
        gui_widgets.append((lang_label, lang_combo))

        nz_help = _('Number of zeros displayed after the decimal point. For example, if this is set to 2, "1." will be displayed as "1.00"')
        nz_label = HelpLabel(_('Zeros after decimal point') + ':', nz_help)
        nz = QSpinBox()
        nz.setMinimum(0)
        nz.setMaximum(self.decimal_point)
        nz.setValue(self.num_zeros)
        if not self.config.is_modifiable('num_zeros'):
            for w in [nz, nz_label]: w.setEnabled(False)
        def on_nz():
            value = nz.value()
            if self.num_zeros != value:
                self.num_zeros = value
                self.config.set_key('num_zeros', value, True)
                self.history_list.update()
                self.address_list.update()
        nz.valueChanged.connect(on_nz)
        gui_widgets.append((nz_label, nz))

        msg = _('Fee per kilobyte of transaction.')
        fee_label = HelpLabel(_('Transaction fee per kb') + ':', msg)
        fee_e = BTCkBEdit(self.get_decimal_point)
        def on_fee(is_done):
            if self.config.get('dynamic_fees', True):
                return
            v = fee_e.get_amount() or 0
            self.config.set_key('fee_per_kb', v, is_done)
            self.update_fee()
        fee_e.editingFinished.connect(lambda: on_fee(True))
        fee_e.textEdited.connect(lambda: on_fee(False))
        fee_widgets.append((fee_label, fee_e))

        dynfee_cb = QCheckBox(_('Use dynamic fees'))
        dynfee_cb.setChecked(self.config.get('dynamic_fees', True))
        dynfee_cb.setToolTip(_("Use a fee per kB value recommended by the server."))
        fee_widgets.append((dynfee_cb, None))
        def update_feeperkb():
            fee_e.setAmount(self.config.get('fee_per_kb', bitcoin.RECOMMENDED_FEE))
            b = self.config.get('dynamic_fees', True)
            fee_e.setEnabled(not b)
        def on_dynfee(x):
            self.config.set_key('dynamic_fees', x == Qt.Checked)
            update_feeperkb()
            self.update_fee_edit()
        dynfee_cb.stateChanged.connect(on_dynfee)
        update_feeperkb()
        #slider_moved()

        msg = _('OpenAlias record, used to receive coins and to sign payment requests.') + '\n\n'\
              + _('The following alias providers are available:') + '\n'\
              + '\n'.join(['https://cryptoname.co/', 'http://xmr.link']) + '\n\n'\
              + 'For more information, see http://openalias.org'
        alias_label = HelpLabel(_('OpenAlias') + ':', msg)
        alias = self.config.get('alias','')
        alias_e = QLineEdit(alias)
        def set_alias_color():
            if not self.config.get('alias'):
                alias_e.setStyleSheet("")
                return
            if self.alias_info:
                alias_addr, alias_name, validated = self.alias_info
                alias_e.setStyleSheet(GREEN_BG if validated else RED_BG)
            else:
                alias_e.setStyleSheet(RED_BG)
        def on_alias_edit():
            alias_e.setStyleSheet("")
            alias = str(alias_e.text())
            self.config.set_key('alias', alias, True)
            if alias:
                self.fetch_alias()
        set_alias_color()
        self.connect(self, SIGNAL('alias_received'), set_alias_color)
        alias_e.editingFinished.connect(on_alias_edit)
        id_widgets.append((alias_label, alias_e))

        # SSL certificate
        msg = ' '.join([
            _('SSL certificate used to sign payment requests.'),
            _('Use setconfig to set ssl_chain and ssl_privkey.'),
        ])
        if self.config.get('ssl_privkey') or self.config.get('ssl_chain'):
            try:
                SSL_identity = paymentrequest.check_ssl_config(self.config)
                SSL_error = None
            except BaseException as e:
                SSL_identity = "error"
                SSL_error = str(e)
        else:
            SSL_identity = ""
            SSL_error = None
        SSL_id_label = HelpLabel(_('SSL certificate') + ':', msg)
        SSL_id_e = QLineEdit(SSL_identity)
        SSL_id_e.setStyleSheet(RED_BG if SSL_error else GREEN_BG if SSL_identity else '')
        if SSL_error:
            SSL_id_e.setToolTip(SSL_error)
        SSL_id_e.setReadOnly(True)
        id_widgets.append((SSL_id_label, SSL_id_e))

        units = ['LTC', 'mLTC', 'bits']
        msg = _('Base unit of your wallet.')\
              + '\n1LTC=1000mLTC.\n' \
              + _(' These settings affects the fields in the Send tab')+' '
        unit_label = HelpLabel(_('Base unit') + ':', msg)
        unit_combo = QComboBox()
        unit_combo.addItems(units)
        unit_combo.setCurrentIndex(units.index(self.base_unit()))
        def on_unit(x):
            unit_result = units[unit_combo.currentIndex()]
            if self.base_unit() == unit_result:
                return
            edits = self.amount_e, self.fee_e, self.receive_amount_e, fee_e
            amounts = [edit.get_amount() for edit in edits]
            if unit_result == 'LTC':
                self.decimal_point = 8
            elif unit_result == 'mLTC':
                self.decimal_point = 5
            elif unit_result == 'bits':
                self.decimal_point = 2
            else:
                raise Exception('Unknown base unit')
            self.config.set_key('decimal_point', self.decimal_point, True)
            self.history_list.update()
            self.request_list.update()
            self.address_list.update()
            for edit, amount in zip(edits, amounts):
                edit.setAmount(amount)
            self.update_status()
        unit_combo.currentIndexChanged.connect(on_unit)
        gui_widgets.append((unit_label, unit_combo))

        block_explorers = sorted(block_explorer_info.keys())
        msg = _('Choose which online block explorer to use for functions that open a web browser')
        block_ex_label = HelpLabel(_('Online Block Explorer') + ':', msg)
        block_ex_combo = QComboBox()
        block_ex_combo.addItems(block_explorers)
        block_ex_combo.setCurrentIndex(block_explorers.index(block_explorer(self.config)))
        def on_be(x):
            be_result = block_explorers[block_ex_combo.currentIndex()]
            self.config.set_key('block_explorer', be_result, True)
        block_ex_combo.currentIndexChanged.connect(on_be)
        gui_widgets.append((block_ex_label, block_ex_combo))

        from electrum_ltc import qrscanner
        system_cameras = qrscanner._find_system_cameras()
        qr_combo = QComboBox()
        qr_combo.addItem("Default","default")
        for camera, device in system_cameras.items():
            qr_combo.addItem(camera, device)
        #combo.addItem("Manually specify a device", config.get("video_device"))
        index = qr_combo.findData(self.config.get("video_device"))
        qr_combo.setCurrentIndex(index)
        msg = _("Install the zbar package to enable this.\nOn linux, type: 'apt-get install python-zbar'")
        qr_label = HelpLabel(_('Video Device') + ':', msg)
        qr_combo.setEnabled(qrscanner.zbar is not None)
        on_video_device = lambda x: self.config.set_key("video_device", str(qr_combo.itemData(x).toString()), True)
        qr_combo.currentIndexChanged.connect(on_video_device)
        gui_widgets.append((qr_label, qr_combo))

        use_rbf = self.config.get('use_rbf', False)
        rbf_cb = QCheckBox(_('Enable Replace-By-Fee'))
        rbf_cb.setChecked(use_rbf)
        def on_rbf(x):
            rbf_result = x == Qt.Checked
            self.config.set_key('use_rbf', rbf_result)
            self.rbf_checkbox.setVisible(rbf_result)
            self.rbf_checkbox.setChecked(False)
        rbf_cb.stateChanged.connect(on_rbf)
        rbf_cb.setToolTip(_('Enable RBF'))
        fee_widgets.append((rbf_cb, None))

        usechange_cb = QCheckBox(_('Use change addresses'))
        usechange_cb.setChecked(self.wallet.use_change)
        if not self.config.is_modifiable('use_change'): usechange_cb.setEnabled(False)
        def on_usechange(x):
            usechange_result = x == Qt.Checked
            if self.wallet.use_change != usechange_result:
                self.wallet.use_change = usechange_result
                self.wallet.storage.put('use_change', self.wallet.use_change)
                multiple_cb.setEnabled(self.wallet.use_change)
        usechange_cb.stateChanged.connect(on_usechange)
        usechange_cb.setToolTip(_('Using change addresses makes it more difficult for other people to track your transactions.'))
        tx_widgets.append((usechange_cb, None))

        def on_multiple(x):
            multiple = x == Qt.Checked
            if self.wallet.multiple_change != multiple:
                self.wallet.multiple_change = multiple
                self.wallet.storage.put('multiple_change', multiple)
        multiple_change = self.wallet.multiple_change
        multiple_cb = QCheckBox(_('Use multiple change addresses'))
        multiple_cb.setEnabled(self.wallet.use_change)
        multiple_cb.setToolTip('\n'.join([
            _('In some cases, use up to 3 change addresses in order to break '
              'up large coin amounts and obfuscate the recipient address.'),
            _('This may result in higher transactions fees.')
        ]))
        multiple_cb.setChecked(multiple_change)
        multiple_cb.stateChanged.connect(on_multiple)
        tx_widgets.append((multiple_cb, None))

        def fmt_docs(key, klass):
            lines = [ln.lstrip(" ") for ln in klass.__doc__.split("\n")]
            return '\n'.join([key, "", " ".join(lines)])

        choosers = sorted(coinchooser.COIN_CHOOSERS.keys())
        chooser_name = coinchooser.get_name(self.config)
        msg = _('Choose coin (UTXO) selection method.  The following are available:\n\n')
        msg += '\n\n'.join(fmt_docs(*item) for item in coinchooser.COIN_CHOOSERS.items())
        chooser_label = HelpLabel(_('Coin selection') + ':', msg)
        chooser_combo = QComboBox()
        chooser_combo.addItems(choosers)
        i = choosers.index(chooser_name) if chooser_name in choosers else 0
        chooser_combo.setCurrentIndex(i)
        def on_chooser(x):
            chooser_name = choosers[chooser_combo.currentIndex()]
            self.config.set_key('coin_chooser', chooser_name)
        chooser_combo.currentIndexChanged.connect(on_chooser)
        tx_widgets.append((chooser_label, chooser_combo))

        tabs_info = [
            (fee_widgets, _('Fees')),
            (tx_widgets, _('Transactions')),
            (gui_widgets, _('Appearance')),
            (id_widgets, _('Identity')),
        ]
        for widgets, name in tabs_info:
            tab = QWidget()
            grid = QGridLayout(tab)
            grid.setColumnStretch(0,1)
            for a,b in widgets:
                i = grid.rowCount()
                if b:
                    if a:
                        grid.addWidget(a, i, 0)
                    grid.addWidget(b, i, 1)
                else:
                    grid.addWidget(a, i, 0, 1, 2)
            tabs.addTab(tab, name)

        vbox.addWidget(tabs)
        vbox.addStretch(1)
        vbox.addLayout(Buttons(CloseButton(d)))
        d.setLayout(vbox)

        # run the dialog
        d.exec_()
        self.disconnect(self, SIGNAL('alias_received'), set_alias_color)

        run_hook('close_settings_dialog')
        if self.need_restart:
            self.show_warning(_('Please restart Electrum to activate the new GUI settings'), title=_('Success'))

    def run_network_dialog(self):
        if not self.network:
            self.show_warning(_('You are using Electrum in offline mode; restart Electrum if you want to get connected'), title=_('Offline'))
            return
        NetworkDialog(self.wallet.network, self.config, self).do_exec()

    def closeEvent(self, event):
        # It seems in some rare cases this closeEvent() is called twice
        if not self.cleaned_up:
            self.cleaned_up = True
            self.clean_up()
        event.accept()

    def clean_up(self):
        self.wallet.thread.stop()
        if self.network:
            self.network.unregister_callback(self.on_network)
        self.config.set_key("is_maximized", self.isMaximized())
        if not self.isMaximized():
            g = self.geometry()
            self.wallet.storage.put("winpos-qt", [g.left(),g.top(),
                                                  g.width(),g.height()])
        self.config.set_key("console-history", self.console.history[-50:],
                            True)
        if self.qr_window:
            self.qr_window.close()
        self.close_wallet()
        self.gui_object.close_window(self)

    def plugins_dialog(self):
        self.pluginsdialog = d = WindowModalDialog(self, _('Electrum Plugins'))

        plugins = self.gui_object.plugins

        vbox = QVBoxLayout(d)

        # plugins
        scroll = QScrollArea()
        scroll.setEnabled(True)
        scroll.setWidgetResizable(True)
        scroll.setMinimumSize(400,250)
        vbox.addWidget(scroll)

        w = QWidget()
        scroll.setWidget(w)
        w.setMinimumHeight(plugins.count() * 35)

        grid = QGridLayout()
        grid.setColumnStretch(0,1)
        w.setLayout(grid)

        settings_widgets = {}

        def enable_settings_widget(p, name, i):
            widget = settings_widgets.get(name)
            if not widget and p and p.requires_settings():
                widget = settings_widgets[name] = p.settings_widget(d)
                grid.addWidget(widget, i, 1)
            if widget:
                widget.setEnabled(bool(p and p.is_enabled()))

        def do_toggle(cb, name, i):
            p = plugins.toggle(name)
            cb.setChecked(bool(p))
            enable_settings_widget(p, name, i)
            run_hook('init_qt', self.gui_object)

        for i, descr in enumerate(plugins.descriptions.values()):
            name = descr['__name__']
            p = plugins.get(name)
            if descr.get('registers_keystore'):
                continue
            try:
                cb = QCheckBox(descr['fullname'])
                cb.setEnabled(plugins.is_available(name, self.wallet))
                cb.setChecked(p is not None and p.is_enabled())
                grid.addWidget(cb, i, 0)
                enable_settings_widget(p, name, i)
                cb.clicked.connect(partial(do_toggle, cb, name, i))
                msg = descr['description']
                if descr.get('requires'):
                    msg += '\n\n' + _('Requires') + ':\n' + '\n'.join(map(lambda x: x[1], descr.get('requires')))
                grid.addWidget(HelpButton(msg), i, 2)
            except Exception:
                self.print_msg("error: cannot display plugin", name)
                traceback.print_exc(file=sys.stdout)
        grid.setRowStretch(i+1,1)
        vbox.addLayout(Buttons(CloseButton(d)))
        d.exec_()

    def bump_fee_dialog(self, tx):
        is_relevant, is_mine, v, fee = self.wallet.get_wallet_delta(tx)
        d = WindowModalDialog(self, _('Bump Fee'))
        vbox = QVBoxLayout(d)
        vbox.addWidget(QLabel(_('Current fee') + ': %s'% self.format_amount(fee) + ' ' + self.base_unit()))
        vbox.addWidget(QLabel(_('New Fee') + ': '))
        e = BTCAmountEdit(self.get_decimal_point)
        e.setAmount(fee *1.5)
        vbox.addWidget(e)
        cb = QCheckBox(_('Final'))
        vbox.addWidget(cb)
        vbox.addLayout(Buttons(CancelButton(d), OkButton(d)))
        if not d.exec_():
            return
        is_final = cb.isChecked()
        new_fee = e.get_amount()
        delta = new_fee - fee
        if delta < 0:
            self.show_error("fee too low")
            return
        try:
            new_tx = self.wallet.bump_fee(tx, delta)
        except BaseException as e:
            self.show_error(str(e))
            return
        if is_final:
            new_tx.set_sequence(0xffffffff)
        self.show_transaction(new_tx)<|MERGE_RESOLUTION|>--- conflicted
+++ resolved
@@ -41,7 +41,6 @@
 
 import icons_rc
 
-<<<<<<< HEAD
 from electrum_ltc import keystore
 from electrum_ltc.bitcoin import COIN, is_valid, TYPE_ADDRESS
 from electrum_ltc.plugins import run_hook
@@ -53,21 +52,7 @@
 from electrum_ltc import Transaction, mnemonic
 from electrum_ltc import util, bitcoin, commands, coinchooser
 from electrum_ltc import SimpleConfig, paymentrequest
-from electrum_ltc.wallet import Wallet, Multisig_Wallet
-=======
-from electrum import keystore
-from electrum.bitcoin import COIN, is_valid, TYPE_ADDRESS
-from electrum.plugins import run_hook
-from electrum.i18n import _
-from electrum.util import (block_explorer, block_explorer_info, format_time,
-                           block_explorer_URL, format_satoshis, PrintError,
-                           format_satoshis_plain, NotEnoughFunds, StoreDict,
-                           UserCancelled)
-from electrum import Transaction, mnemonic
-from electrum import util, bitcoin, commands, coinchooser
-from electrum import SimpleConfig, paymentrequest
-from electrum.wallet import Wallet, Multisig_Wallet, P2PK_Wallet
->>>>>>> cda0d14a
+from electrum_ltc.wallet import Wallet, Multisig_Wallet, P2PK_Wallet
 
 from amountedit import BTCAmountEdit, MyLineEdit, BTCkBEdit
 from network_dialog import NetworkDialog
@@ -1776,7 +1761,7 @@
         address  = str(address.text()).strip()
         message = unicode(message.toPlainText()).encode('utf-8').strip()
         if not bitcoin.is_address(address):
-            self.show_message('Invalid Bitcoin address.')
+            self.show_message('Invalid Litecoin address.')
             return
         if not bitcoin.is_p2pkh(address):
             self.show_message('Cannot sign messages with this type of address.')
@@ -1793,7 +1778,7 @@
         address  = str(address.text()).strip()
         message = unicode(message.toPlainText()).encode('utf-8').strip()
         if not bitcoin.is_address(address):
-            self.show_message('Invalid Bitcoin address.')
+            self.show_message('Invalid Litecoin address.')
             return
         if not bitcoin.is_p2pkh(address):
             self.show_message('Cannot verify messages with this type of address.')
