--- conflicted
+++ resolved
@@ -887,22 +887,6 @@
 
 
 
-<<<<<<< HEAD
-    def set_url(self, url):
-        try:
-            address, amount, label, message, signature, identity, url = util.parse_url(url)
-        except Exception:
-            QMessageBox.warning(self, _('Error'), _('Invalid litecoin URL'), _('OK'))
-            return
-
-        try:
-            if amount and self.base_unit() == 'mLTC': amount = str( 1000* Decimal(amount))
-            elif amount: amount = str(Decimal(amount))
-        except Exception:
-            amount = "0.0"
-            QMessageBox.warning(self, _('Error'), _('Invalid Amount'), _('OK'))
-=======
->>>>>>> b7a60f02
 
     def set_send(self, address, amount, label, message):
 
@@ -921,16 +905,6 @@
         if amount:
             self.amount_e.setText(amount)
 
-<<<<<<< HEAD
-        if identity:
-            self.set_frozen(self.payto_e,True)
-            self.set_frozen(self.amount_e,True)
-            self.set_frozen(self.message_e,True)
-            self.payto_sig.setText( '      '+_('The litecoin URI was signed by')+' ' + identity )
-        else:
-            self.payto_sig.setVisible(False)
-=======
->>>>>>> b7a60f02
 
     def do_clear(self):
         self.payto_sig.setVisible(False)
@@ -1930,20 +1904,13 @@
         hbox = QHBoxLayout()
         vbox.addLayout(hbox)
 
-        defaultname = 'electrum-private-keys.csv'
+        defaultname = 'electrum-ltc-private-keys.csv'
         directory = self.config.get('io_dir', unicode(os.path.expanduser('~')))
         path = os.path.join( directory, defaultname )
         filename_e = QLineEdit()
         filename_e.setText(path)
         def func():
             select_export = _('Select file to export your private keys to')
-<<<<<<< HEAD
-            fileName = self.getSaveFileName(select_export, 'electrum-ltc-private-keys.csv', "*.csv")
-            if fileName:
-                with open(fileName, "w+") as csvfile:
-                    transaction = csv.writer(csvfile)
-                    transaction.writerow(["address", "private_key"])
-=======
             p = self.getSaveFileName(select_export, defaultname, "*.csv")
             if p:
                 filename_e.setText(p)
@@ -1965,7 +1932,6 @@
                 private_keys[addr] = "\n".join(self.wallet.get_private_key(addr, password))
                 d.emit(SIGNAL('computing_privkeys'))
             d.emit(SIGNAL('show_privkeys'))
->>>>>>> b7a60f02
 
         def show_privkeys():
             s = "\n".join( map( lambda x: x[0] + "\t"+ x[1], private_keys.items()))
