--- conflicted
+++ resolved
@@ -16,16 +16,8 @@
 # You should have received a copy of the GNU General Public License
 # along with this program. If not, see <http://www.gnu.org/licenses/>.
 
-<<<<<<< HEAD
-import sys, time, datetime, re, threading
-from electrum_grs.i18n import _, set_language
-from electrum_grs.util import print_error, print_msg
-import os.path, json, ast, traceback
-import webbrowser
-=======
 import sys, time, threading
 import os.path, json, traceback
->>>>>>> e23f3a5e
 import shutil
 import socket
 import webbrowser
@@ -38,35 +30,21 @@
 from PyQt4.QtCore import *
 import PyQt4.QtCore as QtCore
 
-<<<<<<< HEAD
-from electrum_grs.bitcoin import MIN_RELAY_TX_FEE, is_valid
+import icons_rc
+
+from electrum_grs.bitcoin import MIN_RELAY_TX_FEE, COIN, is_valid
 from electrum_grs.plugins import run_hook
-
-import icons_rc
-
-from electrum_grs.util import format_satoshis, NotEnoughFunds
+from electrum_grs.i18n import _
+from electrum_grs.util import block_explorer, block_explorer_info, block_explorer_URL
+from electrum_grs.util import print_error, print_msg
+from electrum_grs.util import format_satoshis, format_satoshis_plain, format_time, NotEnoughFunds, StoreDict
 from electrum_grs import Transaction
 from electrum_grs import mnemonic
-from electrum_grs import util, bitcoin, commands, Interface, Wallet
+from electrum_grs import util, bitcoin, commands, Wallet
 from electrum_grs import SimpleConfig, Wallet, WalletStorage
 from electrum_grs import Imported_Wallet
-=======
-import icons_rc
-
-from electrum.bitcoin import MIN_RELAY_TX_FEE, COIN, is_valid
-from electrum.plugins import run_hook
-from electrum.i18n import _
-from electrum.util import block_explorer, block_explorer_info, block_explorer_URL
-from electrum.util import print_error, print_msg
-from electrum.util import format_satoshis, format_satoshis_plain, format_time, NotEnoughFunds, StoreDict
-from electrum import Transaction
-from electrum import mnemonic
-from electrum import util, bitcoin, commands, Wallet
-from electrum import SimpleConfig, Wallet, WalletStorage
-from electrum import Imported_Wallet
-from electrum import paymentrequest
-from electrum.contacts import Contacts
->>>>>>> e23f3a5e
+from electrum_grs import paymentrequest
+from electrum_grs.contacts import Contacts
 
 from amountedit import AmountEdit, BTCAmountEdit, MyLineEdit, BTCkBEdit
 from network_dialog import NetworkDialog
@@ -103,8 +81,8 @@
             self.func()
 
 
-from electrum.paymentrequest import PR_UNPAID, PR_PAID, PR_UNKNOWN, PR_EXPIRED
-from electrum.paymentrequest import PaymentRequest, InvoiceStore, get_payment_request
+from electrum_grs.paymentrequest import PR_UNPAID, PR_PAID, PR_UNKNOWN, PR_EXPIRED
+from electrum_grs.paymentrequest import PaymentRequest, InvoiceStore, get_payment_request
 
 pr_icons = {
     PR_UNPAID:":icons/unpaid.png",
@@ -255,14 +233,9 @@
         self.dummy_address = a[0] if a else None
         self.accounts_expanded = self.wallet.storage.get('accounts_expanded',{})
         self.current_account = self.wallet.storage.get("current_account", None)
-<<<<<<< HEAD
-        title = 'Electrum-GRS ' + self.wallet.electrum_version + '  -  ' + os.path.basename(self.wallet.storage.path)
-        if self.wallet.is_watching_only(): title += ' [%s]' % (_('watching only'))
-=======
-        title = 'Electrum %s  -  %s' % (self.wallet.electrum_version, self.wallet.basename())
+        title = 'Electrum-GRS %s  -  %s' % (self.wallet.electrum_version, self.wallet.basename())
         if self.wallet.is_watching_only():
             title += ' [%s]' % (_('watching only'))
->>>>>>> e23f3a5e
         self.setWindowTitle( title )
         self.update_history_tab()
         self.need_update.set()
@@ -649,36 +622,9 @@
         self.history_list = l = HistoryWidget(self)
         return l
 
-<<<<<<< HEAD
-
-    def create_history_menu(self, position):
-        self.history_list.selectedIndexes()
-        item = self.history_list.currentItem()
-        be = self.config.get('block_explorer', 'cryptoID.info')
-        if be == 'cryptoID.info':
-            block_explorer = 'https://chainz.cryptoid.info/grs/tx.dws?'
-        elif be == 'MultiFaucet.tk':
-            block_explorer = 'http://www.multifaucet.tk/index.php?blockexplorer=GRS&txid='
-
-        if not item: return
-        tx_hash = str(item.data(0, Qt.UserRole).toString())
-        if not tx_hash: return
-        menu = QMenu()
-        menu.addAction(_("Copy ID to Clipboard"), lambda: self.app.clipboard().setText(tx_hash))
-        menu.addAction(_("Details"), lambda: self.show_transaction(self.wallet.transactions.get(tx_hash)))
-        menu.addAction(_("Edit description"), lambda: self.tx_label_clicked(item,2))
-        menu.addAction(_("View on block explorer"), lambda: webbrowser.open(block_explorer + tx_hash))
-        menu.exec_(self.contacts_list.viewport().mapToGlobal(position))
-
-
-    def show_transaction(self, tx):
-        import transaction_dialog
-        d = transaction_dialog.TxDialog(tx, self)
-=======
     def show_address(self, addr):
         import address_dialog
         d = address_dialog.AddressDialog(addr, self)
->>>>>>> e23f3a5e
         d.exec_()
 
     def show_transaction(self, tx, tx_desc = None):
@@ -698,20 +644,12 @@
         self.receive_address_e = ButtonsLineEdit()
         self.receive_address_e.addCopyButton(self.app)
         self.receive_address_e.setReadOnly(True)
-        msg = _('Bitcoin address where the payment should be received. Note that each payment request uses a different Bitcoin address.')
+        msg = _('Groestlcoin address where the payment should be received. Note that each payment request uses a different Groestlcoin address.')
         self.receive_address_label = HelpLabel(_('Receiving address'), msg)
         self.receive_address_e.textChanged.connect(self.update_receive_qr)
-<<<<<<< HEAD
-
-        self.copy_button = QPushButton()
-        self.copy_button.setIcon(QIcon(":icons/copy.png"))
-        self.copy_button.setToolTip(_("Copy to clipboard"))
-        self.copy_button.clicked.connect(lambda: self.app.clipboard().setText(self.get_receive_URI()))
-=======
         self.receive_address_e.setFocusPolicy(Qt.NoFocus)
         grid.addWidget(self.receive_address_label, 0, 0)
         grid.addWidget(self.receive_address_e, 0, 1, 1, 4)
->>>>>>> e23f3a5e
 
         self.receive_message_e = QLineEdit()
         grid.addWidget(QLabel(_('Description')), 1, 0)
@@ -1028,15 +966,10 @@
         from paytoedit import PayToEdit
         self.amount_e = BTCAmountEdit(self.get_decimal_point)
         self.payto_e = PayToEdit(self)
-<<<<<<< HEAD
-        self.payto_help = HelpButton(_('Recipient of the funds.') + '\n\n' + _('You may enter a Groestlcoin address, a label from your list of contacts (a list of completions will be proposed), or an alias (email-like address that forwards to a Groestlcoin address)'))
-        grid.addWidget(QLabel(_('Pay to')), 1, 0)
-=======
         msg = _('Recipient of the funds.') + '\n\n'\
-              + _('You may enter a Bitcoin address, a label from your list of contacts (a list of completions will be proposed), or an alias (email-like address that forwards to a Bitcoin address)')
+              + _('You may enter a Groestlcoin address, a label from your list of contacts (a list of completions will be proposed), or an alias (email-like address that forwards to a Groestlcoin address)')
         payto_label = HelpLabel(_('Pay to'), msg)
         grid.addWidget(payto_label, 1, 0)
->>>>>>> e23f3a5e
         grid.addWidget(self.payto_e, 1, 1, 1, 3)
 
         completer = QCompleter()
@@ -1067,15 +1000,7 @@
         grid.addWidget(amount_label, 4, 0)
         grid.addWidget(self.amount_e, 4, 1, 1, 2)
 
-<<<<<<< HEAD
-        self.fee_e_label = QLabel(_('Fee'))
-        self.fee_e = BTCAmountEdit(self.get_decimal_point)
-        grid.addWidget(self.fee_e_label, 5, 0)
-        grid.addWidget(self.fee_e, 5, 1, 1, 2)
         msg = _('Groestlcoin transactions are in general not free. A transaction fee is paid by the sender of the funds.') + '\n\n'\
-=======
-        msg = _('Bitcoin transactions are in general not free. A transaction fee is paid by the sender of the funds.') + '\n\n'\
->>>>>>> e23f3a5e
               + _('The amount of fee can be decided freely by the sender. However, transactions with low fees take more time to be processed.') + '\n\n'\
               + _('A suggested fee is automatically added to this field. You may override it. The suggested fee increases with the size of the transaction.')
         self.fee_e_label = HelpLabel(_('Fee'), msg)
@@ -1476,7 +1401,7 @@
         if r or (name and sig):
             def get_payment_request_thread():
                 if name and sig:
-                    from electrum import paymentrequest
+                    from electrum_grs import paymentrequest
                     pr = paymentrequest.serialize_request(out).SerializeToString()
                     self.payment_request = paymentrequest.PaymentRequest(pr)
                 else:
@@ -1491,20 +1416,6 @@
             self.prepare_for_payment_request()
             return
 
-<<<<<<< HEAD
-        from electrum_grs import paymentrequest
-        def payment_request():
-            self.payment_request = paymentrequest.PaymentRequest(self.config)
-            self.payment_request.read(request_url)
-            if self.payment_request.verify():
-                self.emit(SIGNAL('payment_request_ok'))
-            else:
-                self.emit(SIGNAL('payment_request_error'))
-
-        self.pr_thread = threading.Thread(target=payment_request).start()
-        self.prepare_for_payment_request()
-
-=======
         address = out.get('address')
         amount = out.get('amount')
         label = out.get('label')
@@ -1524,7 +1435,6 @@
         if amount:
             self.amount_e.setAmount(amount)
             self.amount_e.textEdited.emit("")
->>>>>>> e23f3a5e
 
 
     def do_clear(self):
@@ -1714,18 +1624,6 @@
         if not item:
             menu.addAction(_("New contact"), lambda: self.new_contact_dialog())
         else:
-<<<<<<< HEAD
-            addr = unicode(item.text(0))
-            label = unicode(item.text(1))
-            is_editable = item.data(0,32).toBool()
-            payto_addr = item.data(0,33).toString()
-            menu.addAction(_("Copy to Clipboard"), lambda: self.app.clipboard().setText(addr))
-            menu.addAction(_("Pay to"), lambda: self.payto(payto_addr))
-            menu.addAction(_("QR code"), lambda: self.show_qrcode("groestlcoin:" + addr, _("Address")))
-            if is_editable:
-                menu.addAction(_("Edit label"), lambda: self.edit_label(False))
-                menu.addAction(_("Delete"), lambda: self.delete_contact(addr))
-=======
             key = unicode(item.text(0))
             menu.addAction(_("Copy to Clipboard"), lambda: self.app.clipboard().setText(key))
             menu.addAction(_("Pay to"), lambda: self.payto(self.get_contact_payto(key)))
@@ -1733,39 +1631,12 @@
             addr_URL = block_explorer_URL(self.config, 'addr', unicode(item.text(1)))
             if addr_URL:
                 menu.addAction(_("View on block explorer"), lambda: webbrowser.open(addr_URL))
->>>>>>> e23f3a5e
 
         run_hook('create_contact_menu', menu, item)
         menu.exec_(self.contacts_list.viewport().mapToGlobal(position))
 
 
     def show_invoice(self, key):
-<<<<<<< HEAD
-        from electrum_grs.paymentrequest import PaymentRequest
-        domain, memo, value, expiration, status, tx_hash = self.invoices[key]
-        pr = PaymentRequest(self.config)
-        pr.read_file(key)
-        pr.domain = domain
-        pr.verify()
-        self.show_pr_details(pr, tx_hash)
-
-    def show_pr_details(self, pr, tx_hash=None):
-        msg = 'Domain: ' + pr.domain
-        msg += '\nStatus: ' + pr.get_status()
-        msg += '\nMemo: ' + pr.get_memo()
-        msg += '\nPayment URL: ' + pr.payment_url
-        msg += '\n\nOutputs:\n' + '\n'.join(map(lambda x: x[1] + ' ' + self.format_amount(x[2])+ self.base_unit(), pr.get_outputs()))
-        if tx_hash:
-            msg += '\n\nTransaction ID: ' + tx_hash
-        QMessageBox.information(self, 'Invoice', msg , 'OK')
-
-    def do_pay_invoice(self, key):
-        from electrum_grs.paymentrequest import PaymentRequest
-        domain, memo, value, expiration, status, tx_hash = self.invoices[key]
-        pr = PaymentRequest(self.config)
-        pr.read_file(key)
-        pr.domain = domain
-=======
         pr = self.invoices.get(key)
         pr.verify(self.contacts)
         self.show_pr_details(pr)
@@ -1801,7 +1672,6 @@
 
     def do_pay_invoice(self, key):
         pr = self.invoices.get(key)
->>>>>>> e23f3a5e
         self.payment_request = pr
         self.prepare_for_payment_request()
         if pr.verify(self.contacts):
@@ -2386,14 +2256,9 @@
             return
         if not data:
             return
-        # if the user scanned a bitcoin URI
-<<<<<<< HEAD
+        # if the user scanned a groestlcoin URI
         if data.startswith("groestlcoin:"):
-            self.pay_from_URI(data)
-=======
-        if data.startswith("bitcoin:"):
             self.pay_to_URI(data)
->>>>>>> e23f3a5e
             return
         # else if the user scanned an offline signed tx
         # transactions are binary, but qrcode seems to return utf8...
@@ -2436,67 +2301,6 @@
         from electrum_grs import transaction
         txid, ok = QInputDialog.getText(self, _('Lookup transaction'), _('Transaction ID') + ':')
         if ok and txid:
-<<<<<<< HEAD
-            r = self.network.synchronous_get([ ('blockchain.transaction.get',[str(txid)]) ])[0]
-            if r:
-                tx = transaction.Transaction.deserialize(r)
-                if tx:
-                    self.show_transaction(tx)
-                else:
-                    self.show_message("unknown transaction")
-
-    def do_process_from_csvReader(self, csvReader):
-        outputs = []
-        errors = []
-        errtext = ""
-        try:
-            for position, row in enumerate(csvReader):
-                address = row[0]
-                if not bitcoin.is_address(address):
-                    errors.append((position, address))
-                    continue
-                amount = Decimal(row[1])
-                amount = int(100000000*amount)
-                outputs.append(('address', address, amount))
-        except (ValueError, IOError, os.error), reason:
-            QMessageBox.critical(None, _("Unable to read file or no transaction found"), _("Electrum-GRS was unable to open your transaction file") + "\n" + str(reason))
-            return
-        if errors != []:
-            for x in errors:
-                errtext += "CSV Row " + str(x[0]+1) + ": " + x[1] + "\n"
-            QMessageBox.critical(None, _("Invalid Addresses"), _("ABORTING! Invalid Addresses found:") + "\n\n" + errtext)
-            return
-
-        try:
-            tx = self.wallet.make_unsigned_transaction(outputs, None, None)
-        except Exception as e:
-            self.show_message(str(e))
-            return
-
-        self.show_transaction(tx)
-
-    def do_process_from_csv_file(self):
-        fileName = self.getOpenFileName(_("Select your transaction CSV"), "*.csv")
-        if not fileName:
-            return
-        try:
-            with open(fileName, "r") as f:
-                csvReader = csv.reader(f)
-                self.do_process_from_csvReader(csvReader)
-        except (ValueError, IOError, os.error), reason:
-            QMessageBox.critical(None, _("Unable to read file or no transaction found"), _("Electrum-GRS was unable to open your transaction file") + "\n" + str(reason))
-            return
-
-    def do_process_from_csv_text(self):
-        text = text_dialog(self, _('Input CSV'), _("Please enter a list of outputs.") + '\n' \
-                               + _("Format: address, amount. One output per line"), _("Load CSV"))
-        if not text:
-            return
-        f = StringIO.StringIO(text)
-        csvReader = csv.reader(f)
-        self.do_process_from_csvReader(csvReader)
-
-=======
             try:
                 r = self.network.synchronous_get([('blockchain.transaction.get',[str(txid)])])[0]
             except BaseException as e:
@@ -2504,7 +2308,6 @@
                 return
             tx = transaction.Transaction(r)
             self.show_transaction(tx)
->>>>>>> e23f3a5e
 
 
     @protected
@@ -2769,11 +2572,7 @@
     def settings_dialog(self):
         self.need_restart = False
         d = QDialog(self)
-<<<<<<< HEAD
-        d.setWindowTitle(_('Electrum-GRS Settings'))
-=======
         d.setWindowTitle(_('Preferences'))
->>>>>>> e23f3a5e
         d.setModal(1)
         vbox = QVBoxLayout()
         tabs = QTabWidget()
@@ -2909,15 +2708,7 @@
         SSL_id_e.setReadOnly(True)
         id_widgets.append((SSL_id_label, SSL_id_e))
 
-<<<<<<< HEAD
         units = ['GRS', 'mGRS', 'uGRS']
-        unit_label = QLabel(_('Base unit') + ':')
-        unit_combo = QComboBox()
-        unit_combo.addItems(units)
-        unit_combo.setCurrentIndex(units.index(self.base_unit()))
-=======
-        units = ['BTC', 'mBTC', 'bits']
->>>>>>> e23f3a5e
         msg = _('Base unit of your wallet.')\
               + '\n1GRS=1000mGRS.\n' \
               + _(' These settings affects the fields in the Send tab')+' '
@@ -2946,21 +2737,12 @@
         unit_combo.currentIndexChanged.connect(on_unit)
         gui_widgets.append((unit_label, unit_combo))
 
-<<<<<<< HEAD
-        block_explorers = ['cryptoID.info', 'MultiFaucet.tk']
-        block_ex_label = QLabel(_('Online Block Explorer') + ':')
-        block_ex_combo = QComboBox()
-        block_ex_combo.addItems(block_explorers)
-        block_ex_combo.setCurrentIndex(block_explorers.index(self.config.get('block_explorer', 'cryptoID.info')))
-        block_ex_help = HelpButton(_('Choose which online block explorer to use for functions that open a web browser'))
-=======
         block_explorers = sorted(block_explorer_info.keys())
         msg = _('Choose which online block explorer to use for functions that open a web browser')
         block_ex_label = HelpLabel(_('Online Block Explorer') + ':', msg)
         block_ex_combo = QComboBox()
         block_ex_combo.addItems(block_explorers)
         block_ex_combo.setCurrentIndex(block_explorers.index(block_explorer(self.config)))
->>>>>>> e23f3a5e
         def on_be(x):
             be_result = block_explorers[block_ex_combo.currentIndex()]
             self.config.set_key('block_explorer', be_result, True)
@@ -3060,11 +2842,7 @@
 
 
     def plugins_dialog(self):
-<<<<<<< HEAD
-        from electrum_grs.plugins import plugins
-=======
-        from electrum.plugins import plugins, descriptions, is_available, loader
->>>>>>> e23f3a5e
+        from electrum_grs.plugins import plugins, descriptions, is_available, loader
 
         self.pluginsdialog = d = QDialog(self)
         d.setWindowTitle(_('Electrum-GRS Plugins'))
