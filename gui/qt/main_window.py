--- conflicted
+++ resolved
@@ -78,13 +78,8 @@
             apply(self.func,())
 
 
-<<<<<<< HEAD
 from electrum_ltc.paymentrequest import PR_UNPAID, PR_PAID, PR_EXPIRED
-from electrum_ltc.paymentrequest import PaymentRequest, InvoiceStore, get_payment_request
-=======
-from electrum.paymentrequest import PR_UNPAID, PR_PAID, PR_EXPIRED
-from electrum.paymentrequest import PaymentRequest, InvoiceStore, get_payment_request, make_payment_request
->>>>>>> 6cff7a28
+from electrum_ltc.paymentrequest import PaymentRequest, InvoiceStore, get_payment_request, make_payment_request
 
 pr_icons = {
     PR_UNPAID:":icons/unpaid.png",
@@ -871,15 +866,10 @@
         from paytoedit import PayToEdit
         self.amount_e = BTCAmountEdit(self.get_decimal_point)
         self.payto_e = PayToEdit(self)
-<<<<<<< HEAD
-        self.payto_help = HelpButton(_('Recipient of the funds.') + '\n\n' + _('You may enter a Litecoin address, a label from your list of contacts (a list of completions will be proposed), or an alias (email-like address that forwards to a Litecoin address)'))
-        grid.addWidget(QLabel(_('Pay to')), 1, 0)
-=======
         msg = _('Recipient of the funds.') + '\n\n'\
-              + _('You may enter a Bitcoin address, a label from your list of contacts (a list of completions will be proposed), or an alias (email-like address that forwards to a Bitcoin address)')
+              + _('You may enter a Litecoin address, a label from your list of contacts (a list of completions will be proposed), or an alias (email-like address that forwards to a Litecoin address)')
         payto_label = HelpLabel(_('Pay to'), msg)
         grid.addWidget(payto_label, 1, 0)
->>>>>>> 6cff7a28
         grid.addWidget(self.payto_e, 1, 1, 1, 3)
 
         completer = QCompleter()
@@ -910,15 +900,7 @@
         grid.addWidget(amount_label, 4, 0)
         grid.addWidget(self.amount_e, 4, 1, 1, 2)
 
-<<<<<<< HEAD
-        self.fee_e_label = QLabel(_('Fee'))
-        self.fee_e = BTCAmountEdit(self.get_decimal_point)
-        grid.addWidget(self.fee_e_label, 5, 0)
-        grid.addWidget(self.fee_e, 5, 1, 1, 2)
         msg = _('Litecoin transactions are in general not free. A transaction fee is paid by the sender of the funds.') + '\n\n'\
-=======
-        msg = _('Bitcoin transactions are in general not free. A transaction fee is paid by the sender of the funds.') + '\n\n'\
->>>>>>> 6cff7a28
               + _('The amount of fee can be decided freely by the sender. However, transactions with low fees take more time to be processed.') + '\n\n'\
               + _('A suggested fee is automatically added to this field. You may override it. The suggested fee increases with the size of the transaction.')
         self.fee_e_label = HelpLabel(_('Fee'), msg)
