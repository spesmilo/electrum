--- conflicted
+++ resolved
@@ -3,12 +3,7 @@
 from kivy.properties import ObjectProperty
 from kivy.lang import Builder
 
-<<<<<<< HEAD
-from electrum_ltc.util import fee_levels
 from electrum_ltc_gui.kivy.i18n import _
-=======
-from electrum_gui.kivy.i18n import _
->>>>>>> 18ba4319
 
 Builder.load_string('''
 <FeeDialog@Popup>
