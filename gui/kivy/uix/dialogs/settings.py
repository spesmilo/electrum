from kivy.app import App
from kivy.factory import Factory
from kivy.properties import ObjectProperty
from kivy.lang import Builder

<<<<<<< HEAD
from electrum_grs.util import base_units
from electrum_grs.i18n import languages
from electrum_grs_gui.kivy.i18n import _
from electrum_grs.plugins import run_hook
from electrum_grs import coinchooser
from electrum_grs.util import fee_levels
=======
from electrum.util import base_units
from electrum.i18n import languages
from electrum_gui.kivy.i18n import _
from electrum.plugins import run_hook
from electrum import coinchooser
>>>>>>> f6ab12ac

from .choice_dialog import ChoiceDialog

Builder.load_string('''
#:import partial functools.partial
#:import _ electrum_grs_gui.kivy.i18n._

<SettingsDialog@Popup>
    id: settings
    title: _('Electrum-GRS Settings')
    disable_pin: False
    use_encryption: False
    BoxLayout:
        orientation: 'vertical'
        ScrollView:
            GridLayout:
                id: scrollviewlayout
                cols:1
                size_hint: 1, None
                height: self.minimum_height
                padding: '10dp'
                SettingsItem:
                    lang: settings.get_language_name()
                    title: 'Language' + ': ' + str(self.lang)
                    description: _('Language')
                    action: partial(root.language_dialog, self)
                CardSeparator
                SettingsItem:
                    status: '' if root.disable_pin else ('ON' if root.use_encryption else 'OFF')
                    disabled: root.disable_pin
                    title: _('PIN code') + ': ' + self.status
                    description: _("Change your PIN code.")
                    action: partial(root.change_password, self)
                CardSeparator
                SettingsItem:
                    bu: app.base_unit
                    title: _('Denomination') + ': ' + self.bu
                    description: _("Base unit for Groestlcoin amounts.")
                    action: partial(root.unit_dialog, self)
                CardSeparator
                SettingsItem:
<<<<<<< HEAD
                    status: root.fee_status()
                    title: _('Fees') + ': ' + self.status
                    description: _("Fees paid to the Groestlcoin miners.")
                    action: partial(root.fee_dialog, self)
                CardSeparator
                SettingsItem:
=======
>>>>>>> f6ab12ac
                    status: root.fx_status()
                    title: _('Fiat Currency') + ': ' + self.status
                    description: _("Display amounts in fiat currency.")
                    action: partial(root.fx_dialog, self)
                CardSeparator
                SettingsItem:
                    status: 'ON' if bool(app.plugins.get('labels')) else 'OFF'
                    title: _('Labels Sync') + ': ' + self.status
                    description: _("Save and synchronize your labels.")
                    action: partial(root.plugin_dialog, 'labels', self)
                CardSeparator
                SettingsItem:
                    status: 'ON' if app.use_rbf else 'OFF'
                    title: _('Replace-by-fee') + ': ' + self.status
                    description: _("Create replaceable transactions.")
                    message:
                        _('If you check this box, your transactions will be marked as non-final,') \
                        + ' ' + _('and you will have the possiblity, while they are unconfirmed, to replace them with transactions that pays higher fees.') \
                        + ' ' + _('Note that some merchants do not accept non-final transactions until they are confirmed.')
                    action: partial(root.boolean_dialog, 'use_rbf', _('Replace by fee'), self.message)
                CardSeparator
                SettingsItem:
                    status: _('Yes') if app.use_unconfirmed else _('No')
                    title: _('Spend unconfirmed') + ': ' + self.status
                    description: _("Use unconfirmed coins in transactions.")
                    message: _('Spend unconfirmed coins')
                    action: partial(root.boolean_dialog, 'use_unconfirmed', _('Use unconfirmed'), self.message)
                CardSeparator
                SettingsItem:
                    status: _('Yes') if app.use_change else _('No')
                    title: _('Use change addresses') + ': ' + self.status
                    description: _("Send your change to separate addresses.")
                    message: _('Send excess coins to change addresses')
                    action: partial(root.boolean_dialog, 'use_change', _('Use change addresses'), self.message)

                # disabled: there is currently only one coin selection policy
                #CardSeparator
                #SettingsItem:
                #    status: root.coinselect_status()
                #    title: _('Coin selection') + ': ' + self.status
                #    description: "Coin selection method"
                #    action: partial(root.coinselect_dialog, self)
''')



class SettingsDialog(Factory.Popup):

    def __init__(self, app):
        self.app = app
        self.plugins = self.app.plugins
        self.config = self.app.electrum_config
        Factory.Popup.__init__(self)
        layout = self.ids.scrollviewlayout
        layout.bind(minimum_height=layout.setter('height'))
        # cached dialogs
        self._fx_dialog = None
        self._proxy_dialog = None
        self._language_dialog = None
        self._unit_dialog = None
        self._coinselect_dialog = None

    def update(self):
        self.wallet = self.app.wallet
        self.disable_pin = self.wallet.is_watching_only() if self.wallet else True
        self.use_encryption = self.wallet.has_password() if self.wallet else False

    def get_language_name(self):
        return languages.get(self.config.get('language', 'en_UK'), '')

    def change_password(self, item, dt):
        self.app.change_password(self.update)

    def language_dialog(self, item, dt):
        if self._language_dialog is None:
            l = self.config.get('language', 'en_UK')
            def cb(key):
                self.config.set_key("language", key, True)
                item.lang = self.get_language_name()
                self.app.language = key
            self._language_dialog = ChoiceDialog(_('Language'), languages, l, cb)
        self._language_dialog.open()

    def unit_dialog(self, item, dt):
        if self._unit_dialog is None:
            def cb(text):
                self.app._set_bu(text)
                item.bu = self.app.base_unit
            self._unit_dialog = ChoiceDialog(_('Denomination'), list(base_units.keys()), self.app.base_unit, cb)
        self._unit_dialog.open()

    def coinselect_status(self):
        return coinchooser.get_name(self.app.electrum_config)

    def coinselect_dialog(self, item, dt):
        if self._coinselect_dialog is None:
            choosers = sorted(coinchooser.COIN_CHOOSERS.keys())
            chooser_name = coinchooser.get_name(self.config)
            def cb(text):
                self.config.set_key('coin_chooser', text)
                item.status = text
            self._coinselect_dialog = ChoiceDialog(_('Coin selection'), choosers, chooser_name, cb)
        self._coinselect_dialog.open()

    def proxy_status(self):
        server, port, protocol, proxy, auto_connect = self.app.network.get_parameters()
        return proxy.get('host') +':' + proxy.get('port') if proxy else _('None')

    def proxy_dialog(self, item, dt):
        if self._proxy_dialog is None:
            server, port, protocol, proxy, auto_connect = self.app.network.get_parameters()
            def callback(popup):
                if popup.ids.mode.text != 'None':
                    proxy = {
                        'mode':popup.ids.mode.text,
                        'host':popup.ids.host.text,
                        'port':popup.ids.port.text,
                        'user':popup.ids.user.text,
                        'password':popup.ids.password.text
                    }
                else:
                    proxy = None
                self.app.network.set_parameters(server, port, protocol, proxy, auto_connect)
                item.status = self.proxy_status()
            popup = Builder.load_file('gui/kivy/uix/ui_screens/proxy.kv')
            popup.ids.mode.text = proxy.get('mode') if proxy else 'None'
            popup.ids.host.text = proxy.get('host') if proxy else ''
            popup.ids.port.text = proxy.get('port') if proxy else ''
            popup.ids.user.text = proxy.get('user') if proxy else ''
            popup.ids.password.text = proxy.get('password') if proxy else ''
            popup.on_dismiss = lambda: callback(popup)
            self._proxy_dialog = popup
        self._proxy_dialog.open()

    def plugin_dialog(self, name, label, dt):
        from .checkbox_dialog import CheckBoxDialog
        def callback(status):
            self.plugins.enable(name) if status else self.plugins.disable(name)
            label.status = 'ON' if status else 'OFF'
        status = bool(self.plugins.get(name))
        dd = self.plugins.descriptions.get(name)
        descr = dd.get('description')
        fullname = dd.get('fullname')
        d = CheckBoxDialog(fullname, descr, status, callback)
        d.open()

    def fee_status(self):
        return self.config.get_fee_status()

    def boolean_dialog(self, name, title, message, dt):
        from .checkbox_dialog import CheckBoxDialog
        CheckBoxDialog(title, message, getattr(self.app, name), lambda x: setattr(self.app, name, x)).open()

    def fx_status(self):
        fx = self.app.fx
        if fx.is_enabled():
            source = fx.exchange.name()
            ccy = fx.get_currency()
            return '%s [%s]' %(ccy, source)
        else:
            return _('None')

    def fx_dialog(self, label, dt):
        if self._fx_dialog is None:
            from .fx_dialog import FxDialog
            def cb():
                label.status = self.fx_status()
            self._fx_dialog = FxDialog(self.app, self.plugins, self.config, cb)
        self._fx_dialog.open()<|MERGE_RESOLUTION|>--- conflicted
+++ resolved
@@ -3,20 +3,11 @@
 from kivy.properties import ObjectProperty
 from kivy.lang import Builder
 
-<<<<<<< HEAD
 from electrum_grs.util import base_units
 from electrum_grs.i18n import languages
 from electrum_grs_gui.kivy.i18n import _
 from electrum_grs.plugins import run_hook
 from electrum_grs import coinchooser
-from electrum_grs.util import fee_levels
-=======
-from electrum.util import base_units
-from electrum.i18n import languages
-from electrum_gui.kivy.i18n import _
-from electrum.plugins import run_hook
-from electrum import coinchooser
->>>>>>> f6ab12ac
 
 from .choice_dialog import ChoiceDialog
 
@@ -58,15 +49,6 @@
                     action: partial(root.unit_dialog, self)
                 CardSeparator
                 SettingsItem:
-<<<<<<< HEAD
-                    status: root.fee_status()
-                    title: _('Fees') + ': ' + self.status
-                    description: _("Fees paid to the Groestlcoin miners.")
-                    action: partial(root.fee_dialog, self)
-                CardSeparator
-                SettingsItem:
-=======
->>>>>>> f6ab12ac
                     status: root.fx_status()
                     title: _('Fiat Currency') + ': ' + self.status
                     description: _("Display amounts in fiat currency.")
