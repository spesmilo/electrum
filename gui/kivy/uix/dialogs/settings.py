--- conflicted
+++ resolved
@@ -3,19 +3,11 @@
 from kivy.properties import ObjectProperty
 from kivy.lang import Builder
 
-<<<<<<< HEAD
-from electrum_grs.util import base_units
+from electrum_grs.util import base_units_list
 from electrum_grs.i18n import languages
 from electrum_grs_gui.kivy.i18n import _
 from electrum_grs.plugins import run_hook
 from electrum_grs import coinchooser
-=======
-from electrum.util import base_units_list
-from electrum.i18n import languages
-from electrum_gui.kivy.i18n import _
-from electrum.plugins import run_hook
-from electrum import coinchooser
->>>>>>> 26fcb1d3
 
 from .choice_dialog import ChoiceDialog
 
