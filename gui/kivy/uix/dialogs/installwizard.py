--- conflicted
+++ resolved
@@ -1,12 +1,6 @@
-<<<<<<< HEAD
-import os
-from electrum_ltc.wallet import Wallet, Multisig_Wallet
-from electrum_ltc_gui.kivy.i18n import _
-=======
 
 from functools import partial
 import threading
->>>>>>> 8dabe85c
 
 from kivy.app import App
 from kivy.clock import Clock
@@ -19,8 +13,8 @@
 from kivy.core.window import Window
 from kivy.clock import Clock
 
-from electrum_gui.kivy.uix.dialogs import EventsDialog
-from electrum_gui.kivy.i18n import _
+from electrum_ltc_gui.kivy.uix.dialogs import EventsDialog
+from electrum_ltc_gui.kivy.i18n import _
 
 
 # global Variables
@@ -28,13 +22,13 @@
 
 from password_dialog import PasswordDialog
 
-from electrum.base_wizard import BaseWizard
+from electrum_ltc.base_wizard import BaseWizard
 
 
 
 Builder.load_string('''
 #:import Window kivy.core.window.Window
-#:import _ electrum_gui.kivy.i18n._
+#:import _ electrum_ltc_gui.kivy.i18n._
 
 
 <WizardTextInput@TextInput>
@@ -521,8 +515,8 @@
     def __init__(self, **kwargs):
         super(RestoreSeedDialog, self).__init__(**kwargs)
         self._test = kwargs['test']
-        from electrum.mnemonic import Mnemonic
-        from electrum.old_mnemonic import words as old_wordlist
+        from electrum_ltc.mnemonic import Mnemonic
+        from electrum_ltc.old_mnemonic import words as old_wordlist
         self.words = set(Mnemonic('en').wordlist).union(set(old_wordlist))
         self.ids.text_input_seed.text = ''
 
@@ -708,182 +702,12 @@
         t = threading.Thread(target = target)
         t.start()
 
-<<<<<<< HEAD
-    def run(self, action, *args):
-        '''Entry point of our Installation wizard'''
-        if not action:
-            return
-        if hasattr(self, action):
-            f = getattr(self, action)
-            apply(f, *args)
-        else:
-            raise BaseException("unknown action", action)
-
-    def on_release(self, dialog, button):
-        if not button or button.action == 'cancel':
-            # soft back or escape button pressed
-            return self.dispatch('on_wizard_complete', None)
-        action = button.action if self.wallet is None else self.wallet.get_action()
-        print "action", action
-        dialog.close()
-        self.run(action)
-
-    def add_seed_or_xpub(self):
-        msg = ' '.join([
-            _("Do you want to create a new seed, or to restore a wallet using an existing seed?")
-        ])
-        choices = [
-            (_('Create a new seed'), 'create_seed'),
-            (_('I already have a seed'), 'restore_seed'),
-            (_('Watching-only wallet'), 'restore_xpub')
-        ]
-        WizardChoiceDialog(msg=msg, choices=choices, on_release=self.on_release).open()
-
-    def new(self):
-        name = os.path.basename(self.storage.path)
-        msg = "\n".join([
-            _("Welcome to the Electrum installation wizard."),
-            _("The wallet '%s' does not exist.") % name,
-            _("What kind of wallet do you want to create?")
-        ])
-        choices = [
-            (_('Standard wallet'), 'create_standard'),
-            (_('Multi-signature wallet'), 'create_multisig'),
-        ]
-        WizardChoiceDialog(msg=msg, choices=choices, on_release=self.on_release).open()
-
-    def choose_cosigners(self):
-        def on_release(dialog, button):
-            if not button:
-                # soft back or escape button pressed
-                return self.dispatch('on_wizard_complete', None)
-            m = dialog.ids.m.value
-            n = dialog.ids.n.value
-            dialog.close()
-            self.wallet_type = "%dof%d"%(m, n)
-            self.run('add_seed_or_xpub')
-        name = os.path.basename(self.storage.path)
-        WizardMultisigDialog(on_release=on_release).open()
-
-    def restore_seed(self):
-        def on_seed(_dlg, btn):
-            _dlg.close()
-            if btn is _dlg.ids.back:
-                self.run('new')
-                return
-            text = _dlg.get_text()
-            self.run('enter_pin', (text,))
-        msg = _('Please type your seed phrase using the virtual keyboard.')
-        RestoreSeedDialog(test=Wallet.is_seed, message=msg, on_release=on_seed).open()
-
-    def restore_xpub(self):
-        def on_xpub(_dlg, btn):
-            _dlg.close()
-            if btn is _dlg.ids.back:
-                self.run('new')
-                return
-            text = _dlg.get_text()
-            self.run('create_wallet', (text, None))
-        title = "MASTER PUBLIC KEY"
-        message =  _('To create a watching-only wallet, paste your master public key, or scan it using the camera button.')
-        AddXpubDialog(title=title, message=message, test=Wallet.is_mpk, on_release=on_xpub).open()
-
-    def create_standard(self):
-        self.wallet_type = 'standard'
-        self.run('add_seed_or_xpub')
-
-    def create_multisig(self):
-        self.wallet_type = 'multisig'
-        self.run('choose_cosigners')
-
-    def create_wallet(self, text, password):
-        if self.wallet_type == 'standard':
-            self.wallet = Wallet.from_text(text, password, self.storage)
-            self.run('create_addresses')
-        else:
-            self.storage.put('wallet_type', self.wallet_type)
-            self.wallet = Multisig_Wallet(self.storage)
-            self.wallet.add_seed(text, password)
-            self.wallet.create_master_keys(password)
-            action = self.wallet.get_action()
-            self.run(action)
-
-
-    def add_cosigners(self):
-        def on_release(_dlg, btn):
-            _dlg.close()
-            self.run('add_cosigner')
-        xpub = self.wallet.master_public_keys.get('x1/')
-        ShowXpubDialog(xpub=xpub, test=Wallet.is_xpub, on_release=on_release).open()
-
-    def add_cosigner(self):
-        def on_xpub(_dlg, btn):
-            xpub = _dlg.get_text()
-            _dlg.close()
-            if btn is _dlg.ids.back:
-                self.run('add_cosigners')
-                return
-            if xpub:
-                self.wallet.add_master_public_key("x%d/" % 2, xpub)
-            action = self.wallet.get_action()
-            if action == 'add_cosigners': action = 'add_cosigner'
-            self.run(action)
-
-        title = "ADD COSIGNERS"
-        message = _('Please paste your cosigners master public key, or scan it using the camera button.')
-        AddXpubDialog(title=title, message=message, test=Wallet.is_xpub, on_release=on_xpub).open()
-
-    def create_main_account(self):
-        self.wallet.create_main_account()
-        self.run('create_addresses')
-
-    def create_addresses(self):
-        def task():
-            self.wallet.create_main_account()
-            self.wallet.synchronize()
-        msg= _("Electrum is generating your addresses, please wait.")
-        self.waiting_dialog(task, msg, on_complete=self.terminate)
-
-    def create_seed(self):
-        from electrum_ltc.wallet import BIP32_Wallet
-        seed = BIP32_Wallet.make_seed()
-        msg = _("If you forget your PIN or lose your device, your seed phrase will be the "
-                "only way to recover your funds.")
-        def on_ok(_dlg, _btn):
-            _dlg.close()
-            if _btn == _dlg.ids.next:
-                self.run('confirm_seed', (seed,))
-            else:
-                self.run('new')
-        ShowSeedDialog(message=msg, seed_text=seed, on_release=on_ok).open()
-
-    def confirm_seed(self, seed):
-        assert Wallet.is_seed(seed)
-        def on_seed(_dlg, btn):
-            if btn is _dlg.ids.back:
-                _dlg.close()
-                self.run('create_seed')
-                return
-            _dlg.close()
-            self.run('enter_pin', (seed,))
-        msg = _('Please retype your seed phrase, to confirm that you properly saved it')
-        RestoreSeedDialog(test=lambda x: x==seed, message=msg, on_release=on_seed).open()
-
-    def enter_pin(self, seed):
-        def callback(pin):
-            action = 'confirm_pin' if pin else 'create_wallet'
-            self.run(action, (seed, pin))
-        popup = PasswordDialog()
-        popup.init('Choose a PIN code', callback)
-        popup.open()
-=======
     def choice_dialog(self, **kwargs): WizardChoiceDialog(**kwargs).open()
     def multisig_dialog(self, **kwargs): WizardMultisigDialog(**kwargs).open()
     def show_seed_dialog(self, **kwargs): ShowSeedDialog(**kwargs).open()
     def restore_seed_dialog(self, **kwargs): RestoreSeedDialog(**kwargs).open()
     def add_xpub_dialog(self, **kwargs): AddXpubDialog(**kwargs).open()
     def show_xpub_dialog(self, **kwargs): ShowXpubDialog(**kwargs).open()
->>>>>>> 8dabe85c
 
     def password_dialog(self, message, callback):
         popup = PasswordDialog()
