import os

from kivy.app import App
from kivy.factory import Factory
from kivy.properties import ObjectProperty
from kivy.lang import Builder

<<<<<<< HEAD
from electrum_grs_gui.kivy.i18n import _
from electrum_grs.util import base_units
=======
from electrum.util import base_units
>>>>>>> 2774126d

from ...i18n import _
from .label_dialog import LabelDialog

Builder.load_string('''
#:import os os
<WalletDialog@Popup>:
    title: _('Wallets')
    id: popup
    path: os.path.dirname(app.get_wallet_path())
    BoxLayout:
        orientation: 'vertical'
        padding: '10dp'
        FileChooserListView:
            id: wallet_selector
            dirselect: False
            filter_dirs: True
            filter: '*.*'
            path: root.path
            rootpath: root.path
            size_hint_y: 0.6
        Widget
            size_hint_y: 0.1
        GridLayout:
            cols: 3
            size_hint_y: 0.1
            Button:
                id: open_button
                size_hint: 0.1, None
                height: '48dp'
                text: _('New')
                on_release:
                    popup.dismiss()
                    root.new_wallet(app, wallet_selector.path)
            Button:
                id: open_button
                size_hint: 0.1, None
                height: '48dp'
                text: _('Open')
                disabled: not wallet_selector.selection
                on_release:
                    popup.dismiss()
                    root.open_wallet(app)
''')

class WalletDialog(Factory.Popup):

    def new_wallet(self, app, dirname):
        def cb(text):
            if text:
                app.load_wallet_by_name(os.path.join(dirname, text))
        d = LabelDialog(_('Enter wallet name'), '', cb)
        d.open()

    def open_wallet(self, app):
        app.load_wallet_by_name(self.ids.wallet_selector.selection[0])
<|MERGE_RESOLUTION|>--- conflicted
+++ resolved
@@ -5,12 +5,7 @@
 from kivy.properties import ObjectProperty
 from kivy.lang import Builder
 
-<<<<<<< HEAD
-from electrum_grs_gui.kivy.i18n import _
 from electrum_grs.util import base_units
-=======
-from electrum.util import base_units
->>>>>>> 2774126d
 
 from ...i18n import _
 from .label_dialog import LabelDialog
