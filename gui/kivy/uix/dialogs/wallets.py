import os

from kivy.app import App
from kivy.factory import Factory
from kivy.properties import ObjectProperty
from kivy.lang import Builder

<<<<<<< HEAD
from electrum_ltc_gui.kivy.i18n import _
from electrum_ltc.util import base_units
=======
from electrum.util import base_units
>>>>>>> fbe27fce

from ...i18n import _
from .label_dialog import LabelDialog

Builder.load_string('''
#:import os os
<WalletDialog@Popup>:
    title: _('Wallets')
    id: popup
    path: os.path.dirname(app.get_wallet_path())
    BoxLayout:
        orientation: 'vertical'
        padding: '10dp'
        FileChooserListView:
            id: wallet_selector
            dirselect: False
            filter_dirs: True
            filter: '*.*'
            path: root.path
            rootpath: root.path
            size_hint_y: 0.6
        Widget
            size_hint_y: 0.1
        GridLayout:
            cols: 3
            size_hint_y: 0.1
            Button:
                id: open_button
                size_hint: 0.1, None
                height: '48dp'
                text: _('New')
                on_release:
                    popup.dismiss()
                    root.new_wallet(app, wallet_selector.path)
            Button:
                id: open_button
                size_hint: 0.1, None
                height: '48dp'
                text: _('Open')
                disabled: not wallet_selector.selection
                on_release:
                    popup.dismiss()
                    root.open_wallet(app)
''')

class WalletDialog(Factory.Popup):

    def new_wallet(self, app, dirname):
        def cb(text):
            if text:
                app.load_wallet_by_name(os.path.join(dirname, text))
        d = LabelDialog(_('Enter wallet name'), '', cb)
        d.open()

    def open_wallet(self, app):
        app.load_wallet_by_name(self.ids.wallet_selector.selection[0])
<|MERGE_RESOLUTION|>--- conflicted
+++ resolved
@@ -5,12 +5,7 @@
 from kivy.properties import ObjectProperty
 from kivy.lang import Builder
 
-<<<<<<< HEAD
-from electrum_ltc_gui.kivy.i18n import _
 from electrum_ltc.util import base_units
-=======
-from electrum.util import base_units
->>>>>>> fbe27fce
 
 from ...i18n import _
 from .label_dialog import LabelDialog
