--- conflicted
+++ resolved
@@ -29,12 +29,8 @@
                 text: '[color=6666ff][ref=x]https://electrum-ltc.org[/ref][/color]'
                 on_ref_press:
                     import webbrowser
-<<<<<<< HEAD
                     webbrowser.open("https://electrum-ltc.org")
-=======
-                    webbrowser.open("https://electrum.org")
                 size_hint_x: 0.6
->>>>>>> bd34995d
             TopLabel:
                 text: _('Developers')
                 size_hint_x: 0.4
