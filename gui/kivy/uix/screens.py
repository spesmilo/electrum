--- conflicted
+++ resolved
@@ -169,14 +169,10 @@
     payment_request_queued = None
 
     def set_URI(self, text):
-<<<<<<< HEAD
-        import electrum_ltc as electrum
-=======
         if not self.app.wallet:
             self.payment_request_queued = text
             return
-        import electrum
->>>>>>> f7c8e5a3
+        import electrum_ltc as electrum
         try:
             uri = electrum.util.parse_URI(text, self.app.on_pr)
         except:
