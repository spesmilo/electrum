import re
import os
import sys
import time
import datetime
import traceback
from decimal import Decimal
import threading

import electrum_ltc as electrum
from electrum_ltc.bitcoin import TYPE_ADDRESS
from electrum_ltc import WalletStorage, Wallet
from electrum_ltc_gui.kivy.i18n import _
from electrum_ltc.paymentrequest import InvoiceStore
from electrum_ltc.util import profiler, InvalidPassword
from electrum_ltc.plugins import run_hook
from electrum_ltc.util import format_satoshis, format_satoshis_plain
from electrum_ltc.paymentrequest import PR_UNPAID, PR_PAID, PR_UNKNOWN, PR_EXPIRED

from kivy.app import App
from kivy.core.window import Window
from kivy.logger import Logger
from kivy.utils import platform
from kivy.properties import (OptionProperty, AliasProperty, ObjectProperty,
                             StringProperty, ListProperty, BooleanProperty, NumericProperty)
from kivy.cache import Cache
from kivy.clock import Clock
from kivy.factory import Factory
from kivy.metrics import inch
from kivy.lang import Builder

## lazy imports for factory so that widgets can be used in kv
#Factory.register('InstallWizard', module='electrum_ltc_gui.kivy.uix.dialogs.installwizard')
#Factory.register('InfoBubble', module='electrum_ltc_gui.kivy.uix.dialogs')
#Factory.register('OutputList', module='electrum_ltc_gui.kivy.uix.dialogs')
#Factory.register('OutputItem', module='electrum_ltc_gui.kivy.uix.dialogs')

from .uix.dialogs.installwizard import InstallWizard
from .uix.dialogs import InfoBubble
from .uix.dialogs import OutputList, OutputItem

#from kivy.core.window import Window
#Window.softinput_mode = 'below_target'

# delayed imports: for startup speed on android
notification = app = ref = None
util = False

# register widget cache for keeping memory down timeout to forever to cache
# the data
Cache.register('electrum_ltc_widgets', timeout=0)

from kivy.uix.screenmanager import Screen
from kivy.uix.tabbedpanel import TabbedPanel
from kivy.uix.label import Label
from kivy.core.clipboard import Clipboard

Factory.register('TabbedCarousel', module='electrum_ltc_gui.kivy.uix.screens')

# Register fonts without this you won't be able to use bold/italic...
# inside markup.
from kivy.core.text import Label
Label.register('Roboto',
               'gui/kivy/data/fonts/Roboto.ttf',
               'gui/kivy/data/fonts/Roboto.ttf',
               'gui/kivy/data/fonts/Roboto-Bold.ttf',
               'gui/kivy/data/fonts/Roboto-Bold.ttf')


from electrum_ltc.util import base_units


class ElectrumWindow(App):

    electrum_config = ObjectProperty(None)
    language = StringProperty('en')

    # properties might be updated by the network
    num_blocks = NumericProperty(0)
    num_nodes = NumericProperty(0)
    server_host = StringProperty('')
    server_port = StringProperty('')
    num_chains = NumericProperty(0)
    blockchain_name = StringProperty('')
    blockchain_checkpoint = NumericProperty(0)

    auto_connect = BooleanProperty(False)
    def on_auto_connect(self, instance, x):
        host, port, protocol, proxy, auto_connect = self.network.get_parameters()
        self.network.set_parameters(host, port, protocol, proxy, self.auto_connect)
    def toggle_auto_connect(self, x):
        self.auto_connect = not self.auto_connect

    def choose_server_dialog(self, popup):
        from .uix.dialogs.choice_dialog import ChoiceDialog
        protocol = 's'
        def cb2(host):
            from electrum_ltc.network import DEFAULT_PORTS
            pp = servers.get(host, DEFAULT_PORTS)
            port = pp.get(protocol, '')
            popup.ids.host.text = host
            popup.ids.port.text = port
        servers = self.network.get_servers()
        ChoiceDialog(_('Choose a server'), sorted(servers), popup.ids.host.text, cb2).open()

    def choose_blockchain_dialog(self, dt):
        from .uix.dialogs.choice_dialog import ChoiceDialog
        chains = self.network.get_blockchains()
        def cb(name):
            for index, b in self.network.blockchains.items():
                if name == self.network.get_blockchain_name(b):
                    self.network.follow_chain(index)
                    #self.block
        names = [self.network.blockchains[b].get_name() for b in chains]
        if len(names) >1:
            ChoiceDialog(_('Choose your chain'), names, '', cb).open()

    use_rbf = BooleanProperty(False)
    def on_use_rbf(self, instance, x):
        self.electrum_config.set_key('use_rbf', self.use_rbf, True)

    use_change = BooleanProperty(False)
    def on_use_change(self, instance, x):
        self.electrum_config.set_key('use_change', self.use_change, True)

    use_unconfirmed = BooleanProperty(False)
    def on_use_unconfirmed(self, instance, x):
        self.electrum_config.set_key('confirmed_only', not self.use_unconfirmed, True)

    def set_URI(self, uri):
        self.switch_to('send')
        self.send_screen.set_URI(uri)

    def on_new_intent(self, intent):
        if intent.getScheme() != 'litecoin':
            return
        uri = intent.getDataString()
        self.set_URI(uri)

    def on_language(self, instance, language):
        Logger.info('language: {}'.format(language))
        _.switch_lang(language)

    def update_history(self, *dt):
        if self.history_screen:
            self.history_screen.update()

    def on_quotes(self, d):
        Logger.info("on_quotes")
        self._trigger_update_history()

    def on_history(self, d):
        Logger.info("on_history")
        self._trigger_update_history()

    def _get_bu(self):
        return self.electrum_config.get('base_unit', 'LTC')

    def _set_bu(self, value):
        assert value in base_units.keys()
        self.electrum_config.set_key('base_unit', value, True)
        self._trigger_update_status()
        self._trigger_update_history()

    base_unit = AliasProperty(_get_bu, _set_bu)
    status = StringProperty('')
    fiat_unit = StringProperty('')

    def on_fiat_unit(self, a, b):
        self._trigger_update_history()

    def decimal_point(self):
        return base_units[self.base_unit]

    def btc_to_fiat(self, amount_str):
        if not amount_str:
            return ''
        rate = self.fx.exchange_rate()
        if not rate:
            return ''
        fiat_amount = self.get_amount(amount_str + ' ' + self.base_unit) * rate / pow(10, 8)
        return "{:.2f}".format(fiat_amount).rstrip('0').rstrip('.')

    def fiat_to_btc(self, fiat_amount):
        if not fiat_amount:
            return ''
        rate = self.fx.exchange_rate()
        if not rate:
            return ''
        satoshis = int(pow(10,8) * Decimal(fiat_amount) / Decimal(rate))
        return format_satoshis_plain(satoshis, self.decimal_point())

    def get_amount(self, amount_str):
        a, u = amount_str.split()
        assert u == self.base_unit
        try:
            x = Decimal(a)
        except:
            return None
        p = pow(10, self.decimal_point())
        return int(p * x)


    _orientation = OptionProperty('landscape',
                                 options=('landscape', 'portrait'))

    def _get_orientation(self):
        return self._orientation

    orientation = AliasProperty(_get_orientation,
                                None,
                                bind=('_orientation',))
    '''Tries to ascertain the kind of device the app is running on.
    Cane be one of `tablet` or `phone`.

    :data:`orientation` is a read only `AliasProperty` Defaults to 'landscape'
    '''

    _ui_mode = OptionProperty('phone', options=('tablet', 'phone'))

    def _get_ui_mode(self):
        return self._ui_mode

    ui_mode = AliasProperty(_get_ui_mode,
                            None,
                            bind=('_ui_mode',))
    '''Defines tries to ascertain the kind of device the app is running on.
    Cane be one of `tablet` or `phone`.

    :data:`ui_mode` is a read only `AliasProperty` Defaults to 'phone'
    '''

    def __init__(self, **kwargs):
        # initialize variables
        self._clipboard = Clipboard
        self.info_bubble = None
        self.nfcscanner = None
        self.tabs = None
        self.is_exit = False
        self.wallet = None

        App.__init__(self)#, **kwargs)

        title = _('Electrum-LTC App')
        self.electrum_config = config = kwargs.get('config', None)
        self.language = config.get('language', 'en')
        self.network = network = kwargs.get('network', None)
        if self.network:
            self.num_blocks = self.network.get_local_height()
            self.num_nodes = len(self.network.get_interfaces())
            host, port, protocol, proxy_config, auto_connect = self.network.get_parameters()
            self.server_host = host
            self.server_port = port
            self.auto_connect = auto_connect
            self.proxy_config = proxy_config if proxy_config else {}

        self.plugins = kwargs.get('plugins', [])
        self.gui_object = kwargs.get('gui_object', None)
        self.daemon = self.gui_object.daemon
        self.fx = self.daemon.fx

        self.use_rbf = config.get('use_rbf', False)
        self.use_change = config.get('use_change', True)
        self.use_unconfirmed = not config.get('confirmed_only', False)

        # create triggers so as to minimize updation a max of 2 times a sec
        self._trigger_update_wallet = Clock.create_trigger(self.update_wallet, .5)
        self._trigger_update_status = Clock.create_trigger(self.update_status, .5)
        self._trigger_update_history = Clock.create_trigger(self.update_history, .5)
        self._trigger_update_interfaces = Clock.create_trigger(self.update_interfaces, .5)
        # cached dialogs
        self._settings_dialog = None
        self._password_dialog = None

    def wallet_name(self):
        return os.path.basename(self.wallet.storage.path) if self.wallet else ' '

    def on_pr(self, pr):
        if pr.verify(self.wallet.contacts):
            key = self.wallet.invoices.add(pr)
            if self.invoices_screen:
                self.invoices_screen.update()
            status = self.wallet.invoices.get_status(key)
            if status == PR_PAID:
                self.show_error("invoice already paid")
                self.send_screen.do_clear()
            else:
                if pr.has_expired():
                    self.show_error(_('Payment request has expired'))
                else:
                    self.switch_to('send')
                    self.send_screen.set_request(pr)
        else:
            self.show_error("invoice error:" + pr.error)
            self.send_screen.do_clear()

    def on_qr(self, data):
        from electrum_ltc.bitcoin import base_decode, is_address
        data = data.strip()
        if is_address(data):
            self.set_URI(data)
            return
        if data.startswith('litecoin:'):
            self.set_URI(data)
            return
        # try to decode transaction
<<<<<<< HEAD
        from electrum_ltc.transaction import Transaction
=======
        from electrum.transaction import Transaction
        from electrum.util import bh2u
>>>>>>> fe82a790
        try:
            text = bh2u(base_decode(data, None, base=43))
            tx = Transaction(text)
            tx.deserialize()
        except:
            tx = None
        if tx:
            self.tx_dialog(tx)
            return
        # show error
        self.show_error("Unable to decode QR data")

    def update_tab(self, name):
        s = getattr(self, name + '_screen', None)
        if s:
            s.update()

    @profiler
    def update_tabs(self):
        for tab in ['invoices', 'send', 'history', 'receive', 'requests']:
            self.update_tab(tab)

    def switch_to(self, name):
        s = getattr(self, name + '_screen', None)
        if s is None:
            s = self.tabs.ids[name + '_screen']
            s.load_screen()
        panel = self.tabs.ids.panel
        tab = self.tabs.ids[name + '_tab']
        panel.switch_to(tab)

    def show_request(self, addr):
        self.switch_to('receive')
        self.receive_screen.screen.address = addr

    def show_pr_details(self, req, status, is_invoice):
        from electrum_ltc.util import format_time
        requestor = req.get('requestor')
        exp = req.get('exp')
        memo = req.get('memo')
        amount = req.get('amount')
        popup = Builder.load_file('gui/kivy/uix/ui_screens/invoice.kv')
        popup.is_invoice = is_invoice
        popup.amount = amount
        popup.requestor = requestor if is_invoice else req.get('address')
        popup.exp = format_time(exp) if exp else ''
        popup.description = memo if memo else ''
        popup.signature = req.get('signature', '')
        popup.status = status
        txid = req.get('txid')
        popup.tx_hash = txid or ''
        popup.on_open = lambda: popup.ids.output_list.update(req.get('outputs', []))
        popup.open()

    def qr_dialog(self, title, data, show_text=False):
        from .uix.dialogs.qr_dialog import QRDialog
        popup = QRDialog(title, data, show_text)
        popup.open()

    def scan_qr(self, on_complete):
        if platform != 'android':
            return
        from jnius import autoclass
        from android import activity
        PythonActivity = autoclass('org.kivy.android.PythonActivity')
        Intent = autoclass('android.content.Intent')
        intent = Intent("com.google.zxing.client.android.SCAN")
        intent.putExtra("SCAN_MODE", "QR_CODE_MODE")
        def on_qr_result(requestCode, resultCode, intent):
            if requestCode == 0:
                if resultCode == -1: # RESULT_OK:
                    contents = intent.getStringExtra("SCAN_RESULT")
                    if intent.getStringExtra("SCAN_RESULT_FORMAT") == 'QR_CODE':
                        on_complete(contents)
                    else:
                        self.show_error("wrong format " + intent.getStringExtra("SCAN_RESULT_FORMAT"))
        activity.bind(on_activity_result=on_qr_result)
        try:
            PythonActivity.mActivity.startActivityForResult(intent, 0)
        except:
            self.show_error(_('Could not start Barcode Scanner.') + ' ' + _('Please install the Barcode Scanner app from ZXing'))

    def scan_qr_zxing(self, on_complete):
        # uses zxing embedded lib
        if platform != 'android':
            return
        from jnius import autoclass
        from android import activity
        PythonActivity = autoclass('org.kivy.android.PythonActivity')
        IntentIntegrator = autoclass('com.google.zxing.integration.android.IntentIntegrator')
        integrator = IntentIntegrator(PythonActivity.mActivity)
        def on_qr_result(requestCode, resultCode, intent):
            if requestCode == 0:
                if resultCode == -1: # RESULT_OK:
                    contents = intent.getStringExtra("SCAN_RESULT")
                    if intent.getStringExtra("SCAN_RESULT_FORMAT") == 'QR_CODE':
                        on_complete(contents)
                    else:
                        self.show_error("wrong format " + intent.getStringExtra("SCAN_RESULT_FORMAT"))
        activity.bind(on_activity_result=on_qr_result)
        integrator.initiateScan()

    def do_share(self, data, title):
        if platform != 'android':
            return
        from jnius import autoclass, cast
        JS = autoclass('java.lang.String')
        Intent = autoclass('android.content.Intent')
        sendIntent = Intent()
        sendIntent.setAction(Intent.ACTION_SEND)
        sendIntent.setType("text/plain")
        sendIntent.putExtra(Intent.EXTRA_TEXT, JS(data))
        PythonActivity = autoclass('org.kivy.android.PythonActivity')
        currentActivity = cast('android.app.Activity', PythonActivity.mActivity)
        it = Intent.createChooser(sendIntent, cast('java.lang.CharSequence', JS(title)))
        currentActivity.startActivity(it)

    def build(self):
        return Builder.load_file('gui/kivy/main.kv')

    def _pause(self):
        if platform == 'android':
            # move activity to back
            from jnius import autoclass
            python_act = autoclass('org.kivy.android.PythonActivity')
            mActivity = python_act.mActivity
            mActivity.moveTaskToBack(True)

    def on_start(self):
        ''' This is the start point of the kivy ui
        '''
        import time
        Logger.info('Time to on_start: {} <<<<<<<<'.format(time.clock()))
        win = Window
        win.bind(size=self.on_size, on_keyboard=self.on_keyboard)
        win.bind(on_key_down=self.on_key_down)
        #win.softinput_mode = 'below_target'
        self.on_size(win, win.size)
        self.init_ui()
        self.load_wallet_by_name(self.electrum_config.get_wallet_path())
        # init plugins
        run_hook('init_kivy', self)
        # fiat currency
        self.fiat_unit = self.fx.ccy if self.fx.is_enabled() else ''
        # default tab
        self.switch_to('history')
        # bind intent for bitcoin: URI scheme
        if platform == 'android':
            from android import activity
            from jnius import autoclass
            PythonActivity = autoclass('org.kivy.android.PythonActivity')
            mactivity = PythonActivity.mActivity
            self.on_new_intent(mactivity.getIntent())
            activity.bind(on_new_intent=self.on_new_intent)
        # connect callbacks
        if self.network:
            interests = ['updated', 'status', 'new_transaction', 'verified', 'interfaces']
            self.network.register_callback(self.on_network_event, interests)
            self.network.register_callback(self.on_quotes, ['on_quotes'])
            self.network.register_callback(self.on_history, ['on_history'])
        # URI passed in config
        uri = self.electrum_config.get('url')
        if uri:
            self.set_URI(uri)


    def get_wallet_path(self):
        if self.wallet:
            return self.wallet.storage.path
        else:
            return ''

    def on_wizard_complete(self, instance, wallet):
        if wallet:
            wallet.start_threads(self.daemon.network)
            self.daemon.add_wallet(wallet)
            self.load_wallet(wallet)
        self.on_resume()

    def load_wallet_by_name(self, path):
        if not path:
            return
        wallet = self.daemon.load_wallet(path, None)
        if wallet:
            if wallet != self.wallet:
                self.stop_wallet()
                self.load_wallet(wallet)
                self.on_resume()
        else:
            Logger.debug('Electrum: Wallet not found. Launching install wizard')
            storage = WalletStorage(path)
            wizard = Factory.InstallWizard(self.electrum_config, storage)
            wizard.bind(on_wizard_complete=self.on_wizard_complete)
            action = wizard.storage.get_action()
            wizard.run(action)

    def on_stop(self):
        self.stop_wallet()

    def stop_wallet(self):
        if self.wallet:
            self.daemon.stop_wallet(self.wallet.storage.path)
            self.wallet = None

    def on_key_down(self, instance, key, keycode, codepoint, modifiers):
        if 'ctrl' in modifiers:
            # q=24 w=25
            if keycode in (24, 25):
                self.stop()
            elif keycode == 27:
                # r=27
                # force update wallet
                self.update_wallet()
            elif keycode == 112:
                # pageup
                #TODO move to next tab
                pass
            elif keycode == 117:
                # pagedown
                #TODO move to prev tab
                pass
        #TODO: alt+tab_number to activate the particular tab

    def on_keyboard(self, instance, key, keycode, codepoint, modifiers):
        if key == 27 and self.is_exit is False:
            self.is_exit = True
            self.show_info(_('Press again to exit'))
            return True
        # override settings button
        if key in (319, 282): #f1/settings button on android
            #self.gui.main_gui.toggle_settings(self)
            return True

    def settings_dialog(self):
        from .uix.dialogs.settings import SettingsDialog
        if self._settings_dialog is None:
            self._settings_dialog = SettingsDialog(self)
        self._settings_dialog.update()
        self._settings_dialog.open()

    def popup_dialog(self, name):
        if name == 'settings':
            self.settings_dialog()
        elif name == 'wallets':
            from .uix.dialogs.wallets import WalletDialog
            d = WalletDialog()
            d.open()
        else:
            popup = Builder.load_file('gui/kivy/uix/ui_screens/'+name+'.kv')
            popup.open()

    @profiler
    def init_ui(self):
        ''' Initialize The Ux part of electrum. This function performs the basic
        tasks of setting up the ui.
        '''
        #from weakref import ref

        self.funds_error = False
        # setup UX
        self.screens = {}

        #setup lazy imports for mainscreen
        Factory.register('AnimatedPopup',
                         module='electrum_ltc_gui.kivy.uix.dialogs')
        Factory.register('QRCodeWidget',
                         module='electrum_ltc_gui.kivy.uix.qrcodewidget')

        # preload widgets. Remove this if you want to load the widgets on demand
        #Cache.append('electrum_ltc_widgets', 'AnimatedPopup', Factory.AnimatedPopup())
        #Cache.append('electrum_ltc_widgets', 'QRCodeWidget', Factory.QRCodeWidget())

        # load and focus the ui
        self.root.manager = self.root.ids['manager']

        self.history_screen = None
        self.contacts_screen = None
        self.send_screen = None
        self.invoices_screen = None
        self.receive_screen = None
        self.requests_screen = None
        self.icon = "icons/electrum-ltc.png"
        self.tabs = self.root.ids['tabs']

    def update_interfaces(self, dt):
        self.num_nodes = len(self.network.get_interfaces())
        self.num_chains = len(self.network.get_blockchains())
        chain = self.network.blockchain()
        self.blockchain_checkpoint = chain.get_checkpoint()
        self.blockchain_name = chain.get_name()
        if self.network.interface:
            self.server_host = self.network.interface.host

    def on_network_event(self, event, *args):
        Logger.info('network event: '+ event)
        if event == 'interfaces':
            self._trigger_update_interfaces()
        elif event == 'updated':
            self._trigger_update_wallet()
            self._trigger_update_status()
        elif event == 'status':
            self._trigger_update_status()
        elif event == 'new_transaction':
            self._trigger_update_wallet()
        elif event == 'verified':
            self._trigger_update_wallet()

    @profiler
    def load_wallet(self, wallet):
        self.wallet = wallet
        self.update_wallet()
        # Once GUI has been initialized check if we want to announce something
        # since the callback has been called before the GUI was initialized
        if self.receive_screen:
            self.receive_screen.clear()
        self.update_tabs()
        run_hook('load_wallet', wallet, self)

    def update_status(self, *dt):
        self.num_blocks = self.network.get_local_height()
        if not self.wallet:
            self.status = _("No Wallet")
            return
        if self.network is None or not self.network.is_running():
            status = _("Offline")
        elif self.network.is_connected():
            server_height = self.network.get_server_height()
            server_lag = self.network.get_local_height() - server_height
            if not self.wallet.up_to_date or server_height == 0:
                status = _("Synchronizing...")
            elif server_lag > 1:
                status = _("Server lagging (%d blocks)"%server_lag)
            else:
                c, u, x = self.wallet.get_balance()
                text = self.format_amount(c+x+u)
                status = str(text.strip() + ' ' + self.base_unit)
        else:
            status = _("Disconnected")

        n = self.wallet.basename()
        self.status = '[size=15dp]%s[/size]\n%s' %(n, status)
        #fiat_balance = self.fx.format_amount_and_units(c+u+x) or ''

    def get_max_amount(self):
        inputs = self.wallet.get_spendable_coins(None, self.electrum_config)
        addr = str(self.send_screen.screen.address) or self.wallet.dummy_address()
        outputs = [(TYPE_ADDRESS, addr, '!')]
        tx = self.wallet.make_unsigned_transaction(inputs, outputs, self.electrum_config)
        amount = tx.output_value()
        return format_satoshis_plain(amount, self.decimal_point())

    def format_amount(self, x, is_diff=False, whitespaces=False):
        return format_satoshis(x, is_diff, 0, self.decimal_point(), whitespaces)

    def format_amount_and_units(self, x):
        return format_satoshis_plain(x, self.decimal_point()) + ' ' + self.base_unit

    #@profiler
    def update_wallet(self, *dt):
        self._trigger_update_status()
        if self.wallet and (self.wallet.up_to_date or not self.network or not self.network.is_connected()):
            self.update_tabs()

    def notify(self, message):
        try:
            global notification, os
            if not notification:
                from plyer import notification
            icon = (os.path.dirname(os.path.realpath(__file__))
                    + '/../../' + self.icon)
            notification.notify('Electrum-LTC', message,
                            app_icon=icon, app_name='Electrum-LTC')
        except ImportError:
            Logger.Error('Notification: needs plyer; `sudo pip install plyer`')

    def on_pause(self):
        # pause nfc
        if self.nfcscanner:
            self.nfcscanner.nfc_disable()
        return True

    def on_resume(self):
        if self.nfcscanner:
            self.nfcscanner.nfc_enable()
        # workaround p4a bug:
        # show an empty info bubble, to refresh the display
        self.show_info_bubble('', duration=0.1, pos=(0,0), width=1, arrow_pos=None)

    def on_size(self, instance, value):
        width, height = value
        self._orientation = 'landscape' if width > height else 'portrait'
        self._ui_mode = 'tablet' if min(width, height) > inch(3.51) else 'phone'

    def on_ref_label(self, label, touch):
        if label.touched:
            label.touched = False
            self.qr_dialog(label.name, label.data, True)
        else:
            label.touched = True
            self._clipboard.copy(label.data)
            Clock.schedule_once(lambda dt: self.show_info(_('Text copied to clipboard.\nTap again to display it as QR code.')))

    def set_send(self, address, amount, label, message):
        self.send_payment(address, amount=amount, label=label, message=message)

    def show_error(self, error, width='200dp', pos=None, arrow_pos=None,
        exit=False, icon='atlas://gui/kivy/theming/light/error', duration=0,
        modal=False):
        ''' Show a error Message Bubble.
        '''
        self.show_info_bubble( text=error, icon=icon, width=width,
            pos=pos or Window.center, arrow_pos=arrow_pos, exit=exit,
            duration=duration, modal=modal)

    def show_info(self, error, width='200dp', pos=None, arrow_pos=None,
        exit=False, duration=0, modal=False):
        ''' Show a Info Message Bubble.
        '''
        self.show_error(error, icon='atlas://gui/kivy/theming/light/important',
            duration=duration, modal=modal, exit=exit, pos=pos,
            arrow_pos=arrow_pos)

    def show_info_bubble(self, text=_('Hello World'), pos=None, duration=0,
        arrow_pos='bottom_mid', width=None, icon='', modal=False, exit=False):
        '''Method to show a Information Bubble

        .. parameters::
            text: Message to be displayed
            pos: position for the bubble
            duration: duration the bubble remains on screen. 0 = click to hide
            width: width of the Bubble
            arrow_pos: arrow position for the bubble
        '''
        info_bubble = self.info_bubble
        if not info_bubble:
            info_bubble = self.info_bubble = Factory.InfoBubble()

        win = Window
        if info_bubble.parent:
            win.remove_widget(info_bubble
                                 if not info_bubble.modal else
                                 info_bubble._modal_view)

        if not arrow_pos:
            info_bubble.show_arrow = False
        else:
            info_bubble.show_arrow = True
            info_bubble.arrow_pos = arrow_pos
        img = info_bubble.ids.img
        if text == 'texture':
            # icon holds a texture not a source image
            # display the texture in full screen
            text = ''
            img.texture = icon
            info_bubble.fs = True
            info_bubble.show_arrow = False
            img.allow_stretch = True
            info_bubble.dim_background = True
            info_bubble.background_image = 'atlas://gui/kivy/theming/light/card'
        else:
            info_bubble.fs = False
            info_bubble.icon = icon
            #if img.texture and img._coreimage:
            #    img.reload()
            img.allow_stretch = False
            info_bubble.dim_background = False
            info_bubble.background_image = 'atlas://data/images/defaulttheme/bubble'
        info_bubble.message = text
        if not pos:
            pos = (win.center[0], win.center[1] - (info_bubble.height/2))
        info_bubble.show(pos, duration, width, modal=modal, exit=exit)

    def tx_dialog(self, tx):
        from .uix.dialogs.tx_dialog import TxDialog
        d = TxDialog(self, tx)
        d.open()

    def sign_tx(self, *args):
        threading.Thread(target=self._sign_tx, args=args).start()

    def _sign_tx(self, tx, password, on_success, on_failure):
        try:
            self.wallet.sign_transaction(tx, password)
        except InvalidPassword:
            Clock.schedule_once(lambda dt: on_failure(_("Invalid PIN")))
            return
        Clock.schedule_once(lambda dt: on_success(tx))

    def _broadcast_thread(self, tx, on_complete):
        ok, txid = self.network.broadcast(tx)
        Clock.schedule_once(lambda dt: on_complete(ok, txid))

    def broadcast(self, tx, pr=None):
        def on_complete(ok, msg):
            if ok:
                self.show_info(_('Payment sent.'))
                if self.send_screen:
                    self.send_screen.do_clear()
                if pr:
                    self.wallet.invoices.set_paid(pr, tx.txid())
                    self.wallet.invoices.save()
                    self.update_tab('invoices')
            else:
                self.show_error(msg)

        if self.network and self.network.is_connected():
            self.show_info(_('Sending'))
            threading.Thread(target=self._broadcast_thread, args=(tx, on_complete)).start()
        else:
            self.show_info(_('Cannot broadcast transaction') + ':\n' + _('Not connected'))

    def description_dialog(self, screen):
        from .uix.dialogs.label_dialog import LabelDialog
        text = screen.message
        def callback(text):
            screen.message = text
        d = LabelDialog(_('Enter description'), text, callback)
        d.open()

    @profiler
    def amount_dialog(self, screen, show_max):
        from .uix.dialogs.amount_dialog import AmountDialog
        amount = screen.amount
        if amount:
            amount, u = str(amount).split()
            assert u == self.base_unit
        def cb(amount):
            screen.amount = amount
        popup = AmountDialog(show_max, amount, cb)
        popup.open()

    def protected(self, msg, f, args):
        if self.wallet.has_password():
            self.password_dialog(msg, f, args)
        else:
            f(*(args + (None,)))

    def delete_wallet(self):
        from .uix.dialogs.question import Question
        basename = os.path.basename(self.wallet.storage.path)
        d = Question(_('Delete wallet?') + '\n' + basename, self._delete_wallet)
        d.open()

    def _delete_wallet(self, b):
        if b:
            basename = os.path.basename(self.wallet.storage.path)
            self.protected(_("Enter your PIN code to confirm deletion of %s") % basename, self.__delete_wallet, ())

    def __delete_wallet(self, pw):
        wallet_path = self.get_wallet_path()
        dirname = os.path.dirname(wallet_path)
        basename = os.path.basename(wallet_path)
        if self.wallet.has_password():
            try:
                self.wallet.check_password(pw)
            except:
                self.show_error("Invalid PIN")
                return
        self.stop_wallet()
        os.unlink(wallet_path)
        self.show_error("Wallet removed:" + basename)
        d = os.listdir(dirname)
        name = 'default_wallet'
        new_path = os.path.join(dirname, name)
        self.load_wallet_by_name(new_path)

    def show_seed(self, label):
        self.protected(_("Enter your PIN code in order to decrypt your seed"), self._show_seed, (label,))

    def _show_seed(self, label, password):
        if self.wallet.has_password() and password is None:
            return
        keystore = self.wallet.keystore
        try:
            seed = keystore.get_seed(password)
            passphrase = keystore.get_passphrase(password)
        except:
            self.show_error("Invalid PIN")
            return
        label.text = _('Seed') + ':\n' + seed
        if passphrase:
            label.text += '\n\n' + _('Passphrase') + ': ' + passphrase

    def change_password(self, cb):
        if self.wallet.has_password():
            self.protected(_("Changing PIN code.") + '\n' + _("Enter your current PIN:"), self._change_password, (cb,))
        else:
            self._change_password(cb, None)

    def _change_password(self, cb, old_password):
        if self.wallet.has_password():
            if old_password is None:
                return
            try:
                self.wallet.check_password(old_password)
            except InvalidPassword:
                self.show_error("Invalid PIN")
                return
        self.password_dialog(_('Enter new PIN'), self._change_password2, (cb, old_password,))

    def _change_password2(self, cb, old_password, new_password):
        self.password_dialog(_('Confirm new PIN'), self._change_password3, (cb, old_password, new_password))

    def _change_password3(self, cb, old_password, new_password, confirmed_password):
        if new_password == confirmed_password:
            self.wallet.update_password(old_password, new_password)
            cb()
        else:
            self.show_error("PIN numbers do not match")

    def password_dialog(self, msg, f, args):
        from .uix.dialogs.password_dialog import PasswordDialog
        def callback(pw):
            Clock.schedule_once(lambda x: f(*(args + (pw,))), 0.1)
        if self._password_dialog is None:
            self._password_dialog = PasswordDialog()
        self._password_dialog.init(msg, callback)
        self._password_dialog.open()<|MERGE_RESOLUTION|>--- conflicted
+++ resolved
@@ -304,12 +304,8 @@
             self.set_URI(data)
             return
         # try to decode transaction
-<<<<<<< HEAD
         from electrum_ltc.transaction import Transaction
-=======
-        from electrum.transaction import Transaction
-        from electrum.util import bh2u
->>>>>>> fe82a790
+        from electrum_ltc.util import bh2u
         try:
             text = bh2u(base_decode(data, None, base=43))
             tx = Transaction(text)
