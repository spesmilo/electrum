import sys
import datetime
import traceback

<<<<<<< HEAD
from electrum_ltc import WalletStorage, Wallet
from electrum_ltc.i18n import _, set_language
from electrum_ltc.contacts import Contacts
=======
from electrum import WalletStorage, Wallet
from electrum.i18n import _, set_language
from electrum.contacts import Contacts
from electrum import bitcoin
>>>>>>> 3746050f

from kivy.config import Config
Config.set('modules', 'screen', 'droid2')
Config.set('graphics', 'width', '480')
Config.set('graphics', 'height', '840')

from kivy.app import App
from kivy.core.window import Window
from kivy.logger import Logger
from kivy.utils import platform
from kivy.properties import (OptionProperty, AliasProperty, ObjectProperty,
                             StringProperty, ListProperty, BooleanProperty)
from kivy.cache import Cache
from kivy.clock import Clock
from kivy.factory import Factory

from electrum_ltc_gui.kivy.uix.drawer import Drawer

# lazy imports for factory so that widgets can be used in kv
Factory.register('InstallWizard',
<<<<<<< HEAD
                 module='electrum_ltc_gui.kivy.uix.dialogs.installwizard')
Factory.register('InfoBubble', module='electrum_ltc_gui.kivy.uix.dialogs')
Factory.register('ELTextInput', module='electrum_ltc_gui.kivy.uix.screens')
Factory.register('QrScannerDialog', module='electrum_ltc_gui.kivy.uix.dialogs.qr_scanner')
=======
                 module='electrum_gui.kivy.uix.dialogs.installwizard')
Factory.register('InfoBubble', module='electrum_gui.kivy.uix.dialogs')
Factory.register('ELTextInput', module='electrum_gui.kivy.uix.screens')
>>>>>>> 3746050f


# delayed imports: for startup speed on android
notification = app = Decimal = ref = format_satoshis = Builder = None
inch = None
util = False
re = None

# register widget cache for keeping memory down timeout to forever to cache
# the data
Cache.register('electrum_ltc_widgets', timeout=0)

class ElectrumWindow(App):

    def _get_bu(self):
        assert self.decimal_point in (5,8)
        return "LTC" if self.decimal_point == 8 else "mLTC"

    def _set_bu(self, value):
        try:
            self.electrum_config.set_key('base_unit', value, True)
        except AttributeError:
            Logger.error('Electrum: Config not set '
                         'While trying to save value to config')

    base_unit = AliasProperty(_get_bu, _set_bu, bind=('decimal_point',))
    '''BTC or UBTC or mBTC...

    :attr:`base_unit` is a `AliasProperty` defaults to the unit set in
    electrum config.
    '''

    currencies = ListProperty(['EUR', 'GBP', 'USD'])
    '''List of currencies supported by the current exchanger plugin.

    :attr:`currencies` is a `ListProperty` default to ['Eur', 'GBP'. 'USD'].
    '''

    expert_mode = BooleanProperty(False)
    '''This defines whether expert mode options are available in the ui.

    :attr:`expert_mode` is a `BooleanProperty` defaults to `False`.
    '''

    def _get_decimal(self):
        try:
            return self.electrum_config.get('decimal_point', 8)
        except AttributeError:
            return 8

    def _set_decimal(self, value):
        try:
            self.electrum_config.set_key('decimal_point', value, True)
        except AttributeError:
            Logger.error('Electrum: Config not set '
                         'While trying to save value to config')

    decimal_point = AliasProperty(_get_decimal, _set_decimal)
    '''This defines the decimal point to be used determining the
    :attr:`decimal_point`.

    :attr:`decimal_point` is a `AliasProperty` defaults to the value gotten
    from electrum config.
    '''

    electrum_config = ObjectProperty(None)
    '''Holds the electrum config

    :attr:`electrum_config` is a `ObjectProperty`, defaults to None.
    '''

    status = StringProperty(_('Uninitialised'))
    '''The status of the connection should show the balance when connected

    :attr:`status` is a `StringProperty` defaults to 'uninitialised'
    '''

    def _get_num_zeros(self):
        try:
            return self.electrum_config.get('num_zeros', 0)
        except AttributeError:
            return 0

    def _set_num_zeros(self):
        try:
            self.electrum_config.set_key('num_zeros', value, True)
        except AttributeError:
            Logger.error('Electrum: Config not available '
                         'While trying to save value to config')

    num_zeros = AliasProperty(_get_num_zeros , _set_num_zeros)
    '''Number of zeros used while representing the value in base_unit.
    '''

    def get_amount(self, amount_str):
        from electrum.bitcoin import COIN
        from decimal import Decimal
        try:
            x = Decimal(str(amount_str))
        except:
            return None
        p = pow(10, self.decimal_point)
        return int(p * x)


    navigation_higherarchy = ListProperty([])
    '''This is a list of the current navigation higherarchy of the app used to
    navigate using back button.

    :attr:`navigation_higherarchy` is s `ListProperty` defaults to []
    '''

    _orientation = OptionProperty('landscape',
                                 options=('landscape', 'portrait'))

    def _get_orientation(self):
        return self._orientation

    orientation = AliasProperty(_get_orientation,
                                None,
                                bind=('_orientation',))
    '''Tries to ascertain the kind of device the app is running on.
    Cane be one of `tablet` or `phone`.

    :data:`orientation` is a read only `AliasProperty` Defaults to 'landscape'
    '''

    _ui_mode = OptionProperty('phone', options=('tablet', 'phone'))

    def _get_ui_mode(self):
        return self._ui_mode

    ui_mode = AliasProperty(_get_ui_mode,
                            None,
                            bind=('_ui_mode',))
    '''Defines tries to ascertain the kind of device the app is running on.
    Cane be one of `tablet` or `phone`.

    :data:`ui_mode` is a read only `AliasProperty` Defaults to 'phone'
    '''

    url = StringProperty('', allownone=True)
    '''
    '''

    wallet = ObjectProperty(None)
    '''Holds the electrum wallet

    :attr:`wallet` is a `ObjectProperty` defaults to None.
    '''

    __events__ = ('on_back', )

    def __init__(self, **kwargs):
        # initialize variables
        self._clipboard = None
        self.exchanger = None
        self.info_bubble = None
        self.qrscanner = None
        self.nfcscanner = None
        self.tabs = None

        super(ElectrumWindow, self).__init__(**kwargs)

        title = _('Electrum-LTC App')
        self.network = network = kwargs.get('network', None)
        self.electrum_config = config = kwargs.get('config', None)
        self.gui_object = kwargs.get('gui_object', None)

        #self.config = self.gui_object.config
        self.contacts = Contacts(self.electrum_config)

        self.bind(url=self.set_url)
        # were we sent a url?
        url = kwargs.get('url', None)
        if url:
            self.gui_object.set_url(url)

        # create triggers so as to minimize updation a max of 2 times a sec
        self._trigger_update_wallet =\
            Clock.create_trigger(self.update_wallet, .5)
        self._trigger_update_status =\
            Clock.create_trigger(self.update_status, .5)
        self._trigger_notify_transactions = \
            Clock.create_trigger(self.notify_transactions, 5)

    def set_url(self, instance, url):
        self.gui_object.set_url(url)

<<<<<<< HEAD
    def old_scan_qr(self, on_complete):
        dlg = Cache.get('electrum_ltc_widgets', 'QrScannerDialog')
        if not dlg:
            dlg = Factory.QrScannerDialog()
            Cache.append('electrum_ltc_widgets', 'QrScannerDialog', dlg)
            dlg.bind(on_complete=on_complete)
        dlg.open()

=======
>>>>>>> 3746050f
    def scan_qr(self, on_complete):
        from jnius import autoclass
        from android import activity
        PythonActivity = autoclass('org.renpy.android.PythonActivity')
        Intent = autoclass('android.content.Intent')
        intent = Intent("com.google.zxing.client.android.SCAN")
        intent.putExtra("SCAN_MODE", "QR_CODE_MODE")
        def on_qr_result(requestCode, resultCode, intent):
            if requestCode == 0:
                if resultCode == -1: # RESULT_OK:
                    contents = intent.getStringExtra("SCAN_RESULT")
                    if intent.getStringExtra("SCAN_RESULT_FORMAT") == 'QR_CODE':
                        uri = App.get_running_app().decode_uri(contents)
                        on_complete(uri)
        activity.bind(on_activity_result=on_qr_result)
        PythonActivity.mActivity.startActivityForResult(intent, 0)

    def build(self):
        global Builder
        if not Builder:
            from kivy.lang import Builder
        return Builder.load_file('gui/kivy/main.kv')

    def _pause(self):
        if platform == 'android':
            # move activity to back
            from jnius import autoclass
            python_act = autoclass('org.renpy.android.PythonActivity')
            mActivity = python_act.mActivity
            mActivity.moveTaskToBack(True)

    def on_start(self):
        ''' This is the start point of the kivy ui
        '''
        win = Window
        win.bind(size=self.on_size,
                    on_keyboard=self.on_keyboard)
        win.bind(on_key_down=self.on_key_down)

        # Register fonts without this you won't be able to use bold/italic...
        # inside markup.
        from kivy.core.text import Label
        Label.register('Roboto',
                   'data/fonts/Roboto.ttf',
                   'data/fonts/Roboto.ttf',
                   'data/fonts/Roboto-Bold.ttf',
                   'data/fonts/Roboto-Bold.ttf')

        if platform == 'android':
            # bind to keyboard height so we can get the window contents to
            # behave the way we want when the keyboard appears.
            win.bind(keyboard_height=self.on_keyboard_height)

        self.on_size(win, win.size)
        config = self.electrum_config
        storage = WalletStorage(config.get_wallet_path())

        Logger.info('Electrum: Check for existing wallet')

        if storage.file_exists:
            wallet = Wallet(storage)
            action = wallet.get_action()
        else:
            action = 'new'

        if action is not None:
            # start installation wizard
            Logger.debug('Electrum: Wallet not found. Launching install wizard')
            wizard = Factory.InstallWizard(config, self.network, storage)
            wizard.bind(on_wizard_complete=self.on_wizard_complete)
            wizard.run(action)
        else:
            wallet.start_threads(self.network)
            self.on_wizard_complete(None, wallet)

        self.on_resume()

    def on_stop(self):
        if self.wallet:
            self.wallet.stop_threads()

    def on_back(self):
        ''' Manage screen hierarchy
        '''
        try:
            self.navigation_higherarchy.pop()()
        except IndexError:
            # capture back button and pause app.
            self._pause()

    def on_keyboard_height(self, window, height):
        win = window
        active_widg = win.children[0]
        if not issubclass(active_widg.__class__, Factory.Popup):
            try:
                active_widg = self.root.children[0]
            except IndexError:
                return

        try:
            fw = self._focused_widget
        except AttributeError:
            return
        if height > 0 and fw.to_window(*fw.pos)[1] > height:
            return
        Factory.Animation(y=win.keyboard_height, d=.1).start(active_widg)

    def on_key_down(self, instance, key, keycode, codepoint, modifiers):
        if 'ctrl' in modifiers:
            # q=24 w=25
            if keycode in (24, 25):
                self.stop()
            elif keycode == 27:
                # r=27
                # force update wallet
                self.update_wallet()
            elif keycode == 112:
                # pageup
                #TODO move to next tab
                pass
            elif keycode == 117:
                # pagedown
                #TODO move to prev tab
                pass
        #TODO: alt+tab_number to activate the particular tab

    def on_keyboard(self, instance, key, keycode, codepoint, modifiers):
        # override settings button
        if key in (319, 282): #f1/settings button on android
            self.gui.main_gui.toggle_settings(self)
            return True
        if key == 27:
            self.dispatch('on_back')
            return True

    def on_wizard_complete(self, instance, wallet):
        if not wallet:
            Logger.debug('Electrum: No Wallet set/found. Exiting...')
            app = App.get_running_app()
            app.show_error('Electrum: No Wallet set/found. Exiting...',
                           exit=True)


        self.init_ui()
        # plugins that need to change the GUI do it here
        #run_hook('init')

        self.load_wallet(wallet)

    def init_ui(self):
        ''' Initialize The Ux part of electrum. This function performs the basic
        tasks of setting up the ui.
        '''

        # unused?
        #self._close_electrum = False

        #self._tray_icon = 'icons/" + (electrum_dark_icon.png'\
        #    if platform == 'mac' else 'electrum_light_icon.png')

        #setup tray TODO: use the systray branch
        #self.tray = SystemTrayIcon(self.icon, self)
        #self.tray.setToolTip('Electrum')
        #self.tray.activated.connect(self.tray_activated)

        global ref
        if not ref:
            from weakref import ref

        set_language(self.electrum_config.get('language'))

        self.funds_error = False
        self.completions = []

        # setup UX
        self.screens = ['mainscreen',]

        #setup lazy imports for mainscreen
        Factory.register('AnimatedPopup',
                         module='electrum_ltc_gui.kivy.uix.dialogs')
        Factory.register('TabbedCarousel',
                         module='electrum_ltc_gui.kivy.uix.screens')
        Factory.register('ScreenDashboard',
                         module='electrum_ltc_gui.kivy.uix.screens')
        #Factory.register('EffectWidget',
        #                 module='electrum_ltc_gui.kivy.uix.effectwidget')
        Factory.register('QRCodeWidget',
                         module='electrum_ltc_gui.kivy.uix.qrcodewidget')
        Factory.register('MainScreen',
                         module='electrum_ltc_gui.kivy.uix.screens')
        Factory.register('CSpinner',
<<<<<<< HEAD
                         module='electrum_ltc_gui.kivy.uix.screens')
=======
                         module='electrum_gui.kivy.uix.screens')

>>>>>>> 3746050f
        # preload widgets. Remove this if you want to load the widgets on demand
        Cache.append('electrum_ltc_widgets', 'AnimatedPopup', Factory.AnimatedPopup())
        Cache.append('electrum_ltc_widgets', 'TabbedCarousel', Factory.TabbedCarousel())
        Cache.append('electrum_ltc_widgets', 'QRCodeWidget', Factory.QRCodeWidget())
        Cache.append('electrum_ltc_widgets', 'CSpinner', Factory.CSpinner())


        # load and focus the ui
        #Load mainscreen
        dr = Builder.load_file('gui/kivy/uix/ui_screens/mainscreen.kv')
        self.root.add_widget(dr)
        self.root.manager = manager = dr.ids.manager
        self.root.main_screen = m = manager.screens[0]
        self.tabs = m.ids.tabs

        #TODO
        # load left_menu

        self.icon = "icons/electrum-ltc.png"

        # connect callbacks
        if self.network:
            self.network.register_callback('updated', self._trigger_update_wallet)
            self.network.register_callback('status', self._trigger_update_status)
            self.network.register_callback('new_transaction', self._trigger_notify_transactions)

        self.wallet = None

    def create_quote_text(self, btc_balance, mode='normal'):
        '''
        '''
        if not self.exchanger:
            return
        quote_currency = self.exchanger.currency
        quote_balance = self.exchanger.exchange(btc_balance, quote_currency)

        if quote_currency and mode == 'symbol':
            quote_currency = self.exchanger.symbols.get(quote_currency,
                                                        quote_currency)

        if quote_balance is None:
            quote_text = u"..."
        else:
            quote_text = u"%s%.2f" % (quote_currency,
                                     quote_balance)
        return quote_text

    def set_currencies(self, quote_currencies):
        self.currencies = sorted(quote_currencies.keys())
        self._trigger_update_status()

    def get_history_rate(self, item, btc_balance, mintime):
        '''Historical rates: currently only using coindesk by default.
        '''
        maxtime = datetime.datetime.now().strftime('%Y-%m-%d')
        rate = self.exchanger.get_history_rate(item, btc_balance, mintime,
                                                maxtime)

        return self.set_history_rate(item, rate)


    def set_history_rate(self, item, rate):
        '''
        '''
        #TODO: fix me allow other currencies to be used for history rates
        quote_currency = self.exchanger.symbols.get('USD', 'USD')
        if rate is None:
            quote_text = "..."
        else:
            quote_text = "{0}{1:.3}".format(quote_currency, rate)
        item = item()
        if item:
            item.quote_text = quote_text
        return quote_text


    def load_wallet(self, wallet):
        self.wallet = wallet
        self.accounts_expanded = self.wallet.storage.get('accounts_expanded', {})
        self.current_account = self.wallet.storage.get('current_account', None)

        title = 'Electrum-LTC ' + self.wallet.electrum_version + ' - '\
            + self.wallet.storage.path
        if wallet.is_watching_only():
            title += ' [{}]'.format(_('watching only'))
        self.title = title
        self.update_wallet()
        # Once GUI has been initialized check if we want to announce something
        # since the callback has been called before the GUI was initialized
        self.update_history_tab()
        self.notify_transactions()


    def update_status(self, *dt):
        if not self.wallet:
            return

        global Decimal
        if not Decimal:
            from decimal import Decimal

        unconfirmed = ''
        quote_text = ''

        if self.network is None or not self.network.is_running():
            text = _("Offline")

        elif self.network.is_connected():
            server_height = self.network.get_server_height()
            server_lag = self.network.get_local_height() - server_height
            if not self.wallet.up_to_date or server_height == 0:
                text = _("Synchronizing...")
            elif server_lag > 1:
                text = _("Server is lagging (%d blocks)"%server_lag)
            else:
                c, u, x = self.wallet.get_account_balance(self.current_account)
                text = self.format_amount(c)
                if u:
                    unconfirmed =  " [%s unconfirmed]" %( self.format_amount(u, True).strip())
                if x:
                    unmatured =  " [%s unmatured]"%(self.format_amount(x, True).strip())
                quote_text = self.create_quote_text(Decimal(c+u+x)/100000000, mode='symbol') or ''
        else:
            text = _("Not connected")
        try:
            status_card = self.root.main_screen.ids.tabs.ids.\
                        screen_dashboard.ids.status_card
        except AttributeError:
            return
        self.status = text.strip()
        status_card.quote_text = quote_text.strip()
        status_card.uncomfirmed = unconfirmed.strip()

    def format_amount(self, x, is_diff=False, whitespaces=False):
        '''
        '''
        global format_satoshis
        if not format_satoshis:
            from electrum_ltc.util import format_satoshis
        return format_satoshis(x, is_diff, self.num_zeros,
                               self.decimal_point, whitespaces)

    def update_wallet(self, *dt):
        '''
        '''
        if not self.exchanger:
            from electrum_ltc_gui.kivy.plugins.exchange_rate import Exchanger
            self.exchanger = Exchanger(self)
            self.exchanger.start()
            return
        self._trigger_update_status()
        if self.wallet.up_to_date or not self.network or not self.network.is_connected():
            self.update_history_tab()
            self.update_contacts_tab()


    def parse_histories(self, items):
        for item in items:
            tx_hash, conf, value, timestamp, balance = item
            time_str = _("unknown")
            if conf > 0:
                try:
                    time_str = datetime.datetime.fromtimestamp(
                                    timestamp).isoformat(' ')[:-3]
                except Exception:
                    time_str = _("error")

            if conf == -1:
                time_str = _('unverified')
                icon = "atlas://gui/kivy/theming/light/close"
            elif conf == 0:
                time_str = _('pending')
                icon = "atlas://gui/kivy/theming/light/unconfirmed"
            elif conf < 6:
                time_str = ''  # add new to fix error when conf < 0
                conf = max(1, conf)
                icon = "atlas://gui/kivy/theming/light/clock{}".format(conf)
            else:
                icon = "atlas://gui/kivy/theming/light/confirmed"

            if value is not None:
                v_str = self.format_amount(value, True).replace(',','.')
            else:
                v_str = '--'

            balance_str = self.format_amount(balance).replace(',','.')

            if tx_hash:
                label, is_default_label = self.wallet.get_label(tx_hash)
            else:
                label = _('Pruned transaction outputs')
                is_default_label = False

            yield (conf, icon, time_str, label, v_str, balance_str, tx_hash)

    def update_history_tab(self, see_all=False):

        try:
            history_card = self.root.main_screen.ids.tabs.ids.\
                        screen_dashboard.ids.recent_activity_card
        except AttributeError:
            return
        histories = self.parse_histories(reversed(
                        self.wallet.get_history(self.current_account)))

        # repopulate History Card
        last_widget = history_card.ids.content.children[-1]
        history_card.ids.content.clear_widgets()
        history_add = history_card.ids.content.add_widget
        history_add(last_widget)
        RecentActivityItem = Factory.RecentActivityItem
        global Decimal, ref
        if not ref:
            from weakref import ref
        if not Decimal:
            from decimal import Decimal

        get_history_rate = self.get_history_rate
        count = 0
        for items in histories:
            count += 1
            conf, icon, date_time, address, amount, balance, tx = items
            ri = RecentActivityItem()
            ri.icon = icon
            ri.date = date_time
            mintimestr = date_time.split()[0]
            ri.address = address
            ri.amount = amount
            ri.quote_text = get_history_rate(ref(ri),
                                             Decimal(amount),
                                             mintimestr)
            ri.balance = balance
            ri.confirmations = conf
            ri.tx_hash = tx
            history_add(ri)
            if count == 8 and not see_all:
                break

        history_card.ids.btn_see_all.opacity = (0 if count < 8 else 1)

    def update_receive_tab(self):
        #TODO move to address managment
        return
        data = []

        if self.current_account is None:
            account_items = self.wallet.accounts.items()
        elif self.current_account != -1:
            account_items = [(self.current_account, self.wallet.accounts.get(self.current_account))]
        else:
            account_items = []

        for k, account in account_items:
            name = account.get('name', str(k))
            c, u = self.wallet.get_account_balance(k)
            data = [(name, '', self.format_amount(c + u), '')]

            for is_change in ([0, 1] if self.expert_mode else [0]):
                if self.expert_mode:
                    name = "Receiving" if not is_change else "Change"
                    seq_item = (name, '', '', '')
                    data.append(seq_item)
                else:
                    seq_item = data
                is_red = False
                gap = 0

                for address in account[is_change]:
                    h = self.wallet.history.get(address, [])

                    if h == []:
                        gap += 1
                        if gap > self.wallet.gap_limit:
                            is_red = True
                    else:
                        gap = 0

                    num_tx = '*' if h == ['*'] else "%d" % len(h)
                    item = (address, self.wallet.labels.get(address, ''), '', num_tx)
                    data.append(item)
                    self.update_receive_item(item)

        if self.wallet.imported_keys and (self.current_account is None
                                          or self.current_account == -1):
            c, u = self.wallet.get_imported_balance()
            data.append((_('Imported'), '', self.format_amount(c + u), ''))
            for address in self.wallet.imported_keys.keys():
                item = (address, self.wallet.labels.get(address, ''), '', '')
                data.append(item)
                self.update_receive_item(item)

        receive_list = app.root.main_screen.ids.tabs.ids\
            .screen_receive.receive_view
        receive_list.content_adapter.data = data

    def update_contacts_tab(self):
        contact_list = self.root.main_screen.ids.tabs.ids.\
            screen_contacts.ids.contact_container
        #contact_list.clear_widgets()

        child = -1
        children = contact_list.children

        for key in sorted(self.contacts.keys()):
            _type, address = self.contacts[key]
            label = self.wallet.labels.get(address, '')
            child += 1
            try:
                if children[child].label == label:
                    continue
            except IndexError:
                pass
            tx = self.wallet.get_num_tx(address)
            ci = Factory.ContactItem()
            ci.address = address
            ci.label = label
            ci.tx_amount = tx
            contact_list.add_widget(ci)

        #self.run_hook('update_contacts_tab')

    def do_send(self):
        app = App.get_running_app()
        screen_send = app.root.main_screen.ids.tabs.ids.screen_send
        scrn = screen_send.ids
        label = unicode(scrn.message_e.text)
        r = unicode(scrn.payto_e.text).strip()
        # label or alias, with address in brackets
        global re
        if not re:
            import re
        m = re.match('(.*?)\s*\<([1-9A-HJ-NP-Za-km-z]{26,})\>', r)
        to_address = m.group(2) if m else r

<<<<<<< HEAD
        global bitcoin
        if not bitcoin:
            from electrum_ltc import bitcoin

        if not bitcoin.is_address(to_address):
            app.show_error(_('Invalid Litecoin Address') +
                                            ':\n' + to_address)
=======
        if not bitcoin.is_address(to_address):
            app.show_error(_('Invalid Bitcoin Address') + ':\n' + to_address)
>>>>>>> 3746050f
            return

        amount = self.get_amount(scrn.amount_e.text)

        fee = scrn.fee_e.amt
        if not fee:
            app.show_error(_('Invalid Fee'))
            return

        #from pudb import set_trace; set_trace()
        message = 'sending {} {} to {}'.format(app.base_unit, scrn.amount_e.text, r)

        # assume no password and fee is None
        password = None
        fee = None
        self.send_tx([('address', to_address, amount)], fee, label, password)

    def send_tx(self, outputs, fee, label, password):
        app = App.get_running_app()
        # make unsigned transaction
        coins = self.wallet.get_spendable_coins()
        try:
            tx = self.wallet.make_unsigned_transaction(coins, outputs, self.electrum_config, fee)
        except Exception as e:
            traceback.print_exc(file=sys.stdout)
            app.show_error(str(e))
            return
        # sign transaction
        try:
            self.wallet.sign_transaction(tx, password)
        except Exception as e:
            traceback.print_exc(file=sys.stdout)
            app.show_error(str(e))
            return
        # broadcast
        self.wallet.sendtx(tx)

<<<<<<< HEAD
        # call hook to see if plugin needs gui interaction
        #run_hook('send_tx', tx)

        # sign the tx
        def sign_thread():
            time.sleep(0.1)
            keypairs = {}
            self.wallet.add_keypairs_from_wallet(tx, keypairs, password)
            self.wallet.sign_transaction(tx, keypairs, password)
            return tx, fee, label

        def sign_done(tx, fee, label):
            if tx.error:
                self.show_info(tx.error)
                return
            if fee < tx.required_fee(self.wallet.verifier):
                self.show_error(_("This transaction requires a higher fee, or "
                                  "it will not be propagated by the network."))
                return
            if label:
                self.wallet.set_label(tx.hash(), label)

            if not self.gui_object.payment_request:
                if not tx.is_complete() or self.config.get('show_before_broadcast'):
                    self.show_transaction(tx)
                    return

            self.broadcast_transaction(tx)

        WaitingDialog(self, 'Signing..').start(sign_thread, sign_done)
=======
>>>>>>> 3746050f

    def notify_transactions(self, *dt):
        '''
        '''
        if not self.network or not self.network.is_connected():
            return
        # temporarily disabled for merge
        return
        iface = self.network
        ptfn = iface.pending_transactions_for_notifications
        if len(ptfn) > 0:
            # Combine the transactions if there are more then three
            tx_amount = len(ptfn)
            if(tx_amount >= 3):
                total_amount = 0
                for tx in ptfn:
                    is_relevant, is_mine, v, fee = self.wallet.get_tx_value(tx)
                    if(v > 0):
                        total_amount += v
                self.notify(_("{txs}s new transactions received. Total amount"
                              "received in the new transactions {amount}s"
                              "{unit}s").format(txs=tx_amount,
                                    amount=self.format_amount(total_amount),
                                    unit=self.base_unit()))

                iface.pending_transactions_for_notifications = []
            else:
              for tx in iface.pending_transactions_for_notifications:
                  if tx:
                      iface.pending_transactions_for_notifications.remove(tx)
                      is_relevant, is_mine, v, fee = self.wallet.get_tx_value(tx)
                      if(v > 0):
                          self.notify(
                              _("{txs} new transaction received. {amount} {unit}").
                              format(txs=tx_amount, amount=self.format_amount(v),
                                     unit=self.base_unit))

    def copy(self, text):
        ''' Copy provided text to clipboard
        '''
        if not self._clipboard:
            from kivy.core.clipboard import Clipboard
            self._clipboard = Clipboard
        self._clipboard.put(text, 'text/plain')

    def notify(self, message):
        try:
            global notification, os
            if not notification:
                from plyer import notification
                import os
            icon = (os.path.dirname(os.path.realpath(__file__))
                    + '/../../' + self.icon)
            notification.notify('Electrum-LTC', message,
                            app_icon=icon, app_name='Electrum-LTC')
        except ImportError:
            Logger.Error('Notification: needs plyer; `sudo pip install plyer`')

    def on_pause(self):
        '''
        '''
        # pause nfc
        if self.qrscanner:
            self.qrscanner.stop()
        if self.nfcscanner:
            self.nfcscanner.nfc_disable()
        return True

    def on_resume(self):
        '''
        '''
        if self.qrscanner and qrscanner.get_parent_window():
            self.qrscanner.start()
        if self.nfcscanner:
            self.nfcscanner.nfc_enable()

    def on_size(self, instance, value):
        width, height = value
        self._orientation = 'landscape' if width > height else 'portrait'

        global inch
        if not inch:
            from kivy.metrics import inch

        self._ui_mode = 'tablet' if min(width, height) > inch(3.51) else 'phone'
        Logger.debug('orientation: {} ui_mode: {}'.format(self._orientation,
                                                          self._ui_mode))

    def load_screen(self, index=0, direction='left', manager=None, switch=True):
        ''' Load the appropriate screen as mentioned in the parameters.
        '''
        manager = manager or self.root.manager
        screen = Builder.load_file('gui/kivy/uix/ui_screens/'\
            + self.screens[index] + '.kv')
        screen.name = self.screens[index]
        if switch:
            manager.switch_to(screen, direction=direction)
        return screen

    def load_next_screen(self):
        '''
        '''
        manager = root.manager
        try:
            self.load_screen(self.screens.index(manager.current_screen.name)+1,
                             manager=manager)
        except IndexError:
            self.load_screen()

    def load_previous_screen(self):
        ''' Load the previous screen from disk.
        '''
        manager = root.manager
        try:
            self.load_screen(self.screens.index(manager.current_screen.name)-1,
                             direction='right',
                             manager=manager)
        except IndexError:
            pass

    def save_new_contact(self, address, label):
        address = unicode(address)
        label = unicode(label)
        global is_valid
        if not is_valid:
            from electrum_ltc.bitcoin import is_valid


        if is_valid(address):
            if label:
                self.set_label(address, text=label)
            self.wallet.add_contact(address)
            self.update_contacts_tab()
            self.update_history_tab()
        else:
            self.show_error(_('Invalid Address'))

    def send_payment(self, address, amount=0, label='', message=''):
        tabs = self.tabs
        screen_send = tabs.ids.screen_send

        if label and self.wallet.labels.get(address) != label:
            #if self.question('Give label "%s" to address %s ?'%(label,address)):
            if address not in self.wallet.addressbook and not self.wallet.  is_mine(address):
                self.wallet.addressbook.append(address)
            self.wallet.set_label(address, label)

        # switch_to the send screen
        tabs.ids.panel.switch_to(tabs.ids.tab_send)

        label = self.wallet.labels.get(address)
        m_addr = label + '  <'+ address +'>' if label else address

        # populate
        def set_address(*l):
            content = screen_send.ids
            content.payto_e.text = m_addr
            content.message_e.text = message
            if amount:
                content.amount_e.text = amount

        # wait for screen to load
        Clock.schedule_once(set_address, .5)

    def set_send(self, address, amount, label, message):
        self.send_payment(address, amount=amount, label=label, message=message)

    def prepare_for_payment_request(self):
        tabs = self.tabs
        screen_send = tabs.ids.screen_send

        # switch_to the send screen
        tabs.ids.panel.switch_to(tabs.ids.tab_send)

        content = screen_send.ids
        if content:
            self.set_frozen(content, False)
        screen_send.screen_label.text = _("please wait...")
        return True

    def payment_request_ok(self):
        tabs = self.tabs
        screen_send = tabs.ids.screen_send

        # switch_to the send screen
        tabs.ids.panel.switch_to(tabs.ids.tab_send)

        self.set_frozen(content, True)

        screen_send.ids.payto_e.text = self.gui_object.payment_request.domain
        screen_send.ids.amount_e.text = self.format_amount(self.gui_object.payment_request.get_amount())
        screen_send.ids.message_e.text = self.gui_object.payment_request.memo

        # wait for screen to load
        Clock.schedule_once(set_address, .5)

    def do_clear(self):
        tabs = self.tabs
        screen_send = tabs.ids.screen_send
        content = screen_send.ids.content
        cts = content.ids
        cts.payto_e.text = cts.message_e.text = cts.amount_e.text = \
            cts.fee_e.text = ''

        self.set_frozen(content, False)

        self.update_status()

    def set_frozen(self, entry, frozen):
        if frozen:
            entry.disabled = True
            Factory.Animation(opacity=0).start(content)
        else:
            entry.disabled = False
            Factory.Animation(opacity=1).start(content)

    def set_addrs_frozen(self,addrs,freeze):
        for addr in addrs:
            if not addr: continue
            if addr in self.wallet.frozen_addresses and not freeze:
                self.wallet.unfreeze(addr)
            elif addr not in self.wallet.frozen_addresses and freeze:
                self.wallet.freeze(addr)
        self.update_receive_tab()

    def payment_request_error(self):
        tabs = self.tabs
        screen_send = tabs.ids.screen_send

        # switch_to the send screen
        tabs.ids.panel.switch_to(tabs.ids.tab_send)

        self.do_clear()
        self.show_info(self.gui_object.payment_request.error)

    def encode_uri(self, addr, amount=0, label='',
                   message='', size='', currency='ltc'):
        ''' Convert to BIP0021 compatible URI
        '''
        uri = 'litecoin:{}'.format(addr)
        first = True
        if amount:
            uri += '{}amount={}'.format('?' if first else '&', amount)
            first = False
        if label:
            uri += '{}label={}'.format('?' if first else '&', label)
            first = False
        if message:
            uri += '{}?message={}'.format('?' if first else '&', message)
            first = False
        if size:
            uri += '{}size={}'.format('?' if not first else '&', size)
        return uri

    def decode_uri(self, uri):
        if ':' not in uri:
            # It's just an address (not BIP21)
            return {'address': uri}

        if '//' not in uri:
            # Workaround for urlparse, it don't handle bitcoin: URI properly
            uri = uri.replace(':', '://')

        try:
            uri = urlparse(uri)
        except NameError:
            # delayed import
            from urlparse import urlparse, parse_qs
            uri = urlparse(uri)

        result = {'address': uri.netloc}

        if uri.path.startswith('?'):
            params = parse_qs(uri.path[1:])
        else:
            params = parse_qs(uri.path)

        for k,v in params.items():
            if k in ('amount', 'label', 'message', 'size'):
                result[k] = v[0]

        return result

    def show_error(self, error, width='200dp', pos=None, arrow_pos=None,
        exit=False, icon='atlas://gui/kivy/theming/light/error', duration=0,
        modal=False):
        ''' Show a error Message Bubble.
        '''
        self.show_info_bubble( text=error, icon=icon, width=width,
            pos=pos or Window.center, arrow_pos=arrow_pos, exit=exit,
            duration=duration, modal=modal)

    def show_info(self, error, width='200dp', pos=None, arrow_pos=None,
        exit=False, duration=0, modal=False):
        ''' Show a Info Message Bubble.
        '''
        self.show_error(error, icon='atlas://gui/kivy/theming/light/error',
            duration=duration, modal=modal, exit=exit, pos=pos,
            arrow_pos=arrow_pos)

    def show_info_bubble(self, text=_('Hello World'), pos=None, duration=0,
        arrow_pos='bottom_mid', width=None, icon='', modal=False, exit=False):
        '''Method to show a Information Bubble

        .. parameters::
            text: Message to be displayed
            pos: position for the bubble
            duration: duration the bubble remains on screen. 0 = click to hide
            width: width of the Bubble
            arrow_pos: arrow position for the bubble
        '''
        info_bubble = self.info_bubble
        if not info_bubble:
            info_bubble = self.info_bubble = Factory.InfoBubble()

        win = Window
        if info_bubble.parent:
            win.remove_widget(info_bubble
                                 if not info_bubble.modal else
                                 info_bubble._modal_view)

        if not arrow_pos:
            info_bubble.show_arrow = False
        else:
            info_bubble.show_arrow = True
            info_bubble.arrow_pos = arrow_pos
        img = info_bubble.ids.img
        if text == 'texture':
            # icon holds a texture not a source image
            # display the texture in full screen
            text = ''
            img.texture = icon
            info_bubble.fs = True
            info_bubble.show_arrow = False
            img.allow_stretch = True
            info_bubble.dim_background = True
            info_bubble.background_image = 'atlas://gui/kivy/theming/light/card'
        else:
            info_bubble.fs = False
            info_bubble.icon = icon
            #if img.texture and img._coreimage:
            #    img.reload()
            img.allow_stretch = False
            info_bubble.dim_background = False
            info_bubble.background_image = 'atlas://data/images/defaulttheme/bubble'
        info_bubble.message = text
        if not pos:
                pos = (win.center[0], win.center[1] - (info_bubble.height/2))
        info_bubble.show(pos, duration, width, modal=modal, exit=exit)<|MERGE_RESOLUTION|>--- conflicted
+++ resolved
@@ -2,16 +2,10 @@
 import datetime
 import traceback
 
-<<<<<<< HEAD
 from electrum_ltc import WalletStorage, Wallet
 from electrum_ltc.i18n import _, set_language
 from electrum_ltc.contacts import Contacts
-=======
-from electrum import WalletStorage, Wallet
-from electrum.i18n import _, set_language
-from electrum.contacts import Contacts
-from electrum import bitcoin
->>>>>>> 3746050f
+from electrum_ltc import bitcoin
 
 from kivy.config import Config
 Config.set('modules', 'screen', 'droid2')
@@ -32,16 +26,9 @@
 
 # lazy imports for factory so that widgets can be used in kv
 Factory.register('InstallWizard',
-<<<<<<< HEAD
                  module='electrum_ltc_gui.kivy.uix.dialogs.installwizard')
 Factory.register('InfoBubble', module='electrum_ltc_gui.kivy.uix.dialogs')
 Factory.register('ELTextInput', module='electrum_ltc_gui.kivy.uix.screens')
-Factory.register('QrScannerDialog', module='electrum_ltc_gui.kivy.uix.dialogs.qr_scanner')
-=======
-                 module='electrum_gui.kivy.uix.dialogs.installwizard')
-Factory.register('InfoBubble', module='electrum_gui.kivy.uix.dialogs')
-Factory.register('ELTextInput', module='electrum_gui.kivy.uix.screens')
->>>>>>> 3746050f
 
 
 # delayed imports: for startup speed on android
@@ -137,7 +124,7 @@
     '''
 
     def get_amount(self, amount_str):
-        from electrum.bitcoin import COIN
+        from electrum_ltc.bitcoin import COIN
         from decimal import Decimal
         try:
             x = Decimal(str(amount_str))
@@ -231,17 +218,6 @@
     def set_url(self, instance, url):
         self.gui_object.set_url(url)
 
-<<<<<<< HEAD
-    def old_scan_qr(self, on_complete):
-        dlg = Cache.get('electrum_ltc_widgets', 'QrScannerDialog')
-        if not dlg:
-            dlg = Factory.QrScannerDialog()
-            Cache.append('electrum_ltc_widgets', 'QrScannerDialog', dlg)
-            dlg.bind(on_complete=on_complete)
-        dlg.open()
-
-=======
->>>>>>> 3746050f
     def scan_qr(self, on_complete):
         from jnius import autoclass
         from android import activity
@@ -433,12 +409,8 @@
         Factory.register('MainScreen',
                          module='electrum_ltc_gui.kivy.uix.screens')
         Factory.register('CSpinner',
-<<<<<<< HEAD
                          module='electrum_ltc_gui.kivy.uix.screens')
-=======
-                         module='electrum_gui.kivy.uix.screens')
-
->>>>>>> 3746050f
+
         # preload widgets. Remove this if you want to load the widgets on demand
         Cache.append('electrum_ltc_widgets', 'AnimatedPopup', Factory.AnimatedPopup())
         Cache.append('electrum_ltc_widgets', 'TabbedCarousel', Factory.TabbedCarousel())
@@ -773,18 +745,8 @@
         m = re.match('(.*?)\s*\<([1-9A-HJ-NP-Za-km-z]{26,})\>', r)
         to_address = m.group(2) if m else r
 
-<<<<<<< HEAD
-        global bitcoin
-        if not bitcoin:
-            from electrum_ltc import bitcoin
-
         if not bitcoin.is_address(to_address):
-            app.show_error(_('Invalid Litecoin Address') +
-                                            ':\n' + to_address)
-=======
-        if not bitcoin.is_address(to_address):
-            app.show_error(_('Invalid Bitcoin Address') + ':\n' + to_address)
->>>>>>> 3746050f
+            app.show_error(_('Invalid Litecoin Address') + ':\n' + to_address)
             return
 
         amount = self.get_amount(scrn.amount_e.text)
@@ -822,39 +784,6 @@
         # broadcast
         self.wallet.sendtx(tx)
 
-<<<<<<< HEAD
-        # call hook to see if plugin needs gui interaction
-        #run_hook('send_tx', tx)
-
-        # sign the tx
-        def sign_thread():
-            time.sleep(0.1)
-            keypairs = {}
-            self.wallet.add_keypairs_from_wallet(tx, keypairs, password)
-            self.wallet.sign_transaction(tx, keypairs, password)
-            return tx, fee, label
-
-        def sign_done(tx, fee, label):
-            if tx.error:
-                self.show_info(tx.error)
-                return
-            if fee < tx.required_fee(self.wallet.verifier):
-                self.show_error(_("This transaction requires a higher fee, or "
-                                  "it will not be propagated by the network."))
-                return
-            if label:
-                self.wallet.set_label(tx.hash(), label)
-
-            if not self.gui_object.payment_request:
-                if not tx.is_complete() or self.config.get('show_before_broadcast'):
-                    self.show_transaction(tx)
-                    return
-
-            self.broadcast_transaction(tx)
-
-        WaitingDialog(self, 'Signing..').start(sign_thread, sign_done)
-=======
->>>>>>> 3746050f
 
     def notify_transactions(self, *dt):
         '''
