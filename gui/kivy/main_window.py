import re
import sys
import time
import datetime
import traceback
from decimal import Decimal

<<<<<<< HEAD
from electrum_ltc import WalletStorage, Wallet
from electrum_ltc.i18n import _, set_language
from electrum_ltc.contacts import Contacts
from electrum_ltc.util import profiler
from electrum_ltc.plugins import run_hook
=======
import electrum
from electrum import WalletStorage, Wallet
from electrum.i18n import _, set_language
from electrum.contacts import Contacts
from electrum.util import profiler
from electrum.plugins import run_hook
>>>>>>> 399cf625

from kivy.app import App
from kivy.core.window import Window
from kivy.logger import Logger
from kivy.utils import platform
from kivy.properties import (OptionProperty, AliasProperty, ObjectProperty,
                             StringProperty, ListProperty, BooleanProperty)
from kivy.cache import Cache
from kivy.clock import Clock
from kivy.factory import Factory
from kivy.metrics import inch, metrics
from kivy.lang import Builder

# lazy imports for factory so that widgets can be used in kv
Factory.register('InstallWizard',
                 module='electrum_ltc_gui.kivy.uix.dialogs.installwizard')
Factory.register('InfoBubble', module='electrum_ltc_gui.kivy.uix.dialogs')
Factory.register('ELTextInput', module='electrum_ltc_gui.kivy.uix.screens')


# delayed imports: for startup speed on android
notification = app = ref = format_satoshis = None
util = False


# register widget cache for keeping memory down timeout to forever to cache
# the data
Cache.register('electrum_ltc_widgets', timeout=0)

from kivy.uix.screenmanager import Screen
from kivy.uix.tabbedpanel import TabbedPanel
from kivy.uix.label import Label
from kivy.uix.checkbox import CheckBox

Factory.register('TabbedCarousel', module='electrum_ltc_gui.kivy.uix.screens')



base_units = {'LTC':8, 'mLTC':5, 'uLTC':2}

class ElectrumWindow(App):

    electrum_config = ObjectProperty(None)

    def _get_bu(self):
        return self.electrum_config.get('base_unit', 'LTC')

    def _set_bu(self, value):
        assert value in base_units.keys()
        self.electrum_config.set_key('base_unit', value, True)
        self.update_status()
        if self.history_screen:
            self.history_screen.update()

    base_unit = AliasProperty(_get_bu, _set_bu)

    def _rotate_bu(self):
        keys = sorted(base_units.keys())
        self.base_unit = keys[ (keys.index(self.base_unit) + 1) % len(keys)]

    status = StringProperty(_('Not Connected'))

    def decimal_point(self):
        return base_units[self.base_unit]

    def _get_num_zeros(self):
        try:
            return self.electrum_config.get('num_zeros', 0)
        except AttributeError:
            return 0

    def _set_num_zeros(self):
        try:
            self.electrum_config.set_key('num_zeros', value, True)
        except AttributeError:
            Logger.error('Electrum: Config not available '
                         'While trying to save value to config')

    num_zeros = AliasProperty(_get_num_zeros , _set_num_zeros)
    '''Number of zeros used while representing the value in base_unit.
    '''

    def get_amount(self, amount_str):
<<<<<<< HEAD
        from electrum_ltc.bitcoin import COIN
        from decimal import Decimal
=======
        a, u = amount_str.split()
        assert u == self.base_unit
>>>>>>> 399cf625
        try:
            x = Decimal(a)
        except:
            return None
        p = pow(10, self.decimal_point())
        return int(p * x)


    hierarchy = ListProperty([])
    '''used to navigate with the back button.
    '''

    _orientation = OptionProperty('landscape',
                                 options=('landscape', 'portrait'))

    def _get_orientation(self):
        return self._orientation

    orientation = AliasProperty(_get_orientation,
                                None,
                                bind=('_orientation',))
    '''Tries to ascertain the kind of device the app is running on.
    Cane be one of `tablet` or `phone`.

    :data:`orientation` is a read only `AliasProperty` Defaults to 'landscape'
    '''

    _ui_mode = OptionProperty('phone', options=('tablet', 'phone'))

    def _get_ui_mode(self):
        return self._ui_mode

    ui_mode = AliasProperty(_get_ui_mode,
                            None,
                            bind=('_ui_mode',))
    '''Defines tries to ascertain the kind of device the app is running on.
    Cane be one of `tablet` or `phone`.

    :data:`ui_mode` is a read only `AliasProperty` Defaults to 'phone'
    '''

    url = StringProperty('', allownone=True)
    '''
    '''

    wallet = ObjectProperty(None)
    '''Holds the electrum wallet

    :attr:`wallet` is a `ObjectProperty` defaults to None.
    '''

    def __init__(self, **kwargs):
        # initialize variables
        self._clipboard = None
        self.info_bubble = None
        self.qrscanner = None
        self.nfcscanner = None
        self.tabs = None

        super(ElectrumWindow, self).__init__(**kwargs)

        title = _('Electrum-LTC App')
        self.electrum_config = config = kwargs.get('config', None)
        self.network = network = kwargs.get('network', None)
        self.plugins = kwargs.get('plugins', [])

        self.gui_object = kwargs.get('gui_object', None)

        #self.config = self.gui_object.config
        self.contacts = Contacts(self.electrum_config)

        self.bind(url=self.set_url)
        # were we sent a url?
        url = self.electrum_config.get('url', None)
        if url:
            self.set_url(url)

        # create triggers so as to minimize updation a max of 2 times a sec
        self._trigger_update_wallet =\
            Clock.create_trigger(self.update_wallet, .5)
        self._trigger_update_status =\
            Clock.create_trigger(self.update_status, .5)
        self._trigger_notify_transactions = \
            Clock.create_trigger(self.notify_transactions, 5)

    def set_url(self, url):
        print "set url", url
        url = electrum.util.parse_URI(url)
        self.send_screen.set_qr_data(url)

    def scan_qr(self, on_complete):
        from jnius import autoclass
        from android import activity
        PythonActivity = autoclass('org.renpy.android.PythonActivity')
        Intent = autoclass('android.content.Intent')
        intent = Intent("com.google.zxing.client.android.SCAN")
        intent.putExtra("SCAN_MODE", "QR_CODE_MODE")
        def on_qr_result(requestCode, resultCode, intent):
            if requestCode == 0:
                if resultCode == -1: # RESULT_OK:
                    contents = intent.getStringExtra("SCAN_RESULT")
                    if intent.getStringExtra("SCAN_RESULT_FORMAT") == 'QR_CODE':
                        uri = electrum.util.parse_URI(contents)
                        on_complete(uri)
        activity.bind(on_activity_result=on_qr_result)
        PythonActivity.mActivity.startActivityForResult(intent, 0)

    def show_plugins(self, plugins_list):
        def on_checkbox_active(cb, value):
            self.plugins.toggle_enabled(self.electrum_config, cb.name)
        for item in self.plugins.descriptions:
            if 'kivy' not in item.get('available_for', []):
                continue
            name = item.get('name')
            label = Label(text=item.get('fullname'))
            plugins_list.add_widget(label)
            cb = CheckBox()
            cb.name = name
            p = self.plugins.get(name)
            cb.active = (p is not None) and p.is_enabled()
            cb.bind(active=on_checkbox_active)
            plugins_list.add_widget(cb)

    def build(self):
        return Builder.load_file('gui/kivy/main.kv')

    def _pause(self):
        if platform == 'android':
            # move activity to back
            from jnius import autoclass
            python_act = autoclass('org.renpy.android.PythonActivity')
            mActivity = python_act.mActivity
            mActivity.moveTaskToBack(True)

    def on_start(self):
        ''' This is the start point of the kivy ui
        '''
        Logger.info("dpi: {} {}".format(metrics.dpi, metrics.dpi_rounded))
        win = Window
        win.bind(size=self.on_size,
                    on_keyboard=self.on_keyboard)
        win.bind(on_key_down=self.on_key_down)

        # Register fonts without this you won't be able to use bold/italic...
        # inside markup.
        from kivy.core.text import Label
        Label.register('Roboto',
                   'data/fonts/Roboto.ttf',
                   'data/fonts/Roboto.ttf',
                   'data/fonts/Roboto-Bold.ttf',
                   'data/fonts/Roboto-Bold.ttf')

        if platform == 'android':
            # bind to keyboard height so we can get the window contents to
            # behave the way we want when the keyboard appears.
            win.bind(keyboard_height=self.on_keyboard_height)

        self.on_size(win, win.size)
        config = self.electrum_config
        storage = WalletStorage(config.get_wallet_path())

        Logger.info('Electrum: Check for existing wallet')

        if storage.file_exists:
            wallet = Wallet(storage)
            action = wallet.get_action()
        else:
            action = 'new'

        if action is not None:
            # start installation wizard
            Logger.debug('Electrum: Wallet not found. Launching install wizard')
            wizard = Factory.InstallWizard(config, self.network, storage)
            wizard.bind(on_wizard_complete=self.on_wizard_complete)
            wizard.run(action)
        else:
            wallet.start_threads(self.network)
            self.on_wizard_complete(None, wallet)

        self.on_resume()

    def on_stop(self):
        if self.wallet:
            self.wallet.stop_threads()

    def on_back(self):
        try:
            self.hierarchy.pop()()
        except IndexError:
            # capture back button and pause app.
            self._pause()


    def on_keyboard_height(self, window, height):
        win = window
        active_widg = win.children[0]
        if not issubclass(active_widg.__class__, Factory.Popup):
            try:
                active_widg = self.root.children[0]
            except IndexError:
                return

        try:
            fw = self._focused_widget
        except AttributeError:
            return
        if height > 0 and fw.to_window(*fw.pos)[1] > height:
            return
        Factory.Animation(y=win.keyboard_height, d=.1).start(active_widg)

    def on_key_down(self, instance, key, keycode, codepoint, modifiers):
        if 'ctrl' in modifiers:
            # q=24 w=25
            if keycode in (24, 25):
                self.stop()
            elif keycode == 27:
                # r=27
                # force update wallet
                self.update_wallet()
            elif keycode == 112:
                # pageup
                #TODO move to next tab
                pass
            elif keycode == 117:
                # pagedown
                #TODO move to prev tab
                pass
        #TODO: alt+tab_number to activate the particular tab

    def on_keyboard(self, instance, key, keycode, codepoint, modifiers):
        # override settings button
        if key in (319, 282): #f1/settings button on android
            self.gui.main_gui.toggle_settings(self)
            return True

    def on_wizard_complete(self, instance, wallet):
        if not wallet:
            Logger.debug('Electrum: No Wallet set/found. Exiting...')
            app = App.get_running_app()
            app.show_error('Electrum: No Wallet set/found. Exiting...',
                           exit=True)

        self.init_ui()
        self.load_wallet(wallet)

    def popup_dialog(self, name):
        popup = Builder.load_file('gui/kivy/uix/ui_screens/'+name+'.kv')
        popup.open()



    @profiler
    def init_ui(self):
        ''' Initialize The Ux part of electrum. This function performs the basic
        tasks of setting up the ui.
        '''
        from weakref import ref
        set_language(self.electrum_config.get('language'))

        self.funds_error = False
        # setup UX
        self.screens = {}

        #setup lazy imports for mainscreen
        Factory.register('AnimatedPopup',
                         module='electrum_ltc_gui.kivy.uix.dialogs')
        Factory.register('QRCodeWidget',
                         module='electrum_ltc_gui.kivy.uix.qrcodewidget')

        # preload widgets. Remove this if you want to load the widgets on demand
        #Cache.append('electrum_ltc_widgets', 'AnimatedPopup', Factory.AnimatedPopup())
        #Cache.append('electrum_ltc_widgets', 'QRCodeWidget', Factory.QRCodeWidget())

        # load and focus the ui
        self.root.manager = self.root.ids['manager']
        self.recent_activity_card = None
        self.history_screen = None
        self.contacts_screen = None

        self.icon = "icons/electrum-ltc.png"

        # connect callbacks
        if self.network:
            self.network.register_callback('updated', self._trigger_update_wallet)
            self.network.register_callback('status', self._trigger_update_status)
            self.network.register_callback('new_transaction', self._trigger_notify_transactions)

        self.wallet = None



    @profiler
    def load_wallet(self, wallet):
        self.wallet = wallet
        self.current_account = self.wallet.storage.get('current_account', None)
        self.update_wallet()
        # Once GUI has been initialized check if we want to announce something
        # since the callback has been called before the GUI was initialized
        self.update_history_tab()
        self.notify_transactions()

    def update_status(self, *dt):
        if not self.wallet:
            return

        unconfirmed = ''
        quote_text = ''

        if self.network is None or not self.network.is_running():
            text = _("Offline")

        elif self.network.is_connected():
            server_height = self.network.get_server_height()
            server_lag = self.network.get_local_height() - server_height
            if not self.wallet.up_to_date or server_height == 0:
                self.status = _("Synchronizing...")
            elif server_lag > 1:
                self.status = _("Server lagging (%d blocks)"%server_lag)
            else:
                c, u, x = self.wallet.get_account_balance(self.current_account)
                text = self.format_amount(c)
                if u:
                    unconfirmed =  " [%s unconfirmed]" %( self.format_amount(u, True).strip())
                if x:
                    unmatured =  " [%s unmatured]"%(self.format_amount(x, True).strip())
                #quote_text = self.create_quote_text(Decimal(c+u+x)/100000000, mode='symbol') or ''
                self.status = text.strip() + ' ' + self.base_unit
        else:
            self.status = _("Not connected")
            
        return

        print self.root.manager.ids

        #try:
        status_card = self.root.main_screen.ids.tabs.ids.\
                      screen_dashboard.ids.status_card
        #except AttributeError:
        #    return

        status_card.quote_text = quote_text.strip()
        status_card.uncomfirmed = unconfirmed.strip()


    def update_amount(self, amount, c):
        if c == '<':
            return amount[:-1]
        try:
            s = amount + c
            amount = s  if Decimal(s)!=0 else ''            
        except:
            pass
        return amount

    def format_amount(self, x, is_diff=False, whitespaces=False):
        from electrum_ltc.util import format_satoshis
        return format_satoshis(x, is_diff, self.num_zeros,
                               self.decimal_point(), whitespaces)

    @profiler
    def update_wallet(self, *dt):
        self._trigger_update_status()
        if self.wallet.up_to_date or not self.network or not self.network.is_connected():
            self.update_history_tab()
            self.update_contacts_tab()


    @profiler
    def update_history_tab(self, see_all=False):
        if self.history_screen:
            self.history_screen.update(see_all)

    def update_contacts_tab(self):
        if self.contacts_screen:
            self.contacts_screen.update()


    @profiler
    def notify_transactions(self, *dt):
        '''
        '''
        if not self.network or not self.network.is_connected():
            return
        # temporarily disabled for merge
        return
        iface = self.network
        ptfn = iface.pending_transactions_for_notifications
        if len(ptfn) > 0:
            # Combine the transactions if there are more then three
            tx_amount = len(ptfn)
            if(tx_amount >= 3):
                total_amount = 0
                for tx in ptfn:
                    is_relevant, is_mine, v, fee = self.wallet.get_tx_value(tx)
                    if(v > 0):
                        total_amount += v
                self.notify(_("{txs}s new transactions received. Total amount"
                              "received in the new transactions {amount}s"
                              "{unit}s").format(txs=tx_amount,
                                    amount=self.format_amount(total_amount),
                                    unit=self.base_unit()))

                iface.pending_transactions_for_notifications = []
            else:
              for tx in iface.pending_transactions_for_notifications:
                  if tx:
                      iface.pending_transactions_for_notifications.remove(tx)
                      is_relevant, is_mine, v, fee = self.wallet.get_tx_value(tx)
                      if(v > 0):
                          self.notify(
                              _("{txs} new transaction received. {amount} {unit}").
                              format(txs=tx_amount, amount=self.format_amount(v),
                                     unit=self.base_unit))

    def copy(self, text):
        ''' Copy provided text to clipboard
        '''
        if not self._clipboard:
            from kivy.core.clipboard import Clipboard
            self._clipboard = Clipboard
        self._clipboard.put(text, 'text/plain')

    def notify(self, message):
        try:
            global notification, os
            if not notification:
                from plyer import notification
                import os
            icon = (os.path.dirname(os.path.realpath(__file__))
                    + '/../../' + self.icon)
            notification.notify('Electrum-LTC', message,
                            app_icon=icon, app_name='Electrum-LTC')
        except ImportError:
            Logger.Error('Notification: needs plyer; `sudo pip install plyer`')

    def on_pause(self):
        '''
        '''
        # pause nfc
        if self.qrscanner:
            self.qrscanner.stop()
        if self.nfcscanner:
            self.nfcscanner.nfc_disable()
        return True

    def on_resume(self):
        '''
        '''
        if self.qrscanner and qrscanner.get_parent_window():
            self.qrscanner.start()
        if self.nfcscanner:
            self.nfcscanner.nfc_enable()

    def on_size(self, instance, value):
        width, height = value
        self._orientation = 'landscape' if width > height else 'portrait'
        self._ui_mode = 'tablet' if min(width, height) > inch(3.51) else 'phone'
        #Logger.info("size: {} {}".format(width, height))
        #Logger.info('orientation: {}'.format(self._orientation))
        #Logger.info('ui_mode: {}'.format(self._ui_mode))

    def save_new_contact(self, address, label):
        address = unicode(address)
        label = unicode(label)
        global is_valid
        if not is_valid:
            from electrum_ltc.bitcoin import is_valid

        if is_valid(address):
            if label:
                self.set_label(address, text=label)
            self.wallet.add_contact(address)
            self.update_contacts_tab()
            self.update_history_tab()
        else:
            self.show_error(_('Invalid Address'))

    def send_payment(self, address, amount=0, label='', message=''):
        tabs = self.tabs
        screen_send = tabs.ids.screen_send

        if label and self.wallet.labels.get(address) != label:
            #if self.question('Give label "%s" to address %s ?'%(label,address)):
            if address not in self.wallet.addressbook and not self.wallet.  is_mine(address):
                self.wallet.addressbook.append(address)
            self.wallet.set_label(address, label)

        # switch_to the send screen
        tabs.ids.panel.switch_to(tabs.ids.tab_send)

        label = self.wallet.labels.get(address)
        m_addr = label + '  <'+ address +'>' if label else address

        # populate
        def set_address(*l):
            content = screen_send.ids
            content.payto_e.text = m_addr
            content.message_e.text = message
            if amount:
                content.amount_e.text = amount

        # wait for screen to load
        Clock.schedule_once(set_address, .5)

    def set_send(self, address, amount, label, message):
        self.send_payment(address, amount=amount, label=label, message=message)

    def prepare_for_payment_request(self):
        tabs = self.tabs
        screen_send = tabs.ids.screen_send

        # switch_to the send screen
        tabs.ids.panel.switch_to(tabs.ids.tab_send)

        content = screen_send.ids
        if content:
            self.set_frozen(content, False)
        screen_send.screen_label.text = _("please wait...")
        return True

    def payment_request_ok(self):
        tabs = self.tabs
        screen_send = tabs.ids.screen_send

        # switch_to the send screen
        tabs.ids.panel.switch_to(tabs.ids.tab_send)

        self.set_frozen(content, True)

        screen_send.ids.payto_e.text = self.gui_object.payment_request.domain
        screen_send.ids.amount_e.text = self.format_amount(self.gui_object.payment_request.get_amount())
        screen_send.ids.message_e.text = self.gui_object.payment_request.memo

        # wait for screen to load
        Clock.schedule_once(set_address, .5)

    def set_frozen(self, entry, frozen):
        if frozen:
            entry.disabled = True
            Factory.Animation(opacity=0).start(content)
        else:
            entry.disabled = False
            Factory.Animation(opacity=1).start(content)

    def payment_request_error(self):
        tabs = self.tabs
        screen_send = tabs.ids.screen_send

        # switch_to the send screen
        tabs.ids.panel.switch_to(tabs.ids.tab_send)

        self.do_clear()
        self.show_info(self.gui_object.payment_request.error)

<<<<<<< HEAD
    def encode_uri(self, addr, amount=0, label='',
                   message='', size='', currency='ltc'):
        ''' Convert to BIP0021 compatible URI
        '''
        uri = 'litecoin:{}'.format(addr)
        first = True
        if amount:
            uri += '{}amount={}'.format('?' if first else '&', amount)
            first = False
        if label:
            uri += '{}label={}'.format('?' if first else '&', label)
            first = False
        if message:
            uri += '{}?message={}'.format('?' if first else '&', message)
            first = False
        if size:
            uri += '{}size={}'.format('?' if not first else '&', size)
        return uri

    def decode_uri(self, uri):
        if ':' not in uri:
            # It's just an address (not BIP21)
            return {'address': uri}

        if '//' not in uri:
            # Workaround for urlparse, it don't handle bitcoin: URI properly
            uri = uri.replace(':', '://')

        try:
            uri = urlparse(uri)
        except NameError:
            # delayed import
            from urlparse import urlparse, parse_qs
            uri = urlparse(uri)

        result = {'address': uri.netloc}

        if uri.path.startswith('?'):
            params = parse_qs(uri.path[1:])
        else:
            params = parse_qs(uri.path)

        for k,v in params.items():
            if k in ('amount', 'label', 'message', 'size'):
                result[k] = v[0]

        return result

=======
>>>>>>> 399cf625
    def show_error(self, error, width='200dp', pos=None, arrow_pos=None,
        exit=False, icon='atlas://gui/kivy/theming/light/error', duration=0,
        modal=False):
        ''' Show a error Message Bubble.
        '''
        self.show_info_bubble( text=error, icon=icon, width=width,
            pos=pos or Window.center, arrow_pos=arrow_pos, exit=exit,
            duration=duration, modal=modal)

    def show_info(self, error, width='200dp', pos=None, arrow_pos=None,
        exit=False, duration=0, modal=False):
        ''' Show a Info Message Bubble.
        '''
        self.show_error(error, icon='atlas://gui/kivy/theming/light/error',
            duration=duration, modal=modal, exit=exit, pos=pos,
            arrow_pos=arrow_pos)

    def show_info_bubble(self, text=_('Hello World'), pos=None, duration=0,
        arrow_pos='bottom_mid', width=None, icon='', modal=False, exit=False):
        '''Method to show a Information Bubble

        .. parameters::
            text: Message to be displayed
            pos: position for the bubble
            duration: duration the bubble remains on screen. 0 = click to hide
            width: width of the Bubble
            arrow_pos: arrow position for the bubble
        '''
        info_bubble = self.info_bubble
        if not info_bubble:
            info_bubble = self.info_bubble = Factory.InfoBubble()

        win = Window
        if info_bubble.parent:
            win.remove_widget(info_bubble
                                 if not info_bubble.modal else
                                 info_bubble._modal_view)

        if not arrow_pos:
            info_bubble.show_arrow = False
        else:
            info_bubble.show_arrow = True
            info_bubble.arrow_pos = arrow_pos
        img = info_bubble.ids.img
        if text == 'texture':
            # icon holds a texture not a source image
            # display the texture in full screen
            text = ''
            img.texture = icon
            info_bubble.fs = True
            info_bubble.show_arrow = False
            img.allow_stretch = True
            info_bubble.dim_background = True
            info_bubble.background_image = 'atlas://gui/kivy/theming/light/card'
        else:
            info_bubble.fs = False
            info_bubble.icon = icon
            #if img.texture and img._coreimage:
            #    img.reload()
            img.allow_stretch = False
            info_bubble.dim_background = False
            info_bubble.background_image = 'atlas://data/images/defaulttheme/bubble'
        info_bubble.message = text
        if not pos:
                pos = (win.center[0], win.center[1] - (info_bubble.height/2))
        info_bubble.show(pos, duration, width, modal=modal, exit=exit)


    def amount_dialog(self, label, callback):
        popup = Builder.load_file('gui/kivy/uix/ui_screens/amount.kv')
        if label.text != label.default_text:
            a, u = label.text.split()
            assert u == self.base_unit
            popup.ids.a.amount = a
        def cb():
            o = popup.ids.a.text
            label.text = o if o else label.default_text
            if callback:
                callback()
        popup.on_dismiss = cb
        popup.open()

    def password_dialog(self, f, args):
        if self.wallet.use_encryption:
            popup = Builder.load_file('gui/kivy/uix/ui_screens/password.kv')
            def callback():
                pw = popup.ids.text_input.text
                Clock.schedule_once(lambda x: apply(f, args + (pw,)), 0.5)
            popup.on_dismiss = callback
            popup.open()
        else:
            apply(f, args + (None,))


<|MERGE_RESOLUTION|>--- conflicted
+++ resolved
@@ -5,20 +5,12 @@
 import traceback
 from decimal import Decimal
 
-<<<<<<< HEAD
+import electrum_ltc as electrum
 from electrum_ltc import WalletStorage, Wallet
 from electrum_ltc.i18n import _, set_language
 from electrum_ltc.contacts import Contacts
 from electrum_ltc.util import profiler
 from electrum_ltc.plugins import run_hook
-=======
-import electrum
-from electrum import WalletStorage, Wallet
-from electrum.i18n import _, set_language
-from electrum.contacts import Contacts
-from electrum.util import profiler
-from electrum.plugins import run_hook
->>>>>>> 399cf625
 
 from kivy.app import App
 from kivy.core.window import Window
@@ -102,13 +94,8 @@
     '''
 
     def get_amount(self, amount_str):
-<<<<<<< HEAD
-        from electrum_ltc.bitcoin import COIN
-        from decimal import Decimal
-=======
         a, u = amount_str.split()
         assert u == self.base_unit
->>>>>>> 399cf625
         try:
             x = Decimal(a)
         except:
@@ -663,57 +650,6 @@
         self.do_clear()
         self.show_info(self.gui_object.payment_request.error)
 
-<<<<<<< HEAD
-    def encode_uri(self, addr, amount=0, label='',
-                   message='', size='', currency='ltc'):
-        ''' Convert to BIP0021 compatible URI
-        '''
-        uri = 'litecoin:{}'.format(addr)
-        first = True
-        if amount:
-            uri += '{}amount={}'.format('?' if first else '&', amount)
-            first = False
-        if label:
-            uri += '{}label={}'.format('?' if first else '&', label)
-            first = False
-        if message:
-            uri += '{}?message={}'.format('?' if first else '&', message)
-            first = False
-        if size:
-            uri += '{}size={}'.format('?' if not first else '&', size)
-        return uri
-
-    def decode_uri(self, uri):
-        if ':' not in uri:
-            # It's just an address (not BIP21)
-            return {'address': uri}
-
-        if '//' not in uri:
-            # Workaround for urlparse, it don't handle bitcoin: URI properly
-            uri = uri.replace(':', '://')
-
-        try:
-            uri = urlparse(uri)
-        except NameError:
-            # delayed import
-            from urlparse import urlparse, parse_qs
-            uri = urlparse(uri)
-
-        result = {'address': uri.netloc}
-
-        if uri.path.startswith('?'):
-            params = parse_qs(uri.path[1:])
-        else:
-            params = parse_qs(uri.path)
-
-        for k,v in params.items():
-            if k in ('amount', 'label', 'message', 'size'):
-                result[k] = v[0]
-
-        return result
-
-=======
->>>>>>> 399cf625
     def show_error(self, error, width='200dp', pos=None, arrow_pos=None,
         exit=False, icon='atlas://gui/kivy/theming/light/error', duration=0,
         modal=False):
