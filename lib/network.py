--- conflicted
+++ resolved
@@ -61,11 +61,7 @@
             for v in item[2]:
                 if re.match("[st]\d*", v):
                     protocol, port = v[0], v[1:]
-<<<<<<< HEAD
-                    if port == '': port = NetworkConstants.DEFAULT_PORTS[protocol]
-=======
                     if port == '': port = constants.net.DEFAULT_PORTS[protocol]
->>>>>>> 4c81a77c
                     out[protocol] = port
                 elif re.match("v(.?)+", v):
                     version = v[1:]
@@ -99,11 +95,7 @@
 
 def pick_random_server(hostmap = None, protocol = 's', exclude_set = set()):
     if hostmap is None:
-<<<<<<< HEAD
-        hostmap = NetworkConstants.DEFAULT_SERVERS
-=======
         hostmap = constants.net.DEFAULT_SERVERS
->>>>>>> 4c81a77c
     eligible = list(set(filter_protocol(hostmap, protocol)) - exclude_set)
     return random.choice(eligible) if eligible else None
 
@@ -191,7 +183,7 @@
                 self.print_error('Warning: failed to parse server-string; falling back to random.')
                 self.default_server = None
         if not self.default_server:
-            self.default_server = pick_random_server(protocol=self.protocol)
+            self.default_server = pick_random_server()
         self.lock = threading.Lock()
         self.pending_sends = []
         self.message_id = 0
@@ -373,11 +365,7 @@
         return list(self.interfaces.keys())
 
     def get_servers(self):
-<<<<<<< HEAD
-        out = NetworkConstants.DEFAULT_SERVERS
-=======
         out = constants.net.DEFAULT_SERVERS
->>>>>>> 4c81a77c
         if self.irc_servers:
             out.update(filter_version(self.irc_servers.copy()))
         else:
@@ -817,7 +805,7 @@
         self.notify('updated')
 
     def request_header(self, interface, height):
-        interface.print_error("requesting header %d" % height)
+        #interface.print_error("requesting header %d" % height)
         self.queue_request('blockchain.block.get_header', [height], interface)
         interface.request = height
         interface.req_time = time.time()
@@ -830,11 +818,10 @@
             self.connection_down(interface.server)
             return
         height = header.get('block_height')
-        if int(interface.request) != height:
+        if interface.request != height:
             interface.print_error("unsolicited header",interface.request, height)
             self.connection_down(interface.server)
             return
-        interface.print_error("interface.mode %s" % interface.mode)
         chain = blockchain.check_header(header)
         if interface.mode == 'backward':
             can_connect = blockchain.can_connect(header)
@@ -850,6 +837,7 @@
                 interface.blockchain = chain
                 interface.good = height
                 next_height = (interface.bad + interface.good) // 2
+                assert next_height >= self.max_checkpoint(), (interface.bad, interface.good)
             else:
                 if height == 0:
                     self.connection_down(interface.server)
@@ -858,7 +846,8 @@
                     interface.bad = height
                     interface.bad_header = header
                     delta = interface.tip - height
-                    next_height = max(0, interface.tip - 2 * delta)
+                    next_height = max(self.max_checkpoint(), interface.tip - 2 * delta)
+
         elif interface.mode == 'binary':
             if chain:
                 interface.good = height
@@ -868,6 +857,7 @@
                 interface.bad_header = header
             if interface.bad != interface.good + 1:
                 next_height = (interface.bad + interface.good) // 2
+                assert next_height >= self.max_checkpoint()
             elif not interface.blockchain.can_connect(interface.bad_header, check_height=False):
                 self.connection_down(interface.server)
                 next_height = None
@@ -936,7 +926,7 @@
         # If not finished, get the next header
         if next_height:
             if interface.mode == 'catch_up' and interface.tip > next_height + 50:
-                self.request_chunk(interface, next_height // NetworkConstants.CHUNK_SIZE)
+                self.request_chunk(interface, next_height // constants.net.CHUNK_SIZE)
             else:
                 self.request_header(interface, next_height)
         else:
@@ -977,34 +967,8 @@
 
     def init_headers_file(self):
         b = self.blockchains[0]
-        print(b.get_hash(0), NetworkConstants.GENESIS)
-        if b.get_hash(0) == NetworkConstants.GENESIS:
-            self.downloading_headers = False
-            return
         filename = b.path()
-<<<<<<< HEAD
-        def download_thread():
-            try:
-                import urllib, socket
-                socket.setdefaulttimeout(30)
-                self.print_error("downloading ", NetworkConstants.HEADERS_URL)
-                urllib.request.urlretrieve(NetworkConstants.HEADERS_URL, filename)
-                self.print_error("done.")
-            except Exception:
-                import traceback
-                traceback.print_exc()
-                self.print_error("download failed. creating file", filename)
-                open(filename, 'wb+').close()
-            b = self.blockchains[0]
-            with b.lock: b.update_size()
-            self.downloading_headers = False
-
-        self.downloading_headers = True
-        t = threading.Thread(target = download_thread)
-        t.daemon = True
-        t.start()
-=======
-        length = 80 * len(constants.net.CHECKPOINTS) * 2016
+        length = bitcoin.HEADER_SIZE * len(constants.net.CHECKPOINTS) * constants.net.CHUNK_SIZE
         if not os.path.exists(filename) or os.path.getsize(filename) < length:
             with open(filename, 'wb') as f:
                 if length>0:
@@ -1012,12 +976,9 @@
                     f.write(b'\x00')
         with b.lock:
             b.update_size()
->>>>>>> 4c81a77c
 
     def run(self):
         self.init_headers_file()
-        while self.is_running() and self.downloading_headers:
-            time.sleep(1)
         while self.is_running():
             self.maintain_sockets()
             self.wait_on_sockets()
@@ -1029,16 +990,11 @@
 
     def on_notify_header(self, interface, header):
         height = header.get('block_height')
-
         if not height:
             return
-<<<<<<< HEAD
-
-=======
         if height < self.max_checkpoint():
             self.connection_down(interface.server)
             return
->>>>>>> 4c81a77c
         interface.tip_header = header
         interface.tip = height
 
@@ -1136,9 +1092,6 @@
             return False, "error: " + str(e)
         if out != tx_hash:
             return False, "error: " + out
-<<<<<<< HEAD
-        return True, out
-=======
         return True, out
 
     def export_checkpoints(self, path):
@@ -1148,5 +1101,4 @@
             f.write(json.dumps(cp, indent=4))
 
     def max_checkpoint(self):
-        return max(0, len(constants.net.CHECKPOINTS) * 2016 - 1)
->>>>>>> 4c81a77c
+        return max(0, len(constants.net.CHECKPOINTS) * 2016 - 1)