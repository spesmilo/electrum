import time
import Queue
import os
import sys
import random
import select
import traceback
from collections import defaultdict, deque
from threading import Lock

import socks
import socket
import json

import util
from bitcoin import *
from interface import Connection, Interface
from blockchain import Blockchain
from version import ELECTRUM_VERSION, PROTOCOL_VERSION

DEFAULT_PORTS = {'t':'50001', 's':'50002', 'h':'8081', 'g':'8082'}

DEFAULT_SERVERS = {
<<<<<<< HEAD
    'electrum1.groestlcoin.org':DEFAULT_PORTS,
    'electrum2.groestlcoin.org':DEFAULT_PORTS,
=======
    'electrum.be':{'t':'50001', 's':'50002'},
    'electrum.drollette.com':{'t':'50001', 's':'50002'},
    'erbium1.sytes.net':{'t':'50001', 's':'50002'},
    'ecdsa.net':{'t':'50001', 's':'110'},
    'electrum0.electricnewyear.net':{'t':'50001', 's':'50002'},
    'kirsche.emzy.de':DEFAULT_PORTS,
    'VPS.hsmiths.com':{'t':'50001', 's':'50002'},
    'ELECTRUM.jdubya.info':{'t':'50001', 's':'50002'},
    'electrum.no-ip.org':{'t':'50001', 's':'50002', 'g':'443'},
    'electrum.thwg.org':DEFAULT_PORTS,
    'us.electrum.be':{'t':'50001', 's':'50002'},
>>>>>>> 47ae32a9
}

NODES_RETRY_INTERVAL = 60
SERVER_RETRY_INTERVAL = 10


def parse_servers(result):
    """ parse servers list into dict format"""
    from version import PROTOCOL_VERSION
    servers = {}
    for item in result:
        host = item[1]
        out = {}
        version = None
        pruning_level = '-'
        if len(item) > 2:
            for v in item[2]:
                if re.match("[stgh]\d*", v):
                    protocol, port = v[0], v[1:]
                    if port == '': port = DEFAULT_PORTS[protocol]
                    out[protocol] = port
                elif re.match("v(.?)+", v):
                    version = v[1:]
                elif re.match("p\d*", v):
                    pruning_level = v[1:]
                if pruning_level == '': pruning_level = '0'
        try:
            is_recent = cmp(util.normalize_version(version), util.normalize_version(PROTOCOL_VERSION)) >= 0
        except Exception:
            is_recent = False

        if out and is_recent:
            out['pruning'] = pruning_level
            servers[host] = out

    return servers

def filter_protocol(hostmap = DEFAULT_SERVERS, protocol = 's'):
    '''Filters the hostmap for those implementing protocol.
    The result is a list in serialized form.'''
    eligible = []
    for host, portmap in hostmap.items():
        port = portmap.get(protocol)
        if port:
            eligible.append(serialize_server(host, port, protocol))
    return eligible

def pick_random_server(hostmap = DEFAULT_SERVERS, protocol = 's', exclude_set = set()):
    eligible = list(set(filter_protocol(hostmap, protocol)) - exclude_set)
    return random.choice(eligible) if eligible else None

from simple_config import SimpleConfig

proxy_modes = ['socks4', 'socks5', 'http']

def serialize_proxy(p):
    if type(p) != dict:
        return None
    return ':'.join([p.get('mode'),p.get('host'), p.get('port')])

def deserialize_proxy(s):
    if type(s) not in [str, unicode]:
        return None
    if s.lower() == 'none':
        return None
    proxy = { "mode":"socks5", "host":"localhost" }
    args = s.split(':')
    n = 0
    if proxy_modes.count(args[n]) == 1:
        proxy["mode"] = args[n]
        n += 1
    if len(args) > n:
        proxy["host"] = args[n]
        n += 1
    if len(args) > n:
        proxy["port"] = args[n]
    else:
        proxy["port"] = "8080" if proxy["mode"] == "http" else "1080"
    return proxy

def deserialize_server(server_str):
    host, port, protocol = str(server_str).split(':')
    assert protocol in 'st'
    int(port)    # Throw if cannot be converted to int
    return host, port, protocol

def serialize_server(host, port, protocol):
    return str(':'.join([host, port, protocol]))

class Network(util.DaemonThread):
    """The Network class manages a set of connections to remote electrum
    servers, each connected socket is handled by an Interface() object.
    Connections are initiated by a Connection() thread which stops once
    the connection succeeds or fails.

    Our external API:

    - Member functions get_header(), get_interfaces(), get_local_height(),
          get_parameters(), get_server_height(), get_status_value(),
          is_connected(), new_blockchain_height(), set_parameters(),
          stop()
    """

    def __init__(self, config=None, plugins=None):
        if config is None:
            config = {}  # Do not use mutables as default values!
        util.DaemonThread.__init__(self)
        self.config = SimpleConfig(config) if type(config) == type({}) else config
        self.num_server = 8 if not self.config.get('oneserver') else 0
        self.blockchain = Blockchain(self.config, self)
        # A deque of interface header requests, processed left-to-right
        self.bc_requests = deque()
        # Server for addresses and transactions
        self.default_server = self.config.get('server')
        # Sanitize default server
        try:
            deserialize_server(self.default_server)
        except:
            self.default_server = None
        if not self.default_server:
            self.default_server = pick_random_server()

        self.lock = Lock()
        self.pending_sends = []
        self.message_id = 0
        self.debug = False
        self.irc_servers = {} # returned by interface (list from irc)
        self.recent_servers = self.read_recent_servers()

        self.banner = ''
        self.fee = None
        self.heights = {}
        self.merkle_roots = {}
        self.utxo_roots = {}
        self.subscriptions = defaultdict(list)
        self.callbacks = defaultdict(list)

        dir_path = os.path.join( self.config.path, 'certs')
        if not os.path.exists(dir_path):
            os.mkdir(dir_path)

        # subscriptions and requests
        self.subscribed_addresses = set()
        # Requests from client we've not seen a response to
        self.unanswered_requests = {}
        # retry times
        self.server_retry_time = time.time()
        self.nodes_retry_time = time.time()
        # kick off the network.  interface is the main server we are currently
        # communicating with.  interfaces is the set of servers we are connecting
        # to or have an ongoing connection with
        self.interface = None
        self.interfaces = {}
        self.auto_connect = self.config.get('auto_connect', False)
        self.connecting = set()
        self.socket_queue = Queue.Queue()
        self.start_network(deserialize_server(self.default_server)[2],
                           deserialize_proxy(self.config.get('proxy')))
        self.plugins = plugins
        if self.plugins:
            self.plugins.set_network(self)

    def register_callback(self, event, callback):
        with self.lock:
            self.callbacks[event].append(callback)

    def trigger_callback(self, event, params=()):
        with self.lock:
            callbacks = self.callbacks[event][:]
        [callback(*params) for callback in callbacks]

    def read_recent_servers(self):
        if not self.config.path:
            return []
        path = os.path.join(self.config.path, "recent_servers")
        try:
            with open(path, "r") as f:
                data = f.read()
                return json.loads(data)
        except:
            return []

    def save_recent_servers(self):
        if not self.config.path:
            return
        path = os.path.join(self.config.path, "recent_servers")
        s = json.dumps(self.recent_servers, indent=4, sort_keys=True)
        try:
            with open(path, "w") as f:
                f.write(s)
        except:
            pass

    def get_server_height(self):
        return self.heights.get(self.default_server, 0)

    def server_is_lagging(self):
        sh = self.get_server_height()
        if not sh:
            self.print_error('no height for main interface')
            return False
        lh = self.get_local_height()
        result = (lh - sh) > 1
        if result:
            self.print_error('%s is lagging (%d vs %d)' % (self.default_server, sh, lh))
        return result

    def set_status(self, status):
        self.connection_status = status
        self.notify('status')

    def is_connected(self):
        return self.interface is not None

    def is_connecting(self):
        return self.connection_status == 'connecting'

    def is_up_to_date(self):
        return self.unanswered_requests == {}

    def queue_request(self, method, params, interface=None):
        # If you want to queue a request on any interface it must go
        # through this function so message ids are properly tracked
        if interface is None:
            interface = self.interface
        message_id = self.message_id
        self.message_id += 1
        if self.debug:
            self.print_error(interface.host, "-->", method, params, message_id)
        interface.queue_request(method, params, message_id)
        return message_id

    def send_subscriptions(self):
        self.print_error('sending subscriptions to', self.interface.server, len(self.unanswered_requests), len(self.subscribed_addresses))
        # Resend unanswered requests
        requests = self.unanswered_requests.values()
        self.unanswered_requests = {}
        for request in requests:
            message_id = self.queue_request(request[0], request[1])
            self.unanswered_requests[message_id] = request
        for addr in self.subscribed_addresses:
            self.queue_request('blockchain.address.subscribe', [addr])
        self.queue_request('server.banner', [])
        self.queue_request('server.peers.subscribe', [])
        self.queue_request('blockchain.estimatefee', [2])

    def get_status_value(self, key):
        if key == 'status':
            value = self.connection_status
        elif key == 'banner':
            value = self.banner
        elif key == 'fee':
            value = self.fee
        elif key == 'updated':
            value = (self.get_local_height(), self.get_server_height())
        elif key == 'servers':
            value = self.get_servers()
        elif key == 'interfaces':
            value = self.get_interfaces()
        return value

    def notify(self, key):
        value = self.get_status_value(key)
        if key in ['status', 'updated']:
            self.trigger_callback(key)
        else:
            self.trigger_callback(key, (value,))

    def get_parameters(self):
        host, port, protocol = deserialize_server(self.default_server)
        return host, port, protocol, self.proxy, self.auto_connect

    def get_interfaces(self):
        '''The interfaces that are in connected state'''
        return self.interfaces.keys()

    def get_servers(self):
        if self.irc_servers:
            out = self.irc_servers
        else:
            out = DEFAULT_SERVERS
            for s in self.recent_servers:
                try:
                    host, port, protocol = deserialize_server(s)
                except:
                    continue
                if host not in out:
                    out[host] = { protocol:port }
        return out

    def start_interface(self, server):
        if (not server in self.interfaces and not server in self.connecting):
            if server == self.default_server:
                self.print_error("connecting to %s as new interface" % server)
                self.set_status('connecting')
            self.connecting.add(server)
            c = Connection(server, self.socket_queue, self.config.path)

    def start_random_interface(self):
        exclude_set = self.disconnected_servers.union(set(self.interfaces))
        server = pick_random_server(self.get_servers(), self.protocol, exclude_set)
        if server:
            self.start_interface(server)

    def start_interfaces(self):
        self.start_interface(self.default_server)
        for i in range(self.num_server - 1):
            self.start_random_interface()

    def set_proxy(self, proxy):
        self.proxy = proxy
        if proxy:
            proxy_mode = proxy_modes.index(proxy["mode"]) + 1
            socks.setdefaultproxy(proxy_mode, proxy["host"], int(proxy["port"]))
            socket.socket = socks.socksocket
            # prevent dns leaks, see http://stackoverflow.com/questions/13184205/dns-over-proxy
            socket.getaddrinfo = lambda *args: [(socket.AF_INET, socket.SOCK_STREAM, 6, '', (args[0], args[1]))]
        else:
            socket.socket = socket._socketobject
            socket.getaddrinfo = socket._socket.getaddrinfo

    def start_network(self, protocol, proxy):
        assert not self.interface and not self.interfaces
        assert not self.connecting and self.socket_queue.empty()
        self.print_error('starting network')
        self.disconnected_servers = set([])
        self.protocol = protocol
        self.set_proxy(proxy)
        self.start_interfaces()

    def stop_network(self):
        self.print_error("stopping network")
        for interface in self.interfaces.values():
            self.close_interface(interface)
        assert self.interface is None
        assert not self.interfaces
        self.connecting = set()
        # Get a new queue - no old pending connections thanks!
        self.socket_queue = Queue.Queue()

    def set_parameters(self, host, port, protocol, proxy, auto_connect):
        proxy_str = serialize_proxy(proxy)
        server = serialize_server(host, port, protocol)
        self.config.set_key('auto_connect', auto_connect, False)
        self.config.set_key("proxy", proxy_str, False)
        self.config.set_key("server", server, True)
        # abort if changes were not allowed by config
        if self.config.get('server') != server or self.config.get('proxy') != proxy_str:
            return

        self.auto_connect = auto_connect
        if self.proxy != proxy or self.protocol != protocol:
            # Restart the network defaulting to the given server
            self.stop_network()
            self.default_server = server
            self.start_network(protocol, proxy)
        elif self.default_server != server:
            self.switch_to_interface(server)
        else:
            self.switch_lagging_interface()

    def switch_to_random_interface(self):
        '''Switch to a random connected server other than the current one'''
        servers = self.get_interfaces()    # Those in connected state
        if self.default_server in servers:
            servers.remove(self.default_server)
        if servers:
            self.switch_to_interface(random.choice(servers))

    def switch_lagging_interface(self, suggestion = None):
        '''If auto_connect and lagging, switch interface'''
        if self.server_is_lagging() and self.auto_connect:
            if suggestion and self.protocol == deserialize_server(suggestion)[2]:
                self.switch_to_interface(suggestion)
            else:
                self.switch_to_random_interface()

    def switch_to_interface(self, server):
        '''Switch to server as our interface.  If no connection exists nor
        being opened, start a thread to connect.  The actual switch will
        happen on receipt of the connection notification.  Do nothing
        if server already is our interface.'''
        self.default_server = server
        if server not in self.interfaces:
            self.interface = None
            self.start_interface(server)
            return
        i = self.interfaces[server]
        if self.interface != i:
            self.print_error("switching to", server)
            # stop any current interface in order to terminate subscriptions
            self.close_interface(self.interface)
            self.interface = i
            self.send_subscriptions()
            self.set_status('connected')
            self.notify('updated')

    def close_interface(self, interface):
        if interface:
            self.interfaces.pop(interface.server)
            if interface.server == self.default_server:
                self.interface = None
            interface.close()

    def add_recent_server(self, server):
        # list is ordered
        if server in self.recent_servers:
            self.recent_servers.remove(server)
        self.recent_servers.insert(0, server)
        self.recent_servers = self.recent_servers[0:20]
        self.save_recent_servers()

    def new_blockchain_height(self, blockchain_height, i):
        self.switch_lagging_interface(i.server)
        self.notify('updated')

    def process_response(self, interface, response, callback):
        if self.debug:
            self.print_error("<--", response)
        error = response.get('error')
        result = response.get('result')
        method = response.get('method')

        # We handle some responses; return the rest to the client.
        if method == 'server.version':
            interface.server_version = result
        elif method == 'blockchain.headers.subscribe':
            if error is None:
                self.on_header(interface, result)
        elif method == 'server.peers.subscribe':
            if error is None:
                self.irc_servers = parse_servers(result)
                self.notify('servers')
        elif method == 'server.banner':
            if error is None:
                self.banner = result
                self.notify('banner')
        elif method == 'blockchain.estimatefee':
            if error is None:
                self.fee = int(result * COIN)
                self.print_error("recommended fee", self.fee)
                self.notify('fee')
        elif method == 'blockchain.block.get_chunk':
            self.on_get_chunk(interface, response)
        elif method == 'blockchain.block.get_header':
            self.on_get_header(interface, response)
        else:
            if callback is None:
                params = response['params']
                with self.lock:
                    for k,v in self.subscriptions.items():
                        if (method, params) in v:
                            callback = k
                            break
            if callback is None:
                self.print_error("received unexpected notification",
                                 method, params)
            else:
                callback(response)

    def process_responses(self, interface):
        responses = interface.get_responses()

        for request, response in responses:
            callback = None
            if request:
                method, params, message_id = request
                # client requests go through self.send() with a
                # callback, are only sent to the current interface,
                # and are placed in the unanswered_requests dictionary
                client_req = self.unanswered_requests.pop(message_id, None)
                if client_req:
                    assert interface == self.interface
                    callback = client_req[2]
                # Copy the request method and params to the response
                response['method'] = method
                response['params'] = params
                # Only once we've received a response to an addr subscription
                # add it to the list; avoids double-sends on reconnection
                if method == 'blockchain.address.subscribe':
                    self.subscribed_addresses.add(params[0])
            else:
                if not response:  # Closed remotely / misbehaving
                    self.connection_down(interface.server)
                    break
                # Rewrite response shape to match subscription request response
                method = response.get('method')
                params = response.get('params')
                if method == 'blockchain.headers.subscribe':
                    response['result'] = params[0]
                    response['params'] = []
                elif method == 'blockchain.address.subscribe':
                    response['params'] = [params[0]]  # addr
                    response['result'] = params[1]

            # Response is now in canonical form
            self.process_response(interface, response, callback)

    def send(self, messages, callback):
        '''Messages is a list of (method, value) tuples'''
        with self.lock:
            self.pending_sends.append((messages, callback))

    def process_pending_sends(self):
        # Requests needs connectivity.  If we don't have an interface,
        # we cannot process them.
        if not self.interface:
            return

        with self.lock:
            sends = self.pending_sends
            self.pending_sends = []

        for messages, callback in sends:
            subs = filter(lambda (m,v): m.endswith('.subscribe'), messages)
            with self.lock:
                for sub in subs:
                    if sub not in self.subscriptions[callback]:
                        self.subscriptions[callback].append(sub)

            for method, params in messages:
                message_id = self.queue_request(method, params)
                self.unanswered_requests[message_id] = method, params, callback

    def connection_down(self, server):
        '''A connection to server either went down, or was never made.
        We distinguish by whether it is in self.interfaces.'''
        self.disconnected_servers.add(server)
        if server == self.default_server:
            self.set_status('disconnected')
        if server in self.interfaces:
            self.close_interface(self.interfaces[server])
            self.heights.pop(server, None)
            self.notify('interfaces')

    def new_interface(self, server, socket):
        self.add_recent_server(server)
        self.interfaces[server] = interface = Interface(server, socket)
        self.queue_request('blockchain.headers.subscribe', [], interface)
        if server == self.default_server:
            self.switch_to_interface(server)
        self.notify('interfaces')

    def maintain_sockets(self):
        '''Socket maintenance.'''
        # Responses to connection attempts?
        while not self.socket_queue.empty():
            server, socket = self.socket_queue.get()
            self.connecting.remove(server)
            if socket:
                self.new_interface(server, socket)
            else:
                self.connection_down(server)

        # Send pings and shut down stale interfaces
        for interface in self.interfaces.values():
            if interface.has_timed_out():
                self.connection_down(interface.server)
            elif interface.ping_required():
                params = [ELECTRUM_VERSION, PROTOCOL_VERSION]
                self.queue_request('server.version', params, interface)

        now = time.time()
        # nodes
        if len(self.interfaces) + len(self.connecting) < self.num_server:
            self.start_random_interface()
            if now - self.nodes_retry_time > NODES_RETRY_INTERVAL:
                self.print_error('network: retrying connections')
                self.disconnected_servers = set([])
                self.nodes_retry_time = now

        # main interface
        if not self.is_connected():
            if self.auto_connect:
                if not self.is_connecting():
                    self.switch_to_random_interface()
            else:
                if self.default_server in self.disconnected_servers:
                    if now - self.server_retry_time > SERVER_RETRY_INTERVAL:
                        self.disconnected_servers.remove(self.default_server)
                        self.server_retry_time = now
                else:
                    self.switch_to_interface(self.default_server)

    def request_chunk(self, interface, data, idx):
        interface.print_error("requesting chunk %d" % idx)
        self.queue_request('blockchain.block.get_chunk', [idx], interface)
        data['chunk_idx'] = idx
        data['req_time'] = time.time()

    def on_get_chunk(self, interface, response):
        '''Handle receiving a chunk of block headers'''
        if self.bc_requests:
            req_if, data = self.bc_requests[0]
            req_idx = data.get('chunk_idx')
            # Ignore unsolicited chunks
            if req_if == interface and req_idx == response['params'][0]:
                idx = self.blockchain.connect_chunk(req_idx, response['result'])
                # If not finished, get the next chunk
                if idx < 0 or self.get_local_height() >= data['if_height']:
                    self.bc_requests.popleft()
                    self.notify('updated')
                else:
                    self.request_chunk(interface, data, idx)

    def request_header(self, interface, data, height):
        interface.print_error("requesting header %d" % height)
        self.queue_request('blockchain.block.get_header', [height], interface)
        data['header_height'] = height
        data['req_time'] = time.time()
        if not 'chain' in data:
            data['chain'] = []

    def on_get_header(self, interface, response):
        '''Handle receiving a single block header'''
        if self.bc_requests:
            req_if, data = self.bc_requests[0]
            req_height = data.get('header_height', -1)
            # Ignore unsolicited headers
            if req_if == interface and req_height == response['params'][0]:
                next_height = self.blockchain.connect_header(data['chain'], response['result'])
                # If not finished, get the next header
                if next_height in [True, False]:
                    self.bc_requests.popleft()
                    if next_height:
                        self.notify('updated')
                    else:
                        interface.print_error("header didn't connect, dismissing interface")
                        interface.stop()
                else:
                    self.request_header(interface, data, next_height)

    def bc_request_headers(self, interface, data):
        '''Send a request for the next header, or a chunk of them,
        if necessary.
        '''
        local_height, if_height = self.get_local_height(), data['if_height']
        if if_height <= local_height:
            return False
        elif if_height > local_height + 50:
            self.request_chunk(interface, data, (local_height + 1) / 2016)
        else:
            self.request_header(interface, data, if_height)
        return True

    def handle_bc_requests(self):
        '''Work through each interface that has notified us of a new header.
        Send it requests if it is ahead of our blockchain object.
        '''
        while self.bc_requests:
            interface, data = self.bc_requests.popleft()
            # If the connection was lost move on
            if not interface in self.interfaces.values():
                continue

            req_time = data.get('req_time')
            if not req_time:
                # No requests sent yet.  This interface has a new height.
                # Request headers if it is ahead of our blockchain
                if not self.bc_request_headers(interface, data):
                    continue
            elif time.time() - req_time > 10:
                interface.print_error("blockchain request timed out")
                self.connection_down(interface.server)
                continue
            # Put updated request state back at head of deque
            self.bc_requests.appendleft((interface, data))
            break

    def wait_on_sockets(self):
        # Python docs say Windows doesn't like empty selects.
        # Sleep to prevent busy looping
        if not self.interfaces:
            time.sleep(0.1)
            return
        rin = [i for i in self.interfaces.values()]
        win = [i for i in self.interfaces.values() if i.unsent_requests]
        rout, wout, xout = select.select(rin, win, [], 0.1)
        assert not xout
        for interface in wout:
            interface.send_requests()
        for interface in rout:
            self.process_responses(interface)

    def run(self):
        self.blockchain.init()
        while self.is_running():
            self.maintain_sockets()
            self.wait_on_sockets()
            self.handle_bc_requests()
            self.run_jobs()    # Synchronizer and Verifier
            self.process_pending_sends()

        self.stop_network()
        if self.plugins:
            self.plugins.set_network(None)
        self.print_error("stopped")

    def on_header(self, i, header):
        height = header.get('block_height')
        if not height:
            return
        self.heights[i.server] = height
        self.merkle_roots[i.server] = header.get('merkle_root')
        self.utxo_roots[i.server] = header.get('utxo_root')

        # Queue this interface's height for asynchronous catch-up
        self.bc_requests.append((i, {'if_height': height}))

        if i == self.interface:
            self.switch_lagging_interface()
            self.notify('updated')


    def get_header(self, tx_height):
        return self.blockchain.read_header(tx_height)

    def get_local_height(self):
        return self.blockchain.height()

    def synchronous_get(self, request, timeout=100000000):
        queue = Queue.Queue()
        self.send([request], queue.put)
        r = queue.get(True, timeout)
        if r.get('error'):
            raise BaseException(r.get('error'))
        return r.get('result')<|MERGE_RESOLUTION|>--- conflicted
+++ resolved
@@ -21,22 +21,8 @@
 DEFAULT_PORTS = {'t':'50001', 's':'50002', 'h':'8081', 'g':'8082'}
 
 DEFAULT_SERVERS = {
-<<<<<<< HEAD
     'electrum1.groestlcoin.org':DEFAULT_PORTS,
     'electrum2.groestlcoin.org':DEFAULT_PORTS,
-=======
-    'electrum.be':{'t':'50001', 's':'50002'},
-    'electrum.drollette.com':{'t':'50001', 's':'50002'},
-    'erbium1.sytes.net':{'t':'50001', 's':'50002'},
-    'ecdsa.net':{'t':'50001', 's':'110'},
-    'electrum0.electricnewyear.net':{'t':'50001', 's':'50002'},
-    'kirsche.emzy.de':DEFAULT_PORTS,
-    'VPS.hsmiths.com':{'t':'50001', 's':'50002'},
-    'ELECTRUM.jdubya.info':{'t':'50001', 's':'50002'},
-    'electrum.no-ip.org':{'t':'50001', 's':'50002', 'g':'443'},
-    'electrum.thwg.org':DEFAULT_PORTS,
-    'us.electrum.be':{'t':'50001', 's':'50002'},
->>>>>>> 47ae32a9
 }
 
 NODES_RETRY_INTERVAL = 60
