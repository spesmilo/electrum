# Electrum - lightweight Bitcoin client
# Copyright (C) 2012 thomasv@ecdsa.org
#
# Permission is hereby granted, free of charge, to any person
# obtaining a copy of this software and associated documentation files
# (the "Software"), to deal in the Software without restriction,
# including without limitation the rights to use, copy, modify, merge,
# publish, distribute, sublicense, and/or sell copies of the Software,
# and to permit persons to whom the Software is furnished to do so,
# subject to the following conditions:
#
# The above copyright notice and this permission notice shall be
# included in all copies or substantial portions of the Software.
#
# THE SOFTWARE IS PROVIDED "AS IS", WITHOUT WARRANTY OF ANY KIND,
# EXPRESS OR IMPLIED, INCLUDING BUT NOT LIMITED TO THE WARRANTIES OF
# MERCHANTABILITY, FITNESS FOR A PARTICULAR PURPOSE AND
# NONINFRINGEMENT. IN NO EVENT SHALL THE AUTHORS OR COPYRIGHT HOLDERS
# BE LIABLE FOR ANY CLAIM, DAMAGES OR OTHER LIABILITY, WHETHER IN AN
# ACTION OF CONTRACT, TORT OR OTHERWISE, ARISING FROM, OUT OF OR IN
# CONNECTION WITH THE SOFTWARE OR THE USE OR OTHER DEALINGS IN THE
# SOFTWARE.
import os
import threading

from . import util
from .bitcoin import Hash, hash_encode, int_to_hex, rev_hex
from . import constants
from .util import bfh, bh2u

MAX_TARGET = 0x00000000FFFF0000000000000000000000000000000000000000000000000000


class MissingHeader(Exception):
    pass


def serialize_header(res):
    s = int_to_hex(res.get('version'), 4) \
        + rev_hex(res.get('prev_block_hash')) \
        + rev_hex(res.get('merkle_root')) \
        + int_to_hex(int(res.get('timestamp')), 4) \
        + int_to_hex(int(res.get('bits')), 4) \
        + int_to_hex(int(res.get('nonce')), 4)
    return s

def deserialize_header(s, height):
    if not s:
        raise Exception('Invalid header: {}'.format(s))
    if len(s) != 80:
        raise Exception('Invalid header length: {}'.format(len(s)))
    hex_to_int = lambda s: int('0x' + bh2u(s[::-1]), 16)
    h = {}
    h['version'] = hex_to_int(s[0:4])
    h['prev_block_hash'] = hash_encode(s[4:36])
    h['merkle_root'] = hash_encode(s[36:68])
    h['timestamp'] = hex_to_int(s[68:72])
    h['bits'] = hex_to_int(s[72:76])
    h['nonce'] = hex_to_int(s[76:80])
    h['block_height'] = height
    return h

def hash_header(header):
    if header is None:
        return '0' * 64
    if header.get('prev_block_hash') is None:
        header['prev_block_hash'] = '00'*32
    return hash_encode(groestlHash(bfh(serialize_header(header))))


blockchains = {}

def read_blockchains(config):
    blockchains[0] = Blockchain(config, 0, None)
    fdir = os.path.join(util.get_headers_dir(config), 'forks')
    util.make_dir(fdir)
    l = filter(lambda x: x.startswith('fork_'), os.listdir(fdir))
    l = sorted(l, key = lambda x: int(x.split('_')[1]))
    for filename in l:
        checkpoint = int(filename.split('_')[2])
        parent_id = int(filename.split('_')[1])
        b = Blockchain(config, checkpoint, parent_id)
        h = b.read_header(b.checkpoint)
        if b.parent().can_connect(h, check_height=False):
            blockchains[b.checkpoint] = b
        else:
            util.print_error("cannot connect", filename)
    return blockchains

def check_header(header):
    if type(header) is not dict:
        return False
    for b in blockchains.values():
        if b.check_header(header):
            return b
    return False

def can_connect(header):
    for b in blockchains.values():
        if b.can_connect(header):
            return b
    return False

USE_DIFF_RETARGET = False
DGW3_START_HEIGHT = 100000

class Blockchain(util.PrintError):
    """
    Manages blockchain headers and their verification
    """

    def __init__(self, config, checkpoint, parent_id):
        self.config = config
        self.catch_up = None # interface catching up
        self.checkpoint = checkpoint
        self.checkpoints = constants.net.CHECKPOINTS
        self.parent_id = parent_id
        self.lock = threading.Lock()
        with self.lock:
            self.update_size()

    def parent(self):
        return blockchains[self.parent_id]

    def get_max_child(self):
        children = list(filter(lambda y: y.parent_id==self.checkpoint, blockchains.values()))
        return max([x.checkpoint for x in children]) if children else None

    def get_checkpoint(self):
        mc = self.get_max_child()
        return mc if mc is not None else self.checkpoint

    def get_branch_size(self):
        return self.height() - self.get_checkpoint() + 1

    def get_name(self):
        return self.get_hash(self.get_checkpoint()).lstrip('00')[0:10]

    def check_header(self, header):
        header_hash = hash_header(header)
        height = header.get('block_height')
        return header_hash == self.get_hash(height)

    def fork(parent, header):
        checkpoint = header.get('block_height')
        self = Blockchain(parent.config, checkpoint, parent.checkpoint)
        open(self.path(), 'w+').close()
        self.save_header(header)
        return self

    def height(self):
        return self.checkpoint + self.size() - 1

    def size(self):
        with self.lock:
            return self._size

    def update_size(self):
        p = self.path()
        self._size = os.path.getsize(p)//80 if os.path.exists(p) else 0

    def verify_header(self, header, prev_hash, target):
        _hash = hash_header(header)
        if prev_hash != header.get('prev_block_hash'):
<<<<<<< HEAD
            raise BaseException("prev hash mismatch: %s vs %s" % (prev_hash, header.get('prev_block_hash')))
        if constants.net.TESTNET or not USE_DIFF_RETARGET or header['block_height'] < DGW3_START_HEIGHT:
=======
            raise Exception("prev hash mismatch: %s vs %s" % (prev_hash, header.get('prev_block_hash')))
        if constants.net.TESTNET:
>>>>>>> 26fcb1d3
            return
        bits = self.target_to_bits(target)
        if bits != header.get('bits'):
            raise Exception("bits mismatch: %s vs %s" % (bits, header.get('bits')))
        if int('0x' + _hash, 16) > target:
            raise Exception("insufficient proof of work: %s vs target %s" % (int('0x' + _hash, 16), target))

    def verify_chunk(self, index, data):
        num = len(data) // 80
        prev_hash = self.get_hash(index * 2016 - 1)
        chain = []
        for i in range(num):
            height = index*2016 + i
            raw_header = data[i*80:(i+1) * 80]
            header = deserialize_header(raw_header, height)
            # DGW3 requires access to recent (unsaved) headers.
            if USE_DIFF_RETARGET:
                chain.append(header)
                if not len(chain) % 100:
                    chain = chain[-100:]
            target = self.get_target(height, chain)
            self.verify_header(header, prev_hash, target)
            prev_hash = hash_header(header)

    def path(self):
        d = util.get_headers_dir(self.config)
        filename = 'blockchain_headers' if self.parent_id is None else os.path.join('forks', 'fork_%d_%d'%(self.parent_id, self.checkpoint))
        return os.path.join(d, filename)

    def save_chunk(self, index, chunk):
        filename = self.path()
        d = (index * 2016 - self.checkpoint) * 80
        if d < 0:
            chunk = chunk[-d:]
            d = 0
        truncate = index >= len(self.checkpoints)
        self.write(chunk, d, truncate)
        self.swap_with_parent()

    def swap_with_parent(self):
        if self.parent_id is None:
            return
        parent_branch_size = self.parent().height() - self.checkpoint + 1
        if parent_branch_size >= self.size():
            return
        self.print_error("swap", self.checkpoint, self.parent_id)
        parent_id = self.parent_id
        checkpoint = self.checkpoint
        parent = self.parent()
        self.assert_headers_file_available(self.path())
        with open(self.path(), 'rb') as f:
            my_data = f.read()
        self.assert_headers_file_available(parent.path())
        with open(parent.path(), 'rb') as f:
            f.seek((checkpoint - parent.checkpoint)*80)
            parent_data = f.read(parent_branch_size*80)
        self.write(parent_data, 0)
        parent.write(my_data, (checkpoint - parent.checkpoint)*80)
        # store file path
        for b in blockchains.values():
            b.old_path = b.path()
        # swap parameters
        self.parent_id = parent.parent_id; parent.parent_id = parent_id
        self.checkpoint = parent.checkpoint; parent.checkpoint = checkpoint
        self._size = parent._size; parent._size = parent_branch_size
        # move files
        for b in blockchains.values():
            if b in [self, parent]: continue
            if b.old_path != b.path():
                self.print_error("renaming", b.old_path, b.path())
                os.rename(b.old_path, b.path())
        # update pointers
        blockchains[self.checkpoint] = self
        blockchains[parent.checkpoint] = parent

    def assert_headers_file_available(self, path):
        if os.path.exists(path):
            return
        elif not os.path.exists(util.get_headers_dir(self.config)):
            raise FileNotFoundError('Electrum headers_dir does not exist. Was it deleted while running?')
        else:
            raise FileNotFoundError('Cannot find headers file but headers_dir is there. Should be at {}'.format(path))

    def write(self, data, offset, truncate=True):
        filename = self.path()
        with self.lock:
            self.assert_headers_file_available(filename)
            with open(filename, 'rb+') as f:
                if truncate and offset != self._size*80:
                    f.seek(offset)
                    f.truncate()
                f.seek(offset)
                f.write(data)
                f.flush()
                os.fsync(f.fileno())
            self.update_size()

    def save_header(self, header):
        delta = header.get('block_height') - self.checkpoint
        data = bfh(serialize_header(header))
        assert delta == self.size()
        assert len(data) == 80
        self.write(data, delta*80)
        self.swap_with_parent()

    def read_header(self, height):
        assert self.parent_id != self.checkpoint
        if height < 0:
            return
        if height < self.checkpoint:
            return self.parent().read_header(height)
        if height > self.height():
            return
        delta = height - self.checkpoint
        name = self.path()
<<<<<<< HEAD
        if os.path.exists(name):
            with open(name, 'rb') as f:
                f.seek(delta * 80)
                h = f.read(80)
        elif not os.path.exists(util.get_headers_dir(self.config)):
            raise Exception('Electrum-GRS datadir does not exist. Was it deleted while running?')
        else:
            raise Exception('Cannot find headers file but datadir is there. Should be at {}'.format(name))
=======
        self.assert_headers_file_available(name)
        with open(name, 'rb') as f:
            f.seek(delta * 80)
            h = f.read(80)
            if len(h) < 80:
                raise Exception('Expected to read a full header. This was only {} bytes'.format(len(h)))
>>>>>>> 26fcb1d3
        if h == bytes([0])*80:
            return None
        return deserialize_header(h, height)

    def get_hash(self, height):
        if height == -1:
            return '0000000000000000000000000000000000000000000000000000000000000000'
        elif height == 0:
            return constants.net.GENESIS
        elif height < len(self.checkpoints) * 2016:
            assert (height+1) % 2016 == 0, height
            index = height // 2016
            h, t = self.checkpoints[index]
            return h
        else:
            return hash_header(self.read_header(height))

<<<<<<< HEAD
    def bits_to_target(self, bits):
        bitsN = (bits >> 24) & 0xff
        if not (bitsN >= 0x03 and bitsN <= 0x1e):
            raise BaseException("First part of bits should be in [0x03, 0x1e]")
=======
    def get_target(self, index):
        # compute target from chunk x, used in chunk x+1
        if constants.net.TESTNET:
            return 0
        if index == -1:
            return MAX_TARGET
        if index < len(self.checkpoints):
            h, t = self.checkpoints[index]
            return t
        # new target
        first = self.read_header(index * 2016)
        last = self.read_header(index * 2016 + 2015)
        if not first or not last:
            raise MissingHeader()
        bits = last.get('bits')
        target = self.bits_to_target(bits)
        nActualTimespan = last.get('timestamp') - first.get('timestamp')
        nTargetTimespan = 14 * 24 * 60 * 60
        nActualTimespan = max(nActualTimespan, nTargetTimespan // 4)
        nActualTimespan = min(nActualTimespan, nTargetTimespan * 4)
        new_target = min(MAX_TARGET, (target * nActualTimespan) // nTargetTimespan)
        return new_target

    def bits_to_target(self, bits):
        bitsN = (bits >> 24) & 0xff
        if not (bitsN >= 0x03 and bitsN <= 0x1d):
            raise Exception("First part of bits should be in [0x03, 0x1d]")
>>>>>>> 26fcb1d3
        bitsBase = bits & 0xffffff
        if not (bitsBase >= 0x8000 and bitsBase <= 0x7fffff):
            raise Exception("Second part of bits should be in [0x8000, 0x7fffff]")
        return bitsBase << (8 * (bitsN-3))

    def target_to_bits(self, target):
        c = ("%064x" % target)[2:]
        while c[:2] == '00' and len(c) > 6:
            c = c[2:]
        bitsN, bitsBase = len(c) // 2, int('0x' + c[:6], 16)
        if bitsBase >= 0x800000:
            bitsN += 1
            bitsBase >>= 8
        return bitsN << 24 | bitsBase

    def get_target_dgw3(self, block_height, chain=None):
        if chain is None:
            chain = []

        last = self.read_header(block_height-1)
        if last is None:
            for h in chain:
                if h.get('block_height') == block_height-1:
                    last = h

        # params
        BlockLastSolved = last
        BlockReading = last
        BlockCreating = block_height
        nActualTimespan = 0
        LastBlockTime = 0
        PastBlocksMin = 24
        PastBlocksMax = 24
        CountBlocks = 0
        PastDifficultyAverage = 0
        PastDifficultyAveragePrev = 0
        bnNum = 0

        max_target = 0x00000FFFF0000000000000000000000000000000000000000000000000000000

        if BlockLastSolved is None or block_height-1 < PastBlocksMin:
            return max_target
        for i in range(1, PastBlocksMax + 1):
            CountBlocks += 1

            if CountBlocks <= PastBlocksMin:
                if CountBlocks == 1:
                    PastDifficultyAverage = self.bits_to_target(BlockReading.get('bits'))
                else:
                    bnNum = self.bits_to_target(BlockReading.get('bits'))
                    PastDifficultyAverage = ((PastDifficultyAveragePrev * CountBlocks)+(bnNum)) // (CountBlocks + 1)
                PastDifficultyAveragePrev = PastDifficultyAverage

            if LastBlockTime > 0:
                Diff = (LastBlockTime - BlockReading.get('timestamp'))
                nActualTimespan += Diff
            LastBlockTime = BlockReading.get('timestamp')

            BlockReading = self.read_header((block_height-1) - CountBlocks)
            if BlockReading is None:
                for br in chain:
                    if br.get('block_height') == (block_height-1) - CountBlocks:
                        BlockReading = br

        bnNew = PastDifficultyAverage
        nTargetTimespan = CountBlocks * 60

        nActualTimespan = max(nActualTimespan, nTargetTimespan // 3)
        nActualTimespan = min(nActualTimespan, nTargetTimespan * 3)

        # retarget
        bnNew = int(min(max_target, (bnNew * nActualTimespan) // nTargetTimespan))
        return bnNew

    def get_target(self, block_height, chain=None):
        if chain is None:
            chain = []  # Do not use mutables as default values!

        if constants.net.TESTNET:
            return 0
        if block_height == 0:
            return MAX_TARGET
        # Enforce DGW3_START_HEIGHT.
        if not USE_DIFF_RETARGET or block_height < DGW3_START_HEIGHT:
            return 0
        return self.get_target_dgw3(block_height, chain)


    def can_connect(self, header, check_height=True):
        if header is None:
            return False
        height = header['block_height']
        if check_height and self.height() != height - 1:
            #self.print_error("cannot connect at height", height)
            return False
        if height == 0:
            return hash_header(header) == constants.net.GENESIS
        try:
            prev_hash = self.get_hash(height - 1)
        except:
            return False
        if prev_hash != header.get('prev_block_hash'):
            return False
<<<<<<< HEAD
        target = self.get_target(height)
=======
        try:
            target = self.get_target(height // 2016 - 1)
        except MissingHeader:
            return False
>>>>>>> 26fcb1d3
        try:
            self.verify_header(header, prev_hash, target)
        except BaseException as e:
            return False
        return True

    def connect_chunk(self, idx, hexdata):
        try:
            data = bfh(hexdata)
            self.verify_chunk(idx, data)
            #self.print_error("validated chunk %d" % idx)
            self.save_chunk(idx, data)
            return True
        except BaseException as e:
            self.print_error('verify_chunk %d failed'%idx, str(e))
            return False

    def get_checkpoints(self):
        # for each chunk, store the hash of the last block and the target after the chunk
        cp = []
        n = self.height() // 2016
        for index in range(n):
            h = self.get_hash((index+1) * 2016 -1)
            target = self.get_target(index)
            cp.append((h, target))
        return cp<|MERGE_RESOLUTION|>--- conflicted
+++ resolved
@@ -24,7 +24,7 @@
 import threading
 
 from . import util
-from .bitcoin import Hash, hash_encode, int_to_hex, rev_hex
+from .bitcoin import groestlHash, hash_encode, int_to_hex, rev_hex
 from . import constants
 from .util import bfh, bh2u
 
@@ -162,13 +162,8 @@
     def verify_header(self, header, prev_hash, target):
         _hash = hash_header(header)
         if prev_hash != header.get('prev_block_hash'):
-<<<<<<< HEAD
-            raise BaseException("prev hash mismatch: %s vs %s" % (prev_hash, header.get('prev_block_hash')))
+            raise Exception("prev hash mismatch: %s vs %s" % (prev_hash, header.get('prev_block_hash')))
         if constants.net.TESTNET or not USE_DIFF_RETARGET or header['block_height'] < DGW3_START_HEIGHT:
-=======
-            raise Exception("prev hash mismatch: %s vs %s" % (prev_hash, header.get('prev_block_hash')))
-        if constants.net.TESTNET:
->>>>>>> 26fcb1d3
             return
         bits = self.target_to_bits(target)
         if bits != header.get('bits'):
@@ -284,23 +279,12 @@
             return
         delta = height - self.checkpoint
         name = self.path()
-<<<<<<< HEAD
-        if os.path.exists(name):
-            with open(name, 'rb') as f:
-                f.seek(delta * 80)
-                h = f.read(80)
-        elif not os.path.exists(util.get_headers_dir(self.config)):
-            raise Exception('Electrum-GRS datadir does not exist. Was it deleted while running?')
-        else:
-            raise Exception('Cannot find headers file but datadir is there. Should be at {}'.format(name))
-=======
         self.assert_headers_file_available(name)
         with open(name, 'rb') as f:
             f.seek(delta * 80)
             h = f.read(80)
             if len(h) < 80:
                 raise Exception('Expected to read a full header. This was only {} bytes'.format(len(h)))
->>>>>>> 26fcb1d3
         if h == bytes([0])*80:
             return None
         return deserialize_header(h, height)
@@ -318,40 +302,10 @@
         else:
             return hash_header(self.read_header(height))
 
-<<<<<<< HEAD
     def bits_to_target(self, bits):
         bitsN = (bits >> 24) & 0xff
         if not (bitsN >= 0x03 and bitsN <= 0x1e):
-            raise BaseException("First part of bits should be in [0x03, 0x1e]")
-=======
-    def get_target(self, index):
-        # compute target from chunk x, used in chunk x+1
-        if constants.net.TESTNET:
-            return 0
-        if index == -1:
-            return MAX_TARGET
-        if index < len(self.checkpoints):
-            h, t = self.checkpoints[index]
-            return t
-        # new target
-        first = self.read_header(index * 2016)
-        last = self.read_header(index * 2016 + 2015)
-        if not first or not last:
-            raise MissingHeader()
-        bits = last.get('bits')
-        target = self.bits_to_target(bits)
-        nActualTimespan = last.get('timestamp') - first.get('timestamp')
-        nTargetTimespan = 14 * 24 * 60 * 60
-        nActualTimespan = max(nActualTimespan, nTargetTimespan // 4)
-        nActualTimespan = min(nActualTimespan, nTargetTimespan * 4)
-        new_target = min(MAX_TARGET, (target * nActualTimespan) // nTargetTimespan)
-        return new_target
-
-    def bits_to_target(self, bits):
-        bitsN = (bits >> 24) & 0xff
-        if not (bitsN >= 0x03 and bitsN <= 0x1d):
-            raise Exception("First part of bits should be in [0x03, 0x1d]")
->>>>>>> 26fcb1d3
+            raise Exception("First part of bits should be in [0x03, 0x1e]")
         bitsBase = bits & 0xffffff
         if not (bitsBase >= 0x8000 and bitsBase <= 0x7fffff):
             raise Exception("Second part of bits should be in [0x8000, 0x7fffff]")
@@ -376,6 +330,8 @@
             for h in chain:
                 if h.get('block_height') == block_height-1:
                     last = h
+        if not last:
+            raise MissingHeader()
 
         # params
         BlockLastSolved = last
@@ -415,6 +371,8 @@
                 for br in chain:
                     if br.get('block_height') == (block_height-1) - CountBlocks:
                         BlockReading = br
+            if not BlockReading:
+                raise MissingHeader()
 
         bnNew = PastDifficultyAverage
         nTargetTimespan = CountBlocks * 60
@@ -455,14 +413,10 @@
             return False
         if prev_hash != header.get('prev_block_hash'):
             return False
-<<<<<<< HEAD
-        target = self.get_target(height)
-=======
         try:
-            target = self.get_target(height // 2016 - 1)
+            target = self.get_target(height)
         except MissingHeader:
             return False
->>>>>>> 26fcb1d3
         try:
             self.verify_header(header, prev_hash, target)
         except BaseException as e:
