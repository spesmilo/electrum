#!/usr/bin/env python
#
# Electrum - lightweight Bitcoin client
# Copyright (C) 2012 thomasv@ecdsa.org
#
# Permission is hereby granted, free of charge, to any person
# obtaining a copy of this software and associated documentation files
# (the "Software"), to deal in the Software without restriction,
# including without limitation the rights to use, copy, modify, merge,
# publish, distribute, sublicense, and/or sell copies of the Software,
# and to permit persons to whom the Software is furnished to do so,
# subject to the following conditions:
#
# The above copyright notice and this permission notice shall be
# included in all copies or substantial portions of the Software.
#
# THE SOFTWARE IS PROVIDED "AS IS", WITHOUT WARRANTY OF ANY KIND,
# EXPRESS OR IMPLIED, INCLUDING BUT NOT LIMITED TO THE WARRANTIES OF
# MERCHANTABILITY, FITNESS FOR A PARTICULAR PURPOSE AND
# NONINFRINGEMENT. IN NO EVENT SHALL THE AUTHORS OR COPYRIGHT HOLDERS
# BE LIABLE FOR ANY CLAIM, DAMAGES OR OTHER LIABILITY, WHETHER IN AN
# ACTION OF CONTRACT, TORT OR OTHERWISE, ARISING FROM, OUT OF OR IN
# CONNECTION WITH THE SOFTWARE OR THE USE OR OTHER DEALINGS IN THE
# SOFTWARE.



import os
import util
import bitcoin
from bitcoin import *

try:
    from ltc_scrypt import getPoWHash
except ImportError:
    util.print_msg("Warning: ltc_scrypt not available, using fallback")
    from scrypt import scrypt_1024_1_1_80 as getPoWHash

MAX_TARGET = 0x00000FFFFFFFFFFFFFFFFFFFFFFFFFFFFFFFFFFFFFFFFFFFFFFFFFFFFFFFFFFF

class Blockchain(util.PrintError):
    '''Manages blockchain headers and their verification'''
    def __init__(self, config, network):
        self.config = config
        self.network = network
<<<<<<< HEAD
        self.headers_url = "https://electrum-ltc.org/blockchain_headers"
=======
>>>>>>> f50111f1
        self.local_height = 0
        self.set_local_height()

    def height(self):
        return self.local_height

    def init(self):
        import threading
        if os.path.exists(self.path()):
            self.downloading_headers = False
            return
        self.downloading_headers = True
        t = threading.Thread(target = self.init_headers_file)
        t.daemon = True
        t.start()

    def verify_header(self, header, prev_header, bits, target):
        prev_hash = self.hash_header(prev_header)
        assert prev_hash == header.get('prev_block_hash'), "prev hash mismatch: %s vs %s" % (prev_hash, header.get('prev_block_hash'))
        if bitcoin.TESTNET: return
        assert bits == header.get('bits'), "bits mismatch: %s vs %s" % (bits, header.get('bits'))
        _hash = self.pow_hash_header(header)
        assert int('0x' + _hash, 16) <= target, "insufficient proof of work: %s vs target %s" % (int('0x' + _hash, 16), target)

    def verify_chain(self, chain):
        first_header = chain[0]
        prev_header = self.read_header(first_header.get('block_height') - 1)
        for header in chain:
            height = header.get('block_height')
            bits, target = self.get_target(height / 2016, chain)
            self.verify_header(header, prev_header, bits, target)
            prev_header = header

    def verify_chunk(self, index, data):
        num = len(data) / 80
        prev_header = None
        if index != 0:
            prev_header = self.read_header(index*2016 - 1)
        bits, target = self.get_target(index)
        for i in range(num):
            raw_header = data[i*80:(i+1) * 80]
            header = self.deserialize_header(raw_header)
            self.verify_header(header, prev_header, bits, target)
            prev_header = header

    def serialize_header(self, res):
        s = int_to_hex(res.get('version'), 4) \
            + rev_hex(res.get('prev_block_hash')) \
            + rev_hex(res.get('merkle_root')) \
            + int_to_hex(int(res.get('timestamp')), 4) \
            + int_to_hex(int(res.get('bits')), 4) \
            + int_to_hex(int(res.get('nonce')), 4)
        return s

    def deserialize_header(self, s):
        hex_to_int = lambda s: int('0x' + s[::-1].encode('hex'), 16)
        h = {}
        h['version'] = hex_to_int(s[0:4])
        h['prev_block_hash'] = hash_encode(s[4:36])
        h['merkle_root'] = hash_encode(s[36:68])
        h['timestamp'] = hex_to_int(s[68:72])
        h['bits'] = hex_to_int(s[72:76])
        h['nonce'] = hex_to_int(s[76:80])
        return h

    def hash_header(self, header):
        if header is None:
            return '0' * 64
        return hash_encode(Hash(self.serialize_header(header).decode('hex')))

    def pow_hash_header(self, header):
        return rev_hex(getPoWHash(self.serialize_header(header).decode('hex')).encode('hex'))

    def path(self):
        return util.get_headers_path(self.config)

    def init_headers_file(self):
        filename = self.path()
        try:
            import urllib, socket
            socket.setdefaulttimeout(30)
            self.print_error("downloading ", bitcoin.HEADERS_URL)
            urllib.urlretrieve(bitcoin.HEADERS_URL, filename + '.tmp')
            os.rename(filename + '.tmp', filename)
            self.print_error("done.")
        except Exception:
            self.print_error("download failed. creating file", filename)
            open(filename, 'wb+').close()
        self.downloading_headers = False
        self.set_local_height()
        self.print_error("%d blocks" % self.local_height)

    def save_chunk(self, index, chunk):
        filename = self.path()
        f = open(filename, 'rb+')
        f.seek(index * 2016 * 80)
        h = f.write(chunk)
        f.close()
        self.set_local_height()

    def save_header(self, header):
        data = self.serialize_header(header).decode('hex')
        assert len(data) == 80
        height = header.get('block_height')
        filename = self.path()
        f = open(filename, 'rb+')
        f.seek(height * 80)
        h = f.write(data)
        f.close()
        self.set_local_height()

    def set_local_height(self):
        name = self.path()
        if os.path.exists(name):
            h = os.path.getsize(name)/80 - 1
            if self.local_height != h:
                self.local_height = h

    def read_header(self, block_height):
        name = self.path()
        if os.path.exists(name):
            f = open(name, 'rb')
            f.seek(block_height * 80)
            h = f.read(80)
            f.close()
            if len(h) == 80:
                h = self.deserialize_header(h)
                return h

    def get_target(self, index, chain=None):
        if index == 0:
            return 0x1e0ffff0, 0x00000FFFF0000000000000000000000000000000000000000000000000000000
        # Litecoin: go back the full period unless it's the first retarget
        first = self.read_header((index-1) * 2016 - 1 if index > 1 else 0)
        last = self.read_header(index*2016 - 1)
        if last is None:
            for h in chain:
                if h.get('block_height') == index*2016 - 1:
                    last = h
        assert last is not None
        # bits to target
        bits = last.get('bits')
        bitsN = (bits >> 24) & 0xff
        assert bitsN >= 0x03 and bitsN <= 0x1e, "First part of bits should be in [0x03, 0x1e]"
        bitsBase = bits & 0xffffff
        assert bitsBase >= 0x8000 and bitsBase <= 0x7fffff, "Second part of bits should be in [0x8000, 0x7fffff]"
        target = bitsBase << (8 * (bitsN-3))
        # new target
        nActualTimespan = last.get('timestamp') - first.get('timestamp')
        nTargetTimespan = 84 * 60 * 60
        nActualTimespan = max(nActualTimespan, nTargetTimespan / 4)
        nActualTimespan = min(nActualTimespan, nTargetTimespan * 4)
        new_target = min(MAX_TARGET, (target*nActualTimespan) / nTargetTimespan)
        # convert new target to bits
        c = ("%064x" % new_target)[2:]
        while c[:2] == '00' and len(c) > 6:
            c = c[2:]
        bitsN, bitsBase = len(c) / 2, int('0x' + c[:6], 16)
        if bitsBase >= 0x800000:
            bitsN += 1
            bitsBase >>= 8
        new_bits = bitsN << 24 | bitsBase
        return new_bits, bitsBase << (8 * (bitsN-3))

    def connect_header(self, chain, header):
        '''Builds a header chain until it connects.  Returns True if it has
        successfully connected, False if verification failed, otherwise the
        height of the next header needed.'''
        chain.append(header)  # Ordered by decreasing height
        previous_height = header['block_height'] - 1
        previous_header = self.read_header(previous_height)

        # Missing header, request it
        if not previous_header:
            return previous_height

        # Does it connect to my chain?
        prev_hash = self.hash_header(previous_header)
        if prev_hash != header.get('prev_block_hash'):
            self.print_error("reorg")
            return previous_height

        # The chain is complete.  Reverse to order by increasing height
        chain.reverse()
        try:
            self.verify_chain(chain)
            self.print_error("new height:", previous_height + len(chain))
            for header in chain:
                self.save_header(header)
            return True
        except BaseException as e:
            self.print_error(str(e))
            return False

    def connect_chunk(self, idx, hexdata):
        try:
            data = hexdata.decode('hex')
            self.verify_chunk(idx, data)
            self.print_error("validated chunk %d" % idx)
            self.save_chunk(idx, data)
            return idx + 1
        except BaseException as e:
            self.print_error('verify_chunk failed', str(e))
            return idx - 1<|MERGE_RESOLUTION|>--- conflicted
+++ resolved
@@ -43,10 +43,6 @@
     def __init__(self, config, network):
         self.config = config
         self.network = network
-<<<<<<< HEAD
-        self.headers_url = "https://electrum-ltc.org/blockchain_headers"
-=======
->>>>>>> f50111f1
         self.local_height = 0
         self.set_local_height()
 
