# Electrum - lightweight Bitcoin client
# Copyright (C) 2012 thomasv@ecdsa.org
#
# Permission is hereby granted, free of charge, to any person
# obtaining a copy of this software and associated documentation files
# (the "Software"), to deal in the Software without restriction,
# including without limitation the rights to use, copy, modify, merge,
# publish, distribute, sublicense, and/or sell copies of the Software,
# and to permit persons to whom the Software is furnished to do so,
# subject to the following conditions:
#
# The above copyright notice and this permission notice shall be
# included in all copies or substantial portions of the Software.
#
# THE SOFTWARE IS PROVIDED "AS IS", WITHOUT WARRANTY OF ANY KIND,
# EXPRESS OR IMPLIED, INCLUDING BUT NOT LIMITED TO THE WARRANTIES OF
# MERCHANTABILITY, FITNESS FOR A PARTICULAR PURPOSE AND
# NONINFRINGEMENT. IN NO EVENT SHALL THE AUTHORS OR COPYRIGHT HOLDERS
# BE LIABLE FOR ANY CLAIM, DAMAGES OR OTHER LIABILITY, WHETHER IN AN
# ACTION OF CONTRACT, TORT OR OTHERWISE, ARISING FROM, OUT OF OR IN
# CONNECTION WITH THE SOFTWARE OR THE USE OR OTHER DEALINGS IN THE
# SOFTWARE.
import os
import threading

from . import util
from . import bitcoin
from .bitcoin import *

try:
    from ltc_scrypt import getPoWHash
except ImportError:
    util.print_msg("Warning: ltc_scrypt not available, using fallback")
    from scrypt import scrypt_1024_1_1_80 as getPoWHash

MAX_TARGET = 0x00000FFFFFFFFFFFFFFFFFFFFFFFFFFFFFFFFFFFFFFFFFFFFFFFFFFFFFFFFFFF

def serialize_header(res):
    s = int_to_hex(res.get('version'), 4) \
        + rev_hex(res.get('prev_block_hash')) \
        + rev_hex(res.get('merkle_root')) \
        + int_to_hex(int(res.get('timestamp')), 4) \
        + int_to_hex(int(res.get('bits')), 4) \
        + int_to_hex(int(res.get('nonce')), 4)
    return s

def deserialize_header(s, height):
    hex_to_int = lambda s: int('0x' + bh2u(s[::-1]), 16)
    h = {}
    h['version'] = hex_to_int(s[0:4])
    h['prev_block_hash'] = hash_encode(s[4:36])
    h['merkle_root'] = hash_encode(s[36:68])
    h['timestamp'] = hex_to_int(s[68:72])
    h['bits'] = hex_to_int(s[72:76])
    h['nonce'] = hex_to_int(s[76:80])
    h['block_height'] = height
    return h

def hash_header(header):
    if header is None:
        return '0' * 64
    if header.get('prev_block_hash') is None:
        header['prev_block_hash'] = '00'*32
    return hash_encode(Hash(bfh(serialize_header(header))))

def pow_hash_header(header):
    return rev_hex(getPoWHash(serialize_header(header).decode('hex')).encode('hex'))


blockchains = {}

def read_blockchains(config):
    blockchains[0] = Blockchain(config, 0, None)
    fdir = os.path.join(util.get_headers_dir(config), 'forks')
    if not os.path.exists(fdir):
        os.mkdir(fdir)
    l = filter(lambda x: x.startswith('fork_'), os.listdir(fdir))
    l = sorted(l, key = lambda x: int(x.split('_')[1]))
    for filename in l:
        checkpoint = int(filename.split('_')[2])
        parent_id = int(filename.split('_')[1])
        b = Blockchain(config, checkpoint, parent_id)
        blockchains[b.checkpoint] = b
    return blockchains

def check_header(header):
    if type(header) is not dict:
        return False
    for b in blockchains.values():
        if b.check_header(header):
            return b
    return False

def can_connect(header):
    for b in blockchains.values():
        if b.can_connect(header):
            return b
    return False


class Blockchain(util.PrintError):
    """
    Manages blockchain headers and their verification
    """

    def __init__(self, config, checkpoint, parent_id):
        self.config = config
        self.catch_up = None # interface catching up
        self.checkpoint = checkpoint
        self.parent_id = parent_id
        self.lock = threading.Lock()
        with self.lock:
            self.update_size()

    def parent(self):
        return blockchains[self.parent_id]

    def get_max_child(self):
        children = list(filter(lambda y: y.parent_id==self.checkpoint, blockchains.values()))
        return max([x.checkpoint for x in children]) if children else None

    def get_checkpoint(self):
        mc = self.get_max_child()
        return mc if mc is not None else self.checkpoint

    def get_branch_size(self):
        return self.height() - self.get_checkpoint() + 1

    def get_name(self):
        return self.get_hash(self.get_checkpoint()).lstrip('00')[0:10]

    def check_header(self, header):
        header_hash = hash_header(header)
        height = header.get('block_height')
        return header_hash == self.get_hash(height)

    def fork(parent, header):
        checkpoint = header.get('block_height')
        self = Blockchain(parent.config, checkpoint, parent.checkpoint)
        open(self.path(), 'w+').close()
        self.save_header(header)
        return self

    def height(self):
        return self.checkpoint + self.size() - 1

    def size(self):
        with self.lock:
            return self._size

    def update_size(self):
        p = self.path()
        self._size = os.path.getsize(p)//80 if os.path.exists(p) else 0

    def verify_header(self, header, prev_header, bits, target):
        prev_hash = hash_header(prev_header)
        _hash = hash_header(header)
        _powhash = pow_hash_header(header)
        if prev_hash != header.get('prev_block_hash'):
            raise BaseException("prev hash mismatch: %s vs %s" % (prev_hash, header.get('prev_block_hash')))
        if bitcoin.TESTNET:
            return
        if bits != header.get('bits'):
            raise BaseException("bits mismatch: %s vs %s" % (bits, header.get('bits')))
        if int('0x' + _powhash, 16) > target:
            raise BaseException("insufficient proof of work: %s vs target %s" % (int('0x' + _powhash, 16), target))

    def verify_chunk(self, index, data):
        num = len(data) // 80
        prev_header = None
        if index != 0:
            prev_header = self.read_header(index * 2016 - 1)
        bits, target = self.get_target(index)
        for i in range(num):
            raw_header = data[i*80:(i+1) * 80]
            header = deserialize_header(raw_header, index*2016 + i)
            self.verify_header(header, prev_header, bits, target)
            prev_header = header

    def path(self):
        d = util.get_headers_dir(self.config)
        filename = 'blockchain_headers' if self.parent_id is None else os.path.join('forks', 'fork_%d_%d'%(self.parent_id, self.checkpoint))
        return os.path.join(d, filename)

    def save_chunk(self, index, chunk):
        filename = self.path()
        d = (index * 2016 - self.checkpoint) * 80
        if d < 0:
            chunk = chunk[-d:]
            d = 0
        self.write(chunk, d)
        self.swap_with_parent()

    def swap_with_parent(self):
        if self.parent_id is None:
            return
        parent_branch_size = self.parent().height() - self.checkpoint + 1
        if parent_branch_size >= self.size():
            return
        self.print_error("swap", self.checkpoint, self.parent_id)
        parent_id = self.parent_id
        checkpoint = self.checkpoint
        parent = self.parent()
        with open(self.path(), 'rb') as f:
            my_data = f.read()
        with open(parent.path(), 'rb') as f:
            f.seek((checkpoint - parent.checkpoint)*80)
            parent_data = f.read(parent_branch_size*80)
        self.write(parent_data, 0)
        parent.write(my_data, (checkpoint - parent.checkpoint)*80)
        # store file path
        for b in blockchains.values():
            b.old_path = b.path()
        # swap parameters
        self.parent_id = parent.parent_id; parent.parent_id = parent_id
        self.checkpoint = parent.checkpoint; parent.checkpoint = checkpoint
        self._size = parent._size; parent._size = parent_branch_size
        # move files
        for b in blockchains.values():
            if b in [self, parent]: continue
            if b.old_path != b.path():
                self.print_error("renaming", b.old_path, b.path())
                os.rename(b.old_path, b.path())
        # update pointers
        blockchains[self.checkpoint] = self
        blockchains[parent.checkpoint] = parent

    def write(self, data, offset):
        filename = self.path()
        with self.lock:
            with open(filename, 'rb+') as f:
                if offset != self._size*80:
                    f.seek(offset)
                    f.truncate()
                f.seek(offset)
                f.write(data)
                f.flush()
                os.fsync(f.fileno())
            self.update_size()

    def save_header(self, header):
        delta = header.get('block_height') - self.checkpoint
        data = bfh(serialize_header(header))
        assert delta == self.size()
        assert len(data) == 80
        self.write(data, delta*80)
        self.swap_with_parent()

    def read_header(self, height):
        assert self.parent_id != self.checkpoint
        if height < 0:
            return
        if height < self.checkpoint:
            return self.parent().read_header(height)
        if height > self.height():
            return
        delta = height - self.checkpoint
        name = self.path()
        if os.path.exists(name):
            f = open(name, 'rb')
            f.seek(delta * 80)
            h = f.read(80)
            f.close()
        return deserialize_header(h, height)

    def get_hash(self, height):
        return hash_header(self.read_header(height))

    def BIP9(self, height, flag):
        v = self.read_header(height)['version']
        return ((v & 0xE0000000) == 0x20000000) and ((v & flag) == flag)

    def segwit_support(self, N=576):
        h = self.local_height
        return sum([self.BIP9(h-i, 2) for i in range(N)])*10000/N/100.

    def get_target(self, index):
        if bitcoin.TESTNET:
            return 0, 0
        if index == 0:
            return 0x1e0ffff0, 0x00000FFFF0000000000000000000000000000000000000000000000000000000
        # Litecoin: go back the full period unless it's the first retarget
        first = self.read_header((index-1) * 2016 - 1 if index > 1 else 0)
        last = self.read_header(index*2016 - 1)
        # bits to target
        bits = last.get('bits')
        bitsN = (bits >> 24) & 0xff
        if not (bitsN >= 0x03 and bitsN <= 0x1e):
            raise BaseException("First part of bits should be in [0x03, 0x1e]")
        bitsBase = bits & 0xffffff
        if not (bitsBase >= 0x8000 and bitsBase <= 0x7fffff):
            raise BaseException("Second part of bits should be in [0x8000, 0x7fffff]")
        target = bitsBase << (8 * (bitsN-3))
        # new target
        nActualTimespan = last.get('timestamp') - first.get('timestamp')
<<<<<<< HEAD
        nTargetTimespan = 84 * 60 * 60
        nActualTimespan = max(nActualTimespan, nTargetTimespan / 4)
=======
        nTargetTimespan = 14 * 24 * 60 * 60
        nActualTimespan = max(nActualTimespan, nTargetTimespan // 4)
>>>>>>> fbe27fce
        nActualTimespan = min(nActualTimespan, nTargetTimespan * 4)
        new_target = min(MAX_TARGET, (target * nActualTimespan) // nTargetTimespan)
        # convert new target to bits
        c = ("%064x" % new_target)[2:]
        while c[:2] == '00' and len(c) > 6:
            c = c[2:]
        bitsN, bitsBase = len(c) // 2, int('0x' + c[:6], 16)
        if bitsBase >= 0x800000:
            bitsN += 1
            bitsBase >>= 8
        new_bits = bitsN << 24 | bitsBase
        return new_bits, bitsBase << (8 * (bitsN - 3))

    def can_connect(self, header, check_height=True):
        height = header['block_height']
        if check_height and self.height() != height - 1:
            return False
        if height == 0:
            return hash_header(header) == bitcoin.GENESIS
        previous_header = self.read_header(height -1)
        if not previous_header:
            return False
        prev_hash = hash_header(previous_header)
        if prev_hash != header.get('prev_block_hash'):
            return False
        bits, target = self.get_target(height // 2016)
        try:
            self.verify_header(header, previous_header, bits, target)
        except:
            return False
        return True

    def connect_chunk(self, idx, hexdata):
        try:
            data = bfh(hexdata)
            self.verify_chunk(idx, data)
            #self.print_error("validated chunk %d" % idx)
            self.save_chunk(idx, data)
            return True
        except BaseException as e:
            self.print_error('verify_chunk failed', str(e))
            return False<|MERGE_RESOLUTION|>--- conflicted
+++ resolved
@@ -28,10 +28,11 @@
 from .bitcoin import *
 
 try:
-    from ltc_scrypt import getPoWHash
+    import scrypt
+    getPoWHash = lambda x: scrypt.hash(x, x, N=1024, r=1, p=1, buflen=32)
 except ImportError:
-    util.print_msg("Warning: ltc_scrypt not available, using fallback")
-    from scrypt import scrypt_1024_1_1_80 as getPoWHash
+    util.print_msg("Warning: package scrypt not available, using fallback")
+    from .scrypt import scrypt_1024_1_1_80 as getPoWHash
 
 MAX_TARGET = 0x00000FFFFFFFFFFFFFFFFFFFFFFFFFFFFFFFFFFFFFFFFFFFFFFFFFFFFFFFFFFF
 
@@ -64,7 +65,7 @@
     return hash_encode(Hash(bfh(serialize_header(header))))
 
 def pow_hash_header(header):
-    return rev_hex(getPoWHash(serialize_header(header).decode('hex')).encode('hex'))
+    return hash_encode(getPoWHash(bfh(serialize_header(header))))
 
 
 blockchains = {}
@@ -293,13 +294,8 @@
         target = bitsBase << (8 * (bitsN-3))
         # new target
         nActualTimespan = last.get('timestamp') - first.get('timestamp')
-<<<<<<< HEAD
         nTargetTimespan = 84 * 60 * 60
-        nActualTimespan = max(nActualTimespan, nTargetTimespan / 4)
-=======
-        nTargetTimespan = 14 * 24 * 60 * 60
         nActualTimespan = max(nActualTimespan, nTargetTimespan // 4)
->>>>>>> fbe27fce
         nActualTimespan = min(nActualTimespan, nTargetTimespan * 4)
         new_target = min(MAX_TARGET, (target * nActualTimespan) // nTargetTimespan)
         # convert new target to bits
