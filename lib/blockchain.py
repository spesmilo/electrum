--- conflicted
+++ resolved
@@ -155,11 +155,7 @@
         _hash = hash_header(header)
         if prev_hash != header.get('prev_block_hash'):
             raise BaseException("prev hash mismatch: %s vs %s" % (prev_hash, header.get('prev_block_hash')))
-<<<<<<< HEAD
-        if bitcoin.NetworkConstants.TESTNET or not USE_DIFF_RETARGET or header['block_height'] < DGW3_START_HEIGHT:
-=======
-        if constants.net.TESTNET:
->>>>>>> f6ab12ac
+        if constants.net.TESTNET or not USE_DIFF_RETARGET or header['block_height'] < DGW3_START_HEIGHT:
             return
         bits = self.target_to_bits(target)
         if bits != header.get('bits'):
@@ -169,34 +165,19 @@
 
     def verify_chunk(self, index, data):
         num = len(data) // 80
-<<<<<<< HEAD
-        prev_header = None
-        if index != 0:
-            prev_header = self.read_header(index * 2016 - 1)
-
-        chain = []
-=======
         prev_hash = self.get_hash(index * 2016 - 1)
-        target = self.get_target(index-1)
->>>>>>> f6ab12ac
         for i in range(num):
             height = index*2016 + i
             raw_header = data[i*80:(i+1) * 80]
-<<<<<<< HEAD
             header = deserialize_header(raw_header, height)
             # DGW3 requires access to recent (unsaved) headers.
             if USE_DIFF_RETARGET:
                 chain.append(header)
                 if not len(chain) % 100:
                     chain = chain[-100:]
-            bits, target = self.get_target(height, chain)
-            self.verify_header(header, prev_header, bits, target)
-            prev_header = header
-=======
-            header = deserialize_header(raw_header, index*2016 + i)
+            target = self.get_target(height, chain)
             self.verify_header(header, prev_hash, target)
             prev_hash = hash_header(header)
->>>>>>> f6ab12ac
 
     def path(self):
         d = util.get_headers_dir(self.config)
@@ -299,30 +280,6 @@
         else:
             return hash_header(self.read_header(height))
 
-<<<<<<< HEAD
-=======
-    def get_target(self, index):
-        # compute target from chunk x, used in chunk x+1
-        if constants.net.TESTNET:
-            return 0
-        if index == -1:
-            return MAX_TARGET
-        if index < len(self.checkpoints):
-            h, t = self.checkpoints[index]
-            return t
-        # new target
-        first = self.read_header(index * 2016)
-        last = self.read_header(index * 2016 + 2015)
-        bits = last.get('bits')
-        target = self.bits_to_target(bits)
-        nActualTimespan = last.get('timestamp') - first.get('timestamp')
-        nTargetTimespan = 14 * 24 * 60 * 60
-        nActualTimespan = max(nActualTimespan, nTargetTimespan // 4)
-        nActualTimespan = min(nActualTimespan, nTargetTimespan * 4)
-        new_target = min(MAX_TARGET, (target * nActualTimespan) // nTargetTimespan)
-        return new_target
-
->>>>>>> f6ab12ac
     def bits_to_target(self, bits):
         bitsN = (bits >> 24) & 0xff
         if not (bitsN >= 0x03 and bitsN <= 0x1d):
@@ -330,12 +287,7 @@
         bitsBase = bits & 0xffffff
         if not (bitsBase >= 0x8000 and bitsBase <= 0x7fffff):
             raise BaseException("Second part of bits should be in [0x8000, 0x7fffff]")
-<<<<<<< HEAD
-        target = bitsBase << (8 * (bitsN-3))
-        return target
-=======
         return bitsBase << (8 * (bitsN-3))
->>>>>>> f6ab12ac
 
     def target_to_bits(self, target):
         c = ("%064x" % target)[2:]
@@ -345,9 +297,7 @@
         if bitsBase >= 0x800000:
             bitsN += 1
             bitsBase >>= 8
-<<<<<<< HEAD
-        new_bits = bitsN << 24 | bitsBase
-        return new_bits
+        return bitsN << 24 | bitsBase
 
     def get_target_dgw3(self, block_height, chain=None):
         if chain is None:
@@ -406,26 +356,21 @@
 
         # retarget
         bnNew = int(min(max_target, (bnNew * nActualTimespan) // nTargetTimespan))
-
-        new_bits = self.target_to_bits(bnNew)
-        return new_bits, bnNew
+        return bnNew
 
     def get_target(self, block_height, chain=None):
         if chain is None:
             chain = []  # Do not use mutables as default values!
 
-        if bitcoin.NetworkConstants.TESTNET:
-            return 0, 0
+        if constants.net.TESTNET:
+            return 0
         if block_height == 0:
-            return 0x1d00ffff, MAX_TARGET
+            return MAX_TARGET
         # Enforce DGW3_START_HEIGHT.
         if not USE_DIFF_RETARGET or block_height < DGW3_START_HEIGHT:
-            return 0, 0
+            return 0
         return self.get_target_dgw3(block_height, chain)
 
-=======
-        return bitsN << 24 | bitsBase
->>>>>>> f6ab12ac
 
     def can_connect(self, header, check_height=True):
         height = header['block_height']
@@ -440,11 +385,7 @@
             return False
         if prev_hash != header.get('prev_block_hash'):
             return False
-<<<<<<< HEAD
-        bits, target = self.get_target(height)
-=======
-        target = self.get_target(height // 2016 - 1)
->>>>>>> f6ab12ac
+        target = self.get_target(height)
         try:
             self.verify_header(header, prev_hash, target)
         except BaseException as e:
