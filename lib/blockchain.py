#!/usr/bin/env python
#
# Electrum - lightweight Bitcoin client
# Copyright (C) 2012 thomasv@ecdsa.org
#
# This program is free software: you can redistribute it and/or modify
# it under the terms of the GNU General Public License as published by
# the Free Software Foundation, either version 3 of the License, or
# (at your option) any later version.
#
# This program is distributed in the hope that it will be useful,
# but WITHOUT ANY WARRANTY; without even the implied warranty of
# MERCHANTABILITY or FITNESS FOR A PARTICULAR PURPOSE. See the
# GNU General Public License for more details.
#
# You should have received a copy of the GNU General Public License
# along with this program. If not, see <http://www.gnu.org/licenses/>.


import os
import util
from bitcoin import *

USE_DIFF_RETARGET = True

class Blockchain():
    '''Manages blockchain headers and their verification'''
    def __init__(self, config, network):
        self.config = config
        self.network = network
        self.headers_url = 'https://headers.electrum.org/blockchain_headers'
        self.local_height = 0
<<<<<<< HEAD
        self.running = False
        # No URL for Groestlcoin
        self.headers_url = ''#'http://headers.electrum.org/blockchain_headers'
=======
>>>>>>> e23f3a5e
        self.set_local_height()

    def print_error(self, *msg):
        util.print_error("[blockchain]", *msg)

    def height(self):
        return self.local_height

    def init(self):
        self.init_headers_file()
        self.set_local_height()
        self.print_error("%d blocks" % self.local_height)

    def verify_chain(self, chain):
        first_header = chain[0]
        prev_header = self.read_header(first_header.get('block_height') -1)

        for header in chain:
            height = header.get('block_height')
            prev_hash = self.hash_header(prev_header)
<<<<<<< HEAD
            if height >= 100000:
                bits, target = self.get_target(height, chain)
            _hash = self.hash_header(header)
            try:
                assert prev_hash == header.get('prev_block_hash')
                if height >= 100000:
                    assert bits == header.get('bits')
                    assert int('0x'+_hash,16) < target
            except Exception:
=======
            if prev_hash != header.get('prev_block_hash'):
                self.print_error("prev hash mismatch: %s vs %s"
                                 % (prev_hash, header.get('prev_block_hash')))
                return False
            bits, target = self.get_target(height/2016, chain)
            if bits != header.get('bits'):
                self.print_error("bits mismatch: %s vs %s"
                                 % (bits, header.get('bits')))
                return False
            _hash = self.hash_header(header)
            if int('0x'+_hash, 16) > target:
                self.print_error("insufficient proof of work: %s vs target %s"
                                 % (int('0x'+_hash, 16), target))
>>>>>>> e23f3a5e
                return False

            prev_header = header

        return True



    def verify_chunk(self, index, hexdata):
        data = hexdata.decode('hex')
        height = index*2016
        num = len(data)/80

        if index == 0:
            previous_hash = ("0"*64)
        else:
            prev_header = self.read_header(index*2016-1)
            if prev_header is None: raise
            previous_hash = self.hash_header(prev_header)

        #bits, target = self.get_target(index)

        for i in range(num):
            height = index*2016 + i
            raw_header = data[i*80:(i+1)*80]
            header = self.header_from_string(raw_header)
            _hash = self.hash_header(header)
            assert previous_hash == header.get('prev_block_hash')
            # If using diff retarget, calculate/verify bits
            if USE_DIFF_RETARGET and height >= 100000:
                bits, target = self.get_target(height)
                assert bits == header.get('bits')
                assert int('0x'+_hash,16) < target
            if USE_DIFF_RETARGET:
                self.save_header(header, height)

            previous_header = header
            previous_hash = _hash

<<<<<<< HEAD
        if USE_DIFF_RETARGET == False:
            self.save_chunk(index, data)
        print_error("validated chunk %d"%height)
=======
        self.save_chunk(index, data)
        self.print_error("validated chunk %d to height %d" % (index, height))
>>>>>>> e23f3a5e



    def header_to_string(self, res):
        s = int_to_hex(res.get('version'),4) \
            + rev_hex(res.get('prev_block_hash')) \
            + rev_hex(res.get('merkle_root')) \
            + int_to_hex(int(res.get('timestamp')),4) \
            + int_to_hex(int(res.get('bits')),4) \
            + int_to_hex(int(res.get('nonce')),4)
        return s


    def header_from_string(self, s):
        hex_to_int = lambda s: int('0x' + s[::-1].encode('hex'), 16)
        h = {}
        h['version'] = hex_to_int(s[0:4])
        h['prev_block_hash'] = hash_encode(s[4:36])
        h['merkle_root'] = hash_encode(s[36:68])
        h['timestamp'] = hex_to_int(s[68:72])
        h['bits'] = hex_to_int(s[72:76])
        h['nonce'] = hex_to_int(s[76:80])
        return h

    def hash_header(self, header):
        return rev_hex(groestlHash(self.header_to_string(header).decode('hex')).encode('hex'))

    def path(self):
        return os.path.join(self.config.path, 'blockchain_headers')

    def init_headers_file(self):
        filename = self.path()
        if os.path.exists(filename):
            return
        try:
            import urllib, socket
            socket.setdefaulttimeout(30)
            self.print_error("downloading ", self.headers_url )
            urllib.urlretrieve(self.headers_url, filename)
            self.print_error("done.")
        except Exception:
            self.print_error( "download failed. creating file", filename )
            open(filename,'wb+').close()

    def save_chunk(self, index, chunk):
        filename = self.path()
        f = open(filename,'rb+')
        f.seek(index*2016*80)
        h = f.write(chunk)
        f.close()
        self.set_local_height()

    def save_header(self, header, height=None):
        data = self.header_to_string(header).decode('hex')
        assert len(data) == 80
        if height is None: height = header.get('block_height')
        filename = self.path()
        f = open(filename,'rb+')
        f.seek(height*80)
        h = f.write(data)
        f.close()
        self.set_local_height()

    def set_local_height(self):
        name = self.path()
        if os.path.exists(name):
            h = os.path.getsize(name)/80 - 1
            if self.local_height != h:
                self.local_height = h

<<<<<<< HEAD
    def roll_back_to_last_chunk(self):
        name = self.path()
        if os.path.exists(name):
            f = open(name, 'rb+')
            f.seek( (self.local_height - 100) *80)
            f.truncate()
            f.close()
        self.set_local_height()

=======
>>>>>>> e23f3a5e
    def read_header(self, block_height):
        name = self.path()
        if os.path.exists(name):
            f = open(name,'rb')
            f.seek(block_height*80)
            h = f.read(80)
            f.close()
            if len(h) == 80:
                h = self.header_from_string(h)
                return h

<<<<<<< HEAD
    def bits_to_target(self, bits):
=======
    def get_target(self, index, chain=None):
        if chain is None:
            chain = []  # Do not use mutables as default values!

        max_target = 0x00000000FFFF0000000000000000000000000000000000000000000000000000
        if index == 0: return 0x1d00ffff, max_target

        first = self.read_header((index-1)*2016)
        last = self.read_header(index*2016-1)
        if last is None:
            for h in chain:
                if h.get('block_height') == index*2016-1:
                    last = h

        nActualTimespan = last.get('timestamp') - first.get('timestamp')
        nTargetTimespan = 14*24*60*60
        nActualTimespan = max(nActualTimespan, nTargetTimespan/4)
        nActualTimespan = min(nActualTimespan, nTargetTimespan*4)

        bits = last.get('bits')
        # convert to bignum
>>>>>>> e23f3a5e
        MM = 256*256*256
        a = bits%MM
        if a < 0x8000:
            a *= 256
        target = (a) * pow(2, 8 * (bits/MM - 3))
        return target

    def target_to_bits(self, target):
        MM = 256*256*256
        c = ("%064X"%target)[2:]
        i = 31
        while c[0:2]=="00":
            c = c[2:]
            i -= 1

        c = int('0x'+c[0:6],16)
        if c >= 0x800000:
            c /= 256
            i += 1

        new_bits = c + MM * i
        return new_bits

<<<<<<< HEAD
    def get_target_dgw3(self, block_height, chain=None):
        if chain is None:
            chain = []

        last = self.read_header(block_height-1)
        if last is None:
            for h in chain:
                if h.get('block_height') == block_height-1:
                    last = h

        # params
        BlockLastSolved = last
        BlockReading = last
        BlockCreating = block_height
        nActualTimespan = 0
        LastBlockTime = 0
        PastBlocksMin = 24
        PastBlocksMax = 24
        CountBlocks = 0
        PastDifficultyAverage = 0
        PastDifficultyAveragePrev = 0
        bnNum = 0

        max_target = 0x00000FFFF0000000000000000000000000000000000000000000000000000000

        if BlockLastSolved is None or block_height-1 < PastBlocksMin:
            return 0x1e0ffff0, max_target
        for i in range(1, PastBlocksMax + 1):
            CountBlocks += 1

            if CountBlocks <= PastBlocksMin:
                if CountBlocks == 1:
                    PastDifficultyAverage = self.bits_to_target(BlockReading.get('bits'))
                else:
                    bnNum = self.bits_to_target(BlockReading.get('bits'))
                    PastDifficultyAverage = ((PastDifficultyAveragePrev * CountBlocks)+(bnNum)) / (CountBlocks + 1)
                PastDifficultyAveragePrev = PastDifficultyAverage

            if LastBlockTime > 0:
                Diff = (LastBlockTime - BlockReading.get('timestamp'))
                nActualTimespan += Diff
            LastBlockTime = BlockReading.get('timestamp')

            BlockReading = self.read_header((block_height-1) - CountBlocks)
            if BlockReading is None:
                for br in chain:
                    if br.get('block_height') == (block_height-1) - CountBlocks:
                        BlockReading = br

        bnNew = PastDifficultyAverage
        nTargetTimespan = CountBlocks * 60

        nActualTimespan = max(nActualTimespan, nTargetTimespan/3)
        nActualTimespan = min(nActualTimespan, nTargetTimespan*3)

        # retarget
        bnNew *= nActualTimespan
        bnNew /= nTargetTimespan
        bnNew = min(bnNew, max_target)

        new_bits = self.target_to_bits(bnNew)
        return new_bits, bnNew


    def get_target(self, block_height, chain=None):
        if chain is None:
            chain = []  # Do not use mutables as default values!

        # DGW3 starts at block 99,999
        assert block_height >= 100000
        return self.get_target_dgw3(block_height, chain)

    def request_header(self, i, h, queue):
        print_error("requesting header %d from %s"%(h, i.server))
        i.send_request({'method':'blockchain.block.get_header', 'params':[h]}, queue)

    def retrieve_request(self, queue):
        while self.is_running():
            try:
                ir = queue.get(timeout=1)
            except Queue.Empty:
                print_error('blockchain: request timeout')
                continue
            i, r = ir
            result = r['result']
            return result

    def get_chain(self, interface, final_header):

        header = final_header
        chain = [ final_header ]
        requested_header = False
        queue = Queue.Queue()

        while self.is_running():

            if requested_header:
                header = self.retrieve_request(queue)
                if not header: return
                chain = [ header ] + chain
                requested_header = False

            height = header.get('block_height')
            previous_header = self.read_header(height -1)
            if not previous_header:
                self.request_header(interface, height - 1, queue)
                requested_header = True
                continue

            # verify that it connects to my chain
            prev_hash = self.hash_header(previous_header)
            if prev_hash != header.get('prev_block_hash'):
                print_error("reorg")
                self.roll_back_to_last_chunk()
                #self.request_header(interface, height - 1, queue)
                #requested_header = True
                continue

            else:
                # the chain is complete
                return chain


    def get_and_verify_chunks(self, i, header, height):

        queue = Queue.Queue()
        min_index = (self.local_height + 1)/2016
        max_index = (height + 1)/2016
        n = min_index
        while n < max_index + 1:
            print_error( "Requesting chunk:", n )
            i.send_request({'method':'blockchain.block.get_chunk', 'params':[n]}, queue)
            r = self.retrieve_request(queue)
            try:
                self.verify_chunk(n, r)
                n = n + 1
            except Exception:
                print_error('Verify chunk failed!')
                n = n - 1
                if n < 0:
                    return False

        return True
=======
    def connect_header(self, chain, header):
        '''Builds a header chain until it connects.  Returns True if it has
        successfully connected, False if verification failed, otherwise the
        height of the next header needed.'''
        chain.append(header)  # Ordered by decreasing height
        previous_height = header['block_height'] - 1
        previous_header = self.read_header(previous_height)

        # Missing header, request it
        if not previous_header:
            return previous_height

        # Does it connect to my chain?
        prev_hash = self.hash_header(previous_header)
        if prev_hash != header.get('prev_block_hash'):
            self.print_error("reorg")
            return previous_height

        # The chain is complete.  Reverse to order by increasing height
        chain.reverse()
        if self.verify_chain(chain):
            self.print_error("connected at height:", previous_height)
            for header in chain:
                self.save_header(header)
            return True

        return False

    def connect_chunk(self, idx, chunk):
        try:
            self.verify_chunk(idx, chunk)
            return idx + 1
        except Exception:
            self.print_error('verify_chunk failed')
            return idx - 1
>>>>>>> e23f3a5e
<|MERGE_RESOLUTION|>--- conflicted
+++ resolved
@@ -28,14 +28,9 @@
     def __init__(self, config, network):
         self.config = config
         self.network = network
-        self.headers_url = 'https://headers.electrum.org/blockchain_headers'
         self.local_height = 0
-<<<<<<< HEAD
-        self.running = False
         # No URL for Groestlcoin
         self.headers_url = ''#'http://headers.electrum.org/blockchain_headers'
-=======
->>>>>>> e23f3a5e
         self.set_local_height()
 
     def print_error(self, *msg):
@@ -56,7 +51,6 @@
         for header in chain:
             height = header.get('block_height')
             prev_hash = self.hash_header(prev_header)
-<<<<<<< HEAD
             if height >= 100000:
                 bits, target = self.get_target(height, chain)
             _hash = self.hash_header(header)
@@ -66,21 +60,6 @@
                     assert bits == header.get('bits')
                     assert int('0x'+_hash,16) < target
             except Exception:
-=======
-            if prev_hash != header.get('prev_block_hash'):
-                self.print_error("prev hash mismatch: %s vs %s"
-                                 % (prev_hash, header.get('prev_block_hash')))
-                return False
-            bits, target = self.get_target(height/2016, chain)
-            if bits != header.get('bits'):
-                self.print_error("bits mismatch: %s vs %s"
-                                 % (bits, header.get('bits')))
-                return False
-            _hash = self.hash_header(header)
-            if int('0x'+_hash, 16) > target:
-                self.print_error("insufficient proof of work: %s vs target %s"
-                                 % (int('0x'+_hash, 16), target))
->>>>>>> e23f3a5e
                 return False
 
             prev_header = header
@@ -120,14 +99,9 @@
             previous_header = header
             previous_hash = _hash
 
-<<<<<<< HEAD
         if USE_DIFF_RETARGET == False:
             self.save_chunk(index, data)
-        print_error("validated chunk %d"%height)
-=======
-        self.save_chunk(index, data)
         self.print_error("validated chunk %d to height %d" % (index, height))
->>>>>>> e23f3a5e
 
 
 
@@ -198,7 +172,6 @@
             if self.local_height != h:
                 self.local_height = h
 
-<<<<<<< HEAD
     def roll_back_to_last_chunk(self):
         name = self.path()
         if os.path.exists(name):
@@ -208,8 +181,6 @@
             f.close()
         self.set_local_height()
 
-=======
->>>>>>> e23f3a5e
     def read_header(self, block_height):
         name = self.path()
         if os.path.exists(name):
@@ -221,31 +192,7 @@
                 h = self.header_from_string(h)
                 return h
 
-<<<<<<< HEAD
     def bits_to_target(self, bits):
-=======
-    def get_target(self, index, chain=None):
-        if chain is None:
-            chain = []  # Do not use mutables as default values!
-
-        max_target = 0x00000000FFFF0000000000000000000000000000000000000000000000000000
-        if index == 0: return 0x1d00ffff, max_target
-
-        first = self.read_header((index-1)*2016)
-        last = self.read_header(index*2016-1)
-        if last is None:
-            for h in chain:
-                if h.get('block_height') == index*2016-1:
-                    last = h
-
-        nActualTimespan = last.get('timestamp') - first.get('timestamp')
-        nTargetTimespan = 14*24*60*60
-        nActualTimespan = max(nActualTimespan, nTargetTimespan/4)
-        nActualTimespan = min(nActualTimespan, nTargetTimespan*4)
-
-        bits = last.get('bits')
-        # convert to bignum
->>>>>>> e23f3a5e
         MM = 256*256*256
         a = bits%MM
         if a < 0x8000:
@@ -269,7 +216,6 @@
         new_bits = c + MM * i
         return new_bits
 
-<<<<<<< HEAD
     def get_target_dgw3(self, block_height, chain=None):
         if chain is None:
             chain = []
@@ -342,78 +288,6 @@
         assert block_height >= 100000
         return self.get_target_dgw3(block_height, chain)
 
-    def request_header(self, i, h, queue):
-        print_error("requesting header %d from %s"%(h, i.server))
-        i.send_request({'method':'blockchain.block.get_header', 'params':[h]}, queue)
-
-    def retrieve_request(self, queue):
-        while self.is_running():
-            try:
-                ir = queue.get(timeout=1)
-            except Queue.Empty:
-                print_error('blockchain: request timeout')
-                continue
-            i, r = ir
-            result = r['result']
-            return result
-
-    def get_chain(self, interface, final_header):
-
-        header = final_header
-        chain = [ final_header ]
-        requested_header = False
-        queue = Queue.Queue()
-
-        while self.is_running():
-
-            if requested_header:
-                header = self.retrieve_request(queue)
-                if not header: return
-                chain = [ header ] + chain
-                requested_header = False
-
-            height = header.get('block_height')
-            previous_header = self.read_header(height -1)
-            if not previous_header:
-                self.request_header(interface, height - 1, queue)
-                requested_header = True
-                continue
-
-            # verify that it connects to my chain
-            prev_hash = self.hash_header(previous_header)
-            if prev_hash != header.get('prev_block_hash'):
-                print_error("reorg")
-                self.roll_back_to_last_chunk()
-                #self.request_header(interface, height - 1, queue)
-                #requested_header = True
-                continue
-
-            else:
-                # the chain is complete
-                return chain
-
-
-    def get_and_verify_chunks(self, i, header, height):
-
-        queue = Queue.Queue()
-        min_index = (self.local_height + 1)/2016
-        max_index = (height + 1)/2016
-        n = min_index
-        while n < max_index + 1:
-            print_error( "Requesting chunk:", n )
-            i.send_request({'method':'blockchain.block.get_chunk', 'params':[n]}, queue)
-            r = self.retrieve_request(queue)
-            try:
-                self.verify_chunk(n, r)
-                n = n + 1
-            except Exception:
-                print_error('Verify chunk failed!')
-                n = n - 1
-                if n < 0:
-                    return False
-
-        return True
-=======
     def connect_header(self, chain, header):
         '''Builds a header chain until it connects.  Returns True if it has
         successfully connected, False if verification failed, otherwise the
@@ -448,5 +322,4 @@
             return idx + 1
         except Exception:
             self.print_error('verify_chunk failed')
-            return idx - 1
->>>>>>> e23f3a5e
+            return idx - 1