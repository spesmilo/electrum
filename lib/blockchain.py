--- conflicted
+++ resolved
@@ -265,17 +265,6 @@
         return deserialize_header(h, height)
 
     def get_hash(self, height):
-<<<<<<< HEAD
-        return hash_header(self.read_header(height))
-
-    def BIP9(self, height, flag):
-        v = self.read_header(height)['version']
-        return ((v & 0xE0000000) == 0x20000000) and ((v & flag) == flag)
-
-    def segwit_support(self, N=576):
-        h = self.local_height
-        return sum([self.BIP9(h-i, 2) for i in range(N)])*10000/N/100.
-=======
         if height == -1:
             return '0000000000000000000000000000000000000000000000000000000000000000'
         elif height == 0:
@@ -287,33 +276,24 @@
             return h
         else:
             return hash_header(self.read_header(height))
->>>>>>> 44a83c24
 
     def get_target(self, index):
         # compute target from chunk x, used in chunk x+1
         if bitcoin.NetworkConstants.TESTNET:
             return 0, 0
-<<<<<<< HEAD
-        if index == 0:
+        if index == -1:
             return 0x1e0ffff0, 0x00000FFFF0000000000000000000000000000000000000000000000000000000
-        # Litecoin: go back the full period unless it's the first retarget
-        first = self.read_header((index-1) * 2016 - 1 if index > 1 else 0)
-        last = self.read_header(index*2016 - 1)
-        # bits to target
-=======
-        if index == -1:
-            return 0x1d00ffff, MAX_TARGET
         if index < len(self.checkpoints):
             h, t = self.checkpoints[index]
             return t
         # new target
-        first = self.read_header(index * 2016)
+        # Litecoin: go back the full period unless it's the first retarget
+        first = self.read_header(index * 2016 - 1 if index > 0 else 0)
         last = self.read_header(index * 2016 + 2015)
->>>>>>> 44a83c24
         bits = last.get('bits')
         target = self.bits_to_target(bits)
         nActualTimespan = last.get('timestamp') - first.get('timestamp')
-        nTargetTimespan = 14 * 24 * 60 * 60
+        nTargetTimespan = 84 * 60 * 60
         nActualTimespan = max(nActualTimespan, nTargetTimespan // 4)
         nActualTimespan = min(nActualTimespan, nTargetTimespan * 4)
         new_target = min(MAX_TARGET, (target * nActualTimespan) // nTargetTimespan)
@@ -326,22 +306,10 @@
         bitsBase = bits & 0xffffff
         if not (bitsBase >= 0x8000 and bitsBase <= 0x7fffff):
             raise BaseException("Second part of bits should be in [0x8000, 0x7fffff]")
-<<<<<<< HEAD
-        target = bitsBase << (8 * (bitsN-3))
-        # new target
-        nActualTimespan = last.get('timestamp') - first.get('timestamp')
-        nTargetTimespan = 84 * 60 * 60
-        nActualTimespan = max(nActualTimespan, nTargetTimespan // 4)
-        nActualTimespan = min(nActualTimespan, nTargetTimespan * 4)
-        new_target = min(MAX_TARGET, (target * nActualTimespan) // nTargetTimespan)
-        # convert new target to bits
-        c = ("%064x" % new_target)[2:]
-=======
         return bitsBase << (8 * (bitsN-3))
 
     def target_to_bits(self, target):
         c = ("%064x" % target)[2:]
->>>>>>> 44a83c24
         while c[:2] == '00' and len(c) > 6:
             c = c[2:]
         bitsN, bitsBase = len(c) // 2, int('0x' + c[:6], 16)
