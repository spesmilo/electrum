#!/usr/bin/env python
#
# Electrum - lightweight Bitcoin client
# Copyright (C) 2011 thomasv@gitorious
#
# This program is free software: you can redistribute it and/or modify
# it under the terms of the GNU General Public License as published by
# the Free Software Foundation, either version 3 of the License, or
# (at your option) any later version.
#
# This program is distributed in the hope that it will be useful,
# but WITHOUT ANY WARRANTY; without even the implied warranty of
# MERCHANTABILITY or FITNESS FOR A PARTICULAR PURPOSE. See the
# GNU General Public License for more details.
#
# You should have received a copy of the GNU General Public License
# along with this program. If not, see <http://www.gnu.org/licenses/>.


import re
import errno
import os
import threading
import traceback
import sys
import time
import json
import Queue
import socks
import socket
import ssl

from version import ELECTRUM_VERSION, PROTOCOL_VERSION
from util import print_error, print_msg
from simple_config import SimpleConfig


DEFAULT_TIMEOUT = 5
proxy_modes = ['socks4', 'socks5', 'http']


def check_cert(host, cert):
    from OpenSSL import crypto as c
    _cert = c.load_certificate(c.FILETYPE_PEM, cert)

    m = "host: %s\n" % host
    m += "has_expired: %s\n" % _cert.has_expired()
    m += "pubkey: %s bits\n" % _cert.get_pubkey().bits()
    m += "serial number: %s\n" % _cert.get_serial_number()
    #m += "issuer: %s\n"% _cert.get_issuer()
    #m += "algo: %s\n"% _cert.get_signature_algorithm()
    m += "version: %s\n" % _cert.get_version()
    print_msg(m)


def cert_has_expired(cert_path):
    try:
        import OpenSSL
    except Exception:
        print_error("Warning: cannot import OpenSSL")
        return False
    from OpenSSL import crypto as c
    with open(cert_path) as f:
        cert = f.read()
    _cert = c.load_certificate(c.FILETYPE_PEM, cert)
    return _cert.has_expired()


def check_certificates():
    config = SimpleConfig()
    mydir = os.path.join(config.path, "certs")
    certs = os.listdir(mydir)
    for c in certs:
        print c
        p = os.path.join(mydir, c)
        with open(p) as f:
            cert = f.read()
        check_cert(c, cert)


def cert_verify_hostname(s):
    # hostname verification (disabled)
    from backports.ssl_match_hostname import match_hostname, CertificateError
    try:
        match_hostname(s.getpeercert(True), host)
        print_error("hostname matches", host)
    except CertificateError, ce:
        print_error("hostname did not match", host)


class Interface(threading.Thread):

    def __init__(self, server, config=None):

        threading.Thread.__init__(self)
        self.daemon = True
        self.config = config if config is not None else SimpleConfig()
        self.connect_event = threading.Event()

        self.subscriptions = {}
        self.lock = threading.Lock()

        self.rtime = 0
        self.bytes_received = 0
        self.is_connected = False
        self.poll_interval = 1

        # dump network messages. can be changed at runtime using the console
        self.debug = False

        # json
        self.message_id = 0
        self.unanswered_requests = {}
        self.pending_transactions_for_notifications = []

        # parse server
        self.server = server
        try:
            host, port, protocol = self.server.split(':')
            port = int(port)
        except Exception:
            self.server = None
            return

        if protocol not in 'ghst':
            raise Exception('Unknown protocol: %s' % protocol)

        self.host = host
        self.port = port
        self.protocol = protocol
        self.use_ssl = (protocol in 'sg')
        self.proxy = self.parse_proxy_options(self.config.get('proxy'))
        if self.proxy:
            self.proxy_mode = proxy_modes.index(self.proxy["mode"]) + 1

    def queue_json_response(self, c):

        # uncomment to debug
        if self.debug:
            print_error("<--", c)

        msg_id = c.get('id')
        error = c.get('error')

        if error:
            print_error("received error:", c)
            if msg_id is not None:
                with self.lock:
                    method, params, callback = self.unanswered_requests.pop(
                        msg_id)
                callback(
                    self, {'method': method, 'params': params, 'error': error, 'id': msg_id})

            return

        if msg_id is not None:
            with self.lock:
                method, params, callback = self.unanswered_requests.pop(msg_id)
            result = c.get('result')

        else:
            # notification
            method = c.get('method')
            params = c.get('params')

            if method == 'blockchain.numblocks.subscribe':
                result = params[0]
                params = []

            elif method == 'blockchain.headers.subscribe':
                result = params[0]
                params = []

            elif method == 'blockchain.address.subscribe':
                addr = params[0]
                result = params[1]
                params = [addr]

            with self.lock:
                for k, v in self.subscriptions.items():
                    if (method, params) in v:
                        callback = k
                        break
                else:
                    print_error(
                        "received unexpected notification", method, params)
                    print_error(self.subscriptions)
                    return

        callback(
            self, {'method': method, 'params': params, 'result': result, 'id': msg_id})

    def on_version(self, i, result):
        self.server_version = result

    def start_http(self):
        self.session_id = None
        self.is_connected = True
        self.connection_msg = (
            'https' if self.use_ssl else 'http') + '://%s:%d' % (self.host, self.port)
        try:
            self.poll()
        except Exception:
            print_error("http init session failed")
            self.is_connected = False
            return

        if self.session_id:
            print_error('http session:', self.session_id)
            self.is_connected = True
        else:
            self.is_connected = False

    def run_http(self):
        self.is_connected = True
        while self.is_connected:
            try:
                if self.session_id:
                    self.poll()
                time.sleep(self.poll_interval)
            except socket.gaierror:
                break
            except socket.error:
                break
            except Exception:
                traceback.print_exc(file=sys.stdout)
                break

        self.is_connected = False

    def poll(self):
        self.send([], None)

    def send_http(self, messages, callback):
        import urllib2
        import json
        import time
        import cookielib
        print_error("send_http", messages)

        if self.proxy:
            socks.setdefaultproxy(
                self.proxy_mode, self.proxy["host"], int(self.proxy["port"]))
            socks.wrapmodule(urllib2)

        cj = cookielib.CookieJar()
        opener = urllib2.build_opener(urllib2.HTTPCookieProcessor(cj))
        urllib2.install_opener(opener)

        t1 = time.time()

        data = []
        ids = []
        for m in messages:
            method, params = m
            if type(params) != type([]):
                params = [params]
            data.append(
                {'method': method, 'id': self.message_id, 'params': params})
            self.unanswered_requests[
                self.message_id] = method, params, callback
            ids.append(self.message_id)
            self.message_id += 1

        if data:
            data_json = json.dumps(data)
        else:
            # poll with GET
            data_json = None

        headers = {'content-type': 'application/json'}
        if self.session_id:
            headers['cookie'] = 'SESSION=%s' % self.session_id

        try:
            req = urllib2.Request(self.connection_msg, data_json, headers)
            response_stream = urllib2.urlopen(req, timeout=DEFAULT_TIMEOUT)
        except Exception:
            return

        for index, cookie in enumerate(cj):
            if cookie.name == 'SESSION':
                self.session_id = cookie.value

        response = response_stream.read()
        self.bytes_received += len(response)
        if response:
            response = json.loads(response)
            if type(response) is not type([]):
                self.queue_json_response(response)
            else:
                for item in response:
                    self.queue_json_response(item)

        if response:
            self.poll_interval = 1
        else:
            if self.poll_interval < 15:
                self.poll_interval += 1
        # print self.poll_interval, response

        self.rtime = time.time() - t1
        self.is_connected = True
        return ids

    def start_tcp(self):

        self.connection_msg = self.host + ':%d' % self.port

        if self.proxy is not None:

            socks.setdefaultproxy(
                self.proxy_mode, self.proxy["host"], int(self.proxy["port"]))
            socket.socket = socks.socksocket
            # prevent dns leaks, see
            # http://stackoverflow.com/questions/13184205/dns-over-proxy

            def getaddrinfo(*args):
                return [(socket.AF_INET, socket.SOCK_STREAM, 6, '', (args[0], args[1]))]
            socket.getaddrinfo = getaddrinfo

        if self.use_ssl:
            cert_path = os.path.join(self.config.path, 'certs', self.host)

            if not os.path.exists(cert_path):
                is_new = True
                # get server certificate.
                # Do not use ssl.get_server_certificate because it does not
                # work with proxy
                try:
                    l = socket.getaddrinfo(
                        self.host, self.port, socket.AF_UNSPEC, socket.SOCK_STREAM)
                except socket.gaierror:
                    print_error("error: cannot resolve", self.host)
                    return

                for res in l:
                    try:
                        s = socket.socket(res[0], socket.SOCK_STREAM)
                        s.connect(res[4])
                    except:
                        s = None
                        continue

                    try:
                        s = ssl.wrap_socket(
                            s, ssl_version=ssl.PROTOCOL_SSLv3, cert_reqs=ssl.CERT_NONE, ca_certs=None)
                    except ssl.SSLError, e:
                        print_error(
                            "SSL error retrieving SSL certificate:", self.host, e)
                        s = None

                    break

                if s is None:
                    return

                dercert = s.getpeercert(True)
                s.close()
                cert = ssl.DER_cert_to_PEM_cert(dercert)
                # workaround android bug
                cert = re.sub(
                    "([^\n])-----END CERTIFICATE-----", "\\1\n-----END CERTIFICATE-----", cert)
                temporary_path = cert_path + '.temp'
                with open(temporary_path, "w") as f:
                    f.write(cert)

            else:
                is_new = False

        try:
            addrinfo = socket.getaddrinfo(
                self.host, self.port, socket.AF_UNSPEC, socket.SOCK_STREAM)
        except socket.gaierror:
            print_error("error: cannot resolve", self.host)
            return

        for res in addrinfo:
            try:
                s = socket.socket(res[0], socket.SOCK_STREAM)
                s.settimeout(2)
                s.setsockopt(socket.SOL_SOCKET, socket.SO_KEEPALIVE, 1)
                s.connect(res[4])
            except:
                s = None
                continue
            break

        if s is None:
            print_error("failed to connect", self.host, self.port)
            return

        if self.use_ssl:
            try:
                s = ssl.wrap_socket(s,
                                    ssl_version=ssl.PROTOCOL_SSLv3,
                                    cert_reqs=ssl.CERT_REQUIRED,
                                    ca_certs=(
                                        temporary_path if is_new else cert_path),
                                    do_handshake_on_connect=True)
            except ssl.SSLError, e:
                print_error("SSL error:", self.host, e)
                if e.errno != 1:
                    return
                if is_new:
                    rej = cert_path + '.rej'
                    if os.path.exists(rej):
                        os.unlink(rej)
                    os.rename(temporary_path, rej)
                else:
                    if cert_has_expired(cert_path):
                        print_error("certificate has expired:", cert_path)
                        os.unlink(cert_path)
                    else:
                        print_msg("wrong certificate", self.host)
                return
            except Exception:
                print_error("wrap_socket failed", self.host)
                traceback.print_exc(file=sys.stdout)
                return

            if is_new:
                print_error("saving certificate for", self.host)
                os.rename(temporary_path, cert_path)

        s.settimeout(60)
        self.s = s
        self.is_connected = True
        print_error("connected to", self.host, self.port)

    def run_tcp(self):
        try:
            #if self.use_ssl: self.s.do_handshake()
            out = ''
            while self.is_connected:
                try:
                    timeout = False
                    msg = self.s.recv(1024)
                except socket.timeout:
                    timeout = True
                except ssl.SSLError:
                    timeout = True
                except socket.error, err:
                    if err.errno == 60:
                        timeout = True
                    elif err.errno in [11, 10035]:
                        print_error("socket errno", err.errno)
                        time.sleep(0.1)
                        continue
                    else:
                        traceback.print_exc(file=sys.stdout)
                        raise

                if timeout:
                    # ping the server with server.version, as a real ping does
                    # not exist yet
                    self.send(
                        [('server.version', [ELECTRUM_VERSION, PROTOCOL_VERSION])], self.on_version)
                    continue

                out += msg
                self.bytes_received += len(msg)
                if msg == '':
                    self.is_connected = False

                while True:
                    s = out.find('\n')
                    if s == -1:
                        break
                    c = out[0:s]
                    out = out[s + 1:]
                    c = json.loads(c)
                    self.queue_json_response(c)

        except Exception:
            traceback.print_exc(file=sys.stdout)

        self.is_connected = False

    def send_tcp(self, messages, callback):
        """return the ids of the requests that we sent"""
        out = ''
        ids = []
        for m in messages:
            method, params = m
            request = json.dumps(
                {'id': self.message_id, 'method': method, 'params': params})
            self.unanswered_requests[
                self.message_id] = method, params, callback
            ids.append(self.message_id)
            if self.debug:
                print "-->", request
            self.message_id += 1
            out += request + '\n'
        while out:
            try:
                sent = self.s.send(out)
                out = out[sent:]
            except socket.error, e:
                if e[0] in (errno.EWOULDBLOCK, errno.EAGAIN):
                    print_error("EAGAIN: retrying")
                    time.sleep(0.1)
                    continue
                else:
                    traceback.print_exc(file=sys.stdout)
                    # this happens when we get disconnected
                    print_error("Not connected, cannot send")
                    return None
        return ids

    def start_interface(self):

        if self.protocol in 'st':
            self.start_tcp()
        elif self.protocol in 'gh':
            self.start_http()

        self.connect_event.set()

    def stop_subscriptions(self):
        for callback in self.subscriptions.keys():
            callback(self, None)
        self.subscriptions = {}

    def send(self, messages, callback):

        sub = []
        for message in messages:
            m, v = message
            if m[-10:] == '.subscribe':
                sub.append(message)

        if sub:
            with self.lock:
                if self.subscriptions.get(callback) is None:
                    self.subscriptions[callback] = []
                for message in sub:
                    if message not in self.subscriptions[callback]:
                        self.subscriptions[callback].append(message)

        if not self.is_connected:
            print_error("interface: trying to send while not connected")
            return

        if self.protocol in 'st':
            with self.lock:
                out = self.send_tcp(messages, callback)
        else:
            # do not use lock, http is synchronous
            out = self.send_http(messages, callback)

        return out

    def parse_proxy_options(self, s):
        if type(s) == type({}):
            return s  # fixme: type should be fixed
        if type(s) != type(""):
            return None
        if s.lower() == 'none':
            return None
        proxy = {"mode": "socks5", "host": "localhost"}
        args = s.split(':')
        n = 0
        if proxy_modes.count(args[n]) == 1:
            proxy["mode"] = args[n]
            n += 1
        if len(args) > n:
            proxy["host"] = args[n]
            n += 1
        if len(args) > n:
            proxy["port"] = args[n]
        else:
            proxy["port"] = "8080" if proxy["mode"] == "http" else "1080"
        return proxy

    def stop(self):
        if self.is_connected and self.protocol in 'st' and self.s:
            self.s.shutdown(socket.SHUT_RDWR)
            self.s.close()

        self.is_connected = False

    def is_up_to_date(self):
        return self.unanswered_requests == {}

    def start(self, queue=None, wait=False):
        if not self.server:
            return
        self.queue = queue if queue else Queue.Queue()
        threading.Thread.start(self)
        if wait:
            self.connect_event.wait()

    def run(self):
        self.start_interface()
        if self.is_connected:
            self.send(
                [('server.version', [ELECTRUM_VERSION, PROTOCOL_VERSION])], self.on_version)
            self.change_status()
            self.run_tcp() if self.protocol in 'st' else self.run_http()
        self.change_status()

    def change_status(self):
        # print "change status", self.server, self.is_connected
        self.queue.put(self)


<<<<<<< HEAD
=======
    def synchronous_get(self, requests, timeout=100000000):
        queue = Queue.Queue()
        ids = self.send(requests, lambda i,r: queue.put(r))
        id2 = ids[:]
        res = {}
        while ids:
            r = queue.get(True, timeout)
            _id = r.get('id')
            if _id in ids:
                ids.remove(_id)
                res[_id] = r.get('result')
        out = []
        for _id in id2:
            out.append(res[_id])
        return out


>>>>>>> 13280e0b
if __name__ == "__main__":

    check_certificates()<|MERGE_RESOLUTION|>--- conflicted
+++ resolved
@@ -17,15 +17,8 @@
 # along with this program. If not, see <http://www.gnu.org/licenses/>.
 
 
-import re
-import errno
-import os
-import threading
-import traceback
-import sys
-import time
-import json
-import Queue
+import random, ast, re, errno, os
+import threading, traceback, sys, time, json, Queue
 import socks
 import socket
 import ssl
@@ -43,13 +36,13 @@
     from OpenSSL import crypto as c
     _cert = c.load_certificate(c.FILETYPE_PEM, cert)
 
-    m = "host: %s\n" % host
-    m += "has_expired: %s\n" % _cert.has_expired()
+    m = "host: %s\n"%host
+    m += "has_expired: %s\n"% _cert.has_expired()
     m += "pubkey: %s bits\n" % _cert.get_pubkey().bits()
-    m += "serial number: %s\n" % _cert.get_serial_number()
+    m += "serial number: %s\n"% _cert.get_serial_number() 
     #m += "issuer: %s\n"% _cert.get_issuer()
-    #m += "algo: %s\n"% _cert.get_signature_algorithm()
-    m += "version: %s\n" % _cert.get_version()
+    #m += "algo: %s\n"% _cert.get_signature_algorithm() 
+    m += "version: %s\n"% _cert.get_version()
     print_msg(m)
 
 
@@ -72,11 +65,11 @@
     certs = os.listdir(mydir)
     for c in certs:
         print c
-        p = os.path.join(mydir, c)
+        p = os.path.join(mydir,c)
         with open(p) as f:
             cert = f.read()
         check_cert(c, cert)
-
+    
 
 def cert_verify_hostname(s):
     # hostname verification (disabled)
@@ -88,9 +81,11 @@
         print_error("hostname did not match", host)
 
 
+
 class Interface(threading.Thread):
 
-    def __init__(self, server, config=None):
+
+    def __init__(self, server, config = None):
 
         threading.Thread.__init__(self)
         self.daemon = True
@@ -105,13 +100,12 @@
         self.is_connected = False
         self.poll_interval = 1
 
-        # dump network messages. can be changed at runtime using the console
-        self.debug = False
-
-        # json
+        self.debug = False # dump network messages. can be changed at runtime using the console
+
+        #json
         self.message_id = 0
         self.unanswered_requests = {}
-        self.pending_transactions_for_notifications = []
+        self.pending_transactions_for_notifications= []
 
         # parse server
         self.server = server
@@ -123,38 +117,40 @@
             return
 
         if protocol not in 'ghst':
-            raise Exception('Unknown protocol: %s' % protocol)
+            raise Exception('Unknown protocol: %s'%protocol)
 
         self.host = host
         self.port = port
         self.protocol = protocol
-        self.use_ssl = (protocol in 'sg')
+        self.use_ssl = ( protocol in 'sg' )
         self.proxy = self.parse_proxy_options(self.config.get('proxy'))
         if self.proxy:
             self.proxy_mode = proxy_modes.index(self.proxy["mode"]) + 1
 
+
+
+
+
     def queue_json_response(self, c):
 
         # uncomment to debug
         if self.debug:
-            print_error("<--", c)
+            print_error( "<--",c )
 
         msg_id = c.get('id')
         error = c.get('error')
-
+        
         if error:
             print_error("received error:", c)
             if msg_id is not None:
-                with self.lock:
-                    method, params, callback = self.unanswered_requests.pop(
-                        msg_id)
-                callback(
-                    self, {'method': method, 'params': params, 'error': error, 'id': msg_id})
+                with self.lock: 
+                    method, params, callback = self.unanswered_requests.pop(msg_id)
+                callback(self,{'method':method, 'params':params, 'error':error, 'id':msg_id})
 
             return
 
         if msg_id is not None:
-            with self.lock:
+            with self.lock: 
                 method, params, callback = self.unanswered_requests.pop(msg_id)
             result = c.get('result')
 
@@ -177,27 +173,27 @@
                 params = [addr]
 
             with self.lock:
-                for k, v in self.subscriptions.items():
+                for k,v in self.subscriptions.items():
                     if (method, params) in v:
                         callback = k
                         break
                 else:
-                    print_error(
-                        "received unexpected notification", method, params)
-                    print_error(self.subscriptions)
+                    print_error( "received unexpected notification", method, params)
+                    print_error( self.subscriptions )
                     return
 
-        callback(
-            self, {'method': method, 'params': params, 'result': result, 'id': msg_id})
+
+        callback(self, {'method':method, 'params':params, 'result':result, 'id':msg_id})
+
 
     def on_version(self, i, result):
         self.server_version = result
+
 
     def start_http(self):
         self.session_id = None
         self.is_connected = True
-        self.connection_msg = (
-            'https' if self.use_ssl else 'http') + '://%s:%d' % (self.host, self.port)
+        self.connection_msg = ('https' if self.use_ssl else 'http') + '://%s:%d'%( self.host, self.port )
         try:
             self.poll()
         except Exception:
@@ -206,7 +202,7 @@
             return
 
         if self.session_id:
-            print_error('http session:', self.session_id)
+            print_error('http session:',self.session_id)
             self.is_connected = True
         else:
             self.is_connected = False
@@ -225,22 +221,20 @@
             except Exception:
                 traceback.print_exc(file=sys.stdout)
                 break
-
+            
         self.is_connected = False
 
+                
     def poll(self):
         self.send([], None)
 
+
     def send_http(self, messages, callback):
-        import urllib2
-        import json
-        import time
-        import cookielib
-        print_error("send_http", messages)
-
+        import urllib2, json, time, cookielib
+        print_error( "send_http", messages )
+        
         if self.proxy:
-            socks.setdefaultproxy(
-                self.proxy_mode, self.proxy["host"], int(self.proxy["port"]))
+            socks.setdefaultproxy(self.proxy_mode, self.proxy["host"], int(self.proxy["port"]) )
             socks.wrapmodule(urllib2)
 
         cj = cookielib.CookieJar()
@@ -253,12 +247,9 @@
         ids = []
         for m in messages:
             method, params = m
-            if type(params) != type([]):
-                params = [params]
-            data.append(
-                {'method': method, 'id': self.message_id, 'params': params})
-            self.unanswered_requests[
-                self.message_id] = method, params, callback
+            if type(params) != type([]): params = [params]
+            data.append( { 'method':method, 'id':self.message_id, 'params':params } )
+            self.unanswered_requests[self.message_id] = method, params, callback
             ids.append(self.message_id)
             self.message_id += 1
 
@@ -266,11 +257,12 @@
             data_json = json.dumps(data)
         else:
             # poll with GET
-            data_json = None
-
+            data_json = None 
+
+            
         headers = {'content-type': 'application/json'}
         if self.session_id:
-            headers['cookie'] = 'SESSION=%s' % self.session_id
+            headers['cookie'] = 'SESSION=%s'%self.session_id
 
         try:
             req = urllib2.Request(self.connection_msg, data_json, headers)
@@ -279,75 +271,71 @@
             return
 
         for index, cookie in enumerate(cj):
-            if cookie.name == 'SESSION':
+            if cookie.name=='SESSION':
                 self.session_id = cookie.value
 
         response = response_stream.read()
         self.bytes_received += len(response)
-        if response:
-            response = json.loads(response)
+        if response: 
+            response = json.loads( response )
             if type(response) is not type([]):
                 self.queue_json_response(response)
             else:
                 for item in response:
                     self.queue_json_response(item)
 
-        if response:
+        if response: 
             self.poll_interval = 1
         else:
-            if self.poll_interval < 15:
+            if self.poll_interval < 15: 
                 self.poll_interval += 1
-        # print self.poll_interval, response
+        #print self.poll_interval, response
 
         self.rtime = time.time() - t1
         self.is_connected = True
         return ids
 
+
+
+
     def start_tcp(self):
 
         self.connection_msg = self.host + ':%d' % self.port
 
         if self.proxy is not None:
 
-            socks.setdefaultproxy(
-                self.proxy_mode, self.proxy["host"], int(self.proxy["port"]))
+            socks.setdefaultproxy(self.proxy_mode, self.proxy["host"], int(self.proxy["port"]))
             socket.socket = socks.socksocket
-            # prevent dns leaks, see
-            # http://stackoverflow.com/questions/13184205/dns-over-proxy
-
+            # prevent dns leaks, see http://stackoverflow.com/questions/13184205/dns-over-proxy
             def getaddrinfo(*args):
                 return [(socket.AF_INET, socket.SOCK_STREAM, 6, '', (args[0], args[1]))]
             socket.getaddrinfo = getaddrinfo
 
         if self.use_ssl:
-            cert_path = os.path.join(self.config.path, 'certs', self.host)
+            cert_path = os.path.join( self.config.path, 'certs', self.host)
 
             if not os.path.exists(cert_path):
                 is_new = True
                 # get server certificate.
-                # Do not use ssl.get_server_certificate because it does not
-                # work with proxy
+                # Do not use ssl.get_server_certificate because it does not work with proxy
                 try:
-                    l = socket.getaddrinfo(
-                        self.host, self.port, socket.AF_UNSPEC, socket.SOCK_STREAM)
+                    l = socket.getaddrinfo(self.host, self.port, socket.AF_UNSPEC, socket.SOCK_STREAM)
                 except socket.gaierror:
                     print_error("error: cannot resolve", self.host)
                     return
 
                 for res in l:
                     try:
-                        s = socket.socket(res[0], socket.SOCK_STREAM)
+                        s = socket.socket( res[0], socket.SOCK_STREAM )
                         s.connect(res[4])
                     except:
                         s = None
                         continue
 
                     try:
-                        s = ssl.wrap_socket(
-                            s, ssl_version=ssl.PROTOCOL_SSLv3, cert_reqs=ssl.CERT_NONE, ca_certs=None)
+                        s = ssl.wrap_socket(s, ssl_version=ssl.PROTOCOL_SSLv3, cert_reqs=ssl.CERT_NONE, ca_certs=None)
                     except ssl.SSLError, e:
-                        print_error(
-                            "SSL error retrieving SSL certificate:", self.host, e)
+                        print_error("SSL error retrieving SSL certificate:", self.host, e)
                         s = None
 
                     break
@@ -359,25 +347,23 @@
                 s.close()
                 cert = ssl.DER_cert_to_PEM_cert(dercert)
                 # workaround android bug
-                cert = re.sub(
-                    "([^\n])-----END CERTIFICATE-----", "\\1\n-----END CERTIFICATE-----", cert)
+                cert = re.sub("([^\n])-----END CERTIFICATE-----","\\1\n-----END CERTIFICATE-----",cert)
                 temporary_path = cert_path + '.temp'
-                with open(temporary_path, "w") as f:
+                with open(temporary_path,"w") as f:
                     f.write(cert)
 
             else:
                 is_new = False
 
         try:
-            addrinfo = socket.getaddrinfo(
-                self.host, self.port, socket.AF_UNSPEC, socket.SOCK_STREAM)
+            addrinfo = socket.getaddrinfo(self.host, self.port, socket.AF_UNSPEC, socket.SOCK_STREAM)
         except socket.gaierror:
             print_error("error: cannot resolve", self.host)
             return
 
         for res in addrinfo:
             try:
-                s = socket.socket(res[0], socket.SOCK_STREAM)
+                s = socket.socket( res[0], socket.SOCK_STREAM )
                 s.settimeout(2)
                 s.setsockopt(socket.SOL_SOCKET, socket.SO_KEEPALIVE, 1)
                 s.connect(res[4])
@@ -395,8 +381,7 @@
                 s = ssl.wrap_socket(s,
                                     ssl_version=ssl.PROTOCOL_SSLv3,
                                     cert_reqs=ssl.CERT_REQUIRED,
-                                    ca_certs=(
-                                        temporary_path if is_new else cert_path),
+                                    ca_certs= (temporary_path if is_new else cert_path),
                                     do_handshake_on_connect=True)
             except ssl.SSLError, e:
                 print_error("SSL error:", self.host, e)
@@ -428,12 +413,13 @@
         self.is_connected = True
         print_error("connected to", self.host, self.port)
 
+
     def run_tcp(self):
         try:
             #if self.use_ssl: self.s.do_handshake()
             out = ''
             while self.is_connected:
-                try:
+                try: 
                     timeout = False
                     msg = self.s.recv(1024)
                 except socket.timeout:
@@ -452,23 +438,20 @@
                         raise
 
                 if timeout:
-                    # ping the server with server.version, as a real ping does
-                    # not exist yet
-                    self.send(
-                        [('server.version', [ELECTRUM_VERSION, PROTOCOL_VERSION])], self.on_version)
+                    # ping the server with server.version, as a real ping does not exist yet
+                    self.send([('server.version', [ELECTRUM_VERSION, PROTOCOL_VERSION])], self.on_version)
                     continue
 
                 out += msg
                 self.bytes_received += len(msg)
-                if msg == '':
+                if msg == '': 
                     self.is_connected = False
 
                 while True:
                     s = out.find('\n')
-                    if s == -1:
-                        break
+                    if s==-1: break
                     c = out[0:s]
-                    out = out[s + 1:]
+                    out = out[s+1:]
                     c = json.loads(c)
                     self.queue_json_response(c)
 
@@ -476,17 +459,16 @@
             traceback.print_exc(file=sys.stdout)
 
         self.is_connected = False
+
 
     def send_tcp(self, messages, callback):
         """return the ids of the requests that we sent"""
         out = ''
         ids = []
         for m in messages:
-            method, params = m
-            request = json.dumps(
-                {'id': self.message_id, 'method': method, 'params': params})
-            self.unanswered_requests[
-                self.message_id] = method, params, callback
+            method, params = m 
+            request = json.dumps( { 'id':self.message_id, 'method':method, 'params':params } )
+            self.unanswered_requests[self.message_id] = method, params, callback
             ids.append(self.message_id)
             if self.debug:
                 print "-->", request
@@ -494,19 +476,23 @@
             out += request + '\n'
         while out:
             try:
-                sent = self.s.send(out)
+                sent = self.s.send( out )
                 out = out[sent:]
-            except socket.error, e:
-                if e[0] in (errno.EWOULDBLOCK, errno.EAGAIN):
-                    print_error("EAGAIN: retrying")
+            except socket.error,e:
+                if e[0] in (errno.EWOULDBLOCK,errno.EAGAIN):
+                    print_error( "EAGAIN: retrying")
                     time.sleep(0.1)
                     continue
                 else:
                     traceback.print_exc(file=sys.stdout)
                     # this happens when we get disconnected
-                    print_error("Not connected, cannot send")
+                    print_error( "Not connected, cannot send" )
                     return None
         return ids
+
+
+
+
 
     def start_interface(self):
 
@@ -517,10 +503,13 @@
 
         self.connect_event.set()
 
+
+
     def stop_subscriptions(self):
         for callback in self.subscriptions.keys():
             callback(self, None)
         self.subscriptions = {}
+
 
     def send(self, messages, callback):
 
@@ -532,13 +521,13 @@
 
         if sub:
             with self.lock:
-                if self.subscriptions.get(callback) is None:
+                if self.subscriptions.get(callback) is None: 
                     self.subscriptions[callback] = []
                 for message in sub:
                     if message not in self.subscriptions[callback]:
                         self.subscriptions[callback].append(message)
 
-        if not self.is_connected:
+        if not self.is_connected: 
             print_error("interface: trying to send while not connected")
             return
 
@@ -551,14 +540,12 @@
 
         return out
 
+
     def parse_proxy_options(self, s):
-        if type(s) == type({}):
-            return s  # fixme: type should be fixed
-        if type(s) != type(""):
-            return None
-        if s.lower() == 'none':
-            return None
-        proxy = {"mode": "socks5", "host": "localhost"}
+        if type(s) == type({}): return s  # fixme: type should be fixed
+        if type(s) != type(""): return None  
+        if s.lower() == 'none': return None
+        proxy = { "mode":"socks5", "host":"localhost" }
         args = s.split(':')
         n = 0
         if proxy_modes.count(args[n]) == 1:
@@ -573,6 +560,8 @@
             proxy["port"] = "8080" if proxy["mode"] == "http" else "1080"
         return proxy
 
+
+
     def stop(self):
         if self.is_connected and self.protocol in 'st' and self.s:
             self.s.shutdown(socket.SHUT_RDWR)
@@ -580,10 +569,13 @@
 
         self.is_connected = False
 
+
     def is_up_to_date(self):
         return self.unanswered_requests == {}
 
-    def start(self, queue=None, wait=False):
+
+
+    def start(self, queue = None, wait = False):
         if not self.server:
             return
         self.queue = queue if queue else Queue.Queue()
@@ -591,22 +583,21 @@
         if wait:
             self.connect_event.wait()
 
+
     def run(self):
         self.start_interface()
         if self.is_connected:
-            self.send(
-                [('server.version', [ELECTRUM_VERSION, PROTOCOL_VERSION])], self.on_version)
+            self.send([('server.version', [ELECTRUM_VERSION, PROTOCOL_VERSION])], self.on_version)
             self.change_status()
             self.run_tcp() if self.protocol in 'st' else self.run_http()
         self.change_status()
+        
 
     def change_status(self):
-        # print "change status", self.server, self.is_connected
+        #print "change status", self.server, self.is_connected
         self.queue.put(self)
 
 
-<<<<<<< HEAD
-=======
     def synchronous_get(self, requests, timeout=100000000):
         queue = Queue.Queue()
         ids = self.send(requests, lambda i,r: queue.put(r))
@@ -624,7 +615,6 @@
         return out
 
 
->>>>>>> 13280e0b
 if __name__ == "__main__":
 
     check_certificates()