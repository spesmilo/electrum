--- conflicted
+++ resolved
@@ -136,11 +136,8 @@
                 # try with CA first
                 try:
                     s = ssl.wrap_socket(s, ssl_version=ssl.PROTOCOL_TLSv1_1, cert_reqs=ssl.CERT_REQUIRED, ca_certs=ca_path, do_handshake_on_connect=True)
-<<<<<<< HEAD
-=======
                 except socket.timeout:
                     return
->>>>>>> 5e61ff18
                 except ssl.SSLError as e:
                     print_error(e)
                     s = None
@@ -154,11 +151,8 @@
                     return
                 try:
                     s = ssl.wrap_socket(s, ssl_version=ssl.PROTOCOL_TLSv1_1, cert_reqs=ssl.CERT_NONE, ca_certs=None)
-<<<<<<< HEAD
-=======
                 except socket.timeout:
                     return
->>>>>>> 5e61ff18
                 except ssl.SSLError as e:
                     self.print_error("SSL error retrieving SSL certificate:", e)
                     return
