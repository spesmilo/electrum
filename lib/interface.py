#!/usr/bin/env python
#
# Electrum - lightweight Bitcoin client
# Copyright (C) 2011 thomasv@gitorious
#
# Permission is hereby granted, free of charge, to any person
# obtaining a copy of this software and associated documentation files
# (the "Software"), to deal in the Software without restriction,
# including without limitation the rights to use, copy, modify, merge,
# publish, distribute, sublicense, and/or sell copies of the Software,
# and to permit persons to whom the Software is furnished to do so,
# subject to the following conditions:
#
# The above copyright notice and this permission notice shall be
# included in all copies or substantial portions of the Software.
#
# THE SOFTWARE IS PROVIDED "AS IS", WITHOUT WARRANTY OF ANY KIND,
# EXPRESS OR IMPLIED, INCLUDING BUT NOT LIMITED TO THE WARRANTIES OF
# MERCHANTABILITY, FITNESS FOR A PARTICULAR PURPOSE AND
# NONINFRINGEMENT. IN NO EVENT SHALL THE AUTHORS OR COPYRIGHT HOLDERS
# BE LIABLE FOR ANY CLAIM, DAMAGES OR OTHER LIABILITY, WHETHER IN AN
# ACTION OF CONTRACT, TORT OR OTHERWISE, ARISING FROM, OUT OF OR IN
# CONNECTION WITH THE SOFTWARE OR THE USE OR OTHER DEALINGS IN THE
# SOFTWARE.
import os
import re
import socket
import ssl
import sys
import threading
import time
import traceback

import requests

from .util import print_error

ca_path = requests.certs.where()

from . import util
from . import x509
from . import pem


def Connection(server, queue, config_path):
<<<<<<< HEAD
    """Makes asynchronous connections to a remote electrum-grs server.
=======
    """Makes asynchronous connections to a remote Electrum server.
>>>>>>> 26fcb1d3
    Returns the running thread that is making the connection.

    Once the thread has connected, it finishes, placing a tuple on the
    queue of the form (server, socket), where socket is None if
    connection failed.
    """
    host, port, protocol = server.rsplit(':', 2)
    if not protocol in 'st':
        raise Exception('Unknown protocol: %s' % protocol)
    c = TcpConnection(server, queue, config_path)
    c.start()
    return c


class TcpConnection(threading.Thread, util.PrintError):

    def __init__(self, server, queue, config_path):
        threading.Thread.__init__(self)
        self.config_path = config_path
        self.queue = queue
        self.server = server
        self.host, self.port, self.protocol = self.server.rsplit(':', 2)
        self.host = str(self.host)
        self.port = int(self.port)
        self.use_ssl = (self.protocol == 's')
        self.daemon = True

    def diagnostic_name(self):
        return self.host

    def check_host_name(self, peercert, name):
        """Simple certificate/host name checker.  Returns True if the
        certificate matches, False otherwise.  Does not support
        wildcards."""
        # Check that the peer has supplied a certificate.
        # None/{} is not acceptable.
        if not peercert:
            return False
        if 'subjectAltName' in peercert:
            for typ, val in peercert["subjectAltName"]:
                if typ == "DNS" and val == name:
                    return True
        else:
            # Only check the subject DN if there is no subject alternative
            # name.
            cn = None
            for attr, val in peercert["subject"]:
                # Use most-specific (last) commonName attribute.
                if attr == "commonName":
                    cn = val
            if cn is not None:
                return cn == name
        return False

    def get_simple_socket(self):
        try:
            l = socket.getaddrinfo(self.host, self.port, socket.AF_UNSPEC, socket.SOCK_STREAM)
        except socket.gaierror:
            self.print_error("cannot resolve hostname")
            return
        e = None
        for res in l:
            try:
                s = socket.socket(res[0], socket.SOCK_STREAM)
                s.settimeout(10)
                s.connect(res[4])
                s.settimeout(2)
                s.setsockopt(socket.SOL_SOCKET, socket.SO_KEEPALIVE, 1)
                return s
            except BaseException as _e:
                e = _e
                continue
        else:
            self.print_error("failed to connect", str(e))

    @staticmethod
    def get_ssl_context(cert_reqs, ca_certs):
        context = ssl.create_default_context(purpose=ssl.Purpose.SERVER_AUTH, cafile=ca_certs)
        context.check_hostname = False
        context.verify_mode = cert_reqs

        context.options |= ssl.OP_NO_SSLv2
        context.options |= ssl.OP_NO_SSLv3
        context.options |= ssl.OP_NO_TLSv1

        return context

    def get_socket(self):
        if self.use_ssl:
            cert_path = os.path.join(self.config_path, 'certs', self.host)
            if not os.path.exists(cert_path):
                is_new = True
                s = self.get_simple_socket()
                if s is None:
                    return
                # try with CA first
                try:
                    context = self.get_ssl_context(cert_reqs=ssl.CERT_REQUIRED, ca_certs=ca_path)
                    s = context.wrap_socket(s, do_handshake_on_connect=True)
                except ssl.SSLError as e:
                    self.print_error(e)
                except:
                    return
                else:
                    try:
                        peer_cert = s.getpeercert()
                    except OSError:
                        return
                    if self.check_host_name(peer_cert, self.host):
                        self.print_error("SSL certificate signed by CA")
                        return s
                # get server certificate.
                # Do not use ssl.get_server_certificate because it does not work with proxy
                s = self.get_simple_socket()
                if s is None:
                    return
                try:
                    context = self.get_ssl_context(cert_reqs=ssl.CERT_NONE, ca_certs=None)
                    s = context.wrap_socket(s)
                except ssl.SSLError as e:
                    self.print_error("SSL error retrieving SSL certificate:", e)
                    return
                except:
                    return

                try:
                    dercert = s.getpeercert(True)
                except OSError:
                    return
                s.close()
                cert = ssl.DER_cert_to_PEM_cert(dercert)
                # workaround android bug
                cert = re.sub("([^\n])-----END CERTIFICATE-----","\\1\n-----END CERTIFICATE-----",cert)
                temporary_path = cert_path + '.temp'
                util.assert_datadir_available(self.config_path)
                with open(temporary_path, "w", encoding='utf-8') as f:
                    f.write(cert)
                    f.flush()
                    os.fsync(f.fileno())
            else:
                is_new = False

        s = self.get_simple_socket()
        if s is None:
            return

        if self.use_ssl:
            try:
                context = self.get_ssl_context(cert_reqs=ssl.CERT_REQUIRED,
                                               ca_certs=(temporary_path if is_new else cert_path))
                s = context.wrap_socket(s, do_handshake_on_connect=True)
            except socket.timeout:
                self.print_error('timeout')
                return
            except ssl.SSLError as e:
                self.print_error("SSL error:", e)
                if e.errno != 1:
                    return
                if is_new:
                    rej = cert_path + '.rej'
                    if os.path.exists(rej):
                        os.unlink(rej)
                    os.rename(temporary_path, rej)
                else:
                    util.assert_datadir_available(self.config_path)
                    with open(cert_path, encoding='utf-8') as f:
                        cert = f.read()
                    try:
                        b = pem.dePem(cert, 'CERTIFICATE')
                        x = x509.X509(b)
                    except:
                        traceback.print_exc(file=sys.stderr)
                        self.print_error("wrong certificate")
                        return
                    try:
                        x.check_date()
                    except:
                        self.print_error("certificate has expired:", cert_path)
                        os.unlink(cert_path)
                        return
                    self.print_error("wrong certificate")
                if e.errno == 104:
                    return
                return
            except BaseException as e:
                self.print_error(e)
                traceback.print_exc(file=sys.stderr)
                return

            if is_new:
                self.print_error("saving certificate")
                os.rename(temporary_path, cert_path)

        return s

    def run(self):
        socket = self.get_socket()
        if socket:
            self.print_error("connected")
        self.queue.put((self.server, socket))


class Interface(util.PrintError):
    """The Interface class handles a socket connected to a single remote
<<<<<<< HEAD
    electrum-grs server.  It's exposed API is:
=======
    Electrum server.  Its exposed API is:
>>>>>>> 26fcb1d3

    - Member functions close(), fileno(), get_responses(), has_timed_out(),
      ping_required(), queue_request(), send_requests()
    - Member variable server.
    """

    def __init__(self, server, socket):
        self.server = server
        self.host, _, _ = server.rsplit(':', 2)
        self.socket = socket

        self.pipe = util.SocketPipe(socket)
        self.pipe.set_timeout(0.0)  # Don't wait for data
        # Dump network messages.  Set at runtime from the console.
        self.debug = False
        self.unsent_requests = []
        self.unanswered_requests = {}
        self.last_send = time.time()
        self.closed_remotely = False

    def diagnostic_name(self):
        return self.host

    def fileno(self):
        # Needed for select
        return self.socket.fileno()

    def close(self):
        if not self.closed_remotely:
            try:
                self.socket.shutdown(socket.SHUT_RDWR)
            except socket.error:
                pass
        self.socket.close()

    def queue_request(self, *args):  # method, params, _id
        '''Queue a request, later to be send with send_requests when the
        socket is available for writing.
        '''
        self.request_time = time.time()
        self.unsent_requests.append(args)

    def num_requests(self):
        '''Keep unanswered requests below 100'''
        n = 100 - len(self.unanswered_requests)
        return min(n, len(self.unsent_requests))

    def send_requests(self):
        '''Sends queued requests.  Returns False on failure.'''
        self.last_send = time.time()
        make_dict = lambda m, p, i: {'method': m, 'params': p, 'id': i}
        n = self.num_requests()
        wire_requests = self.unsent_requests[0:n]
        try:
            self.pipe.send_all([make_dict(*r) for r in wire_requests])
        except BaseException as e:
            self.print_error("pipe send error:", e)
            return False
        self.unsent_requests = self.unsent_requests[n:]
        for request in wire_requests:
            if self.debug:
                self.print_error("-->", request)
            self.unanswered_requests[request[2]] = request
        return True

    def ping_required(self):
        '''Returns True if a ping should be sent.'''
        return time.time() - self.last_send > 300

    def has_timed_out(self):
        '''Returns True if the interface has timed out.'''
        if (self.unanswered_requests and time.time() - self.request_time > 60
            and self.pipe.idle_time() > 10):
            self.print_error("timeout", len(self.unanswered_requests))
            return True

        return False

    def get_responses(self):
        '''Call if there is data available on the socket.  Returns a list of
        (request, response) pairs.  Notifications are singleton
        unsolicited responses presumably as a result of prior
        subscriptions, so request is None and there is no 'id' member.
        Otherwise it is a response, which has an 'id' member and a
        corresponding request.  If the connection was closed remotely
        or the remote server is misbehaving, a (None, None) will appear.
        '''
        responses = []
        while True:
            try:
                response = self.pipe.get()
            except util.timeout:
                break
            if not type(response) is dict:
                responses.append((None, None))
                if response is None:
                    self.closed_remotely = True
                    self.print_error("connection closed remotely")
                break
            if self.debug:
                self.print_error("<--", response)
            wire_id = response.get('id', None)
            if wire_id is None:  # Notification
                responses.append((None, response))
            else:
                request = self.unanswered_requests.pop(wire_id, None)
                if request:
                    responses.append((request, response))
                else:
                    self.print_error("unknown wire ID", wire_id)
                    responses.append((None, None)) # Signal
                    break

        return responses


def check_cert(host, cert):
    try:
        b = pem.dePem(cert, 'CERTIFICATE')
        x = x509.X509(b)
    except:
        traceback.print_exc(file=sys.stdout)
        return

    try:
        x.check_date()
        expired = False
    except:
        expired = True

    m = "host: %s\n"%host
    m += "has_expired: %s\n"% expired
    util.print_msg(m)


# Used by tests
def _match_hostname(name, val):
    if val == name:
        return True

    return val.startswith('*.') and name.endswith(val[1:])


def test_certificates():
    from .simple_config import SimpleConfig
    config = SimpleConfig()
    mydir = os.path.join(config.path, "certs")
    certs = os.listdir(mydir)
    for c in certs:
        p = os.path.join(mydir,c)
        with open(p, encoding='utf-8') as f:
            cert = f.read()
        check_cert(c, cert)

if __name__ == "__main__":
    test_certificates()<|MERGE_RESOLUTION|>--- conflicted
+++ resolved
@@ -43,11 +43,7 @@
 
 
 def Connection(server, queue, config_path):
-<<<<<<< HEAD
-    """Makes asynchronous connections to a remote electrum-grs server.
-=======
-    """Makes asynchronous connections to a remote Electrum server.
->>>>>>> 26fcb1d3
+    """Makes asynchronous connections to a remote Electrum-GRS server.
     Returns the running thread that is making the connection.
 
     Once the thread has connected, it finishes, placing a tuple on the
@@ -252,11 +248,7 @@
 
 class Interface(util.PrintError):
     """The Interface class handles a socket connected to a single remote
-<<<<<<< HEAD
-    electrum-grs server.  It's exposed API is:
-=======
-    Electrum server.  Its exposed API is:
->>>>>>> 26fcb1d3
+    Electrum-GRS server.  Its exposed API is:
 
     - Member functions close(), fileno(), get_responses(), has_timed_out(),
       ping_required(), queue_request(), send_requests()
