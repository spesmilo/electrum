#!/usr/bin/env python
#
# Electrum - lightweight Bitcoin client
# Copyright (C) 2014 Thomas Voegtlin
#
# Permission is hereby granted, free of charge, to any person
# obtaining a copy of this software and associated documentation files
# (the "Software"), to deal in the Software without restriction,
# including without limitation the rights to use, copy, modify, merge,
# publish, distribute, sublicense, and/or sell copies of the Software,
# and to permit persons to whom the Software is furnished to do so,
# subject to the following conditions:
#
# The above copyright notice and this permission notice shall be
# included in all copies or substantial portions of the Software.
#
# THE SOFTWARE IS PROVIDED "AS IS", WITHOUT WARRANTY OF ANY KIND,
# EXPRESS OR IMPLIED, INCLUDING BUT NOT LIMITED TO THE WARRANTIES OF
# MERCHANTABILITY, FITNESS FOR A PARTICULAR PURPOSE AND
# NONINFRINGEMENT. IN NO EVENT SHALL THE AUTHORS OR COPYRIGHT HOLDERS
# BE LIABLE FOR ANY CLAIM, DAMAGES OR OTHER LIABILITY, WHETHER IN AN
# ACTION OF CONTRACT, TORT OR OTHERWISE, ARISING FROM, OUT OF OR IN
# CONNECTION WITH THE SOFTWARE OR THE USE OR OTHER DEALINGS IN THE
# SOFTWARE.


from threading import Lock
import hashlib

from bitcoin import Hash, hash_encode, sha256
from transaction import Transaction
from util import print_error, print_msg, ThreadJob


class Synchronizer(ThreadJob):
    '''The synchronizer keeps the wallet up-to-date with its set of
    addresses and their transactions.  It subscribes over the network
    to wallet addresses, gets the wallet to generate new addresses
    when necessary, requests the transaction history of any addresses
    we don't have the full history of, and requests binary transaction
    data of any transactions the wallet doesn't have.

    External interface: __init__() and add() member functions.
    '''

    def __init__(self, wallet, network):
        self.wallet = wallet
        self.network = network
        self.new_addresses = set()
        # Entries are (tx_hash, tx_height) tuples
        self.requested_tx = set()
        self.requested_histories = {}
        self.requested_addrs = set()
        self.lock = Lock()
        self.initialize()

    def parse_response(self, response):
        if response.get('error'):
            self.print_error("response error:", response)
            return None, None
        return response['params'], response['result']

    def is_up_to_date(self):
        return (not self.requested_tx and not self.requested_histories
                and not self.requested_addrs)

    def release(self):
        self.network.unsubscribe(self.addr_subscription_response)

    def add(self, address):
        '''This can be called from the proxy or GUI threads.'''
        with self.lock:
            self.new_addresses.add(address)

    def subscribe_to_addresses(self, addresses):
        if addresses:
            self.requested_addrs |= addresses
            msgs = map(lambda addr: ('blockchain.address.subscribe', [addr]),
                       addresses)
            self.network.send(msgs, self.addr_subscription_response)

    def get_status(self, h):
        if not h:
            return None
        status = ''
        for tx_hash, height in h:
            status += tx_hash + ':%d:' % height
        return hashlib.sha256(status).digest().encode('hex')

    def addr_subscription_response(self, response):
        params, result = self.parse_response(response)
        if not params:
            return
        addr = params[0]
        history = self.wallet.get_address_history(addr)
        if self.get_status(history) != result:
            if self.requested_histories.get(addr) is None:
                self.requested_histories[addr] = result
                self.network.send([('blockchain.address.get_history', [addr])],
                                  self.addr_history_response)
        # remove addr from list only after it is added to requested_histories
        if addr in self.requested_addrs:  # Notifications won't be in
            self.requested_addrs.remove(addr)

    def addr_history_response(self, response):
        params, result = self.parse_response(response)
        if not params:
            return
        addr = params[0]
        self.print_error("receiving history", addr, len(result))
        server_status = self.requested_histories[addr]
        hashes = set(map(lambda item: item['tx_hash'], result))
        hist = map(lambda item: (item['tx_hash'], item['height']), result)
        # tx_fees
        tx_fees = [(item['tx_hash'], item.get('fee')) for item in result]
        tx_fees = dict(filter(lambda x:x[1] is not None, tx_fees))
        # Note if the server hasn't been patched to sort the items properly
        if hist != sorted(hist, key=lambda x:x[1]):
            self.network.interface.print_error("serving improperly sorted address histories")
        # Check that txids are unique
        if len(hashes) != len(result):
            self.print_error("error: server history has non-unique txids: %s"% addr)
        # Check that the status corresponds to what was announced
        elif self.get_status(hist) != server_status:
            self.print_error("error: status mismatch: %s" % addr)
        else:
            # Store received history
            self.wallet.receive_history_callback(addr, hist, tx_fees)
            # Request transactions we don't have
            self.request_missing_txs(hist)
        # Remove request; this allows up_to_date to be True
        self.requested_histories.pop(addr)

    def tx_response(self, response):
        params, result = self.parse_response(response)
        if not params:
            return
        tx_hash, tx_height = params
<<<<<<< HEAD
        assert tx_hash == hash_encode(sha256(result.decode('hex')))
=======
        #assert tx_hash == hash_encode(Hash(result.decode('hex')))
>>>>>>> d0627924
        tx = Transaction(result)
        try:
            tx.deserialize()
        except Exception:
            self.print_msg("cannot deserialize transaction, skipping", tx_hash)
            return
        self.wallet.receive_tx_callback(tx_hash, tx, tx_height)
        self.requested_tx.remove((tx_hash, tx_height))
        self.print_error("received tx %s height: %d bytes: %d" %
                         (tx_hash, tx_height, len(tx.raw)))
        # callbacks
        self.network.trigger_callback('new_transaction', tx)
        if not self.requested_tx:
            self.network.trigger_callback('updated')


    def request_missing_txs(self, hist):
        # "hist" is a list of [tx_hash, tx_height] lists
        missing = set()
        for tx_hash, tx_height in hist:
            if self.wallet.transactions.get(tx_hash) is None:
                missing.add((tx_hash, tx_height))
        missing -= self.requested_tx
        if missing:
            requests = [('blockchain.transaction.get', tx) for tx in missing]
            self.network.send(requests, self.tx_response)
            self.requested_tx |= missing

    def initialize(self):
        '''Check the initial state of the wallet.  Subscribe to all its
        addresses, and request any transactions in its address history
        we don't have.
        '''
        for history in self.wallet.history.values():
            # Old electrum servers returned ['*'] when all history for
            # the address was pruned.  This no longer happens but may
            # remain in old wallets.
            if history == ['*']:
                continue
            self.request_missing_txs(history)

        if self.requested_tx:
            self.print_error("missing tx", self.requested_tx)
        self.subscribe_to_addresses(set(self.wallet.get_addresses()))

    def run(self):
        '''Called from the network proxy thread main loop.'''
        # 1. Create new addresses
        self.wallet.synchronize()

        # 2. Subscribe to new addresses
        with self.lock:
            addresses = self.new_addresses
            self.new_addresses = set()
        self.subscribe_to_addresses(addresses)

        # 3. Detect if situation has changed
        up_to_date = self.is_up_to_date()
        if up_to_date != self.wallet.is_up_to_date():
            self.wallet.set_up_to_date(up_to_date)
            self.network.trigger_callback('updated')<|MERGE_RESOLUTION|>--- conflicted
+++ resolved
@@ -136,11 +136,7 @@
         if not params:
             return
         tx_hash, tx_height = params
-<<<<<<< HEAD
-        assert tx_hash == hash_encode(sha256(result.decode('hex')))
-=======
-        #assert tx_hash == hash_encode(Hash(result.decode('hex')))
->>>>>>> d0627924
+        #assert tx_hash == hash_encode(sha256(result.decode('hex')))
         tx = Transaction(result)
         try:
             tx.deserialize()
