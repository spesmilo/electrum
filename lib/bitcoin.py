# -*- coding: utf-8 -*-
#!/usr/bin/env python
#
# Electrum - lightweight Bitcoin client
# Copyright (C) 2011 thomasv@gitorious
#
# This program is free software: you can redistribute it and/or modify
# it under the terms of the GNU General Public License as published by
# the Free Software Foundation, either version 3 of the License, or
# (at your option) any later version.
#
# This program is distributed in the hope that it will be useful,
# but WITHOUT ANY WARRANTY; without even the implied warranty of
# MERCHANTABILITY or FITNESS FOR A PARTICULAR PURPOSE. See the
# GNU General Public License for more details.
#
# You should have received a copy of the GNU General Public License
# along with this program. If not, see <http://www.gnu.org/licenses/>.


import hashlib
import base64
import ecdsa
import re
import hmac
from util import print_error


def rev_hex(s):
    return s.decode('hex')[::-1].encode('hex')


def int_to_hex(i, length=1):
    s = hex(i)[2:].rstrip('L')
    s = "0" * (2 * length - len(s)) + s
    return rev_hex(s)


def var_int(i):
    # https://en.bitcoin.it/wiki/Protocol_specification#Variable_length_integer
    if i < 0xfd:
        return int_to_hex(i)
    elif i <= 0xffff:
        return "fd" + int_to_hex(i, 2)
    elif i <= 0xffffffff:
        return "fe" + int_to_hex(i, 4)
    else:
        return "ff" + int_to_hex(i, 8)


def op_push(i):
    if i < 0x4c:
        return int_to_hex(i)
    elif i < 0xff:
        return '4c' + int_to_hex(i)
    elif i < 0xffff:
        return '4d' + int_to_hex(i, 2)
    else:
        return '4e' + int_to_hex(i, 4)


def sha256(x):
    return hashlib.sha256(x).digest()

def Hash(x):
<<<<<<< HEAD
    if type(x) is unicode:
        x = x.encode('utf-8')
    return hashlib.sha256(hashlib.sha256(x).digest()).digest()
hash_encode = lambda x: x[::-1].encode('hex')
hash_decode = lambda x: x.decode('hex')[::-1]

hmac_sha_512 = lambda x, y: hmac.new(x, y, hashlib.sha512).digest()
mnemonic_hash = lambda x: hmac_sha_512("Bitcoin mnemonic", x).encode('hex')
=======
    if type(x) is unicode: x=x.encode('utf-8')
    return sha256(sha256(x))

hash_encode = lambda x: x[::-1].encode('hex')
hash_decode = lambda x: x.decode('hex')[::-1]
hmac_sha_512 = lambda x,y: hmac.new(x, y, hashlib.sha512).digest()

def mnemonic_to_seed(mnemonic, passphrase):
    from pbkdf2 import PBKDF2
    import hmac
    PBKDF2_ROUNDS = 2048
    return PBKDF2(mnemonic, 'mnemonic' + passphrase, iterations = PBKDF2_ROUNDS, macmodule = hmac, digestmodule = hashlib.sha512).read(64)

from version import SEED_PREFIX
is_seed = lambda x: hmac_sha_512("Seed version", x).encode('hex')[0:2].startswith(SEED_PREFIX)
>>>>>>> 13280e0b

# pywallet openssl private key implementation


def i2d_ECPrivateKey(pkey, compressed=False):
    if compressed:
        key = '3081d30201010420' + \
              '%064x' % pkey.secret + \
              'a081a53081a2020101302c06072a8648ce3d0101022100' + \
              '%064x' % _p + \
              '3006040100040107042102' + \
              '%064x' % _Gx + \
              '022100' + \
              '%064x' % _r + \
              '020101a124032200'
    else:
        key = '308201130201010420' + \
              '%064x' % pkey.secret + \
              'a081a53081a2020101302c06072a8648ce3d0101022100' + \
              '%064x' % _p + \
              '3006040100040107044104' + \
              '%064x' % _Gx + \
              '%064x' % _Gy + \
              '022100' + \
              '%064x' % _r + \
              '020101a144034200'

    return key.decode('hex') + i2o_ECPublicKey(pkey.pubkey, compressed)


def i2o_ECPublicKey(pubkey, compressed=False):
    # public keys are 65 bytes long (520 bits)
    # 0x04 + 32-byte X-coordinate + 32-byte Y-coordinate
    # 0x00 = point at infinity, 0x02 and 0x03 = compressed, 0x04 = uncompressed
    # compressed keys: <sign> <x> where <sign> is 0x02 if y is even and 0x03
    # if y is odd
    if compressed:
        if pubkey.point.y() & 1:
            key = '03' + '%064x' % pubkey.point.x()
        else:
            key = '02' + '%064x' % pubkey.point.x()
    else:
        key = '04' + \
              '%064x' % pubkey.point.x() + \
              '%064x' % pubkey.point.y()

    return key.decode('hex')

# end pywallet openssl private key implementation


############ functions from pywallet #####################
def hash_160(public_key):
    try:
        md = hashlib.new('ripemd160')
        md.update(sha256(public_key))
        return md.digest()
    except Exception:
        import ripemd
        md = ripemd.new(sha256(public_key))
        return md.digest()


def public_key_to_bc_address(public_key):
    h160 = hash_160(public_key)
    return hash_160_to_bc_address(h160)


def hash_160_to_bc_address(h160, addrtype=0):
    vh160 = chr(addrtype) + h160
    h = Hash(vh160)
    addr = vh160 + h[0:4]
    return b58encode(addr)


def bc_address_to_hash_160(addr):
    bytes = b58decode(addr, 25)
    return ord(bytes[0]), bytes[1:21]

<<<<<<< HEAD

def encode_point(pubkey, compressed=False):
    order = generator_secp256k1.order()
    p = pubkey.pubkey.point
    x_str = ecdsa.util.number_to_string(p.x(), order)
    y_str = ecdsa.util.number_to_string(p.y(), order)
    if compressed:
        return chr(2 + (p.y() & 1)) + x_str
    else:
        return chr(4) + pubkey.to_string()  # x_str + y_str
=======
>>>>>>> 13280e0b

__b58chars = '123456789ABCDEFGHJKLMNPQRSTUVWXYZabcdefghijkmnopqrstuvwxyz'
__b58base = len(__b58chars)


def b58encode(v):
    """ encode v, which is a string of bytes, to base58."""

    long_value = 0L
    for (i, c) in enumerate(v[::-1]):
        long_value += (256 ** i) * ord(c)

    result = ''
    while long_value >= __b58base:
        div, mod = divmod(long_value, __b58base)
        result = __b58chars[mod] + result
        long_value = div
    result = __b58chars[long_value] + result

    # Bitcoin does a little leading-zero-compression:
    # leading 0-bytes in the input become leading-1s
    nPad = 0
    for c in v:
        if c == '\0':
            nPad += 1
        else:
            break

    return (__b58chars[0] * nPad) + result


def b58decode(v, length):
    """ decode v into a string of len bytes."""
    long_value = 0L
    for (i, c) in enumerate(v[::-1]):
        long_value += __b58chars.find(c) * (__b58base ** i)

    result = ''
    while long_value >= 256:
        div, mod = divmod(long_value, 256)
        result = chr(mod) + result
        long_value = div
    result = chr(long_value) + result

    nPad = 0
    for c in v:
        if c == __b58chars[0]:
            nPad += 1
        else:
            break

    result = chr(0) * nPad + result
    if length is not None and len(result) != length:
        return None

    return result


def EncodeBase58Check(vchIn):
    hash = Hash(vchIn)
    return b58encode(vchIn + hash[0:4])


def DecodeBase58Check(psz):
    vchRet = b58decode(psz, None)
    key = vchRet[0:-4]
    csum = vchRet[-4:]
    hash = Hash(key)
    cs32 = hash[0:4]
    if cs32 != csum:
        return None
    else:
        return key


def PrivKeyToSecret(privkey):
    return privkey[9:9 + 32]


def SecretToASecret(secret, compressed=False, addrtype=0):
    vchIn = chr((addrtype + 128) & 255) + secret
    if compressed:
        vchIn += '\01'
    return EncodeBase58Check(vchIn)


def ASecretToSecret(key, addrtype=0):
    vch = DecodeBase58Check(key)
    if vch and vch[0] == chr((addrtype + 128) & 255):
        return vch[1:]
    else:
        return False


def regenerate_key(sec):
    b = ASecretToSecret(sec)
    if not b:
        return False
    b = b[0:32]
    return EC_KEY(b)


def GetPubKey(pubkey, compressed=False):
    return i2o_ECPublicKey(pubkey, compressed)


def GetPrivKey(pkey, compressed=False):
    return i2d_ECPrivateKey(pkey, compressed)


def GetSecret(pkey):
    return ('%064x' % pkey.secret).decode('hex')


def is_compressed(sec):
    b = ASecretToSecret(sec)
    return len(b) == 33


def public_key_from_private_key(sec):
    # rebuild public key from private key, compressed or uncompressed
    pkey = regenerate_key(sec)
    assert pkey
    compressed = is_compressed(sec)
    public_key = GetPubKey(pkey.pubkey, compressed)
    return public_key.encode('hex')


def address_from_private_key(sec):
    public_key = public_key_from_private_key(sec)
    address = public_key_to_bc_address(public_key.decode('hex'))
    return address


def is_valid(addr):
    ADDRESS_RE = re.compile('[1-9A-HJ-NP-Za-km-z]{26,}\\Z')
    if not ADDRESS_RE.match(addr):
        return False
    try:
        addrtype, h = bc_address_to_hash_160(addr)
    except Exception:
        return False
    return addr == hash_160_to_bc_address(h, addrtype)


########### end pywallet functions #######################

try:
    from ecdsa.ecdsa import curve_secp256k1, generator_secp256k1
except Exception:
    print "cannot import ecdsa.curve_secp256k1. You probably need to upgrade ecdsa.\nTry: sudo pip install --upgrade ecdsa"
    exit()

from ecdsa.curves import SECP256k1
<<<<<<< HEAD
from ecdsa.util import number_to_string
from ecdsa.util import string_to_number


def msg_magic(message):
    varint = var_int(len(message))
    encoded_varint = "".join([chr(int(varint[i:i + 2], 16))
                             for i in xrange(0, len(varint), 2)])

=======
from ecdsa.ellipticcurve import Point
from ecdsa.util import string_to_number, number_to_string

def msg_magic(message):
    varint = var_int(len(message))
    encoded_varint = "".join([chr(int(varint[i:i+2], 16)) for i in xrange(0, len(varint), 2)])
>>>>>>> 13280e0b
    return "\x18Bitcoin Signed Message:\n" + encoded_varint + message


def verify_message(address, signature, message):
    try:
        EC_KEY.verify_message(address, signature, message)
        return True
    except Exception as e:
        print_error("Verification error: {0}".format(e))
        return False


<<<<<<< HEAD
class EC_KEY(object):

    def __init__(self, secret):
        self.pubkey = ecdsa.ecdsa.Public_key(
            generator_secp256k1, generator_secp256k1 * secret)
        self.privkey = ecdsa.ecdsa.Private_key(self.pubkey, secret)
=======
def chunks(l, n):
    return [l[i:i+n] for i in xrange(0, len(l), n)]


def ECC_YfromX(x,curved=curve_secp256k1, odd=True):
    _p = curved.p()
    _a = curved.a()
    _b = curved.b()
    for offset in range(128):
        Mx = x + offset
        My2 = pow(Mx, 3, _p) + _a * pow(Mx, 2, _p) + _b % _p
        My = pow(My2, (_p+1)/4, _p )

        if curved.contains_point(Mx,My):
            if odd == bool(My&1):
                return [My,offset]
            return [_p-My,offset]
    raise Exception('ECC_YfromX: No Y found')

def private_header(msg,v):
    assert v<1, "Can't write version %d private header"%v
    r = ''
    if v==0:
        r += ('%08x'%len(msg)).decode('hex')
        r += sha256(msg)[:2]
    return ('%02x'%v).decode('hex') + ('%04x'%len(r)).decode('hex') + r

def public_header(pubkey,v):
    assert v<1, "Can't write version %d public header"%v
    r = ''
    if v==0:
        r = sha256(pubkey)[:2]
    return '\x6a\x6a' + ('%02x'%v).decode('hex') + ('%04x'%len(r)).decode('hex') + r


def negative_point(P):
    return Point( P.curve(), P.x(), -P.y(), P.order() )


def point_to_ser(P, comp=True ):
    if comp:
        return ( ('%02x'%(2+(P.y()&1)))+('%064x'%P.x()) ).decode('hex')
    return ( '04'+('%064x'%P.x())+('%064x'%P.y()) ).decode('hex')


def ser_to_point(Aser):
    curve = curve_secp256k1
    generator = generator_secp256k1
    _r  = generator.order()
    assert Aser[0] in ['\x02','\x03','\x04']
    if Aser[0] == '\x04':
        return Point( curve, str_to_long(Aser[1:33]), str_to_long(Aser[33:]), _r )
    Mx = string_to_number(Aser[1:])
    return Point( curve, Mx, ECC_YfromX(Mx, curve, Aser[0]=='\x03')[0], _r )



class EC_KEY(object):
    def __init__( self, k ):
        secret = string_to_number(k)
        self.pubkey = ecdsa.ecdsa.Public_key( generator_secp256k1, generator_secp256k1 * secret )
        self.privkey = ecdsa.ecdsa.Private_key( self.pubkey, secret )
>>>>>>> 13280e0b
        self.secret = secret

    def sign_message(self, message, compressed, address):
        private_key = ecdsa.SigningKey.from_secret_exponent(
            self.secret, curve=SECP256k1)
        public_key = private_key.get_verifying_key()
        signature = private_key.sign_digest_deterministic(
            Hash(msg_magic(message)), hashfunc=hashlib.sha256, sigencode=ecdsa.util.sigencode_string)
        assert public_key.verify_digest(
            signature, Hash(msg_magic(message)), sigdecode=ecdsa.util.sigdecode_string)
        for i in range(4):
            sig = base64.b64encode(
                chr(27 + i + (4 if compressed else 0)) + signature)
            try:
                self.verify_message(address, sig, message)
                return sig
            except Exception:
                continue
        else:
            raise Exception("error: cannot sign message")


    @classmethod
    def verify_message(self, address, signature, message):
        """ See http://www.secg.org/download/aid-780/sec1-v2.pdf for the math """
        from ecdsa import numbertheory, util
        import msqr
        curve = curve_secp256k1
        G = generator_secp256k1
        order = G.order()
        # extract r,s from signature
        sig = base64.b64decode(signature)
        if len(sig) != 65:
            raise Exception("Wrong encoding")
        r, s = util.sigdecode_string(sig[1:], order)
        nV = ord(sig[0])
        if nV < 27 or nV >= 35:
            raise Exception("Bad encoding")
        if nV >= 31:
            compressed = True
            nV -= 4
        else:
            compressed = False

        recid = nV - 27
        # 1.1
        x = r + (recid / 2) * order
        # 1.3
        alpha = (x * x * x + curve.a() * x + curve.b()) % curve.p()
        beta = msqr.modular_sqrt(alpha, curve.p())
        y = beta if (beta - recid) % 2 == 0 else curve.p() - beta
        # 1.4 the constructor checks that nR is at infinity
        R = Point(curve, x, y, order)
        # 1.5 compute e from message:
        h = Hash(msg_magic(message))
        e = string_to_number(h)
        minus_e = -e % order
        # 1.6 compute Q = r^-1 (sR - eG)
        inv_r = numbertheory.inverse_mod(r, order)
        Q = inv_r * (s * R + minus_e * G)
        public_key = ecdsa.VerifyingKey.from_public_point(Q, curve=SECP256k1)
        # check that Q is the public key
        public_key.verify_digest(sig[1:], h, sigdecode=ecdsa.util.sigdecode_string)
        # check that we get the original signing address
<<<<<<< HEAD
        addr = public_key_to_bc_address(encode_point(public_key, compressed))
=======
        addr = public_key_to_bc_address( point_to_ser(public_key.pubkey.point, compressed) )
>>>>>>> 13280e0b
        if address != addr:
            raise Exception("Bad signature")


    # ecdsa encryption/decryption methods
    # credits: jackjack, https://github.com/jackjack-jj/jeeq

    @classmethod
    def encrypt_message(self, message, pubkey):
        generator = generator_secp256k1
        curved = curve_secp256k1
        r = ''
        msg = private_header(message,0) + message
        msg = msg + ('\x00'*( 32-(len(msg)%32) ))
        msgs = chunks(msg,32)

        _r  = generator.order()
        str_to_long = string_to_number

        P = generator
        if len(pubkey)==33: #compressed
            pk = Point( curve_secp256k1, str_to_long(pubkey[1:33]), ECC_YfromX(str_to_long(pubkey[1:33]), curve_secp256k1, pubkey[0]=='\x03')[0], _r )
        else:
            pk = Point( curve_secp256k1, str_to_long(pubkey[1:33]), str_to_long(pubkey[33:65]), _r )

        for i in range(len(msgs)):
            n = ecdsa.util.randrange( pow(2,256) )
            Mx = str_to_long(msgs[i])
            My, xoffset = ECC_YfromX(Mx, curved)
            M = Point( curved, Mx+xoffset, My, _r )
            T = P*n
            U = pk*n + M
            toadd = point_to_ser(T) + point_to_ser(U)
            toadd = chr(ord(toadd[0])-2 + 2*xoffset) + toadd[1:]
            r += toadd

        return base64.b64encode(public_header(pubkey,0) + r)


    def decrypt_message(self, enc):
        G = generator_secp256k1
        curved = curve_secp256k1
        pvk = self.secret
        pubkeys = [point_to_ser(G*pvk,True), point_to_ser(G*pvk,False)]
        enc = base64.b64decode(enc)
        str_to_long = string_to_number

        assert enc[:2]=='\x6a\x6a'

        phv = str_to_long(enc[2])
        assert phv==0, "Can't read version %d public header"%phv
        hs = str_to_long(enc[3:5])
        public_header=enc[5:5+hs]
        checksum_pubkey=public_header[:2]
        address=filter(lambda x:sha256(x)[:2]==checksum_pubkey, pubkeys)
        assert len(address)>0, 'Bad private key'
        address=address[0]
        enc=enc[5+hs:]
        r = ''
        for Tser,User in map(lambda x:[x[:33],x[33:]], chunks(enc,66)):
            ots = ord(Tser[0])
            xoffset = ots>>1
            Tser = chr(2+(ots&1))+Tser[1:]
            T = ser_to_point(Tser)
            U = ser_to_point(User)
            V = T*pvk
            Mcalc = U + negative_point(V)
            r += ('%064x'%(Mcalc.x()-xoffset)).decode('hex')

        pvhv = str_to_long(r[0])
        assert pvhv==0, "Can't read version %d private header"%pvhv
        phs = str_to_long(r[1:3])
        private_header = r[3:3+phs]
        size = str_to_long(private_header[:4])
        checksum = private_header[4:6]
        r = r[3+phs:]

        msg = r[:size]
        hashmsg = sha256(msg)[:2]
        checksumok = hashmsg==checksum

        return [msg, checksumok, address]





###################################### BIP32 ##############################

random_seed = lambda n: "%032x" % ecdsa.util.randrange(pow(2, n))
BIP32_PRIME = 0x80000000


def bip32_init(seed):
    import hmac
    seed = seed.decode('hex')
    I = hmac.new("Bitcoin seed", seed, hashlib.sha512).digest()

    master_secret = I[0:32]
    master_chain = I[32:]

    K, K_compressed = get_pubkeys_from_secret(master_secret)
    return master_secret, master_chain, K, K_compressed


def get_pubkeys_from_secret(secret):
    # public key
    private_key = ecdsa.SigningKey.from_string(secret, curve=SECP256k1)
    public_key = private_key.get_verifying_key()
    K = public_key.to_string()
    K_compressed = GetPubKey(public_key.pubkey, True)
    return K, K_compressed


# Child private key derivation function (from master private key)
# k = master private key (32 bytes)
# c = master chain code (extra entropy for key derivation) (32 bytes)
# n = the index of the key we want to derive. (only 32 bits will be used)
# If n is negative (i.e. the 32nd bit is set), the resulting private key's
#  corresponding public key can NOT be determined without the master private key.
# However, if n is positive, the resulting private key's corresponding
#  public key can be determined without the master private key.
def CKD(k, c, n):
    import hmac
    from ecdsa.util import string_to_number, number_to_string
    order = generator_secp256k1.order()
<<<<<<< HEAD
    keypair = EC_KEY(string_to_number(k))
    K = GetPubKey(keypair.pubkey, True)
=======
    keypair = EC_KEY(k)
    K = GetPubKey(keypair.pubkey,True)
>>>>>>> 13280e0b

    # We want to make a "secret" address that can't be determined from K
    if n & BIP32_PRIME:
        data = chr(0) + k + rev_hex(int_to_hex(n, 4)).decode('hex')
        I = hmac.new(c, data, hashlib.sha512).digest()
    else:  # We want a "non-secret" address that can be determined from K
        I = hmac.new(c, K + rev_hex(int_to_hex(n, 4)).decode('hex'), hashlib.sha512).digest()

    k_n = number_to_string((string_to_number(I[0:32]) + string_to_number(k)) % order, order)
    c_n = I[32:]
    return k_n, c_n

# Child public key derivation function (from public key only)
# K = master public key
# c = master chain code
# n = index of key we want to derive
# This function allows us to find the nth public key, as long as n is
#  non-negative. If n is negative, we need the master private key to find it.


def CKD_prime(K, c, n):
    import hmac
    from ecdsa.util import number_to_string
    from ecdsa.util import string_to_number
    order = generator_secp256k1.order()

    if n & BIP32_PRIME:
        raise

    K_public_key = ecdsa.VerifyingKey.from_string(K, curve=SECP256k1)
    K_compressed = GetPubKey(K_public_key.pubkey, True)

    I = hmac.new(c, K_compressed + rev_hex(int_to_hex(n, 4)).decode('hex'), hashlib.sha512).digest()

    curve = SECP256k1
    pubkey_point = string_to_number(I[0:32]) * curve.generator + K_public_key.pubkey.point
    public_key = ecdsa.VerifyingKey.from_public_point(pubkey_point, curve=SECP256k1)

    K_n = public_key.to_string()
    K_n_compressed = GetPubKey(public_key.pubkey, True)
    c_n = I[32:]

    return K_n, K_n_compressed, c_n


def bip32_private_derivation(k, c, branch, sequence):
    assert sequence.startswith(branch)
    sequence = sequence[len(branch):]
    for n in sequence.split('/'):
        if n == '':
            continue
        n = int(n[:-1]) + BIP32_PRIME if n[-1] == "'" else int(n)
        k, c = CKD(k, c, n)
    K, K_compressed = get_pubkeys_from_secret(k)
    return k.encode('hex'), c.encode('hex'), K.encode('hex'), K_compressed.encode('hex')


def bip32_public_derivation(c, K, branch, sequence):
    assert sequence.startswith(branch)
    sequence = sequence[len(branch):]
    for n in sequence.split('/'):
        n = int(n)
        K, cK, c = CKD_prime(K, c, n)

    return c.encode('hex'), K.encode('hex'), cK.encode('hex')


def bip32_private_key(sequence, k, chain):
    for i in sequence:
        k, chain = CKD(k, chain, i)
    return SecretToASecret(k, True)


# transactions
MIN_RELAY_TX_FEE = 10000


def test_bip32(seed, sequence):
    """
    run a test vector,
    see https://en.bitcoin.it/wiki/BIP_0032_TestVectors
    """

    master_secret, master_chain, master_public_key, master_public_key_compressed = bip32_init(seed)

    print "secret key", master_secret.encode('hex')
    print "chain code", master_chain.encode('hex')

    key_id = hash_160(master_public_key_compressed)
    print "keyid", key_id.encode('hex')
    print "base58"
    print "address", hash_160_to_bc_address(key_id)
    print "secret key", SecretToASecret(master_secret, True)

    k = master_secret
    c = master_chain

    s = ['m']
    for n in sequence.split('/'):
        s.append(n)
        print "Chain [%s]" % '/'.join(s)

        n = int(n[:-1]) + BIP32_PRIME if n[-1] == "'" else int(n)
        k0, c0 = CKD(k, c, n)
        K0, K0_compressed = get_pubkeys_from_secret(k0)

        print "* Identifier"
        print "  * (main addr)", hash_160_to_bc_address(hash_160(K0_compressed))

        print "* Secret Key"
        print "  * (hex)", k0.encode('hex')
        print "  * (wif)", SecretToASecret(k0, True)

        print "* Chain Code"
        print "   * (hex)", c0.encode('hex')

        k = k0
        c = c0
    print "----"

<<<<<<< HEAD
=======
        

def test_crypto():

    G = generator_secp256k1
    _r  = G.order()
    pvk = ecdsa.util.randrange( pow(2,256) ) %_r

    Pub = pvk*G
    pubkey_c = point_to_ser(Pub,True)
    pubkey_u = point_to_ser(Pub,False)
    addr_c = public_key_to_bc_address(pubkey_c)
    addr_u = public_key_to_bc_address(pubkey_u)

    print "Private key            ", '%064x'%pvk
    print "Compressed public key  ", pubkey_c.encode('hex')
    print "Uncompressed public key", pubkey_u.encode('hex')

    message = "Chancellor on brink of second bailout for banks"
    enc = EC_KEY.encrypt_message(message,pubkey_c)
    eck = EC_KEY(number_to_string(pvk,_r))
    dec = eck.decrypt_message(enc)
    print "decrypted", dec

    signature = eck.sign_message(message, True, addr_c)
    print signature
    EC_KEY.verify_message(addr_c, signature, message)

>>>>>>> 13280e0b

if __name__ == '__main__':
    test_crypto()
    #test_bip32("000102030405060708090a0b0c0d0e0f", "0'/1/2'/2/1000000000")
    #test_bip32("fffcf9f6f3f0edeae7e4e1dedbd8d5d2cfccc9c6c3c0bdbab7b4b1aeaba8a5a29f9c999693908d8a8784817e7b7875726f6c696663605d5a5754514e4b484542","0/2147483647'/1/2147483646'/2")
<|MERGE_RESOLUTION|>--- conflicted
+++ resolved
@@ -18,61 +18,45 @@
 # along with this program. If not, see <http://www.gnu.org/licenses/>.
 
 
-import hashlib
-import base64
-import ecdsa
-import re
+import hashlib, base64, ecdsa, re
 import hmac
 from util import print_error
 
-
 def rev_hex(s):
     return s.decode('hex')[::-1].encode('hex')
 
-
 def int_to_hex(i, length=1):
     s = hex(i)[2:].rstrip('L')
-    s = "0" * (2 * length - len(s)) + s
+    s = "0"*(2*length - len(s)) + s
     return rev_hex(s)
-
 
 def var_int(i):
     # https://en.bitcoin.it/wiki/Protocol_specification#Variable_length_integer
-    if i < 0xfd:
+    if i<0xfd:
         return int_to_hex(i)
-    elif i <= 0xffff:
-        return "fd" + int_to_hex(i, 2)
-    elif i <= 0xffffffff:
-        return "fe" + int_to_hex(i, 4)
+    elif i<=0xffff:
+        return "fd"+int_to_hex(i,2)
+    elif i<=0xffffffff:
+        return "fe"+int_to_hex(i,4)
     else:
-        return "ff" + int_to_hex(i, 8)
-
+        return "ff"+int_to_hex(i,8)
 
 def op_push(i):
-    if i < 0x4c:
+    if i<0x4c:
         return int_to_hex(i)
-    elif i < 0xff:
+    elif i<0xff:
         return '4c' + int_to_hex(i)
-    elif i < 0xffff:
-        return '4d' + int_to_hex(i, 2)
+    elif i<0xffff:
+        return '4d' + int_to_hex(i,2)
     else:
-        return '4e' + int_to_hex(i, 4)
+        return '4e' + int_to_hex(i,4)
+    
 
 
 def sha256(x):
     return hashlib.sha256(x).digest()
 
 def Hash(x):
-<<<<<<< HEAD
-    if type(x) is unicode:
-        x = x.encode('utf-8')
-    return hashlib.sha256(hashlib.sha256(x).digest()).digest()
-hash_encode = lambda x: x[::-1].encode('hex')
-hash_decode = lambda x: x.decode('hex')[::-1]
-
-hmac_sha_512 = lambda x, y: hmac.new(x, y, hashlib.sha512).digest()
-mnemonic_hash = lambda x: hmac_sha_512("Bitcoin mnemonic", x).encode('hex')
-=======
     if type(x) is unicode: x=x.encode('utf-8')
     return sha256(sha256(x))
 
@@ -88,10 +72,8 @@
 
 from version import SEED_PREFIX
 is_seed = lambda x: hmac_sha_512("Seed version", x).encode('hex')[0:2].startswith(SEED_PREFIX)
->>>>>>> 13280e0b
 
 # pywallet openssl private key implementation
-
 
 def i2d_ECPrivateKey(pkey, compressed=False):
     if compressed:
@@ -115,16 +97,14 @@
               '022100' + \
               '%064x' % _r + \
               '020101a144034200'
-
+        
     return key.decode('hex') + i2o_ECPublicKey(pkey.pubkey, compressed)
-
-
+    
 def i2o_ECPublicKey(pubkey, compressed=False):
     # public keys are 65 bytes long (520 bits)
     # 0x04 + 32-byte X-coordinate + 32-byte Y-coordinate
     # 0x00 = point at infinity, 0x02 and 0x03 = compressed, 0x04 = uncompressed
-    # compressed keys: <sign> <x> where <sign> is 0x02 if y is even and 0x03
-    # if y is odd
+    # compressed keys: <sign> <x> where <sign> is 0x02 if y is even and 0x03 if y is odd
     if compressed:
         if pubkey.point.y() & 1:
             key = '03' + '%064x' % pubkey.point.x()
@@ -134,13 +114,15 @@
         key = '04' + \
               '%064x' % pubkey.point.x() + \
               '%064x' % pubkey.point.y()
-
+            
     return key.decode('hex')
-
+            
 # end pywallet openssl private key implementation
 
-
-############ functions from pywallet #####################
+                                                
+            
+############ functions from pywallet ##################### 
+
 def hash_160(public_key):
     try:
         md = hashlib.new('ripemd160')
@@ -156,42 +138,26 @@
     h160 = hash_160(public_key)
     return hash_160_to_bc_address(h160)
 
-
-def hash_160_to_bc_address(h160, addrtype=0):
+def hash_160_to_bc_address(h160, addrtype = 0):
     vh160 = chr(addrtype) + h160
     h = Hash(vh160)
     addr = vh160 + h[0:4]
     return b58encode(addr)
 
-
 def bc_address_to_hash_160(addr):
     bytes = b58decode(addr, 25)
     return ord(bytes[0]), bytes[1:21]
 
-<<<<<<< HEAD
-
-def encode_point(pubkey, compressed=False):
-    order = generator_secp256k1.order()
-    p = pubkey.pubkey.point
-    x_str = ecdsa.util.number_to_string(p.x(), order)
-    y_str = ecdsa.util.number_to_string(p.y(), order)
-    if compressed:
-        return chr(2 + (p.y() & 1)) + x_str
-    else:
-        return chr(4) + pubkey.to_string()  # x_str + y_str
-=======
->>>>>>> 13280e0b
 
 __b58chars = '123456789ABCDEFGHJKLMNPQRSTUVWXYZabcdefghijkmnopqrstuvwxyz'
 __b58base = len(__b58chars)
 
-
 def b58encode(v):
     """ encode v, which is a string of bytes, to base58."""
 
     long_value = 0L
     for (i, c) in enumerate(v[::-1]):
-        long_value += (256 ** i) * ord(c)
+        long_value += (256**i) * ord(c)
 
     result = ''
     while long_value >= __b58base:
@@ -204,19 +170,16 @@
     # leading 0-bytes in the input become leading-1s
     nPad = 0
     for c in v:
-        if c == '\0':
-            nPad += 1
-        else:
-            break
-
-    return (__b58chars[0] * nPad) + result
-
+        if c == '\0': nPad += 1
+        else: break
+
+    return (__b58chars[0]*nPad) + result
 
 def b58decode(v, length):
     """ decode v into a string of len bytes."""
     long_value = 0L
     for (i, c) in enumerate(v[::-1]):
-        long_value += __b58chars.find(c) * (__b58base ** i)
+        long_value += __b58chars.find(c) * (__b58base**i)
 
     result = ''
     while long_value >= 256:
@@ -227,12 +190,10 @@
 
     nPad = 0
     for c in v:
-        if c == __b58chars[0]:
-            nPad += 1
-        else:
-            break
-
-    result = chr(0) * nPad + result
+        if c == __b58chars[0]: nPad += 1
+        else: break
+
+    result = chr(0)*nPad + result
     if length is not None and len(result) != length:
         return None
 
@@ -242,7 +203,6 @@
 def EncodeBase58Check(vchIn):
     hash = Hash(vchIn)
     return b58encode(vchIn + hash[0:4])
-
 
 def DecodeBase58Check(psz):
     vchRet = b58decode(psz, None)
@@ -255,25 +215,20 @@
     else:
         return key
 
-
 def PrivKeyToSecret(privkey):
-    return privkey[9:9 + 32]
-
+    return privkey[9:9+32]
 
 def SecretToASecret(secret, compressed=False, addrtype=0):
-    vchIn = chr((addrtype + 128) & 255) + secret
-    if compressed:
-        vchIn += '\01'
+    vchIn = chr((addrtype+128)&255) + secret
+    if compressed: vchIn += '\01'
     return EncodeBase58Check(vchIn)
-
 
 def ASecretToSecret(key, addrtype=0):
     vch = DecodeBase58Check(key)
-    if vch and vch[0] == chr((addrtype + 128) & 255):
+    if vch and vch[0] == chr((addrtype+128)&255):
         return vch[1:]
     else:
         return False
-
 
 def regenerate_key(sec):
     b = ASecretToSecret(sec)
@@ -282,18 +237,14 @@
     b = b[0:32]
     return EC_KEY(b)
 
-
 def GetPubKey(pubkey, compressed=False):
     return i2o_ECPublicKey(pubkey, compressed)
 
-
 def GetPrivKey(pkey, compressed=False):
     return i2d_ECPrivateKey(pkey, compressed)
 
-
 def GetSecret(pkey):
     return ('%064x' % pkey.secret).decode('hex')
-
 
 def is_compressed(sec):
     b = ASecretToSecret(sec)
@@ -317,8 +268,7 @@
 
 def is_valid(addr):
     ADDRESS_RE = re.compile('[1-9A-HJ-NP-Za-km-z]{26,}\\Z')
-    if not ADDRESS_RE.match(addr):
-        return False
+    if not ADDRESS_RE.match(addr): return False
     try:
         addrtype, h = bc_address_to_hash_160(addr)
     except Exception:
@@ -335,24 +285,12 @@
     exit()
 
 from ecdsa.curves import SECP256k1
-<<<<<<< HEAD
-from ecdsa.util import number_to_string
-from ecdsa.util import string_to_number
-
-
-def msg_magic(message):
-    varint = var_int(len(message))
-    encoded_varint = "".join([chr(int(varint[i:i + 2], 16))
-                             for i in xrange(0, len(varint), 2)])
-
-=======
 from ecdsa.ellipticcurve import Point
 from ecdsa.util import string_to_number, number_to_string
 
 def msg_magic(message):
     varint = var_int(len(message))
     encoded_varint = "".join([chr(int(varint[i:i+2], 16)) for i in xrange(0, len(varint), 2)])
->>>>>>> 13280e0b
     return "\x18Bitcoin Signed Message:\n" + encoded_varint + message
 
 
@@ -365,14 +303,6 @@
         return False
 
 
-<<<<<<< HEAD
-class EC_KEY(object):
-
-    def __init__(self, secret):
-        self.pubkey = ecdsa.ecdsa.Public_key(
-            generator_secp256k1, generator_secp256k1 * secret)
-        self.privkey = ecdsa.ecdsa.Private_key(self.pubkey, secret)
-=======
 def chunks(l, n):
     return [l[i:i+n] for i in xrange(0, len(l), n)]
 
@@ -435,22 +365,17 @@
         secret = string_to_number(k)
         self.pubkey = ecdsa.ecdsa.Public_key( generator_secp256k1, generator_secp256k1 * secret )
         self.privkey = ecdsa.ecdsa.Private_key( self.pubkey, secret )
->>>>>>> 13280e0b
         self.secret = secret
 
     def sign_message(self, message, compressed, address):
-        private_key = ecdsa.SigningKey.from_secret_exponent(
-            self.secret, curve=SECP256k1)
+        private_key = ecdsa.SigningKey.from_secret_exponent( self.secret, curve = SECP256k1 )
         public_key = private_key.get_verifying_key()
-        signature = private_key.sign_digest_deterministic(
-            Hash(msg_magic(message)), hashfunc=hashlib.sha256, sigencode=ecdsa.util.sigencode_string)
-        assert public_key.verify_digest(
-            signature, Hash(msg_magic(message)), sigdecode=ecdsa.util.sigdecode_string)
+        signature = private_key.sign_digest_deterministic( Hash( msg_magic(message) ), hashfunc=hashlib.sha256, sigencode = ecdsa.util.sigencode_string )
+        assert public_key.verify_digest( signature, Hash( msg_magic(message) ), sigdecode = ecdsa.util.sigdecode_string)
         for i in range(4):
-            sig = base64.b64encode(
-                chr(27 + i + (4 if compressed else 0)) + signature)
+            sig = base64.b64encode( chr(27 + i + (4 if compressed else 0)) + signature )
             try:
-                self.verify_message(address, sig, message)
+                self.verify_message( address, sig, message)
                 return sig
             except Exception:
                 continue
@@ -468,9 +393,8 @@
         order = G.order()
         # extract r,s from signature
         sig = base64.b64decode(signature)
-        if len(sig) != 65:
-            raise Exception("Wrong encoding")
-        r, s = util.sigdecode_string(sig[1:], order)
+        if len(sig) != 65: raise Exception("Wrong encoding")
+        r,s = util.sigdecode_string(sig[1:], order)
         nV = ord(sig[0])
         if nV < 27 or nV >= 35:
             raise Exception("Bad encoding")
@@ -482,29 +406,25 @@
 
         recid = nV - 27
         # 1.1
-        x = r + (recid / 2) * order
+        x = r + (recid/2) * order
         # 1.3
-        alpha = (x * x * x + curve.a() * x + curve.b()) % curve.p()
+        alpha = ( x * x * x  + curve.a() * x + curve.b() ) % curve.p()
         beta = msqr.modular_sqrt(alpha, curve.p())
         y = beta if (beta - recid) % 2 == 0 else curve.p() - beta
         # 1.4 the constructor checks that nR is at infinity
         R = Point(curve, x, y, order)
         # 1.5 compute e from message:
-        h = Hash(msg_magic(message))
+        h = Hash( msg_magic(message) )
         e = string_to_number(h)
         minus_e = -e % order
         # 1.6 compute Q = r^-1 (sR - eG)
-        inv_r = numbertheory.inverse_mod(r, order)
-        Q = inv_r * (s * R + minus_e * G)
-        public_key = ecdsa.VerifyingKey.from_public_point(Q, curve=SECP256k1)
+        inv_r = numbertheory.inverse_mod(r,order)
+        Q = inv_r * ( s * R + minus_e * G )
+        public_key = ecdsa.VerifyingKey.from_public_point( Q, curve = SECP256k1 )
         # check that Q is the public key
-        public_key.verify_digest(sig[1:], h, sigdecode=ecdsa.util.sigdecode_string)
+        public_key.verify_digest( sig[1:], h, sigdecode = ecdsa.util.sigdecode_string)
         # check that we get the original signing address
-<<<<<<< HEAD
-        addr = public_key_to_bc_address(encode_point(public_key, compressed))
-=======
         addr = public_key_to_bc_address( point_to_ser(public_key.pubkey.point, compressed) )
->>>>>>> 13280e0b
         if address != addr:
             raise Exception("Bad signature")
 
@@ -594,13 +514,12 @@
 
 ###################################### BIP32 ##############################
 
-random_seed = lambda n: "%032x" % ecdsa.util.randrange(pow(2, n))
+random_seed = lambda n: "%032x"%ecdsa.util.randrange( pow(2,n) )
 BIP32_PRIME = 0x80000000
-
 
 def bip32_init(seed):
     import hmac
-    seed = seed.decode('hex')
+    seed = seed.decode('hex')        
     I = hmac.new("Bitcoin seed", seed, hashlib.sha512).digest()
 
     master_secret = I[0:32]
@@ -612,11 +531,12 @@
 
 def get_pubkeys_from_secret(secret):
     # public key
-    private_key = ecdsa.SigningKey.from_string(secret, curve=SECP256k1)
+    private_key = ecdsa.SigningKey.from_string( secret, curve = SECP256k1 )
     public_key = private_key.get_verifying_key()
     K = public_key.to_string()
-    K_compressed = GetPubKey(public_key.pubkey, True)
+    K_compressed = GetPubKey(public_key.pubkey,True)
     return K, K_compressed
+
 
 
 # Child private key derivation function (from master private key)
@@ -631,64 +551,54 @@
     import hmac
     from ecdsa.util import string_to_number, number_to_string
     order = generator_secp256k1.order()
-<<<<<<< HEAD
-    keypair = EC_KEY(string_to_number(k))
-    K = GetPubKey(keypair.pubkey, True)
-=======
     keypair = EC_KEY(k)
     K = GetPubKey(keypair.pubkey,True)
->>>>>>> 13280e0b
-
-    # We want to make a "secret" address that can't be determined from K
-    if n & BIP32_PRIME:
-        data = chr(0) + k + rev_hex(int_to_hex(n, 4)).decode('hex')
+
+    if n & BIP32_PRIME: # We want to make a "secret" address that can't be determined from K
+        data = chr(0) + k + rev_hex(int_to_hex(n,4)).decode('hex')
         I = hmac.new(c, data, hashlib.sha512).digest()
-    else:  # We want a "non-secret" address that can be determined from K
-        I = hmac.new(c, K + rev_hex(int_to_hex(n, 4)).decode('hex'), hashlib.sha512).digest()
-
-    k_n = number_to_string((string_to_number(I[0:32]) + string_to_number(k)) % order, order)
+    else: # We want a "non-secret" address that can be determined from K
+        I = hmac.new(c, K + rev_hex(int_to_hex(n,4)).decode('hex'), hashlib.sha512).digest()
+        
+    k_n = number_to_string( (string_to_number(I[0:32]) + string_to_number(k)) % order , order )
     c_n = I[32:]
     return k_n, c_n
 
 # Child public key derivation function (from public key only)
-# K = master public key
+# K = master public key 
 # c = master chain code
 # n = index of key we want to derive
-# This function allows us to find the nth public key, as long as n is
+# This function allows us to find the nth public key, as long as n is 
 #  non-negative. If n is negative, we need the master private key to find it.
-
-
 def CKD_prime(K, c, n):
     import hmac
-    from ecdsa.util import number_to_string
-    from ecdsa.util import string_to_number
+    from ecdsa.util import string_to_number, number_to_string
     order = generator_secp256k1.order()
 
-    if n & BIP32_PRIME:
-        raise
-
-    K_public_key = ecdsa.VerifyingKey.from_string(K, curve=SECP256k1)
-    K_compressed = GetPubKey(K_public_key.pubkey, True)
-
-    I = hmac.new(c, K_compressed + rev_hex(int_to_hex(n, 4)).decode('hex'), hashlib.sha512).digest()
+    if n & BIP32_PRIME: raise
+
+    K_public_key = ecdsa.VerifyingKey.from_string( K, curve = SECP256k1 )
+    K_compressed = GetPubKey(K_public_key.pubkey,True)
+
+    I = hmac.new(c, K_compressed + rev_hex(int_to_hex(n,4)).decode('hex'), hashlib.sha512).digest()
 
     curve = SECP256k1
-    pubkey_point = string_to_number(I[0:32]) * curve.generator + K_public_key.pubkey.point
-    public_key = ecdsa.VerifyingKey.from_public_point(pubkey_point, curve=SECP256k1)
+    pubkey_point = string_to_number(I[0:32])*curve.generator + K_public_key.pubkey.point
+    public_key = ecdsa.VerifyingKey.from_public_point( pubkey_point, curve = SECP256k1 )
 
     K_n = public_key.to_string()
-    K_n_compressed = GetPubKey(public_key.pubkey, True)
+    K_n_compressed = GetPubKey(public_key.pubkey,True)
     c_n = I[32:]
 
     return K_n, K_n_compressed, c_n
+
 
 
 def bip32_private_derivation(k, c, branch, sequence):
     assert sequence.startswith(branch)
     sequence = sequence[len(branch):]
     for n in sequence.split('/'):
-        if n == '':
-            continue
+        if n == '': continue
         n = int(n[:-1]) + BIP32_PRIME if n[-1] == "'" else int(n)
         k, c = CKD(k, c, n)
     K, K_compressed = get_pubkeys_from_secret(k)
@@ -711,8 +621,12 @@
     return SecretToASecret(k, True)
 
 
-# transactions
+
+
+################################## transactions
+
 MIN_RELAY_TX_FEE = 10000
+
 
 
 def test_bip32(seed, sequence):
@@ -722,7 +636,7 @@
     """
 
     master_secret, master_chain, master_public_key, master_public_key_compressed = bip32_init(seed)
-
+        
     print "secret key", master_secret.encode('hex')
     print "chain code", master_chain.encode('hex')
 
@@ -739,7 +653,7 @@
     for n in sequence.split('/'):
         s.append(n)
         print "Chain [%s]" % '/'.join(s)
-
+        
         n = int(n[:-1]) + BIP32_PRIME if n[-1] == "'" else int(n)
         k0, c0 = CKD(k, c, n)
         K0, K0_compressed = get_pubkeys_from_secret(k0)
@@ -758,8 +672,6 @@
         c = c0
     print "----"
 
-<<<<<<< HEAD
-=======
         
 
 def test_crypto():
@@ -788,7 +700,6 @@
     print signature
     EC_KEY.verify_message(addr_c, signature, message)
 
->>>>>>> 13280e0b
 
 if __name__ == '__main__':
     test_crypto()
