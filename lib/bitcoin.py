# -*- coding: utf-8 -*-
#
# Electrum - lightweight Bitcoin client
# Copyright (C) 2011 thomasv@gitorious
#
# Permission is hereby granted, free of charge, to any person
# obtaining a copy of this software and associated documentation files
# (the "Software"), to deal in the Software without restriction,
# including without limitation the rights to use, copy, modify, merge,
# publish, distribute, sublicense, and/or sell copies of the Software,
# and to permit persons to whom the Software is furnished to do so,
# subject to the following conditions:
#
# The above copyright notice and this permission notice shall be
# included in all copies or substantial portions of the Software.
#
# THE SOFTWARE IS PROVIDED "AS IS", WITHOUT WARRANTY OF ANY KIND,
# EXPRESS OR IMPLIED, INCLUDING BUT NOT LIMITED TO THE WARRANTIES OF
# MERCHANTABILITY, FITNESS FOR A PARTICULAR PURPOSE AND
# NONINFRINGEMENT. IN NO EVENT SHALL THE AUTHORS OR COPYRIGHT HOLDERS
# BE LIABLE FOR ANY CLAIM, DAMAGES OR OTHER LIABILITY, WHETHER IN AN
# ACTION OF CONTRACT, TORT OR OTHERWISE, ARISING FROM, OUT OF OR IN
# CONNECTION WITH THE SOFTWARE OR THE USE OR OTHER DEALINGS IN THE
# SOFTWARE.

import hashlib
import base64
import re
import hmac
import os
import json

import ecdsa
import coinhash
import pyaes

from .util import bfh, bh2u, to_string
from . import version
from .util import print_error, InvalidPassword, assert_bytes, to_bytes, inv_dict
from . import segwit_addr

def read_json_dict(filename):
    path = os.path.join(os.path.dirname(__file__), filename)
    try:
        r = json.loads(open(path, 'r').read())
    except:
        r = {}
    return r




# Version numbers for BIP32 extended keys
# standard: xprv, xpub
# segwit in p2sh: yprv, ypub
# native segwit: zprv, zpub
XPRV_HEADERS = {
    'standard': 0x0488ade4,
    'p2wpkh-p2sh': 0x049d7878,
    'p2wsh-p2sh': 0x295b005,
    'p2wpkh': 0x4b2430c,
    'p2wsh': 0x2aa7a99
}
XPUB_HEADERS = {
    'standard': 0x0488b21e,
    'p2wpkh-p2sh': 0x049d7cb2,
    'p2wsh-p2sh': 0x295b43f,
    'p2wpkh': 0x4b24746,
    'p2wsh': 0x2aa7ed3
}


# Bitcoin network constants
TESTNET = False
<<<<<<< HEAD
NOLNET = False
ADDRTYPE_P2PKH = 36
ADDRTYPE_P2SH = 5
ADDRTYPE_P2WPKH = 6
ADDRTYPE_WIF = 128
XPRV_HEADER = 0x0488ade4
XPUB_HEADER = 0x0488b21e
HEADERS_URL = ""

def set_testnet():
    global ADDRTYPE_P2PKH, ADDRTYPE_P2SH, ADDRTYPE_P2WPKH, ADDRTYPE_WIF
    global XPRV_HEADER, XPUB_HEADER
=======
WIF_PREFIX = 0x80
ADDRTYPE_P2PKH = 0
ADDRTYPE_P2SH = 5
SEGWIT_HRP = "bc"
HEADERS_URL = "https://headers.electrum.org/blockchain_headers"
GENESIS = "000000000019d6689c085ae165831e934ff763ae46a2a6c172b3f1b60a8ce26f"
SERVERLIST = 'servers.json'
DEFAULT_PORTS = {'t':'50001', 's':'50002'}
DEFAULT_SERVERS = read_json_dict('servers.json')

def set_testnet():
    global ADDRTYPE_P2PKH, ADDRTYPE_P2SH
>>>>>>> 2774126d
    global TESTNET, HEADERS_URL
    global GENESIS
    global SEGWIT_HRP
    global DEFAULT_PORTS, SERVERLIST, DEFAULT_SERVERS
    global WIF_PREFIX
    TESTNET = True
    WIF_PREFIX = 0xef
    ADDRTYPE_P2PKH = 111
    ADDRTYPE_P2SH = 196
<<<<<<< HEAD
    ADDRTYPE_P2WPKH = 3
    ADDRTYPE_WIF = 239
    XPRV_HEADER = 0x04358394
    XPUB_HEADER = 0x043587cf

def set_nolnet():
    global ADDRTYPE_P2PKH, ADDRTYPE_P2SH, ADDRTYPE_P2WPKH
    global XPRV_HEADER, XPUB_HEADER
    global NOLNET, HEADERS_URL
    NOLNET = True
    ADDRTYPE_P2PKH = 0
    ADDRTYPE_P2SH = 5
    ADDRTYPE_P2WPKH = 6
    XPRV_HEADER = 0x0488ade4
    XPUB_HEADER = 0x0488b21e

=======
    SEGWIT_HRP = "tb"
    HEADERS_URL = "https://headers.electrum.org/testnet_headers"
    GENESIS = "000000000933ea01ad0ee984209779baaec3ced90fa3f408719526f8d77f4943"
    SERVERLIST = 'servers_testnet.json'
    DEFAULT_PORTS = {'t':'51001', 's':'51002'}
    DEFAULT_SERVERS = read_json_dict('servers_testnet.json')
>>>>>>> 2774126d


################################## transactions

FEE_STEP = 10000
MAX_FEE_RATE = 300000
FEE_TARGETS = [25, 10, 5, 2]

COINBASE_MATURITY = 100
COIN = 100000000

# supported types of transction outputs
TYPE_ADDRESS = 0
TYPE_PUBKEY  = 1
TYPE_SCRIPT  = 2

# AES encryption
try:
    from Cryptodome.Cipher import AES
except:
    AES = None


class InvalidPadding(Exception):
    pass


def append_PKCS7_padding(data):
    assert_bytes(data)
    padlen = 16 - (len(data) % 16)
    return data + bytes([padlen]) * padlen


def strip_PKCS7_padding(data):
    assert_bytes(data)
    if len(data) % 16 != 0 or len(data) == 0:
        raise InvalidPadding("invalid length")
    padlen = data[-1]
    if padlen > 16:
        raise InvalidPadding("invalid padding byte (large)")
    for i in data[-padlen:]:
        if i != padlen:
            raise InvalidPadding("invalid padding byte (inconsistent)")
    return data[0:-padlen]


def aes_encrypt_with_iv(key, iv, data):
    assert_bytes(key, iv, data)
    data = append_PKCS7_padding(data)
    if AES:
        e = AES.new(key, AES.MODE_CBC, iv).encrypt(data)
    else:
        aes_cbc = pyaes.AESModeOfOperationCBC(key, iv=iv)
        aes = pyaes.Encrypter(aes_cbc, padding=pyaes.PADDING_NONE)
        e = aes.feed(data) + aes.feed()  # empty aes.feed() flushes buffer
    return e


def aes_decrypt_with_iv(key, iv, data):
    assert_bytes(key, iv, data)
    if AES:
        cipher = AES.new(key, AES.MODE_CBC, iv)
        data = cipher.decrypt(data)
    else:
        aes_cbc = pyaes.AESModeOfOperationCBC(key, iv=iv)
        aes = pyaes.Decrypter(aes_cbc, padding=pyaes.PADDING_NONE)
        data = aes.feed(data) + aes.feed()  # empty aes.feed() flushes buffer
    try:
        return strip_PKCS7_padding(data)
    except InvalidPadding:
        raise InvalidPassword()


def EncodeAES(secret, s):
    assert_bytes(s)
    iv = bytes(os.urandom(16))
    ct = aes_encrypt_with_iv(secret, iv, s)
    e = iv + ct
    return base64.b64encode(e)

def DecodeAES(secret, e):
    e = bytes(base64.b64decode(e))
    iv, e = e[:16], e[16:]
    s = aes_decrypt_with_iv(secret, iv, e)
    return s

def pw_encode(s, password):
    if password:
        secret = Hash(password)
        return EncodeAES(secret, to_bytes(s, "utf8")).decode('utf8')
    else:
        return s

def pw_decode(s, password):
    if password is not None:
        secret = Hash(password)
        try:
            d = to_string(DecodeAES(secret, s), "utf8")
        except Exception:
            raise InvalidPassword()
        return d
    else:
        return s


def rev_hex(s):
    return bh2u(bfh(s)[::-1])


def int_to_hex(i, length=1):
    assert isinstance(i, int)
    s = hex(i)[2:].rstrip('L')
    s = "0"*(2*length - len(s)) + s
    return rev_hex(s)


def var_int(i):
    # https://en.bitcoin.it/wiki/Protocol_specification#Variable_length_integer
    if i<0xfd:
        return int_to_hex(i)
    elif i<=0xffff:
        return "fd"+int_to_hex(i,2)
    elif i<=0xffffffff:
        return "fe"+int_to_hex(i,4)
    else:
        return "ff"+int_to_hex(i,8)


def op_push(i):
    if i<0x4c:
        return int_to_hex(i)
    elif i<0xff:
        return '4c' + int_to_hex(i)
    elif i<0xffff:
        return '4d' + int_to_hex(i,2)
    else:
        return '4e' + int_to_hex(i,4)

def push_script(x):
    return op_push(len(x)//2) + x

def sha256(x):
    x = to_bytes(x, 'utf8')
    return bytes(hashlib.sha256(x).digest())


def Hash(x):
    x = to_bytes(x, 'utf8')
    out = bytes(sha256(sha256(x)))
    return out


hash_encode = lambda x: bh2u(x[::-1])
hash_decode = lambda x: bfh(x)[::-1]
hmac_sha_512 = lambda x, y: hmac.new(x, y, hashlib.sha512).digest()

<<<<<<< HEAD
def groestlHash(x):
    if type(x) is unicode: x=x.encode('utf-8')
    return coinhash.GroestlHash(x)


hash_encode = lambda x: x[::-1].encode('hex')
hash_decode = lambda x: x.decode('hex')[::-1]
hmac_sha_512 = lambda x,y: hmac.new(x, y, hashlib.sha512).digest()
=======
>>>>>>> 2774126d

def is_new_seed(x, prefix=version.SEED_PREFIX):
    from . import mnemonic
    x = mnemonic.normalize_text(x)
    s = bh2u(hmac_sha_512(b"Seed version", x.encode('utf8')))
    return s.startswith(prefix)


def is_old_seed(seed):
    from . import old_mnemonic, mnemonic
    seed = mnemonic.normalize_text(seed)
    words = seed.split()
    try:
        # checks here are deliberately left weak for legacy reasons, see #3149
        old_mnemonic.mn_decode(words)
        uses_electrum_words = True
    except Exception:
        uses_electrum_words = False
    try:
        seed = bfh(seed)
        is_hex = (len(seed) == 16 or len(seed) == 32)
    except Exception:
        is_hex = False
    return is_hex or (uses_electrum_words and (len(words) == 12 or len(words) == 24))


def seed_type(x):
    if is_old_seed(x):
        return 'old'
    elif is_new_seed(x):
        return 'standard'
    elif is_new_seed(x, version.SEED_PREFIX_SW):
        return 'segwit'
    elif is_new_seed(x, version.SEED_PREFIX_2FA):
        return '2fa'
    return ''

is_seed = lambda x: bool(seed_type(x))

# pywallet openssl private key implementation

def i2o_ECPublicKey(pubkey, compressed=False):
    # public keys are 65 bytes long (520 bits)
    # 0x04 + 32-byte X-coordinate + 32-byte Y-coordinate
    # 0x00 = point at infinity, 0x02 and 0x03 = compressed, 0x04 = uncompressed
    # compressed keys: <sign> <x> where <sign> is 0x02 if y is even and 0x03 if y is odd
    if compressed:
        if pubkey.point.y() & 1:
            key = '03' + '%064x' % pubkey.point.x()
        else:
            key = '02' + '%064x' % pubkey.point.x()
    else:
        key = '04' + \
              '%064x' % pubkey.point.x() + \
              '%064x' % pubkey.point.y()

    return bfh(key)
# end pywallet openssl private key implementation


############ functions from pywallet #####################
def hash_160(public_key):
    try:
        md = hashlib.new('ripemd160')
        md.update(sha256(public_key))
        return md.digest()
    except BaseException:
        from . import ripemd
        md = ripemd.new(sha256(public_key))
        return md.digest()


def hash160_to_b58_address(h160, addrtype, witness_program_version=1):
    s = bytes([addrtype])
    s += h160
    return base_encode(s+groestlHash(s)[0:4], base=58)


def b58_address_to_hash160(addr):
    addr = to_bytes(addr, 'ascii')
    _bytes = base_decode(addr, 25, base=58)
    return _bytes[0], _bytes[1:21]


def hash160_to_p2pkh(h160):
    return hash160_to_b58_address(h160, ADDRTYPE_P2PKH)

def hash160_to_p2sh(h160):
    return hash160_to_b58_address(h160, ADDRTYPE_P2SH)

def public_key_to_p2pkh(public_key):
    return hash160_to_p2pkh(hash_160(public_key))

def hash_to_segwit_addr(h):
    return segwit_addr.encode(SEGWIT_HRP, 0, h)

def public_key_to_p2wpkh(public_key):
    return hash_to_segwit_addr(hash_160(public_key))

def script_to_p2wsh(script):
    return hash_to_segwit_addr(sha256(bfh(script)))

def p2wpkh_nested_script(pubkey):
    pkh = bh2u(hash_160(bfh(pubkey)))
    return '00' + push_script(pkh)

def p2wsh_nested_script(witness_script):
    wsh = bh2u(sha256(bfh(witness_script)))
    return '00' + push_script(wsh)

def pubkey_to_address(txin_type, pubkey):
    if txin_type == 'p2pkh':
        return public_key_to_p2pkh(bfh(pubkey))
    elif txin_type == 'p2wpkh':
        return hash_to_segwit_addr(hash_160(bfh(pubkey)))
    elif txin_type == 'p2wpkh-p2sh':
        scriptSig = p2wpkh_nested_script(pubkey)
        return hash160_to_p2sh(hash_160(bfh(scriptSig)))
    else:
        raise NotImplementedError(txin_type)

def redeem_script_to_address(txin_type, redeem_script):
    if txin_type == 'p2sh':
        return hash160_to_p2sh(hash_160(bfh(redeem_script)))
    elif txin_type == 'p2wsh':
        return script_to_p2wsh(redeem_script)
    elif txin_type == 'p2wsh-p2sh':
        scriptSig = p2wsh_nested_script(redeem_script)
        return hash160_to_p2sh(hash_160(bfh(scriptSig)))
    else:
        raise NotImplementedError(txin_type)


def script_to_address(script):
    from .transaction import get_address_from_output_script
    t, addr = get_address_from_output_script(bfh(script))
    assert t == TYPE_ADDRESS
    return addr

def address_to_script(addr):
    witver, witprog = segwit_addr.decode(SEGWIT_HRP, addr)
    if witprog is not None:
        assert (0 <= witver <= 16)
        OP_n = witver + 0x50 if witver > 0 else 0
        script = bh2u(bytes([OP_n]))
        script += push_script(bh2u(bytes(witprog)))
        return script
    addrtype, hash_160 = b58_address_to_hash160(addr)
    if addrtype == ADDRTYPE_P2PKH:
        script = '76a9'                                      # op_dup, op_hash_160
        script += push_script(bh2u(hash_160))
        script += '88ac'                                     # op_equalverify, op_checksig
    elif addrtype == ADDRTYPE_P2SH:
        script = 'a9'                                        # op_hash_160
        script += push_script(bh2u(hash_160))
        script += '87'                                       # op_equal
    else:
        raise BaseException('unknown address type')
    return script

def address_to_scripthash(addr):
    script = address_to_script(addr)
    return script_to_scripthash(script)

def script_to_scripthash(script):
    h = sha256(bytes.fromhex(script))[0:32]
    return bh2u(bytes(reversed(h)))

def public_key_to_p2pk_script(pubkey):
    script = push_script(pubkey)
    script += 'ac'                                           # op_checksig
    return script

__b58chars = b'123456789ABCDEFGHJKLMNPQRSTUVWXYZabcdefghijkmnopqrstuvwxyz'
assert len(__b58chars) == 58

__b43chars = b'0123456789ABCDEFGHIJKLMNOPQRSTUVWXYZ$*+-./:'
assert len(__b43chars) == 43


def base_encode(v, base):
    """ encode v, which is a string of bytes, to base58."""
    assert_bytes(v)
    assert base in (58, 43)
    chars = __b58chars
    if base == 43:
        chars = __b43chars
    long_value = 0
    for (i, c) in enumerate(v[::-1]):
        long_value += (256**i) * c
    result = bytearray()
    while long_value >= base:
        div, mod = divmod(long_value, base)
        result.append(chars[mod])
        long_value = div
    result.append(chars[long_value])
    # Bitcoin does a little leading-zero-compression:
    # leading 0-bytes in the input become leading-1s
    nPad = 0
    for c in v:
        if c == 0x00:
            nPad += 1
        else:
            break
    result.extend([chars[0]] * nPad)
    result.reverse()
    return result.decode('ascii')


def base_decode(v, length, base):
    """ decode v into a string of len bytes."""
    # assert_bytes(v)
    v = to_bytes(v, 'ascii')
    assert base in (58, 43)
    chars = __b58chars
    if base == 43:
        chars = __b43chars
    long_value = 0
    for (i, c) in enumerate(v[::-1]):
        long_value += chars.find(bytes([c])) * (base**i)
    result = bytearray()
    while long_value >= 256:
        div, mod = divmod(long_value, 256)
        result.append(mod)
        long_value = div
    result.append(long_value)
    nPad = 0
    for c in v:
        if c == chars[0]:
            nPad += 1
        else:
            break
    result.extend(b'\x00' * nPad)
    if length is not None and len(result) != length:
        return None
    result.reverse()
    return bytes(result)


def EncodeBase58Check(vchIn):
    hash = groestlHash(vchIn)
    return base_encode(vchIn + hash[0:4], base=58)


def DecodeBase58Check(psz):
    vchRet = base_decode(psz, None, base=58)
    key = vchRet[0:-4]
    csum = vchRet[-4:]
    hash = groestlHash(key)
    cs32 = hash[0:4]
    if cs32 != csum:
        return None
    else:
        return key



# extended key export format for segwit

SCRIPT_TYPES = {
    'p2pkh':0,
    'p2wpkh':1,
    'p2wpkh-p2sh':2,
    'p2sh':5,
    'p2wsh':6,
    'p2wsh-p2sh':7
}


<<<<<<< HEAD
def SecretToASecret(secret, compressed=False):
    vchIn = chr(ADDRTYPE_WIF) + secret
    if compressed: vchIn += '\01'
    return EncodeBase58Check(vchIn)

def ASecretToSecret(key):
    vch = DecodeBase58Check(key)
    if vch and vch[0] == chr(ADDRTYPE_WIF):
        return vch[1:]
    elif is_minikey(key):
        return minikey_to_private_key(key)
=======
def serialize_privkey(secret, compressed, txin_type):
    prefix = bytes([(SCRIPT_TYPES[txin_type]+WIF_PREFIX)&255])
    suffix = b'\01' if compressed else b''
    vchIn = prefix + secret + suffix
    return EncodeBase58Check(vchIn)


def deserialize_privkey(key):
    # whether the pubkey is compressed should be visible from the keystore
    vch = DecodeBase58Check(key)
    if is_minikey(key):
        return 'p2pkh', minikey_to_private_key(key), True
    elif vch:
        txin_type = inv_dict(SCRIPT_TYPES)[vch[0] - WIF_PREFIX]
        assert len(vch) in [33, 34]
        compressed = len(vch) == 34
        return txin_type, vch[1:33], compressed
>>>>>>> 2774126d
    else:
        raise BaseException("cannot deserialize", key)

def regenerate_key(pk):
    assert len(pk) == 32
    return EC_KEY(pk)


def GetPubKey(pubkey, compressed=False):
    return i2o_ECPublicKey(pubkey, compressed)


def GetSecret(pkey):
    return bfh('%064x' % pkey.secret)


def is_compressed(sec):
    return deserialize_privkey(sec)[2]


def public_key_from_private_key(pk, compressed):
    pkey = regenerate_key(pk)
    public_key = GetPubKey(pkey.pubkey, compressed)
    return bh2u(public_key)

def address_from_private_key(sec):
    txin_type, privkey, compressed = deserialize_privkey(sec)
    public_key = public_key_from_private_key(privkey, compressed)
    return pubkey_to_address(txin_type, public_key)

def is_segwit_address(addr):
    witver, witprog = segwit_addr.decode(SEGWIT_HRP, addr)
    return witprog is not None

def is_b58_address(addr):
    try:
        addrtype, h = b58_address_to_hash160(addr)
    except Exception as e:
        return False
    if addrtype not in [ADDRTYPE_P2PKH, ADDRTYPE_P2SH]:
        return False
    return addr == hash160_to_b58_address(h, addrtype)

def is_address(addr):
    return is_segwit_address(addr) or is_b58_address(addr)


def is_private_key(key):
    try:
        k = deserialize_privkey(key)
        return k is not False
    except:
        return False


########### end pywallet functions #######################

def is_minikey(text):
    # Minikeys are typically 22 or 30 characters, but this routine
    # permits any length of 20 or more provided the minikey is valid.
    # A valid minikey must begin with an 'S', be in base58, and when
    # suffixed with '?' have its SHA256 hash begin with a zero byte.
    # They are widely used in Casascius physical bitoins.
    return (len(text) >= 20 and text[0] == 'S'
            and all(ord(c) in __b58chars for c in text)
            and sha256(text + '?')[0] == 0x00)

def minikey_to_private_key(text):
    return sha256(text)

from ecdsa.ecdsa import curve_secp256k1, generator_secp256k1
from ecdsa.curves import SECP256k1
from ecdsa.ellipticcurve import Point
from ecdsa.util import string_to_number, number_to_string


def msg_magic(message):
<<<<<<< HEAD
    varint = var_int(len(message))
    encoded_varint = "".join([chr(int(varint[i:i+2], 16)) for i in xrange(0, len(varint), 2)])
    return "\x1cGroestlCoin Signed Message:\n" + encoded_varint + message
=======
    length = bfh(var_int(len(message)))
    return b"\x18Bitcoin Signed Message:\n" + length + message
>>>>>>> 2774126d


def verify_message(address, sig, message):
    assert_bytes(sig, message)
    try:
        h = Hash(msg_magic(message))
        public_key, compressed = pubkey_from_signature(sig, h)
        # check public key using the address
        pubkey = point_to_ser(public_key.pubkey.point, compressed)
        for txin_type in ['p2pkh','p2wpkh','p2wpkh-p2sh']:
            addr = pubkey_to_address(txin_type, bh2u(pubkey))
            if address == addr:
                break
        else:
            raise Exception("Bad signature")
        # check message
<<<<<<< HEAD
        h = sha256(msg_magic(message))
=======
>>>>>>> 2774126d
        public_key.verify_digest(sig[1:], h, sigdecode = ecdsa.util.sigdecode_string)
        return True
    except Exception as e:
        print_error("Verification error: {0}".format(e))
        return False


def encrypt_message(message, pubkey):
    return EC_KEY.encrypt_message(message, bfh(pubkey))


def chunks(l, n):
    return [l[i:i+n] for i in range(0, len(l), n)]


def ECC_YfromX(x,curved=curve_secp256k1, odd=True):
    _p = curved.p()
    _a = curved.a()
    _b = curved.b()
    for offset in range(128):
        Mx = x + offset
        My2 = pow(Mx, 3, _p) + _a * pow(Mx, 2, _p) + _b % _p
        My = pow(My2, (_p+1)//4, _p )

        if curved.contains_point(Mx,My):
            if odd == bool(My&1):
                return [My,offset]
            return [_p-My,offset]
    raise Exception('ECC_YfromX: No Y found')


def negative_point(P):
    return Point( P.curve(), P.x(), -P.y(), P.order() )


def point_to_ser(P, comp=True ):
    if comp:
        return bfh( ('%02x'%(2+(P.y()&1)))+('%064x'%P.x()) )
    return bfh( '04'+('%064x'%P.x())+('%064x'%P.y()) )


def ser_to_point(Aser):
    curve = curve_secp256k1
    generator = generator_secp256k1
    _r  = generator.order()
    assert Aser[0] in [0x02, 0x03, 0x04]
    if Aser[0] == 0x04:
        return Point( curve, string_to_number(Aser[1:33]), string_to_number(Aser[33:]), _r )
    Mx = string_to_number(Aser[1:])
    return Point( curve, Mx, ECC_YfromX(Mx, curve, Aser[0] == 0x03)[0], _r )


class MyVerifyingKey(ecdsa.VerifyingKey):
    @classmethod
    def from_signature(klass, sig, recid, h, curve):
        """ See http://www.secg.org/download/aid-780/sec1-v2.pdf, chapter 4.1.6 """
        from ecdsa import util, numbertheory
        from . import msqr
        curveFp = curve.curve
        G = curve.generator
        order = G.order()
        # extract r,s from signature
        r, s = util.sigdecode_string(sig, order)
        # 1.1
        x = r + (recid//2) * order
        # 1.3
        alpha = ( x * x * x  + curveFp.a() * x + curveFp.b() ) % curveFp.p()
        beta = msqr.modular_sqrt(alpha, curveFp.p())
        y = beta if (beta - recid) % 2 == 0 else curveFp.p() - beta
        # 1.4 the constructor checks that nR is at infinity
        R = Point(curveFp, x, y, order)
        # 1.5 compute e from message:
        e = string_to_number(h)
        minus_e = -e % order
        # 1.6 compute Q = r^-1 (sR - eG)
        inv_r = numbertheory.inverse_mod(r,order)
        Q = inv_r * ( s * R + minus_e * G )
        return klass.from_public_point( Q, curve )


def pubkey_from_signature(sig, h):
    if len(sig) != 65:
        raise Exception("Wrong encoding")
    nV = sig[0]
    if nV < 27 or nV >= 35:
        raise Exception("Bad encoding")
    if nV >= 31:
        compressed = True
        nV -= 4
    else:
        compressed = False
    recid = nV - 27
<<<<<<< HEAD
    h = sha256(msg_magic(message))
=======
>>>>>>> 2774126d
    return MyVerifyingKey.from_signature(sig[1:], recid, h, curve = SECP256k1), compressed


class MySigningKey(ecdsa.SigningKey):
    """Enforce low S values in signatures"""

    def sign_number(self, number, entropy=None, k=None):
        curve = SECP256k1
        G = curve.generator
        order = G.order()
        r, s = ecdsa.SigningKey.sign_number(self, number, entropy, k)
        if s > order//2:
            s = order - s
        return r, s


class EC_KEY(object):

    def __init__( self, k ):
        secret = string_to_number(k)
        self.pubkey = ecdsa.ecdsa.Public_key( generator_secp256k1, generator_secp256k1 * secret )
        self.privkey = ecdsa.ecdsa.Private_key( self.pubkey, secret )
        self.secret = secret

    def get_public_key(self, compressed=True):
        return bh2u(point_to_ser(self.pubkey.point, compressed))

    def sign(self, msg_hash):
        private_key = MySigningKey.from_secret_exponent(self.secret, curve = SECP256k1)
        public_key = private_key.get_verifying_key()
        signature = private_key.sign_digest_deterministic(msg_hash, hashfunc=hashlib.sha256, sigencode = ecdsa.util.sigencode_string)
        assert public_key.verify_digest(signature, msg_hash, sigdecode = ecdsa.util.sigdecode_string)
        return signature

    def sign_message(self, message, is_compressed):
<<<<<<< HEAD
        signature = self.sign(sha256(msg_magic(message)))
=======
        message = to_bytes(message, 'utf8')
        signature = self.sign(Hash(msg_magic(message)))
>>>>>>> 2774126d
        for i in range(4):
            sig = bytes([27 + i + (4 if is_compressed else 0)]) + signature
            try:
                self.verify_message(sig, message)
                return sig
            except Exception as e:
                continue
        else:
            raise Exception("error: cannot sign message")

    def verify_message(self, sig, message):
        assert_bytes(message)
        h = Hash(msg_magic(message))
        public_key, compressed = pubkey_from_signature(sig, h)
        # check public key
        if point_to_ser(public_key.pubkey.point, compressed) != point_to_ser(self.pubkey.point, compressed):
            raise Exception("Bad signature")
        # check message
<<<<<<< HEAD
        h = sha256(msg_magic(message))
=======
>>>>>>> 2774126d
        public_key.verify_digest(sig[1:], h, sigdecode = ecdsa.util.sigdecode_string)


    # ECIES encryption/decryption methods; AES-128-CBC with PKCS7 is used as the cipher; hmac-sha256 is used as the mac

    @classmethod
    def encrypt_message(self, message, pubkey):
        assert_bytes(message)

        pk = ser_to_point(pubkey)
        if not ecdsa.ecdsa.point_is_valid(generator_secp256k1, pk.x(), pk.y()):
            raise Exception('invalid pubkey')

        ephemeral_exponent = number_to_string(ecdsa.util.randrange(pow(2,256)), generator_secp256k1.order())
        ephemeral = EC_KEY(ephemeral_exponent)
        ecdh_key = point_to_ser(pk * ephemeral.privkey.secret_multiplier)
        key = hashlib.sha512(ecdh_key).digest()
        iv, key_e, key_m = key[0:16], key[16:32], key[32:]
        ciphertext = aes_encrypt_with_iv(key_e, iv, message)
        ephemeral_pubkey = bfh(ephemeral.get_public_key(compressed=True))
        encrypted = b'BIE1' + ephemeral_pubkey + ciphertext
        mac = hmac.new(key_m, encrypted, hashlib.sha256).digest()

        return base64.b64encode(encrypted + mac)

    def decrypt_message(self, encrypted):
        encrypted = base64.b64decode(encrypted)
        if len(encrypted) < 85:
            raise Exception('invalid ciphertext: length')
        magic = encrypted[:4]
        ephemeral_pubkey = encrypted[4:37]
        ciphertext = encrypted[37:-32]
        mac = encrypted[-32:]
        if magic != b'BIE1':
            raise Exception('invalid ciphertext: invalid magic bytes')
        try:
            ephemeral_pubkey = ser_to_point(ephemeral_pubkey)
        except AssertionError as e:
            raise Exception('invalid ciphertext: invalid ephemeral pubkey')
        if not ecdsa.ecdsa.point_is_valid(generator_secp256k1, ephemeral_pubkey.x(), ephemeral_pubkey.y()):
            raise Exception('invalid ciphertext: invalid ephemeral pubkey')
        ecdh_key = point_to_ser(ephemeral_pubkey * self.privkey.secret_multiplier)
        key = hashlib.sha512(ecdh_key).digest()
        iv, key_e, key_m = key[0:16], key[16:32], key[32:]
        if mac != hmac.new(key_m, encrypted[:-32], hashlib.sha256).digest():
            raise InvalidPassword()
        return aes_decrypt_with_iv(key_e, iv, ciphertext)


###################################### BIP32 ##############################

random_seed = lambda n: "%032x"%ecdsa.util.randrange( pow(2,n) )
BIP32_PRIME = 0x80000000


def get_pubkeys_from_secret(secret):
    # public key
    private_key = ecdsa.SigningKey.from_string( secret, curve = SECP256k1 )
    public_key = private_key.get_verifying_key()
    K = public_key.to_string()
    K_compressed = GetPubKey(public_key.pubkey,True)
    return K, K_compressed


# Child private key derivation function (from master private key)
# k = master private key (32 bytes)
# c = master chain code (extra entropy for key derivation) (32 bytes)
# n = the index of the key we want to derive. (only 32 bits will be used)
# If n is negative (i.e. the 32nd bit is set), the resulting private key's
#  corresponding public key can NOT be determined without the master private key.
# However, if n is positive, the resulting private key's corresponding
#  public key can be determined without the master private key.
def CKD_priv(k, c, n):
    is_prime = n & BIP32_PRIME
    return _CKD_priv(k, c, bfh(rev_hex(int_to_hex(n,4))), is_prime)


def _CKD_priv(k, c, s, is_prime):
    order = generator_secp256k1.order()
    keypair = EC_KEY(k)
    cK = GetPubKey(keypair.pubkey,True)
    data = bytes([0]) + k + s if is_prime else cK + s
    I = hmac.new(c, data, hashlib.sha512).digest()
    k_n = number_to_string( (string_to_number(I[0:32]) + string_to_number(k)) % order , order )
    c_n = I[32:]
    return k_n, c_n

# Child public key derivation function (from public key only)
# K = master public key
# c = master chain code
# n = index of key we want to derive
# This function allows us to find the nth public key, as long as n is
#  non-negative. If n is negative, we need the master private key to find it.
def CKD_pub(cK, c, n):
    if n & BIP32_PRIME: raise
    return _CKD_pub(cK, c, bfh(rev_hex(int_to_hex(n,4))))

# helper function, callable with arbitrary string
def _CKD_pub(cK, c, s):
    order = generator_secp256k1.order()
    I = hmac.new(c, cK + s, hashlib.sha512).digest()
    curve = SECP256k1
    pubkey_point = string_to_number(I[0:32])*curve.generator + ser_to_point(cK)
    public_key = ecdsa.VerifyingKey.from_public_point( pubkey_point, curve = SECP256k1 )
    c_n = I[32:]
    cK_n = GetPubKey(public_key.pubkey,True)
    return cK_n, c_n


def xprv_header(xtype):
    return bfh("%08x" % XPRV_HEADERS[xtype])


def xpub_header(xtype):
    return bfh("%08x" % XPUB_HEADERS[xtype])


def serialize_xprv(xtype, c, k, depth=0, fingerprint=b'\x00'*4, child_number=b'\x00'*4):
    xprv = xprv_header(xtype) + bytes([depth]) + fingerprint + child_number + c + bytes([0]) + k
    return EncodeBase58Check(xprv)


def serialize_xpub(xtype, c, cK, depth=0, fingerprint=b'\x00'*4, child_number=b'\x00'*4):
    xpub = xpub_header(xtype) + bytes([depth]) + fingerprint + child_number + c + cK
    return EncodeBase58Check(xpub)


def deserialize_xkey(xkey, prv):
    xkey = DecodeBase58Check(xkey)
    if len(xkey) != 78:
        raise BaseException('Invalid length')
    depth = xkey[4]
    fingerprint = xkey[5:9]
    child_number = xkey[9:13]
    c = xkey[13:13+32]
<<<<<<< HEAD
    header = XPRV_HEADER if prv else XPUB_HEADER
    xtype = int('0x' + xkey[0:4].encode('hex'), 16) - header
    if xtype not in [0, 1]:
        raise BaseException('Invalid header')
=======
    header = int('0x' + bh2u(xkey[0:4]), 16)
    headers = XPRV_HEADERS if prv else XPUB_HEADERS
    if header not in headers.values():
        raise BaseException('Invalid xpub format', hex(header))
    xtype = list(headers.keys())[list(headers.values()).index(header)]
>>>>>>> 2774126d
    n = 33 if prv else 32
    K_or_k = xkey[13+n:]
    return xtype, depth, fingerprint, child_number, c, K_or_k


def deserialize_xpub(xkey):
    return deserialize_xkey(xkey, False)

def deserialize_xprv(xkey):
    return deserialize_xkey(xkey, True)

def xpub_type(x):
    return deserialize_xpub(x)[0]


def is_xpub(text):
    try:
        deserialize_xpub(text)
        return True
    except:
        return False


def is_xprv(text):
    try:
        deserialize_xprv(text)
        return True
    except:
        return False


def xpub_from_xprv(xprv):
    xtype, depth, fingerprint, child_number, c, k = deserialize_xprv(xprv)
    K, cK = get_pubkeys_from_secret(k)
    return serialize_xpub(xtype, c, cK, depth, fingerprint, child_number)


def bip32_root(seed, xtype):
    I = hmac.new(b"Bitcoin seed", seed, hashlib.sha512).digest()
    master_k = I[0:32]
    master_c = I[32:]
    K, cK = get_pubkeys_from_secret(master_k)
    xprv = serialize_xprv(xtype, master_c, master_k)
    xpub = serialize_xpub(xtype, master_c, cK)
    return xprv, xpub


def xpub_from_pubkey(xtype, cK):
    assert cK[0] in [0x02, 0x03]
    return serialize_xpub(xtype, b'\x00'*32, cK)


def bip32_derivation(s):
    assert s.startswith('m/')
    s = s[2:]
    for n in s.split('/'):
        if n == '': continue
        i = int(n[:-1]) + BIP32_PRIME if n[-1] == "'" else int(n)
        yield i

def is_bip32_derivation(x):
    try:
        [ i for i in bip32_derivation(x)]
        return True
    except :
        return False

def bip32_private_derivation(xprv, branch, sequence):
    assert sequence.startswith(branch)
    if branch == sequence:
        return xprv, xpub_from_xprv(xprv)
    xtype, depth, fingerprint, child_number, c, k = deserialize_xprv(xprv)
    sequence = sequence[len(branch):]
    for n in sequence.split('/'):
        if n == '': continue
        i = int(n[:-1]) + BIP32_PRIME if n[-1] == "'" else int(n)
        parent_k = k
        k, c = CKD_priv(k, c, i)
        depth += 1
    _, parent_cK = get_pubkeys_from_secret(parent_k)
    fingerprint = hash_160(parent_cK)[0:4]
    child_number = bfh("%08X"%i)
    K, cK = get_pubkeys_from_secret(k)
    xpub = serialize_xpub(xtype, c, cK, depth, fingerprint, child_number)
    xprv = serialize_xprv(xtype, c, k, depth, fingerprint, child_number)
    return xprv, xpub


def bip32_public_derivation(xpub, branch, sequence):
    xtype, depth, fingerprint, child_number, c, cK = deserialize_xpub(xpub)
    assert sequence.startswith(branch)
    sequence = sequence[len(branch):]
    for n in sequence.split('/'):
        if n == '': continue
        i = int(n)
        parent_cK = cK
        cK, c = CKD_pub(cK, c, i)
        depth += 1
    fingerprint = hash_160(parent_cK)[0:4]
    child_number = bfh("%08X"%i)
    return serialize_xpub(xtype, c, cK, depth, fingerprint, child_number)


def bip32_private_key(sequence, k, chain):
    for i in sequence:
        k, chain = CKD_priv(k, chain, i)
    return k<|MERGE_RESOLUTION|>--- conflicted
+++ resolved
@@ -72,33 +72,18 @@
 
 # Bitcoin network constants
 TESTNET = False
-<<<<<<< HEAD
-NOLNET = False
+WIF_PREFIX = 0x80
 ADDRTYPE_P2PKH = 36
 ADDRTYPE_P2SH = 5
-ADDRTYPE_P2WPKH = 6
-ADDRTYPE_WIF = 128
-XPRV_HEADER = 0x0488ade4
-XPUB_HEADER = 0x0488b21e
-HEADERS_URL = ""
-
-def set_testnet():
-    global ADDRTYPE_P2PKH, ADDRTYPE_P2SH, ADDRTYPE_P2WPKH, ADDRTYPE_WIF
-    global XPRV_HEADER, XPUB_HEADER
-=======
-WIF_PREFIX = 0x80
-ADDRTYPE_P2PKH = 0
-ADDRTYPE_P2SH = 5
-SEGWIT_HRP = "bc"
+SEGWIT_HRP = "grs"
 HEADERS_URL = "https://headers.electrum.org/blockchain_headers"
-GENESIS = "000000000019d6689c085ae165831e934ff763ae46a2a6c172b3f1b60a8ce26f"
+GENESIS = "00000ac5927c594d49cc0bdb81759d0da8297eb614683d3acb62f0703b639023"
 SERVERLIST = 'servers.json'
 DEFAULT_PORTS = {'t':'50001', 's':'50002'}
 DEFAULT_SERVERS = read_json_dict('servers.json')
 
 def set_testnet():
     global ADDRTYPE_P2PKH, ADDRTYPE_P2SH
->>>>>>> 2774126d
     global TESTNET, HEADERS_URL
     global GENESIS
     global SEGWIT_HRP
@@ -108,31 +93,12 @@
     WIF_PREFIX = 0xef
     ADDRTYPE_P2PKH = 111
     ADDRTYPE_P2SH = 196
-<<<<<<< HEAD
-    ADDRTYPE_P2WPKH = 3
-    ADDRTYPE_WIF = 239
-    XPRV_HEADER = 0x04358394
-    XPUB_HEADER = 0x043587cf
-
-def set_nolnet():
-    global ADDRTYPE_P2PKH, ADDRTYPE_P2SH, ADDRTYPE_P2WPKH
-    global XPRV_HEADER, XPUB_HEADER
-    global NOLNET, HEADERS_URL
-    NOLNET = True
-    ADDRTYPE_P2PKH = 0
-    ADDRTYPE_P2SH = 5
-    ADDRTYPE_P2WPKH = 6
-    XPRV_HEADER = 0x0488ade4
-    XPUB_HEADER = 0x0488b21e
-
-=======
-    SEGWIT_HRP = "tb"
+    SEGWIT_HRP = "grst"
     HEADERS_URL = "https://headers.electrum.org/testnet_headers"
-    GENESIS = "000000000933ea01ad0ee984209779baaec3ced90fa3f408719526f8d77f4943"
+    GENESIS = "000000ffbb50fc9898cdd36ec163e6ba23230164c0052a28876255b7dcf2cd36"
     SERVERLIST = 'servers_testnet.json'
     DEFAULT_PORTS = {'t':'51001', 's':'51002'}
     DEFAULT_SERVERS = read_json_dict('servers_testnet.json')
->>>>>>> 2774126d
 
 
 ################################## transactions
@@ -284,22 +250,15 @@
     out = bytes(sha256(sha256(x)))
     return out
 
+def groestlHash(x):
+    if type(x) is unicode: x=x.encode('utf-8')
+    return coinhash.GroestlHash(x)
+
 
 hash_encode = lambda x: bh2u(x[::-1])
 hash_decode = lambda x: bfh(x)[::-1]
 hmac_sha_512 = lambda x, y: hmac.new(x, y, hashlib.sha512).digest()
 
-<<<<<<< HEAD
-def groestlHash(x):
-    if type(x) is unicode: x=x.encode('utf-8')
-    return coinhash.GroestlHash(x)
-
-
-hash_encode = lambda x: x[::-1].encode('hex')
-hash_decode = lambda x: x.decode('hex')[::-1]
-hmac_sha_512 = lambda x,y: hmac.new(x, y, hashlib.sha512).digest()
-=======
->>>>>>> 2774126d
 
 def is_new_seed(x, prefix=version.SEED_PREFIX):
     from . import mnemonic
@@ -569,19 +528,6 @@
 }
 
 
-<<<<<<< HEAD
-def SecretToASecret(secret, compressed=False):
-    vchIn = chr(ADDRTYPE_WIF) + secret
-    if compressed: vchIn += '\01'
-    return EncodeBase58Check(vchIn)
-
-def ASecretToSecret(key):
-    vch = DecodeBase58Check(key)
-    if vch and vch[0] == chr(ADDRTYPE_WIF):
-        return vch[1:]
-    elif is_minikey(key):
-        return minikey_to_private_key(key)
-=======
 def serialize_privkey(secret, compressed, txin_type):
     prefix = bytes([(SCRIPT_TYPES[txin_type]+WIF_PREFIX)&255])
     suffix = b'\01' if compressed else b''
@@ -599,7 +545,6 @@
         assert len(vch) in [33, 34]
         compressed = len(vch) == 34
         return txin_type, vch[1:33], compressed
->>>>>>> 2774126d
     else:
         raise BaseException("cannot deserialize", key)
 
@@ -677,20 +622,14 @@
 
 
 def msg_magic(message):
-<<<<<<< HEAD
-    varint = var_int(len(message))
-    encoded_varint = "".join([chr(int(varint[i:i+2], 16)) for i in xrange(0, len(varint), 2)])
-    return "\x1cGroestlCoin Signed Message:\n" + encoded_varint + message
-=======
     length = bfh(var_int(len(message)))
-    return b"\x18Bitcoin Signed Message:\n" + length + message
->>>>>>> 2774126d
+    return b"\x1cGroestlCoin Signed Message:\n" + length + message
 
 
 def verify_message(address, sig, message):
     assert_bytes(sig, message)
     try:
-        h = Hash(msg_magic(message))
+        h = sha256(msg_magic(message))
         public_key, compressed = pubkey_from_signature(sig, h)
         # check public key using the address
         pubkey = point_to_ser(public_key.pubkey.point, compressed)
@@ -701,10 +640,6 @@
         else:
             raise Exception("Bad signature")
         # check message
-<<<<<<< HEAD
-        h = sha256(msg_magic(message))
-=======
->>>>>>> 2774126d
         public_key.verify_digest(sig[1:], h, sigdecode = ecdsa.util.sigdecode_string)
         return True
     except Exception as e:
@@ -797,10 +732,6 @@
     else:
         compressed = False
     recid = nV - 27
-<<<<<<< HEAD
-    h = sha256(msg_magic(message))
-=======
->>>>>>> 2774126d
     return MyVerifyingKey.from_signature(sig[1:], recid, h, curve = SECP256k1), compressed
 
 
@@ -836,12 +767,8 @@
         return signature
 
     def sign_message(self, message, is_compressed):
-<<<<<<< HEAD
+        message = to_bytes(message, 'utf8')
         signature = self.sign(sha256(msg_magic(message)))
-=======
-        message = to_bytes(message, 'utf8')
-        signature = self.sign(Hash(msg_magic(message)))
->>>>>>> 2774126d
         for i in range(4):
             sig = bytes([27 + i + (4 if is_compressed else 0)]) + signature
             try:
@@ -854,16 +781,12 @@
 
     def verify_message(self, sig, message):
         assert_bytes(message)
-        h = Hash(msg_magic(message))
+        h = sha256(msg_magic(message))
         public_key, compressed = pubkey_from_signature(sig, h)
         # check public key
         if point_to_ser(public_key.pubkey.point, compressed) != point_to_ser(self.pubkey.point, compressed):
             raise Exception("Bad signature")
         # check message
-<<<<<<< HEAD
-        h = sha256(msg_magic(message))
-=======
->>>>>>> 2774126d
         public_key.verify_digest(sig[1:], h, sigdecode = ecdsa.util.sigdecode_string)
 
 
@@ -999,18 +922,11 @@
     fingerprint = xkey[5:9]
     child_number = xkey[9:13]
     c = xkey[13:13+32]
-<<<<<<< HEAD
-    header = XPRV_HEADER if prv else XPUB_HEADER
-    xtype = int('0x' + xkey[0:4].encode('hex'), 16) - header
-    if xtype not in [0, 1]:
-        raise BaseException('Invalid header')
-=======
     header = int('0x' + bh2u(xkey[0:4]), 16)
     headers = XPRV_HEADERS if prv else XPUB_HEADERS
     if header not in headers.values():
         raise BaseException('Invalid xpub format', hex(header))
     xtype = list(headers.keys())[list(headers.values()).index(header)]
->>>>>>> 2774126d
     n = 33 if prv else 32
     K_or_k = xkey[13+n:]
     return xtype, depth, fingerprint, child_number, c, K_or_k
