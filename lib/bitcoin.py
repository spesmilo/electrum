--- conflicted
+++ resolved
@@ -87,12 +87,9 @@
         cls.CHECKPOINTS = read_json('checkpoints.json', [])
         cls.EQUIHASH_N = 200
         cls.EQUIHASH_K = 9
-<<<<<<< HEAD
     
         cls.HEADERS_URL = "http://35.224.186.7/blockchain_headers"
 
-=======
->>>>>>> db15f907
         cls.CHUNK_SIZE = 200
 
     # https://github.com/z-classic/zclassic/blob/master/src/chainparams.cpp#L234
