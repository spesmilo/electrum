# -*- coding: utf-8 -*-
#
# Electrum - lightweight Bitcoin client
# Copyright (C) 2011 thomasv@gitorious
#
# Permission is hereby granted, free of charge, to any person
# obtaining a copy of this software and associated documentation files
# (the "Software"), to deal in the Software without restriction,
# including without limitation the rights to use, copy, modify, merge,
# publish, distribute, sublicense, and/or sell copies of the Software,
# and to permit persons to whom the Software is furnished to do so,
# subject to the following conditions:
#
# The above copyright notice and this permission notice shall be
# included in all copies or substantial portions of the Software.
#
# THE SOFTWARE IS PROVIDED "AS IS", WITHOUT WARRANTY OF ANY KIND,
# EXPRESS OR IMPLIED, INCLUDING BUT NOT LIMITED TO THE WARRANTIES OF
# MERCHANTABILITY, FITNESS FOR A PARTICULAR PURPOSE AND
# NONINFRINGEMENT. IN NO EVENT SHALL THE AUTHORS OR COPYRIGHT HOLDERS
# BE LIABLE FOR ANY CLAIM, DAMAGES OR OTHER LIABILITY, WHETHER IN AN
# ACTION OF CONTRACT, TORT OR OTHERWISE, ARISING FROM, OUT OF OR IN
# CONNECTION WITH THE SOFTWARE OR THE USE OR OTHER DEALINGS IN THE
# SOFTWARE.

import hashlib
import base64
import re
import hmac
import os
import json

import ecdsa
import pyaes

from .util import bfh, bh2u, to_string
from . import version
from .util import print_error, InvalidPassword, assert_bytes, to_bytes, inv_dict
from . import segwit_addr

def read_json_dict(filename):
    path = os.path.join(os.path.dirname(__file__), filename)
    try:
        r = json.loads(open(path, 'r').read())
    except:
        r = {}
    return r


# Version numbers for BIP32 extended keys
# standard: xprv, xpub
# segwit in p2sh: yprv, ypub
# native segwit: zprv, zpub
XPRV_HEADERS = {
    'standard': 0x0488ade4,
    'segwit_p2sh': 0x049d7878,
    'segwit': 0x4b2430c
}
XPUB_HEADERS = {
    'standard': 0x0488b21e,
    'segwit_p2sh': 0x049d7cb2,
    'segwit': 0x4b24746
}


# Bitcoin network constants
TESTNET = False
ADDRTYPE_P2PKH = 0
ADDRTYPE_P2SH = 5
SEGWIT_HRP = "bc"
HEADERS_URL = "https://headers.electrum.org/blockchain_headers"
GENESIS = "000000000019d6689c085ae165831e934ff763ae46a2a6c172b3f1b60a8ce26f"
SERVERLIST = 'servers.json'
DEFAULT_PORTS = {'t':'50001', 's':'50002'}
DEFAULT_SERVERS = read_json_dict('servers.json')

def set_testnet():
    global ADDRTYPE_P2PKH, ADDRTYPE_P2SH
    global TESTNET, HEADERS_URL
    global GENESIS
    global SEGWIT_HRP
    global DEFAULT_PORTS, SERVERLIST, DEFAULT_SERVERS
    TESTNET = True
    ADDRTYPE_P2PKH = 111
    ADDRTYPE_P2SH = 196
    SEGWIT_HRP = "tb"
    HEADERS_URL = "https://headers.electrum.org/testnet_headers"
    GENESIS = "000000000933ea01ad0ee984209779baaec3ced90fa3f408719526f8d77f4943"
    SERVERLIST = 'servers_testnet.json'
    DEFAULT_PORTS = {'t':'51001', 's':'51002'}
    DEFAULT_SERVERS = read_json_dict('servers_testnet.json')


################################## transactions

FEE_STEP = 10000
MAX_FEE_RATE = 300000
FEE_TARGETS = [25, 10, 5, 2]

COINBASE_MATURITY = 100
COIN = 100000000

# supported types of transction outputs
TYPE_ADDRESS = 0
TYPE_PUBKEY  = 1
TYPE_SCRIPT  = 2

# AES encryption
try:
    from Cryptodome.Cipher import AES
except:
    AES = None

def aes_encrypt_with_iv(key, iv, data):
    assert_bytes(key, iv, data)
    if AES:
        padlen = 16 - (len(data) % 16)
        if padlen == 0:
            padlen = 16
        data += chr(padlen) * padlen
        e = AES.new(key, AES.MODE_CBC, iv).encrypt(data)
        return e
    else:
        aes_cbc = pyaes.AESModeOfOperationCBC(key, iv=iv)
        aes = pyaes.Encrypter(aes_cbc)
        e = aes.feed(data) + aes.feed()  # empty aes.feed() appends pkcs padding
        return e

def aes_decrypt_with_iv(key, iv, data):
    assert_bytes(key, iv, data)
    if AES:
        cipher = AES.new(key, AES.MODE_CBC, iv)
        data = cipher.decrypt(data)
        padlen = ord(data[-1])
        for i in data[-padlen:]:
            if ord(i) != padlen:
                raise InvalidPassword()
        return data[0:-padlen]
    else:
        aes_cbc = pyaes.AESModeOfOperationCBC(key, iv=iv)
        aes = pyaes.Decrypter(aes_cbc)
        s = aes.feed(data) + aes.feed()  # empty aes.feed() strips pkcs padding
        return s

def EncodeAES(secret, s):
    assert_bytes(s)
    iv = bytes(os.urandom(16))
    # aes_cbc = pyaes.AESModeOfOperationCBC(secret, iv=iv)
    # aes = pyaes.Encrypter(aes_cbc)
    # e = iv + aes.feed(s) + aes.feed()
    ct = aes_encrypt_with_iv(secret, iv, s)
    e = iv + ct
    return base64.b64encode(e)

def DecodeAES(secret, e):
    e = bytes(base64.b64decode(e))
    iv, e = e[:16], e[16:]
    # aes_cbc = pyaes.AESModeOfOperationCBC(secret, iv=iv)
    # aes = pyaes.Decrypter(aes_cbc)
    # s = aes.feed(e) + aes.feed()
    s = aes_decrypt_with_iv(secret, iv, e)
    return s

def pw_encode(s, password):
    if password:
        secret = Hash(password)
        return EncodeAES(secret, to_bytes(s, "utf8")).decode('utf8')
    else:
        return s

def pw_decode(s, password):
    if password is not None:
        secret = Hash(password)
        try:
            d = to_string(DecodeAES(secret, s), "utf8")
        except Exception:
            raise InvalidPassword()
        return d
    else:
        return s


def rev_hex(s):
    return bh2u(bfh(s)[::-1])


def int_to_hex(i, length=1):
    assert isinstance(i, int)
    s = hex(i)[2:].rstrip('L')
    s = "0"*(2*length - len(s)) + s
    return rev_hex(s)


def var_int(i):
    # https://en.bitcoin.it/wiki/Protocol_specification#Variable_length_integer
    if i<0xfd:
        return int_to_hex(i)
    elif i<=0xffff:
        return "fd"+int_to_hex(i,2)
    elif i<=0xffffffff:
        return "fe"+int_to_hex(i,4)
    else:
        return "ff"+int_to_hex(i,8)


def op_push(i):
    if i<0x4c:
        return int_to_hex(i)
    elif i<0xff:
        return '4c' + int_to_hex(i)
    elif i<0xffff:
        return '4d' + int_to_hex(i,2)
    else:
        return '4e' + int_to_hex(i,4)

def push_script(x):
    return op_push(len(x)//2) + x


def sha256(x):
    x = to_bytes(x, 'utf8')
    return bytes(hashlib.sha256(x).digest())


def Hash(x):
    x = to_bytes(x, 'utf8')
    out = bytes(sha256(sha256(x)))
    return out


hash_encode = lambda x: bh2u(x[::-1])
hash_decode = lambda x: bfh(x)[::-1]
hmac_sha_512 = lambda x, y: hmac.new(x, y, hashlib.sha512).digest()


def is_new_seed(x, prefix=version.SEED_PREFIX):
    from . import mnemonic
    x = mnemonic.normalize_text(x)
    s = bh2u(hmac_sha_512(b"Seed version", x.encode('utf8')))
    return s.startswith(prefix)


def is_old_seed(seed):
    from . import old_mnemonic
    words = seed.strip().split()
    try:
        old_mnemonic.mn_decode(words)
        uses_electrum_words = True
    except Exception:
        uses_electrum_words = False
    try:
        seed = bfh(seed)
        is_hex = (len(seed) == 16 or len(seed) == 32)
    except Exception:
        is_hex = False
    return is_hex or (uses_electrum_words and (len(words) == 12 or len(words) == 24))


def seed_type(x):
    if is_old_seed(x):
        return 'old'
    elif is_new_seed(x):
        return 'standard'
    elif is_new_seed(x, version.SEED_PREFIX_SW):
        return 'segwit'
    elif is_new_seed(x, version.SEED_PREFIX_2FA):
        return '2fa'
    return ''

is_seed = lambda x: bool(seed_type(x))

# pywallet openssl private key implementation

def i2o_ECPublicKey(pubkey, compressed=False):
    # public keys are 65 bytes long (520 bits)
    # 0x04 + 32-byte X-coordinate + 32-byte Y-coordinate
    # 0x00 = point at infinity, 0x02 and 0x03 = compressed, 0x04 = uncompressed
    # compressed keys: <sign> <x> where <sign> is 0x02 if y is even and 0x03 if y is odd
    if compressed:
        if pubkey.point.y() & 1:
            key = '03' + '%064x' % pubkey.point.x()
        else:
            key = '02' + '%064x' % pubkey.point.x()
    else:
        key = '04' + \
              '%064x' % pubkey.point.x() + \
              '%064x' % pubkey.point.y()

    return bfh(key)
# end pywallet openssl private key implementation


############ functions from pywallet #####################
def hash_160(public_key):
    try:
        md = hashlib.new('ripemd160')
        md.update(sha256(public_key))
        return md.digest()
    except BaseException:
        from . import ripemd
        md = ripemd.new(sha256(public_key))
        return md.digest()


def hash160_to_b58_address(h160, addrtype, witness_program_version=1):
    s = bytes([addrtype])
    s += h160
    return base_encode(s+Hash(s)[0:4], base=58)


def b58_address_to_hash160(addr):
    addr = to_bytes(addr, 'ascii')
    _bytes = base_decode(addr, 25, base=58)
    return _bytes[0], _bytes[1:21]


def hash160_to_p2pkh(h160):
    return hash160_to_b58_address(h160, ADDRTYPE_P2PKH)

<<<<<<< HEAD


def hash160_to_p2sh(h160):
    return hash160_to_b58_address(h160, ADDRTYPE_P2SH)



=======
def hash160_to_p2sh(h160):
    return hash160_to_b58_address(h160, ADDRTYPE_P2SH)

>>>>>>> 6b9bfddd
def public_key_to_p2pkh(public_key):
    return hash160_to_p2pkh(hash_160(public_key))

def hash_to_segwit_addr(h):
    return segwit_addr.encode(SEGWIT_HRP, 0, h)

def public_key_to_p2wpkh(public_key):
    return hash_to_segwit_addr(hash_160(public_key))

def script_to_p2wsh(script):
    return hash_to_segwit_addr(sha256(bfh(script)))

def p2wpkh_nested_script(pubkey):
    pkh = bh2u(hash_160(bfh(pubkey)))
    return '00' + push_script(pkh)

def p2wsh_nested_script(witness_script):
    wsh = bh2u(sha256(bfh(witness_script)))
    return '00' + push_script(wsh)

def pubkey_to_address(txin_type, pubkey):
    if txin_type == 'p2pkh':
        return public_key_to_p2pkh(bfh(pubkey))
    elif txin_type == 'p2wpkh':
        return hash_to_segwit_addr(hash_160(bfh(pubkey)))
    elif txin_type == 'p2wpkh-p2sh':
        scriptSig = p2wpkh_nested_script(pubkey)
        return hash160_to_p2sh(hash_160(bfh(scriptSig)))
    else:
        raise NotImplementedError(txin_type)

def redeem_script_to_address(txin_type, redeem_script):
    if txin_type == 'p2sh':
        return hash160_to_p2sh(hash_160(bfh(redeem_script)))
    elif txin_type == 'p2wsh':
        return script_to_p2wsh(redeem_script)
    elif txin_type == 'p2wsh-p2sh':
        scriptSig = p2wsh_nested_script(redeem_script)
        return hash160_to_p2sh(hash_160(bfh(scriptSig)))
    else:
        raise NotImplementedError(txin_type)


def script_to_address(script):
    from .transaction import get_address_from_output_script
    t, addr = get_address_from_output_script(bfh(script))
    assert t == TYPE_ADDRESS
    return addr

def address_to_script(addr):
    witver, witprog = segwit_addr.decode(SEGWIT_HRP, addr)
    if witprog is not None:
        assert (0 <= witver <= 16)
        OP_n = witver + 0x50 if witver > 0 else 0
        script = bh2u(bytes([OP_n]))
        script += push_script(bh2u(bytes(witprog)))
        return script
    addrtype, hash_160 = b58_address_to_hash160(addr)
    if addrtype == ADDRTYPE_P2PKH:
        script = '76a9'                                      # op_dup, op_hash_160
        script += push_script(bh2u(hash_160))
        script += '88ac'                                     # op_equalverify, op_checksig
    elif addrtype == ADDRTYPE_P2SH:
        script = 'a9'                                        # op_hash_160
        script += push_script(bh2u(hash_160))
        script += '87'                                       # op_equal
    else:
        raise BaseException('unknown address type')
    return script

def address_to_scripthash(addr):
    script = address_to_script(addr)
    h = sha256(bytes.fromhex(script))[0:32]
    return bh2u(bytes(reversed(h)))

def public_key_to_p2pk_script(pubkey):
    script = push_script(pubkey)
    script += 'ac'                                           # op_checksig
    return script

__b58chars = b'123456789ABCDEFGHJKLMNPQRSTUVWXYZabcdefghijkmnopqrstuvwxyz'
assert len(__b58chars) == 58

__b43chars = b'0123456789ABCDEFGHIJKLMNOPQRSTUVWXYZ$*+-./:'
assert len(__b43chars) == 43


def base_encode(v, base):
    """ encode v, which is a string of bytes, to base58."""
    assert_bytes(v)
    assert base in (58, 43)
    chars = __b58chars
    if base == 43:
        chars = __b43chars
    long_value = 0
    for (i, c) in enumerate(v[::-1]):
        long_value += (256**i) * c
    result = bytearray()
    while long_value >= base:
        div, mod = divmod(long_value, base)
        result.append(chars[mod])
        long_value = div
    result.append(chars[long_value])
    # Bitcoin does a little leading-zero-compression:
    # leading 0-bytes in the input become leading-1s
    nPad = 0
    for c in v:
        if c == 0x00:
            nPad += 1
        else:
            break
    result.extend([chars[0]] * nPad)
    result.reverse()
    return result.decode('ascii')


def base_decode(v, length, base):
    """ decode v into a string of len bytes."""
    # assert_bytes(v)
    v = to_bytes(v, 'ascii')
    assert base in (58, 43)
    chars = __b58chars
    if base == 43:
        chars = __b43chars
    long_value = 0
    for (i, c) in enumerate(v[::-1]):
        long_value += chars.find(bytes([c])) * (base**i)
    result = bytearray()
    while long_value >= 256:
        div, mod = divmod(long_value, 256)
        result.append(mod)
        long_value = div
    result.append(long_value)
    nPad = 0
    for c in v:
        if c == chars[0]:
            nPad += 1
        else:
            break
    result.extend(b'\x00' * nPad)
    if length is not None and len(result) != length:
        return None
    result.reverse()
    return bytes(result)


def EncodeBase58Check(vchIn):
    hash = Hash(vchIn)
    return base_encode(vchIn + hash[0:4], base=58)


def DecodeBase58Check(psz):
    vchRet = base_decode(psz, None, base=58)
    key = vchRet[0:-4]
    csum = vchRet[-4:]
    hash = Hash(key)
    cs32 = hash[0:4]
    if cs32 != csum:
        return None
    else:
        return key



# extended key export format for segwit

SCRIPT_TYPES = {
    'p2pkh':0,
    'p2wpkh':1,
    'p2wpkh-p2sh':2,
    'p2sh':5,
    'p2wsh':6,
    'p2wsh-p2sh':7
}


def serialize_privkey(secret, compressed, txin_type):
    prefix = bytes([(SCRIPT_TYPES[txin_type]+128)&255])
    suffix = b'\01' if compressed else b''
    vchIn = prefix + secret + suffix
    return EncodeBase58Check(vchIn)


def deserialize_privkey(key):
    # whether the pubkey is compressed should be visible from the keystore
    vch = DecodeBase58Check(key)
    if is_minikey(key):
        return 'p2pkh', minikey_to_private_key(key), True
    elif vch:
        txin_type = inv_dict(SCRIPT_TYPES)[vch[0] - 128]
        assert len(vch) in [33, 34]
        compressed = len(vch) == 34
        return txin_type, vch[1:33], compressed
    else:
        raise BaseException("cannot deserialize", key)

def regenerate_key(pk):
    assert len(pk) == 32
    return EC_KEY(pk)


def GetPubKey(pubkey, compressed=False):
    return i2o_ECPublicKey(pubkey, compressed)


def GetSecret(pkey):
    return bfh('%064x' % pkey.secret)


def is_compressed(sec):
    return deserialize_privkey(sec)[2]


def public_key_from_private_key(pk, compressed):
    pkey = regenerate_key(pk)
    public_key = GetPubKey(pkey.pubkey, compressed)
    return bh2u(public_key)

def address_from_private_key(sec):
    txin_type, privkey, compressed = deserialize_privkey(sec)
    public_key = public_key_from_private_key(privkey, compressed)
    return pubkey_to_address(txin_type, public_key)

def is_segwit_address(addr):
    witver, witprog = segwit_addr.decode(SEGWIT_HRP, addr)
    return witprog is not None

def is_b58_address(addr):
    try:
        addrtype, h = b58_address_to_hash160(addr)
    except Exception as e:
        return False
    if addrtype not in [ADDRTYPE_P2PKH, ADDRTYPE_P2SH]:
        return False
    return addr == hash160_to_b58_address(h, addrtype)

def is_address(addr):
    return is_segwit_address(addr) or is_b58_address(addr)


def is_private_key(key):
    try:
        k = deserialize_privkey(key)
        return k is not False
    except:
        return False


########### end pywallet functions #######################

def is_minikey(text):
    # Minikeys are typically 22 or 30 characters, but this routine
    # permits any length of 20 or more provided the minikey is valid.
    # A valid minikey must begin with an 'S', be in base58, and when
    # suffixed with '?' have its SHA256 hash begin with a zero byte.
    # They are widely used in Casascius physical bitoins.
    return (len(text) >= 20 and text[0] == 'S'
            and all(ord(c) in __b58chars for c in text)
            and sha256(text + '?')[0] == 0x00)

def minikey_to_private_key(text):
    return sha256(text)

from ecdsa.ecdsa import curve_secp256k1, generator_secp256k1
from ecdsa.curves import SECP256k1
from ecdsa.ellipticcurve import Point
from ecdsa.util import string_to_number, number_to_string


def msg_magic(message):
    length = bfh(var_int(len(message)))
    return b"\x18Bitcoin Signed Message:\n" + length + message


def verify_message(address, sig, message):
    assert_bytes(sig, message)
    try:
        h = Hash(msg_magic(message))
        public_key, compressed = pubkey_from_signature(sig, h)
        # check public key using the address
        pubkey = point_to_ser(public_key.pubkey.point, compressed)
        for txin_type in ['p2pkh','p2wpkh','p2wpkh-p2sh']:
            addr = pubkey_to_address(txin_type, bh2u(pubkey))
            if address == addr:
                break
        else:
            raise Exception("Bad signature")
        # check message
        public_key.verify_digest(sig[1:], h, sigdecode = ecdsa.util.sigdecode_string)
        return True
    except Exception as e:
        print_error("Verification error: {0}".format(e))
        return False


def encrypt_message(message, pubkey):
    return EC_KEY.encrypt_message(message, bfh(pubkey))


def chunks(l, n):
    return [l[i:i+n] for i in range(0, len(l), n)]


def ECC_YfromX(x,curved=curve_secp256k1, odd=True):
    _p = curved.p()
    _a = curved.a()
    _b = curved.b()
    for offset in range(128):
        Mx = x + offset
        My2 = pow(Mx, 3, _p) + _a * pow(Mx, 2, _p) + _b % _p
        My = pow(My2, (_p+1)//4, _p )

        if curved.contains_point(Mx,My):
            if odd == bool(My&1):
                return [My,offset]
            return [_p-My,offset]
    raise Exception('ECC_YfromX: No Y found')


def negative_point(P):
    return Point( P.curve(), P.x(), -P.y(), P.order() )


def point_to_ser(P, comp=True ):
    if comp:
        return bfh( ('%02x'%(2+(P.y()&1)))+('%064x'%P.x()) )
    return bfh( '04'+('%064x'%P.x())+('%064x'%P.y()) )


def ser_to_point(Aser):
    curve = curve_secp256k1
    generator = generator_secp256k1
    _r  = generator.order()
    assert Aser[0] in [0x02, 0x03, 0x04]
    if Aser[0] == 0x04:
        return Point( curve, string_to_number(Aser[1:33]), string_to_number(Aser[33:]), _r )
    Mx = string_to_number(Aser[1:])
    return Point( curve, Mx, ECC_YfromX(Mx, curve, Aser[0] == 0x03)[0], _r )


class MyVerifyingKey(ecdsa.VerifyingKey):
    @classmethod
    def from_signature(klass, sig, recid, h, curve):
        """ See http://www.secg.org/download/aid-780/sec1-v2.pdf, chapter 4.1.6 """
        from ecdsa import util, numbertheory
        from . import msqr
        curveFp = curve.curve
        G = curve.generator
        order = G.order()
        # extract r,s from signature
        r, s = util.sigdecode_string(sig, order)
        # 1.1
        x = r + (recid//2) * order
        # 1.3
        alpha = ( x * x * x  + curveFp.a() * x + curveFp.b() ) % curveFp.p()
        beta = msqr.modular_sqrt(alpha, curveFp.p())
        y = beta if (beta - recid) % 2 == 0 else curveFp.p() - beta
        # 1.4 the constructor checks that nR is at infinity
        R = Point(curveFp, x, y, order)
        # 1.5 compute e from message:
        e = string_to_number(h)
        minus_e = -e % order
        # 1.6 compute Q = r^-1 (sR - eG)
        inv_r = numbertheory.inverse_mod(r,order)
        Q = inv_r * ( s * R + minus_e * G )
        return klass.from_public_point( Q, curve )


def pubkey_from_signature(sig, h):
    if len(sig) != 65:
        raise Exception("Wrong encoding")
    nV = sig[0]
    if nV < 27 or nV >= 35:
        raise Exception("Bad encoding")
    if nV >= 31:
        compressed = True
        nV -= 4
    else:
        compressed = False
    recid = nV - 27
    return MyVerifyingKey.from_signature(sig[1:], recid, h, curve = SECP256k1), compressed


class MySigningKey(ecdsa.SigningKey):
    """Enforce low S values in signatures"""

    def sign_number(self, number, entropy=None, k=None):
        curve = SECP256k1
        G = curve.generator
        order = G.order()
        r, s = ecdsa.SigningKey.sign_number(self, number, entropy, k)
        if s > order//2:
            s = order - s
        return r, s


class EC_KEY(object):

    def __init__( self, k ):
        secret = string_to_number(k)
        self.pubkey = ecdsa.ecdsa.Public_key( generator_secp256k1, generator_secp256k1 * secret )
        self.privkey = ecdsa.ecdsa.Private_key( self.pubkey, secret )
        self.secret = secret

    def get_public_key(self, compressed=True):
        return bh2u(point_to_ser(self.pubkey.point, compressed))

    def sign(self, msg_hash):
        private_key = MySigningKey.from_secret_exponent(self.secret, curve = SECP256k1)
        public_key = private_key.get_verifying_key()
        signature = private_key.sign_digest_deterministic(msg_hash, hashfunc=hashlib.sha256, sigencode = ecdsa.util.sigencode_string)
        assert public_key.verify_digest(signature, msg_hash, sigdecode = ecdsa.util.sigdecode_string)
        return signature

    def sign_message(self, message, is_compressed):
        message = to_bytes(message, 'utf8')
        signature = self.sign(Hash(msg_magic(message)))
        for i in range(4):
            sig = bytes([27 + i + (4 if is_compressed else 0)]) + signature
            try:
                self.verify_message(sig, message)
                return sig
            except Exception as e:
                continue
        else:
            raise Exception("error: cannot sign message")

    def verify_message(self, sig, message):
        assert_bytes(message)
        h = Hash(msg_magic(message))
        public_key, compressed = pubkey_from_signature(sig, h)
        # check public key
        if point_to_ser(public_key.pubkey.point, compressed) != point_to_ser(self.pubkey.point, compressed):
            raise Exception("Bad signature")
        # check message
        public_key.verify_digest(sig[1:], h, sigdecode = ecdsa.util.sigdecode_string)


    # ECIES encryption/decryption methods; AES-128-CBC with PKCS7 is used as the cipher; hmac-sha256 is used as the mac

    @classmethod
    def encrypt_message(self, message, pubkey):
        assert_bytes(message)

        pk = ser_to_point(pubkey)
        if not ecdsa.ecdsa.point_is_valid(generator_secp256k1, pk.x(), pk.y()):
            raise Exception('invalid pubkey')

        ephemeral_exponent = number_to_string(ecdsa.util.randrange(pow(2,256)), generator_secp256k1.order())
        ephemeral = EC_KEY(ephemeral_exponent)
        ecdh_key = point_to_ser(pk * ephemeral.privkey.secret_multiplier)
        key = hashlib.sha512(ecdh_key).digest()
        iv, key_e, key_m = key[0:16], key[16:32], key[32:]
        ciphertext = aes_encrypt_with_iv(key_e, iv, message)
        ephemeral_pubkey = bfh(ephemeral.get_public_key(compressed=True))
        encrypted = b'BIE1' + ephemeral_pubkey + ciphertext
        mac = hmac.new(key_m, encrypted, hashlib.sha256).digest()

        return base64.b64encode(encrypted + mac)

    def decrypt_message(self, encrypted):
        encrypted = base64.b64decode(encrypted)
        if len(encrypted) < 85:
            raise Exception('invalid ciphertext: length')
        magic = encrypted[:4]
        ephemeral_pubkey = encrypted[4:37]
        ciphertext = encrypted[37:-32]
        mac = encrypted[-32:]
        if magic != b'BIE1':
            raise Exception('invalid ciphertext: invalid magic bytes')
        try:
            ephemeral_pubkey = ser_to_point(ephemeral_pubkey)
        except AssertionError as e:
            raise Exception('invalid ciphertext: invalid ephemeral pubkey')
        if not ecdsa.ecdsa.point_is_valid(generator_secp256k1, ephemeral_pubkey.x(), ephemeral_pubkey.y()):
            raise Exception('invalid ciphertext: invalid ephemeral pubkey')
        ecdh_key = point_to_ser(ephemeral_pubkey * self.privkey.secret_multiplier)
        key = hashlib.sha512(ecdh_key).digest()
        iv, key_e, key_m = key[0:16], key[16:32], key[32:]
        if mac != hmac.new(key_m, encrypted[:-32], hashlib.sha256).digest():
            raise InvalidPassword()
        return aes_decrypt_with_iv(key_e, iv, ciphertext)


###################################### BIP32 ##############################

random_seed = lambda n: "%032x"%ecdsa.util.randrange( pow(2,n) )
BIP32_PRIME = 0x80000000


def get_pubkeys_from_secret(secret):
    # public key
    private_key = ecdsa.SigningKey.from_string( secret, curve = SECP256k1 )
    public_key = private_key.get_verifying_key()
    K = public_key.to_string()
    K_compressed = GetPubKey(public_key.pubkey,True)
    return K, K_compressed


# Child private key derivation function (from master private key)
# k = master private key (32 bytes)
# c = master chain code (extra entropy for key derivation) (32 bytes)
# n = the index of the key we want to derive. (only 32 bits will be used)
# If n is negative (i.e. the 32nd bit is set), the resulting private key's
#  corresponding public key can NOT be determined without the master private key.
# However, if n is positive, the resulting private key's corresponding
#  public key can be determined without the master private key.
def CKD_priv(k, c, n):
    is_prime = n & BIP32_PRIME
    return _CKD_priv(k, c, bfh(rev_hex(int_to_hex(n,4))), is_prime)


def _CKD_priv(k, c, s, is_prime):
    order = generator_secp256k1.order()
    keypair = EC_KEY(k)
    cK = GetPubKey(keypair.pubkey,True)
    data = bytes([0]) + k + s if is_prime else cK + s
    I = hmac.new(c, data, hashlib.sha512).digest()
    k_n = number_to_string( (string_to_number(I[0:32]) + string_to_number(k)) % order , order )
    c_n = I[32:]
    return k_n, c_n

# Child public key derivation function (from public key only)
# K = master public key
# c = master chain code
# n = index of key we want to derive
# This function allows us to find the nth public key, as long as n is
#  non-negative. If n is negative, we need the master private key to find it.
def CKD_pub(cK, c, n):
    if n & BIP32_PRIME: raise
    return _CKD_pub(cK, c, bfh(rev_hex(int_to_hex(n,4))))

# helper function, callable with arbitrary string
def _CKD_pub(cK, c, s):
    order = generator_secp256k1.order()
    I = hmac.new(c, cK + s, hashlib.sha512).digest()
    curve = SECP256k1
    pubkey_point = string_to_number(I[0:32])*curve.generator + ser_to_point(cK)
    public_key = ecdsa.VerifyingKey.from_public_point( pubkey_point, curve = SECP256k1 )
    c_n = I[32:]
    cK_n = GetPubKey(public_key.pubkey,True)
    return cK_n, c_n


def xprv_header(xtype):
    return bfh("%08x" % XPRV_HEADERS[xtype])


def xpub_header(xtype):
    return bfh("%08x" % XPUB_HEADERS[xtype])


def serialize_xprv(xtype, c, k, depth=0, fingerprint=b'\x00'*4, child_number=b'\x00'*4):
    xprv = xprv_header(xtype) + bytes([depth]) + fingerprint + child_number + c + bytes([0]) + k
    return EncodeBase58Check(xprv)


def serialize_xpub(xtype, c, cK, depth=0, fingerprint=b'\x00'*4, child_number=b'\x00'*4):
    xpub = xpub_header(xtype) + bytes([depth]) + fingerprint + child_number + c + cK
    return EncodeBase58Check(xpub)


def deserialize_xkey(xkey, prv):
    xkey = DecodeBase58Check(xkey)
    if len(xkey) != 78:
        raise BaseException('Invalid length')
    depth = xkey[4]
    fingerprint = xkey[5:9]
    child_number = xkey[9:13]
    c = xkey[13:13+32]
    header = int('0x' + bh2u(xkey[0:4]), 16)
    headers = XPRV_HEADERS if prv else XPUB_HEADERS
    if header not in headers.values():
        raise BaseException('Invalid xpub format', hex(header))
    xtype = list(headers.keys())[list(headers.values()).index(header)]
    n = 33 if prv else 32
    K_or_k = xkey[13+n:]
    return xtype, depth, fingerprint, child_number, c, K_or_k


def deserialize_xpub(xkey):
    return deserialize_xkey(xkey, False)


def deserialize_xprv(xkey):
    return deserialize_xkey(xkey, True)

def xpub_type(x):
    return deserialize_xpub(x)[0]


def is_xpub(text):
    try:
        deserialize_xpub(text)
        return True
    except:
        return False


def is_xprv(text):
    try:
        deserialize_xprv(text)
        return True
    except:
        return False


def xpub_from_xprv(xprv):
    xtype, depth, fingerprint, child_number, c, k = deserialize_xprv(xprv)
    K, cK = get_pubkeys_from_secret(k)
    return serialize_xpub(xtype, c, cK, depth, fingerprint, child_number)


def bip32_root(seed, xtype):
    I = hmac.new(b"Bitcoin seed", seed, hashlib.sha512).digest()
    master_k = I[0:32]
    master_c = I[32:]
    K, cK = get_pubkeys_from_secret(master_k)
    xprv = serialize_xprv(xtype, master_c, master_k)
    xpub = serialize_xpub(xtype, master_c, cK)
    return xprv, xpub


def xpub_from_pubkey(xtype, cK):
    assert cK[0] in [0x02, 0x03]
    return serialize_xpub(xtype, b'\x00'*32, cK)


def bip32_derivation(s):
    assert s.startswith('m/')
    s = s[2:]
    for n in s.split('/'):
        if n == '': continue
        i = int(n[:-1]) + BIP32_PRIME if n[-1] == "'" else int(n)
        yield i

def is_bip32_derivation(x):
    try:
        [ i for i in bip32_derivation(x)]
        return True
    except :
        return False

def bip32_private_derivation(xprv, branch, sequence):
    assert sequence.startswith(branch)
    if branch == sequence:
        return xprv, xpub_from_xprv(xprv)
    xtype, depth, fingerprint, child_number, c, k = deserialize_xprv(xprv)
    sequence = sequence[len(branch):]
    for n in sequence.split('/'):
        if n == '': continue
        i = int(n[:-1]) + BIP32_PRIME if n[-1] == "'" else int(n)
        parent_k = k
        k, c = CKD_priv(k, c, i)
        depth += 1
    _, parent_cK = get_pubkeys_from_secret(parent_k)
    fingerprint = hash_160(parent_cK)[0:4]
    child_number = bfh("%08X"%i)
    K, cK = get_pubkeys_from_secret(k)
    xpub = serialize_xpub(xtype, c, cK, depth, fingerprint, child_number)
    xprv = serialize_xprv(xtype, c, k, depth, fingerprint, child_number)
    return xprv, xpub


def bip32_public_derivation(xpub, branch, sequence):
    xtype, depth, fingerprint, child_number, c, cK = deserialize_xpub(xpub)
    assert sequence.startswith(branch)
    sequence = sequence[len(branch):]
    for n in sequence.split('/'):
        if n == '': continue
        i = int(n)
        parent_cK = cK
        cK, c = CKD_pub(cK, c, i)
        depth += 1
    fingerprint = hash_160(parent_cK)[0:4]
    child_number = bfh("%08X"%i)
    return serialize_xpub(xtype, c, cK, depth, fingerprint, child_number)


def bip32_private_key(sequence, k, chain):
    for i in sequence:
        k, chain = CKD_priv(k, chain, i)
    return k<|MERGE_RESOLUTION|>--- conflicted
+++ resolved
@@ -317,19 +317,9 @@
 def hash160_to_p2pkh(h160):
     return hash160_to_b58_address(h160, ADDRTYPE_P2PKH)
 
-<<<<<<< HEAD
-
-
 def hash160_to_p2sh(h160):
     return hash160_to_b58_address(h160, ADDRTYPE_P2SH)
 
-
-
-=======
-def hash160_to_p2sh(h160):
-    return hash160_to_b58_address(h160, ADDRTYPE_P2SH)
-
->>>>>>> 6b9bfddd
 def public_key_to_p2pkh(public_key):
     return hash160_to_p2pkh(hash_160(public_key))
 
