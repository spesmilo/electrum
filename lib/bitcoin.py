# -*- coding: utf-8 -*-
#
# Electrum - lightweight Bitcoin client
# Copyright (C) 2011 thomasv@gitorious
#
# Permission is hereby granted, free of charge, to any person
# obtaining a copy of this software and associated documentation files
# (the "Software"), to deal in the Software without restriction,
# including without limitation the rights to use, copy, modify, merge,
# publish, distribute, sublicense, and/or sell copies of the Software,
# and to permit persons to whom the Software is furnished to do so,
# subject to the following conditions:
#
# The above copyright notice and this permission notice shall be
# included in all copies or substantial portions of the Software.
#
# THE SOFTWARE IS PROVIDED "AS IS", WITHOUT WARRANTY OF ANY KIND,
# EXPRESS OR IMPLIED, INCLUDING BUT NOT LIMITED TO THE WARRANTIES OF
# MERCHANTABILITY, FITNESS FOR A PARTICULAR PURPOSE AND
# NONINFRINGEMENT. IN NO EVENT SHALL THE AUTHORS OR COPYRIGHT HOLDERS
# BE LIABLE FOR ANY CLAIM, DAMAGES OR OTHER LIABILITY, WHETHER IN AN
# ACTION OF CONTRACT, TORT OR OTHERWISE, ARISING FROM, OUT OF OR IN
# CONNECTION WITH THE SOFTWARE OR THE USE OR OTHER DEALINGS IN THE
# SOFTWARE.

import hashlib
import base64
import hmac
import os
import json

import struct
import ecdsa
import pyaes

from .util import bfh, bh2u, to_string
from . import version
from .util import print_error, InvalidPassword, assert_bytes, to_bytes, inv_dict
from . import segwit_addr

def read_json(filename, default):
    path = os.path.join(os.path.dirname(__file__), filename)
    try:
        with open(path, 'r') as f:
            r = json.loads(f.read())
    except:
        r = default
    return r




# Version numbers for BIP32 extended keys
# standard: xprv, xpub
# segwit in p2sh: yprv, ypub
# native segwit: zprv, zpub
XPRV_HEADERS = {
    'standard': 0x0488ade4,
    'p2wpkh-p2sh': 0x049d7878,
    'p2wsh-p2sh': 0x295b005,
    'p2wpkh': 0x4b2430c,
    'p2wsh': 0x2aa7a99
}
XPUB_HEADERS = {
    'standard': 0x0488b21e,
    'p2wpkh-p2sh': 0x049d7cb2,
    'p2wsh-p2sh': 0x295b43f,
    'p2wpkh': 0x4b24746,
    'p2wsh': 0x2aa7ed3
}


class NetworkConstants:

    # https://github.com/z-classic/zclassic/blob/master/src/chainparams.cpp#L103
    @classmethod
    def set_mainnet(cls):
        cls.TESTNET = False
        cls.WIF_PREFIX = 0x80
        cls.ADDRTYPE_P2PKH = [0x1C, 0xB8]
        cls.ADDRTYPE_P2SH = [0x1C, 0xBD]
        cls.ADDRTYPE_SHIELDED = [0x16, 0x9A]
        cls.SEGWIT_HRP = "bc" #TODO zcl has no segwit
        cls.GENESIS = "0007104ccda289427919efc39dc9e4d499804b7bebc22df55f8b834301260602"
        cls.DEFAULT_PORTS = {'t': '50001', 's': '50002'}
        cls.DEFAULT_SERVERS = read_json('servers.json', {})
        cls.CHECKPOINTS = read_json('checkpoints.json', [])
        cls.EQUIHASH_N = 200
        cls.EQUIHASH_K = 9
<<<<<<< HEAD
    
=======

>>>>>>> d8d69840
        cls.HEADERS_URL = "http://35.224.186.7/blockchain_headers"

        cls.CHUNK_SIZE = 200

    # https://github.com/z-classic/zclassic/blob/master/src/chainparams.cpp#L234
    @classmethod
    def set_testnet(cls):
        cls.TESTNET = True
        cls.WIF_PREFIX = 0xef
        cls.ADDRTYPE_P2PKH = [0x1D, 0x25]
        cls.ADDRTYPE_P2SH = [0x1C, 0xBA]
        cls.ADDRTYPE_SHIELDED [0x16, 0xB6]
        cls.SEGWIT_HRP = "tb" #TODO zcl has no segwit
        cls.GENESIS = "03e1c4bb705c871bf9bfda3e74b7f8f86bff267993c215a89d5795e3708e5e1f"
        cls.DEFAULT_PORTS = {'t': '51001', 's': '51002'}
        cls.DEFAULT_SERVERS = read_json('servers_testnet.json', {})
        cls.CHECKPOINTS = read_json('checkpoints_testnet.json', [])
        cls.EQUIHASH_N = 200
        cls.EQUIHASH_K = 9

        #cls.HEADERS_URL = "http://35.224.186.7/blockchain_headers"

        cls.CHUNK_SIZE = 200

NetworkConstants.set_mainnet()

################################## transactions

FEE_STEP = 10000
MAX_FEE_RATE = 300000
FEE_TARGETS = [25, 10, 5, 2]

COINBASE_MATURITY = 100
COIN = 100000000

# supported types of transaction outputs
TYPE_ADDRESS = 0
TYPE_PUBKEY  = 1
TYPE_SCRIPT  = 2

# AES encryption
try:
    from Cryptodome.Cipher import AES
except:
    AES = None


class InvalidPadding(Exception):
    pass


def append_PKCS7_padding(data):
    assert_bytes(data)
    padlen = 16 - (len(data) % 16)
    return data + bytes([padlen]) * padlen


def strip_PKCS7_padding(data):
    assert_bytes(data)
    if len(data) % 16 != 0 or len(data) == 0:
        raise InvalidPadding("invalid length")
    padlen = data[-1]
    if padlen > 16:
        raise InvalidPadding("invalid padding byte (large)")
    for i in data[-padlen:]:
        if i != padlen:
            raise InvalidPadding("invalid padding byte (inconsistent)")
    return data[0:-padlen]


def aes_encrypt_with_iv(key, iv, data):
    assert_bytes(key, iv, data)
    data = append_PKCS7_padding(data)
    if AES:
        e = AES.new(key, AES.MODE_CBC, iv).encrypt(data)
    else:
        aes_cbc = pyaes.AESModeOfOperationCBC(key, iv=iv)
        aes = pyaes.Encrypter(aes_cbc, padding=pyaes.PADDING_NONE)
        e = aes.feed(data) + aes.feed()  # empty aes.feed() flushes buffer
    return e


def aes_decrypt_with_iv(key, iv, data):
    assert_bytes(key, iv, data)
    if AES:
        cipher = AES.new(key, AES.MODE_CBC, iv)
        data = cipher.decrypt(data)
    else:
        aes_cbc = pyaes.AESModeOfOperationCBC(key, iv=iv)
        aes = pyaes.Decrypter(aes_cbc, padding=pyaes.PADDING_NONE)
        data = aes.feed(data) + aes.feed()  # empty aes.feed() flushes buffer
    try:
        return strip_PKCS7_padding(data)
    except InvalidPadding:
        raise InvalidPassword()


def EncodeAES(secret, s):
    assert_bytes(s)
    iv = bytes(os.urandom(16))
    ct = aes_encrypt_with_iv(secret, iv, s)
    e = iv + ct
    return base64.b64encode(e)

def DecodeAES(secret, e):
    e = bytes(base64.b64decode(e))
    iv, e = e[:16], e[16:]
    s = aes_decrypt_with_iv(secret, iv, e)
    return s

def pw_encode(s, password):
    if password:
        secret = Hash(password)
        return EncodeAES(secret, to_bytes(s, "utf8")).decode('utf8')
    else:
        return s

def pw_decode(s, password):
    if password is not None:
        secret = Hash(password)
        try:
            d = to_string(DecodeAES(secret, s), "utf8")
        except Exception:
            raise InvalidPassword()
        return d
    else:
        return s


def rev_hex(s):
    return bh2u(bfh(s)[::-1])


def int_to_hex(i, length=1):
    assert isinstance(i, int)
    s = hex(i)[2:].rstrip('L')
    s = "0"*(2*length - len(s)) + s
    return rev_hex(s)


def var_int(i):
    # https://en.bitcoin.it/wiki/Protocol_specification#Variable_length_integer
    if i<0xfd:
        return int_to_hex(i)
    elif i<=0xffff:
        return "fd"+int_to_hex(i,2)
    elif i<=0xffffffff:
        return "fe"+int_to_hex(i,4)
    else:
        return "ff"+int_to_hex(i,8)


def op_push(i):
    if i<0x4c:
        return int_to_hex(i)
    elif i<0xff:
        return '4c' + int_to_hex(i)
    elif i<0xffff:
        return '4d' + int_to_hex(i,2)
    else:
        return '4e' + int_to_hex(i,4)

def push_script(x):
    return op_push(len(x)//2) + x

# ZCASH specific utils methods
# https://github.com/zcash/zcash/blob/master/qa/rpc-tests/test_framework/mininode.py

HEADER_SIZE = 1487

hash_to_str = lambda x: bytes(reversed(x)).hex()
str_to_hash = lambda x: bytes(reversed(bytes.fromhex(x)))

def read_vector_size(f):
    nit = struct.unpack("<B", f.read(1))[0]
    if nit == 253:
        return struct.unpack("<H", f.read(2))[0]
    elif nit == 254:
        return struct.unpack("<I", f.read(4))[0]
    elif nit == 255:
        return struct.unpack("<Q", f.read(8))[0]
    return nit

def ser_char_vector(l):
    if l is None:
        l = b''
    if len(l) < 253:
        r = struct.pack("<B", len(l))
    elif len(l) < 0x10000:
        r = struct.pack("<B", 253) + struct.pack("<H", len(l))
    elif len(l) < 0x100000000:
        r = struct.pack("<B", 254) + struct.pack("<I", len(l))
    else:
        r = struct.pack("<B", 255) + struct.pack("<Q", len(l))
    r += bytes(l)
    return r


def deser_char_vector(f):
    nit = struct.unpack("<B", f.read(1))[0]
    if nit == 253:
        nit = struct.unpack("<H", f.read(2))[0]
    elif nit == 254:
        nit = struct.unpack("<I", f.read(4))[0]
    elif nit == 255:
        nit = struct.unpack("<Q", f.read(8))[0]
    r = []
    for i in range(nit):
        t = struct.unpack("<B", f.read(1))[0]
        r.append(t)
    return r

def vector_from_bytes(s):
    return [v for v in s]


def deser_uint256(f):
    r = 0
    for i in range(8):
        t = struct.unpack("<I", f.read(4))[0]
        r += t << (i * 32)
    return r


def uint256_from_bytes(s):
    r = 0
    t = struct.unpack("<IIIIIIII", s[:32])
    for i in range(8):
        r += t[i] << (i * 32)
    return r


def ser_uint256(u):
    if isinstance(u, str):
        u = int(u, 16)
    if u is None:
        u = 0
    rs = b''
    for i in range(8):
        rs += struct.pack("<I", u & 0xFFFFFFFF)
        u >>= 32
    return rs

def sha256(x):
    if isinstance(x, str):
        x = x.encode('utf8')
    return bytes(hashlib.sha256(x).digest())

def Hash(x):
    out = bytes(sha256(sha256(x)))
    return out

hash_encode = lambda x: bh2u(x[::-1])
hash_decode = lambda x: bfh(x)[::-1]
hmac_sha_512 = lambda x, y: hmac.new(x, y, hashlib.sha512).digest()

def is_new_seed(x, prefix=version.SEED_PREFIX):
    from . import mnemonic
    x = mnemonic.normalize_text(x)
    s = bh2u(hmac_sha_512(b"Seed version", x.encode('utf8')))
    return s.startswith(prefix)


def is_old_seed(seed):
    from . import old_mnemonic, mnemonic
    seed = mnemonic.normalize_text(seed)
    words = seed.split()
    try:
        # checks here are deliberately left weak for legacy reasons, see #3149
        old_mnemonic.mn_decode(words)
        uses_electrum_words = True
    except Exception:
        uses_electrum_words = False
    try:
        seed = bfh(seed)
        is_hex = (len(seed) == 16 or len(seed) == 32)
    except Exception:
        is_hex = False
    return is_hex or (uses_electrum_words and (len(words) == 12 or len(words) == 24))


def seed_type(x):
    if is_old_seed(x):
        return 'old'
    elif is_new_seed(x):
        return 'standard'
    elif is_new_seed(x, version.SEED_PREFIX_SW):
        return 'segwit'
    elif is_new_seed(x, version.SEED_PREFIX_2FA):
        return '2fa'
    return ''

is_seed = lambda x: bool(seed_type(x))

# pywallet openssl private key implementation

def i2o_ECPublicKey(pubkey, compressed=False):
    # public keys are 65 bytes long (520 bits)
    # 0x04 + 32-byte X-coordinate + 32-byte Y-coordinate
    # 0x00 = point at infinity, 0x02 and 0x03 = compressed, 0x04 = uncompressed
    # compressed keys: <sign> <x> where <sign> is 0x02 if y is even and 0x03 if y is odd
    if compressed:
        if pubkey.point.y() & 1:
            key = '03' + '%064x' % pubkey.point.x()
        else:
            key = '02' + '%064x' % pubkey.point.x()
    else:
        key = '04' + \
              '%064x' % pubkey.point.x() + \
              '%064x' % pubkey.point.y()

    return bfh(key)
# end pywallet openssl private key implementation


############ functions from pywallet #####################
def hash_160(public_key):
    try:
        md = hashlib.new('ripemd160')
        md.update(sha256(public_key))
        return md.digest()
    except BaseException:
        from . import ripemd
        md = ripemd.new(sha256(public_key))
        return md.digest()


def hash160_to_b58_address(h160, addrtype, witness_program_version=1):
    s = bytes([addrtype[0]])
    s += bytes([addrtype[1]])
    s += h160
    return base_encode(s+Hash(s)[0:4], base=58)


def b58_address_to_hash160(addr):
    addr = to_bytes(addr, 'ascii')
    _bytes = base_decode(addr, 26, base=58)
    return [_bytes[0], _bytes[1]], _bytes[2:22]


def hash160_to_p2pkh(h160):
    return hash160_to_b58_address(h160, NetworkConstants.ADDRTYPE_P2PKH)

def hash160_to_p2sh(h160):
    return hash160_to_b58_address(h160, NetworkConstants.ADDRTYPE_P2SH)

def public_key_to_p2pkh(public_key):
    return hash160_to_p2pkh(hash_160(public_key))

def hash_to_segwit_addr(h):
    return segwit_addr.encode(NetworkConstants.SEGWIT_HRP, 0, h)

def public_key_to_p2wpkh(public_key):
    return hash_to_segwit_addr(hash_160(public_key))

def script_to_p2wsh(script):
    return hash_to_segwit_addr(sha256(bfh(script)))

def p2wpkh_nested_script(pubkey):
    pkh = bh2u(hash_160(bfh(pubkey)))
    return '00' + push_script(pkh)

def p2wsh_nested_script(witness_script):
    wsh = bh2u(sha256(bfh(witness_script)))
    return '00' + push_script(wsh)

def pubkey_to_address(txin_type, pubkey):
    if txin_type == 'p2pkh':
        return public_key_to_p2pkh(bfh(pubkey))
    elif txin_type == 'p2wpkh':
        return hash_to_segwit_addr(hash_160(bfh(pubkey)))
    elif txin_type == 'p2wpkh-p2sh':
        scriptSig = p2wpkh_nested_script(pubkey)
        return hash160_to_p2sh(hash_160(bfh(scriptSig)))
    else:
        raise NotImplementedError(txin_type)

def redeem_script_to_address(txin_type, redeem_script):
    if txin_type == 'p2sh':
        return hash160_to_p2sh(hash_160(bfh(redeem_script)))
    elif txin_type == 'p2wsh':
        return script_to_p2wsh(redeem_script)
    elif txin_type == 'p2wsh-p2sh':
        scriptSig = p2wsh_nested_script(redeem_script)
        return hash160_to_p2sh(hash_160(bfh(scriptSig)))
    else:
        raise NotImplementedError(txin_type)


def script_to_address(script):
    from .transaction import get_address_from_output_script
    t, addr = get_address_from_output_script(bfh(script))
    assert t == TYPE_ADDRESS
    return addr

def address_to_script(addr):
    witver, witprog = segwit_addr.decode(NetworkConstants.SEGWIT_HRP, addr)
    if witprog is not None:
        assert (0 <= witver <= 16)
        OP_n = witver + 0x50 if witver > 0 else 0
        script = bh2u(bytes([OP_n]))
        script += push_script(bh2u(bytes(witprog)))
        return script
    addrtype, hash_160 = b58_address_to_hash160(addr)
    if addrtype == NetworkConstants.ADDRTYPE_P2PKH:
        script = '76a9'                                      # op_dup, op_hash_160
        script += push_script(bh2u(hash_160))
        script += '88ac'                                     # op_equalverify, op_checksig
    elif addrtype == NetworkConstants.ADDRTYPE_P2SH:
        script = 'a9'                                        # op_hash_160
        script += push_script(bh2u(hash_160))
        script += '87'                                       # op_equal
    else:
        raise BaseException('unknown address type')
    return script

def address_to_scripthash(addr):
    script = address_to_script(addr)
    return script_to_scripthash(script)

def script_to_scripthash(script):
    h = sha256(bytes.fromhex(script))[0:32]
    return bh2u(bytes(reversed(h)))

def public_key_to_p2pk_script(pubkey):
    script = push_script(pubkey)
    script += 'ac'                                           # op_checksig
    return script

__b58chars = b'123456789ABCDEFGHJKLMNPQRSTUVWXYZabcdefghijkmnopqrstuvwxyz'
assert len(__b58chars) == 58

__b43chars = b'0123456789ABCDEFGHIJKLMNOPQRSTUVWXYZ$*+-./:'
assert len(__b43chars) == 43


def base_encode(v, base):
    """ encode v, which is a string of bytes, to base58."""
    assert_bytes(v)
    assert base in (58, 43)
    chars = __b58chars
    if base == 43:
        chars = __b43chars
    long_value = 0
    for (i, c) in enumerate(v[::-1]):
        long_value += (256**i) * c
    result = bytearray()
    while long_value >= base:
        div, mod = divmod(long_value, base)
        result.append(chars[mod])
        long_value = div
    result.append(chars[long_value])
    # Bitcoin does a little leading-zero-compression:
    # leading 0-bytes in the input become leading-1s
    nPad = 0
    for c in v:
        if c == 0x00:
            nPad += 1
        else:
            break
    result.extend([chars[0]] * nPad)
    result.reverse()
    return result.decode('ascii')


def base_decode(v, length, base):
    """ decode v into a string of len bytes."""
    # assert_bytes(v)
    v = to_bytes(v, 'ascii')
    assert base in (58, 43)
    chars = __b58chars
    if base == 43:
        chars = __b43chars
    long_value = 0
    for (i, c) in enumerate(v[::-1]):
        long_value += chars.find(bytes([c])) * (base**i)
    result = bytearray()
    while long_value >= 256:
        div, mod = divmod(long_value, 256)
        result.append(mod)
        long_value = div
    result.append(long_value)
    nPad = 0
    for c in v:
        if c == chars[0]:
            nPad += 1
        else:
            break
    result.extend(b'\x00' * nPad)
    if length is not None and len(result) != length:
        return None
    result.reverse()
    return bytes(result)


def EncodeBase58Check(vchIn):
    hash = Hash(vchIn)
    return base_encode(vchIn + hash[0:4], base=58)


def DecodeBase58Check(psz):
    vchRet = base_decode(psz, None, base=58)
    key = vchRet[0:-4]
    csum = vchRet[-4:]
    hash = Hash(key)
    cs32 = hash[0:4]
    if cs32 != csum:
        return None
    else:
        return key



# extended key export format for segwit

SCRIPT_TYPES = {
    'p2pkh':0,
    'p2wpkh':1,
    'p2wpkh-p2sh':2,
    'p2sh':5,
    'p2wsh':6,
    'p2wsh-p2sh':7
}


def serialize_privkey(secret, compressed, txin_type):
    prefix = bytes([(SCRIPT_TYPES[txin_type]+NetworkConstants.WIF_PREFIX)&255])
    suffix = b'\01' if compressed else b''
    vchIn = prefix + secret + suffix
    return EncodeBase58Check(vchIn)


def deserialize_privkey(key):
    # whether the pubkey is compressed should be visible from the keystore
    vch = DecodeBase58Check(key)
    if is_minikey(key):
        return 'p2pkh', minikey_to_private_key(key), True
    elif vch:
        txin_type = inv_dict(SCRIPT_TYPES)[vch[0] - NetworkConstants.WIF_PREFIX]
        assert len(vch) in [33, 34]
        compressed = len(vch) == 34
        return txin_type, vch[1:33], compressed
    else:
        raise BaseException("cannot deserialize", key)

def regenerate_key(pk):
    assert len(pk) == 32
    return EC_KEY(pk)


def GetPubKey(pubkey, compressed=False):
    return i2o_ECPublicKey(pubkey, compressed)


def GetSecret(pkey):
    return bfh('%064x' % pkey.secret)


def is_compressed(sec):
    return deserialize_privkey(sec)[2]


def public_key_from_private_key(pk, compressed):
    pkey = regenerate_key(pk)
    public_key = GetPubKey(pkey.pubkey, compressed)
    return bh2u(public_key)

def address_from_private_key(sec):
    txin_type, privkey, compressed = deserialize_privkey(sec)
    public_key = public_key_from_private_key(privkey, compressed)
    return pubkey_to_address(txin_type, public_key)

def is_segwit_address(addr):
    try:
        witver, witprog = segwit_addr.decode(NetworkConstants.SEGWIT_HRP, addr)
    except Exception as e:
        return False
    return witprog is not None

def is_b58_address(addr):
    try:
        addrtype, h = b58_address_to_hash160(addr)
    except Exception as e:
        return False
    if addrtype not in [NetworkConstants.ADDRTYPE_P2PKH, NetworkConstants.ADDRTYPE_P2SH]:
        return False
    return addr == hash160_to_b58_address(h, addrtype)

def is_address(addr):
    return is_segwit_address(addr) or is_b58_address(addr)


def is_private_key(key):
    try:
        k = deserialize_privkey(key)
        return k is not False
    except:
        return False


########### end pywallet functions #######################

def is_minikey(text):
    # Minikeys are typically 22 or 30 characters, but this routine
    # permits any length of 20 or more provided the minikey is valid.
    # A valid minikey must begin with an 'S', be in base58, and when
    # suffixed with '?' have its SHA256 hash begin with a zero byte.
    # They are widely used in Casascius physical bitcoins.
    return (len(text) >= 20 and text[0] == 'S'
            and all(ord(c) in __b58chars for c in text)
            and sha256(text + '?')[0] == 0x00)

def minikey_to_private_key(text):
    return sha256(text)

from ecdsa.ecdsa import curve_secp256k1, generator_secp256k1
from ecdsa.curves import SECP256k1
from ecdsa.ellipticcurve import Point
from ecdsa.util import string_to_number, number_to_string


def msg_magic(message):
    length = bfh(var_int(len(message)))
    return b"\x18Bitcoin Signed Message:\n" + length + message


def verify_message(address, sig, message):
    assert_bytes(sig, message)
    try:
        h = Hash(msg_magic(message))
        public_key, compressed = pubkey_from_signature(sig, h)
        # check public key using the address
        pubkey = point_to_ser(public_key.pubkey.point, compressed)
        for txin_type in ['p2pkh','p2wpkh','p2wpkh-p2sh']:
            addr = pubkey_to_address(txin_type, bh2u(pubkey))
            if address == addr:
                break
        else:
            raise Exception("Bad signature")
        # check message
        public_key.verify_digest(sig[1:], h, sigdecode = ecdsa.util.sigdecode_string)
        return True
    except Exception as e:
        print_error("Verification error: {0}".format(e))
        return False


def encrypt_message(message, pubkey):
    return EC_KEY.encrypt_message(message, bfh(pubkey))


def chunks(l, n):
    return [l[i:i+n] for i in range(0, len(l), n)]


def ECC_YfromX(x,curved=curve_secp256k1, odd=True):
    _p = curved.p()
    _a = curved.a()
    _b = curved.b()
    for offset in range(128):
        Mx = x + offset
        My2 = pow(Mx, 3, _p) + _a * pow(Mx, 2, _p) + _b % _p
        My = pow(My2, (_p+1)//4, _p )

        if curved.contains_point(Mx,My):
            if odd == bool(My&1):
                return [My,offset]
            return [_p-My,offset]
    raise Exception('ECC_YfromX: No Y found')


def negative_point(P):
    return Point( P.curve(), P.x(), -P.y(), P.order() )


def point_to_ser(P, comp=True ):
    if comp:
        return bfh( ('%02x'%(2+(P.y()&1)))+('%064x'%P.x()) )
    return bfh( '04'+('%064x'%P.x())+('%064x'%P.y()) )


def ser_to_point(Aser):
    curve = curve_secp256k1
    generator = generator_secp256k1
    _r  = generator.order()
    assert Aser[0] in [0x02, 0x03, 0x04]
    if Aser[0] == 0x04:
        return Point( curve, string_to_number(Aser[1:33]), string_to_number(Aser[33:]), _r )
    Mx = string_to_number(Aser[1:])
    return Point( curve, Mx, ECC_YfromX(Mx, curve, Aser[0] == 0x03)[0], _r )


class MyVerifyingKey(ecdsa.VerifyingKey):
    @classmethod
    def from_signature(klass, sig, recid, h, curve):
        """ See http://www.secg.org/download/aid-780/sec1-v2.pdf, chapter 4.1.6 """
        from ecdsa import util, numbertheory
        from . import msqr
        curveFp = curve.curve
        G = curve.generator
        order = G.order()
        # extract r,s from signature
        r, s = util.sigdecode_string(sig, order)
        # 1.1
        x = r + (recid//2) * order
        # 1.3
        alpha = ( x * x * x  + curveFp.a() * x + curveFp.b() ) % curveFp.p()
        beta = msqr.modular_sqrt(alpha, curveFp.p())
        y = beta if (beta - recid) % 2 == 0 else curveFp.p() - beta
        # 1.4 the constructor checks that nR is at infinity
        R = Point(curveFp, x, y, order)
        # 1.5 compute e from message:
        e = string_to_number(h)
        minus_e = -e % order
        # 1.6 compute Q = r^-1 (sR - eG)
        inv_r = numbertheory.inverse_mod(r,order)
        Q = inv_r * ( s * R + minus_e * G )
        return klass.from_public_point( Q, curve )


def pubkey_from_signature(sig, h):
    if len(sig) != 65:
        raise Exception("Wrong encoding")
    nV = sig[0]
    if nV < 27 or nV >= 35:
        raise Exception("Bad encoding")
    if nV >= 31:
        compressed = True
        nV -= 4
    else:
        compressed = False
    recid = nV - 27
    return MyVerifyingKey.from_signature(sig[1:], recid, h, curve = SECP256k1), compressed


class MySigningKey(ecdsa.SigningKey):
    """Enforce low S values in signatures"""

    def sign_number(self, number, entropy=None, k=None):
        curve = SECP256k1
        G = curve.generator
        order = G.order()
        r, s = ecdsa.SigningKey.sign_number(self, number, entropy, k)
        if s > order//2:
            s = order - s
        return r, s


class EC_KEY(object):

    def __init__( self, k ):
        secret = string_to_number(k)
        self.pubkey = ecdsa.ecdsa.Public_key( generator_secp256k1, generator_secp256k1 * secret )
        self.privkey = ecdsa.ecdsa.Private_key( self.pubkey, secret )
        self.secret = secret

    def get_public_key(self, compressed=True):
        return bh2u(point_to_ser(self.pubkey.point, compressed))

    def sign(self, msg_hash):
        private_key = MySigningKey.from_secret_exponent(self.secret, curve = SECP256k1)
        public_key = private_key.get_verifying_key()
        signature = private_key.sign_digest_deterministic(msg_hash, hashfunc=hashlib.sha256, sigencode = ecdsa.util.sigencode_string)
        assert public_key.verify_digest(signature, msg_hash, sigdecode = ecdsa.util.sigdecode_string)
        return signature

    def sign_message(self, message, is_compressed):
        message = to_bytes(message, 'utf8')
        signature = self.sign(Hash(msg_magic(message)))
        for i in range(4):
            sig = bytes([27 + i + (4 if is_compressed else 0)]) + signature
            try:
                self.verify_message(sig, message)
                return sig
            except Exception as e:
                continue
        else:
            raise Exception("error: cannot sign message")

    def verify_message(self, sig, message):
        assert_bytes(message)
        h = Hash(msg_magic(message))
        public_key, compressed = pubkey_from_signature(sig, h)
        # check public key
        if point_to_ser(public_key.pubkey.point, compressed) != point_to_ser(self.pubkey.point, compressed):
            raise Exception("Bad signature")
        # check message
        public_key.verify_digest(sig[1:], h, sigdecode = ecdsa.util.sigdecode_string)


    # ECIES encryption/decryption methods; AES-128-CBC with PKCS7 is used as the cipher; hmac-sha256 is used as the mac

    @classmethod
    def encrypt_message(self, message, pubkey):
        assert_bytes(message)

        pk = ser_to_point(pubkey)
        if not ecdsa.ecdsa.point_is_valid(generator_secp256k1, pk.x(), pk.y()):
            raise Exception('invalid pubkey')

        ephemeral_exponent = number_to_string(ecdsa.util.randrange(pow(2,256)), generator_secp256k1.order())
        ephemeral = EC_KEY(ephemeral_exponent)
        ecdh_key = point_to_ser(pk * ephemeral.privkey.secret_multiplier)
        key = hashlib.sha512(ecdh_key).digest()
        iv, key_e, key_m = key[0:16], key[16:32], key[32:]
        ciphertext = aes_encrypt_with_iv(key_e, iv, message)
        ephemeral_pubkey = bfh(ephemeral.get_public_key(compressed=True))
        encrypted = b'BIE1' + ephemeral_pubkey + ciphertext
        mac = hmac.new(key_m, encrypted, hashlib.sha256).digest()

        return base64.b64encode(encrypted + mac)

    def decrypt_message(self, encrypted):
        encrypted = base64.b64decode(encrypted)
        if len(encrypted) < 85:
            raise Exception('invalid ciphertext: length')
        magic = encrypted[:4]
        ephemeral_pubkey = encrypted[4:37]
        ciphertext = encrypted[37:-32]
        mac = encrypted[-32:]
        if magic != b'BIE1':
            raise Exception('invalid ciphertext: invalid magic bytes')
        try:
            ephemeral_pubkey = ser_to_point(ephemeral_pubkey)
        except AssertionError as e:
            raise Exception('invalid ciphertext: invalid ephemeral pubkey')
        if not ecdsa.ecdsa.point_is_valid(generator_secp256k1, ephemeral_pubkey.x(), ephemeral_pubkey.y()):
            raise Exception('invalid ciphertext: invalid ephemeral pubkey')
        ecdh_key = point_to_ser(ephemeral_pubkey * self.privkey.secret_multiplier)
        key = hashlib.sha512(ecdh_key).digest()
        iv, key_e, key_m = key[0:16], key[16:32], key[32:]
        if mac != hmac.new(key_m, encrypted[:-32], hashlib.sha256).digest():
            raise InvalidPassword()
        return aes_decrypt_with_iv(key_e, iv, ciphertext)


###################################### BIP32 ##############################

random_seed = lambda n: "%032x"%ecdsa.util.randrange( pow(2,n) )
BIP32_PRIME = 0x80000000


def get_pubkeys_from_secret(secret):
    # public key
    private_key = ecdsa.SigningKey.from_string( secret, curve = SECP256k1 )
    public_key = private_key.get_verifying_key()
    K = public_key.to_string()
    K_compressed = GetPubKey(public_key.pubkey,True)
    return K, K_compressed


# Child private key derivation function (from master private key)
# k = master private key (32 bytes)
# c = master chain code (extra entropy for key derivation) (32 bytes)
# n = the index of the key we want to derive. (only 32 bits will be used)
# If n is negative (i.e. the 32nd bit is set), the resulting private key's
#  corresponding public key can NOT be determined without the master private key.
# However, if n is positive, the resulting private key's corresponding
#  public key can be determined without the master private key.
def CKD_priv(k, c, n):
    is_prime = n & BIP32_PRIME
    return _CKD_priv(k, c, bfh(rev_hex(int_to_hex(n,4))), is_prime)


def _CKD_priv(k, c, s, is_prime):
    order = generator_secp256k1.order()
    keypair = EC_KEY(k)
    cK = GetPubKey(keypair.pubkey,True)
    data = bytes([0]) + k + s if is_prime else cK + s
    I = hmac.new(c, data, hashlib.sha512).digest()
    k_n = number_to_string( (string_to_number(I[0:32]) + string_to_number(k)) % order , order )
    c_n = I[32:]
    return k_n, c_n

# Child public key derivation function (from public key only)
# K = master public key
# c = master chain code
# n = index of key we want to derive
# This function allows us to find the nth public key, as long as n is
#  non-negative. If n is negative, we need the master private key to find it.
def CKD_pub(cK, c, n):
    if n & BIP32_PRIME: raise
    return _CKD_pub(cK, c, bfh(rev_hex(int_to_hex(n,4))))

# helper function, callable with arbitrary string
def _CKD_pub(cK, c, s):
    order = generator_secp256k1.order()
    I = hmac.new(c, cK + s, hashlib.sha512).digest()
    curve = SECP256k1
    pubkey_point = string_to_number(I[0:32])*curve.generator + ser_to_point(cK)
    public_key = ecdsa.VerifyingKey.from_public_point( pubkey_point, curve = SECP256k1 )
    c_n = I[32:]
    cK_n = GetPubKey(public_key.pubkey,True)
    return cK_n, c_n


def xprv_header(xtype):
    return bfh("%08x" % XPRV_HEADERS[xtype])


def xpub_header(xtype):
    return bfh("%08x" % XPUB_HEADERS[xtype])


def serialize_xprv(xtype, c, k, depth=0, fingerprint=b'\x00'*4, child_number=b'\x00'*4):
    xprv = xprv_header(xtype) + bytes([depth]) + fingerprint + child_number + c + bytes([0]) + k
    return EncodeBase58Check(xprv)


def serialize_xpub(xtype, c, cK, depth=0, fingerprint=b'\x00'*4, child_number=b'\x00'*4):
    xpub = xpub_header(xtype) + bytes([depth]) + fingerprint + child_number + c + cK
    return EncodeBase58Check(xpub)


def deserialize_xkey(xkey, prv):
    xkey = DecodeBase58Check(xkey)
    if len(xkey) != 78:
        raise BaseException('Invalid length')
    depth = xkey[4]
    fingerprint = xkey[5:9]
    child_number = xkey[9:13]
    c = xkey[13:13+32]
    header = int('0x' + bh2u(xkey[0:4]), 16)
    headers = XPRV_HEADERS if prv else XPUB_HEADERS
    if header not in headers.values():
        raise BaseException('Invalid xpub format', hex(header))
    xtype = list(headers.keys())[list(headers.values()).index(header)]
    n = 33 if prv else 32
    K_or_k = xkey[13+n:]
    return xtype, depth, fingerprint, child_number, c, K_or_k


def deserialize_xpub(xkey):
    return deserialize_xkey(xkey, False)

def deserialize_xprv(xkey):
    return deserialize_xkey(xkey, True)

def xpub_type(x):
    return deserialize_xpub(x)[0]


def is_xpub(text):
    try:
        deserialize_xpub(text)
        return True
    except:
        return False


def is_xprv(text):
    try:
        deserialize_xprv(text)
        return True
    except:
        return False


def xpub_from_xprv(xprv):
    xtype, depth, fingerprint, child_number, c, k = deserialize_xprv(xprv)
    K, cK = get_pubkeys_from_secret(k)
    return serialize_xpub(xtype, c, cK, depth, fingerprint, child_number)


def bip32_root(seed, xtype):
    I = hmac.new(b"Bitcoin seed", seed, hashlib.sha512).digest()
    master_k = I[0:32]
    master_c = I[32:]
    K, cK = get_pubkeys_from_secret(master_k)
    xprv = serialize_xprv(xtype, master_c, master_k)
    xpub = serialize_xpub(xtype, master_c, cK)
    return xprv, xpub


def xpub_from_pubkey(xtype, cK):
    assert cK[0] in [0x02, 0x03]
    return serialize_xpub(xtype, b'\x00'*32, cK)


def bip32_derivation(s):
    assert s.startswith('m/')
    s = s[2:]
    for n in s.split('/'):
        if n == '': continue
        i = int(n[:-1]) + BIP32_PRIME if n[-1] == "'" else int(n)
        yield i

def is_bip32_derivation(x):
    try:
        [ i for i in bip32_derivation(x)]
        return True
    except :
        return False

def bip32_private_derivation(xprv, branch, sequence):
    assert sequence.startswith(branch)
    if branch == sequence:
        return xprv, xpub_from_xprv(xprv)
    xtype, depth, fingerprint, child_number, c, k = deserialize_xprv(xprv)
    sequence = sequence[len(branch):]
    for n in sequence.split('/'):
        if n == '': continue
        i = int(n[:-1]) + BIP32_PRIME if n[-1] == "'" else int(n)
        parent_k = k
        k, c = CKD_priv(k, c, i)
        depth += 1
    _, parent_cK = get_pubkeys_from_secret(parent_k)
    fingerprint = hash_160(parent_cK)[0:4]
    child_number = bfh("%08X"%i)
    K, cK = get_pubkeys_from_secret(k)
    xpub = serialize_xpub(xtype, c, cK, depth, fingerprint, child_number)
    xprv = serialize_xprv(xtype, c, k, depth, fingerprint, child_number)
    return xprv, xpub


def bip32_public_derivation(xpub, branch, sequence):
    xtype, depth, fingerprint, child_number, c, cK = deserialize_xpub(xpub)
    assert sequence.startswith(branch)
    sequence = sequence[len(branch):]
    for n in sequence.split('/'):
        if n == '': continue
        i = int(n)
        parent_cK = cK
        cK, c = CKD_pub(cK, c, i)
        depth += 1
    fingerprint = hash_160(parent_cK)[0:4]
    child_number = bfh("%08X"%i)
    return serialize_xpub(xtype, c, cK, depth, fingerprint, child_number)


def bip32_private_key(sequence, k, chain):
    for i in sequence:
        k, chain = CKD_priv(k, chain, i)
    return k<|MERGE_RESOLUTION|>--- conflicted
+++ resolved
@@ -87,11 +87,7 @@
         cls.CHECKPOINTS = read_json('checkpoints.json', [])
         cls.EQUIHASH_N = 200
         cls.EQUIHASH_K = 9
-<<<<<<< HEAD
-    
-=======
-
->>>>>>> d8d69840
+
         cls.HEADERS_URL = "http://35.224.186.7/blockchain_headers"
 
         cls.CHUNK_SIZE = 200
