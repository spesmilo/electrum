# -*- coding: utf-8 -*-
#
# Electrum - lightweight Bitcoin client
# Copyright (C) 2011 thomasv@gitorious
#
# Permission is hereby granted, free of charge, to any person
# obtaining a copy of this software and associated documentation files
# (the "Software"), to deal in the Software without restriction,
# including without limitation the rights to use, copy, modify, merge,
# publish, distribute, sublicense, and/or sell copies of the Software,
# and to permit persons to whom the Software is furnished to do so,
# subject to the following conditions:
#
# The above copyright notice and this permission notice shall be
# included in all copies or substantial portions of the Software.
#
# THE SOFTWARE IS PROVIDED "AS IS", WITHOUT WARRANTY OF ANY KIND,
# EXPRESS OR IMPLIED, INCLUDING BUT NOT LIMITED TO THE WARRANTIES OF
# MERCHANTABILITY, FITNESS FOR A PARTICULAR PURPOSE AND
# NONINFRINGEMENT. IN NO EVENT SHALL THE AUTHORS OR COPYRIGHT HOLDERS
# BE LIABLE FOR ANY CLAIM, DAMAGES OR OTHER LIABILITY, WHETHER IN AN
# ACTION OF CONTRACT, TORT OR OTHERWISE, ARISING FROM, OUT OF OR IN
# CONNECTION WITH THE SOFTWARE OR THE USE OR OTHER DEALINGS IN THE
# SOFTWARE.

import hashlib
import base64
import hmac
import os
import json

import struct
import ecdsa
import pyaes

from .util import bfh, bh2u, to_string
from . import version
from .util import print_error, InvalidPassword, assert_bytes, to_bytes, inv_dict
from . import segwit_addr
<<<<<<< HEAD

def read_json(filename, default):
    path = os.path.join(os.path.dirname(__file__), filename)
    try:
        with open(path, 'r') as f:
            r = json.loads(f.read())
    except:
        r = default
    return r




# Version numbers for BIP32 extended keys
# standard: xprv, xpub
# segwit in p2sh: yprv, ypub
# native segwit: zprv, zpub
XPRV_HEADERS = {
    'standard': 0x0488ade4,
    'p2wpkh-p2sh': 0x049d7878,
    'p2wsh-p2sh': 0x295b005,
    'p2wpkh': 0x4b2430c,
    'p2wsh': 0x2aa7a99
}
XPUB_HEADERS = {
    'standard': 0x0488b21e,
    'p2wpkh-p2sh': 0x049d7cb2,
    'p2wsh-p2sh': 0x295b43f,
    'p2wpkh': 0x4b24746,
    'p2wsh': 0x2aa7ed3
}


class NetworkConstants:

    # https://github.com/z-classic/zclassic/blob/master/src/chainparams.cpp#L103
    @classmethod
    def set_mainnet(cls):
        cls.TESTNET = False
        cls.WIF_PREFIX = 0x80
        cls.ADDRTYPE_P2PKH = [0x1C, 0xB8]
        cls.ADDRTYPE_P2SH = [0x1C, 0xBD]
        cls.ADDRTYPE_SHIELDED = [0x16, 0x9A]
        cls.SEGWIT_HRP = "bc" #TODO zcl has no segwit
        cls.GENESIS = "0007104ccda289427919efc39dc9e4d499804b7bebc22df55f8b834301260602"
        cls.DEFAULT_PORTS = {'t': '50001', 's': '50002'}
        cls.DEFAULT_SERVERS = read_json('servers.json', {})
        cls.CHECKPOINTS = read_json('checkpoints.json', [])
        cls.EQUIHASH_N = 200
        cls.EQUIHASH_K = 9
        cls.HEADERS_URL = "http://headers.zcl-electrum.com/blockchain_headers"

        cls.CHUNK_SIZE = 200

    # https://github.com/z-classic/zclassic/blob/master/src/chainparams.cpp#L234
    @classmethod
    def set_testnet(cls):
        cls.TESTNET = True
        cls.WIF_PREFIX = 0xef
        cls.ADDRTYPE_P2PKH = [0x1D, 0x25]
        cls.ADDRTYPE_P2SH = [0x1C, 0xBA]
        cls.ADDRTYPE_SHIELDED = [0x16, 0xB6]
        cls.SEGWIT_HRP = "tb" #TODO zcl has no segwit
        cls.GENESIS = "03e1c4bb705c871bf9bfda3e74b7f8f86bff267993c215a89d5795e3708e5e1f"
        cls.DEFAULT_PORTS = {'t': '51001', 's': '51002'}
        cls.DEFAULT_SERVERS = read_json('servers_testnet.json', {})
        cls.CHECKPOINTS = read_json('checkpoints_testnet.json', [])
        cls.EQUIHASH_N = 200
        cls.EQUIHASH_K = 9

        #cls.HEADERS_URL = "http://35.224.186.7/blockchain_headers"
=======
from . import constants
>>>>>>> 4c81a77c

        cls.CHUNK_SIZE = 200

################################## transactions

<<<<<<< HEAD
FEE_STEP = 10000
DEFAULT_FEE_RATE = 10000
MAX_FEE_RATE = 300000
FEE_TARGETS = [25, 10, 5, 2]

=======
>>>>>>> 4c81a77c
COINBASE_MATURITY = 100
COIN = 100000000

# supported types of transaction outputs
TYPE_ADDRESS = 0
TYPE_PUBKEY  = 1
TYPE_SCRIPT  = 2

# AES encryption
try:
    from Cryptodome.Cipher import AES
except:
    AES = None


class InvalidPadding(Exception):
    pass


def append_PKCS7_padding(data):
    assert_bytes(data)
    padlen = 16 - (len(data) % 16)
    return data + bytes([padlen]) * padlen


def strip_PKCS7_padding(data):
    assert_bytes(data)
    if len(data) % 16 != 0 or len(data) == 0:
        raise InvalidPadding("invalid length")
    padlen = data[-1]
    if padlen > 16:
        raise InvalidPadding("invalid padding byte (large)")
    for i in data[-padlen:]:
        if i != padlen:
            raise InvalidPadding("invalid padding byte (inconsistent)")
    return data[0:-padlen]


def aes_encrypt_with_iv(key, iv, data):
    assert_bytes(key, iv, data)
    data = append_PKCS7_padding(data)
    if AES:
        e = AES.new(key, AES.MODE_CBC, iv).encrypt(data)
    else:
        aes_cbc = pyaes.AESModeOfOperationCBC(key, iv=iv)
        aes = pyaes.Encrypter(aes_cbc, padding=pyaes.PADDING_NONE)
        e = aes.feed(data) + aes.feed()  # empty aes.feed() flushes buffer
    return e


def aes_decrypt_with_iv(key, iv, data):
    assert_bytes(key, iv, data)
    if AES:
        cipher = AES.new(key, AES.MODE_CBC, iv)
        data = cipher.decrypt(data)
    else:
        aes_cbc = pyaes.AESModeOfOperationCBC(key, iv=iv)
        aes = pyaes.Decrypter(aes_cbc, padding=pyaes.PADDING_NONE)
        data = aes.feed(data) + aes.feed()  # empty aes.feed() flushes buffer
    try:
        return strip_PKCS7_padding(data)
    except InvalidPadding:
        raise InvalidPassword()


def EncodeAES(secret, s):
    assert_bytes(s)
    iv = bytes(os.urandom(16))
    ct = aes_encrypt_with_iv(secret, iv, s)
    e = iv + ct
    return base64.b64encode(e)

def DecodeAES(secret, e):
    e = bytes(base64.b64decode(e))
    iv, e = e[:16], e[16:]
    s = aes_decrypt_with_iv(secret, iv, e)
    return s

def pw_encode(s, password):
    if password:
        secret = Hash(password)
        return EncodeAES(secret, to_bytes(s, "utf8")).decode('utf8')
    else:
        return s

def pw_decode(s, password):
    if password is not None:
        secret = Hash(password)
        try:
            d = to_string(DecodeAES(secret, s), "utf8")
        except Exception:
            raise InvalidPassword()
        return d
    else:
        return s


def rev_hex(s):
    return bh2u(bfh(s)[::-1])


def int_to_hex(i, length=1):
    assert isinstance(i, int)
    s = hex(i)[2:].rstrip('L')
    s = "0"*(2*length - len(s)) + s
    return rev_hex(s)


def var_int(i):
    # https://en.bitcoin.it/wiki/Protocol_specification#Variable_length_integer
    if i<0xfd:
        return int_to_hex(i)
    elif i<=0xffff:
        return "fd"+int_to_hex(i,2)
    elif i<=0xffffffff:
        return "fe"+int_to_hex(i,4)
    else:
        return "ff"+int_to_hex(i,8)


def op_push(i):
    if i<0x4c:
        return int_to_hex(i)
    elif i<0xff:
        return '4c' + int_to_hex(i)
    elif i<0xffff:
        return '4d' + int_to_hex(i,2)
    else:
        return '4e' + int_to_hex(i,4)

def push_script(x):
    return op_push(len(x)//2) + x

# ZCASH specific utils methods
# https://github.com/zcash/zcash/blob/master/qa/rpc-tests/test_framework/mininode.py

HEADER_SIZE = 1487

hash_to_str = lambda x: bytes(reversed(x)).hex()
str_to_hash = lambda x: bytes(reversed(bytes.fromhex(x)))

def read_vector_size(f):
    nit = struct.unpack("<B", f.read(1))[0]
    if nit == 253:
        return struct.unpack("<H", f.read(2))[0]
    elif nit == 254:
        return struct.unpack("<I", f.read(4))[0]
    elif nit == 255:
        return struct.unpack("<Q", f.read(8))[0]
    return nit

def ser_char_vector(l):
    if l is None:
        l = b''
    if len(l) < 253:
        r = struct.pack("<B", len(l))
    elif len(l) < 0x10000:
        r = struct.pack("<B", 253) + struct.pack("<H", len(l))
    elif len(l) < 0x100000000:
        r = struct.pack("<B", 254) + struct.pack("<I", len(l))
    else:
        r = struct.pack("<B", 255) + struct.pack("<Q", len(l))
    r += bytes(l)
    return r


def deser_char_vector(f):
    nit = struct.unpack("<B", f.read(1))[0]
    if nit == 253:
        nit = struct.unpack("<H", f.read(2))[0]
    elif nit == 254:
        nit = struct.unpack("<I", f.read(4))[0]
    elif nit == 255:
        nit = struct.unpack("<Q", f.read(8))[0]
    r = []
    for i in range(nit):
        t = struct.unpack("<B", f.read(1))[0]
        r.append(t)
    return r

def vector_from_bytes(s):
    return [v for v in s]


def deser_uint256(f):
    r = 0
    for i in range(8):
        t = struct.unpack("<I", f.read(4))[0]
        r += t << (i * 32)
    return r


def uint256_from_bytes(s):
    r = 0
    t = struct.unpack("<IIIIIIII", s[:32])
    for i in range(8):
        r += t[i] << (i * 32)
    return r


def ser_uint256(u):
    if isinstance(u, str):
        u = int(u, 16)
    if u is None:
        u = 0
    rs = b''
    for i in range(8):
        rs += struct.pack("<I", u & 0xFFFFFFFF)
        u >>= 32
    return rs

def sha256(x):
    if isinstance(x, str):
        x = x.encode('utf8')
    return bytes(hashlib.sha256(x).digest())

def Hash(x):
    out = bytes(sha256(sha256(x)))
    return out

hash_encode = lambda x: bh2u(x[::-1])
hash_decode = lambda x: bfh(x)[::-1]
hmac_sha_512 = lambda x, y: hmac.new(x, y, hashlib.sha512).digest()

def is_new_seed(x, prefix=version.SEED_PREFIX):
    from . import mnemonic
    x = mnemonic.normalize_text(x)
    s = bh2u(hmac_sha_512(b"Seed version", x.encode('utf8')))
    return s.startswith(prefix)


def is_old_seed(seed):
    from . import old_mnemonic, mnemonic
    seed = mnemonic.normalize_text(seed)
    words = seed.split()
    try:
        # checks here are deliberately left weak for legacy reasons, see #3149
        old_mnemonic.mn_decode(words)
        uses_electrum_words = True
    except Exception:
        uses_electrum_words = False
    try:
        seed = bfh(seed)
        is_hex = (len(seed) == 16 or len(seed) == 32)
    except Exception:
        is_hex = False
    return is_hex or (uses_electrum_words and (len(words) == 12 or len(words) == 24))


def seed_type(x):
    if is_old_seed(x):
        return 'old'
    elif is_new_seed(x):
        return 'standard'
    elif is_new_seed(x, version.SEED_PREFIX_SW):
        return 'segwit'
    elif is_new_seed(x, version.SEED_PREFIX_2FA):
        return '2fa'
    return ''

is_seed = lambda x: bool(seed_type(x))

# pywallet openssl private key implementation

def i2o_ECPublicKey(pubkey, compressed=False):
    # public keys are 65 bytes long (520 bits)
    # 0x04 + 32-byte X-coordinate + 32-byte Y-coordinate
    # 0x00 = point at infinity, 0x02 and 0x03 = compressed, 0x04 = uncompressed
    # compressed keys: <sign> <x> where <sign> is 0x02 if y is even and 0x03 if y is odd
    if compressed:
        if pubkey.point.y() & 1:
            key = '03' + '%064x' % pubkey.point.x()
        else:
            key = '02' + '%064x' % pubkey.point.x()
    else:
        key = '04' + \
              '%064x' % pubkey.point.x() + \
              '%064x' % pubkey.point.y()

    return bfh(key)
# end pywallet openssl private key implementation


############ functions from pywallet #####################
def hash_160(public_key):
    try:
        md = hashlib.new('ripemd160')
        md.update(sha256(public_key))
        return md.digest()
    except BaseException:
        from . import ripemd
        md = ripemd.new(sha256(public_key))
        return md.digest()


def hash160_to_b58_address(h160, addrtype, witness_program_version=1):
    s = bytes([addrtype[0]])
    s += bytes([addrtype[1]])
    s += h160
    return base_encode(s+Hash(s)[0:4], base=58)


def b58_address_to_hash160(addr):
    addr = to_bytes(addr, 'ascii')
    _bytes = base_decode(addr, 26, base=58)
    return [_bytes[0], _bytes[1]], _bytes[2:22]


def hash160_to_p2pkh(h160):
    return hash160_to_b58_address(h160, constants.net.ADDRTYPE_P2PKH)

def hash160_to_p2sh(h160):
    return hash160_to_b58_address(h160, constants.net.ADDRTYPE_P2SH)

def public_key_to_p2pkh(public_key):
    return hash160_to_p2pkh(hash_160(public_key))

def hash_to_segwit_addr(h):
    return segwit_addr.encode(constants.net.SEGWIT_HRP, 0, h)

def public_key_to_p2wpkh(public_key):
    return hash_to_segwit_addr(hash_160(public_key))

def script_to_p2wsh(script):
    return hash_to_segwit_addr(sha256(bfh(script)))

def p2wpkh_nested_script(pubkey):
    pkh = bh2u(hash_160(bfh(pubkey)))
    return '00' + push_script(pkh)

def p2wsh_nested_script(witness_script):
    wsh = bh2u(sha256(bfh(witness_script)))
    return '00' + push_script(wsh)

def pubkey_to_address(txin_type, pubkey):
    if txin_type == 'p2pkh':
        return public_key_to_p2pkh(bfh(pubkey))
    elif txin_type == 'p2wpkh':
        return hash_to_segwit_addr(hash_160(bfh(pubkey)))
    elif txin_type == 'p2wpkh-p2sh':
        scriptSig = p2wpkh_nested_script(pubkey)
        return hash160_to_p2sh(hash_160(bfh(scriptSig)))
    else:
        raise NotImplementedError(txin_type)

def redeem_script_to_address(txin_type, redeem_script):
    if txin_type == 'p2sh':
        return hash160_to_p2sh(hash_160(bfh(redeem_script)))
    elif txin_type == 'p2wsh':
        return script_to_p2wsh(redeem_script)
    elif txin_type == 'p2wsh-p2sh':
        scriptSig = p2wsh_nested_script(redeem_script)
        return hash160_to_p2sh(hash_160(bfh(scriptSig)))
    else:
        raise NotImplementedError(txin_type)


def script_to_address(script):
    from .transaction import get_address_from_output_script
    t, addr = get_address_from_output_script(bfh(script))
    assert t == TYPE_ADDRESS
    return addr

def address_to_script(addr):
    witver, witprog = segwit_addr.decode(constants.net.SEGWIT_HRP, addr)
    if witprog is not None:
        assert (0 <= witver <= 16)
        OP_n = witver + 0x50 if witver > 0 else 0
        script = bh2u(bytes([OP_n]))
        script += push_script(bh2u(bytes(witprog)))
        return script
    addrtype, hash_160 = b58_address_to_hash160(addr)
    if addrtype == constants.net.ADDRTYPE_P2PKH:
        script = '76a9'                                      # op_dup, op_hash_160
        script += push_script(bh2u(hash_160))
        script += '88ac'                                     # op_equalverify, op_checksig
    elif addrtype == constants.net.ADDRTYPE_P2SH:
        script = 'a9'                                        # op_hash_160
        script += push_script(bh2u(hash_160))
        script += '87'                                       # op_equal
    else:
        raise BaseException('unknown address type')
    return script

def address_to_scripthash(addr):
    script = address_to_script(addr)
    return script_to_scripthash(script)

def script_to_scripthash(script):
    h = sha256(bytes.fromhex(script))[0:32]
    return bh2u(bytes(reversed(h)))

def public_key_to_p2pk_script(pubkey):
    script = push_script(pubkey)
    script += 'ac'                                           # op_checksig
    return script

__b58chars = b'123456789ABCDEFGHJKLMNPQRSTUVWXYZabcdefghijkmnopqrstuvwxyz'
assert len(__b58chars) == 58

__b43chars = b'0123456789ABCDEFGHIJKLMNOPQRSTUVWXYZ$*+-./:'
assert len(__b43chars) == 43


def base_encode(v, base):
    """ encode v, which is a string of bytes, to base58."""
    assert_bytes(v)
    assert base in (58, 43)
    chars = __b58chars
    if base == 43:
        chars = __b43chars
    long_value = 0
    for (i, c) in enumerate(v[::-1]):
        long_value += (256**i) * c
    result = bytearray()
    while long_value >= base:
        div, mod = divmod(long_value, base)
        result.append(chars[mod])
        long_value = div
    result.append(chars[long_value])
    # Bitcoin does a little leading-zero-compression:
    # leading 0-bytes in the input become leading-1s
    nPad = 0
    for c in v:
        if c == 0x00:
            nPad += 1
        else:
            break
    result.extend([chars[0]] * nPad)
    result.reverse()
    return result.decode('ascii')


def base_decode(v, length, base):
    """ decode v into a string of len bytes."""
    # assert_bytes(v)
    v = to_bytes(v, 'ascii')
    assert base in (58, 43)
    chars = __b58chars
    if base == 43:
        chars = __b43chars
    long_value = 0
    for (i, c) in enumerate(v[::-1]):
        long_value += chars.find(bytes([c])) * (base**i)
    result = bytearray()
    while long_value >= 256:
        div, mod = divmod(long_value, 256)
        result.append(mod)
        long_value = div
    result.append(long_value)
    nPad = 0
    for c in v:
        if c == chars[0]:
            nPad += 1
        else:
            break
    result.extend(b'\x00' * nPad)
    if length is not None and len(result) != length:
        return None
    result.reverse()
    return bytes(result)


def EncodeBase58Check(vchIn):
    hash = Hash(vchIn)
    return base_encode(vchIn + hash[0:4], base=58)


def DecodeBase58Check(psz):
    vchRet = base_decode(psz, None, base=58)
    key = vchRet[0:-4]
    csum = vchRet[-4:]
    hash = Hash(key)
    cs32 = hash[0:4]
    if cs32 != csum:
        return None
    else:
        return key


# backwards compat
# extended WIF for segwit (used in 3.0.x; but still used internally)
SCRIPT_TYPES = {
    'p2pkh':0,
    'p2wpkh':1,
    'p2wpkh-p2sh':2,
    'p2sh':5,
    'p2wsh':6,
    'p2wsh-p2sh':7
}


def serialize_privkey(secret, compressed, txin_type, internal_use=False):
    if internal_use:
        prefix = bytes([(SCRIPT_TYPES[txin_type] + constants.net.WIF_PREFIX) & 255])
    else:
        prefix = bytes([constants.net.WIF_PREFIX])
    suffix = b'\01' if compressed else b''
    vchIn = prefix + secret + suffix
    base58_wif = EncodeBase58Check(vchIn)
    if internal_use:
        return base58_wif
    else:
        return '{}:{}'.format(txin_type, base58_wif)


def deserialize_privkey(key):
    if is_minikey(key):
        return 'p2pkh', minikey_to_private_key(key), True

    txin_type = None
    if ':' in key:
        txin_type, key = key.split(sep=':', maxsplit=1)
        assert txin_type in SCRIPT_TYPES
    vch = DecodeBase58Check(key)
    if not vch:
        raise BaseException("cannot deserialize", key)

    if txin_type is None:
        # keys exported in version 3.0.x encoded script type in first byte
        txin_type = inv_dict(SCRIPT_TYPES)[vch[0] - constants.net.WIF_PREFIX]
    else:
        assert vch[0] == constants.net.WIF_PREFIX

    assert len(vch) in [33, 34]
    compressed = len(vch) == 34
    return txin_type, vch[1:33], compressed


def regenerate_key(pk):
    assert len(pk) == 32
    return EC_KEY(pk)


def GetPubKey(pubkey, compressed=False):
    return i2o_ECPublicKey(pubkey, compressed)


def GetSecret(pkey):
    return bfh('%064x' % pkey.secret)


def is_compressed(sec):
    return deserialize_privkey(sec)[2]


def public_key_from_private_key(pk, compressed):
    pkey = regenerate_key(pk)
    public_key = GetPubKey(pkey.pubkey, compressed)
    return bh2u(public_key)

def address_from_private_key(sec):
    txin_type, privkey, compressed = deserialize_privkey(sec)
    public_key = public_key_from_private_key(privkey, compressed)
    return pubkey_to_address(txin_type, public_key)

def is_segwit_address(addr):
    try:
        witver, witprog = segwit_addr.decode(constants.net.SEGWIT_HRP, addr)
    except Exception as e:
        return False
    return witprog is not None

def is_b58_address(addr):
    try:
        addrtype, h = b58_address_to_hash160(addr)
    except Exception as e:
        return False
    if addrtype not in [constants.net.ADDRTYPE_P2PKH, constants.net.ADDRTYPE_P2SH]:
        return False
    return addr == hash160_to_b58_address(h, addrtype)

def is_address(addr):
    return is_segwit_address(addr) or is_b58_address(addr)


def is_private_key(key):
    try:
        k = deserialize_privkey(key)
        return k is not False
    except:
        return False


########### end pywallet functions #######################

def is_minikey(text):
    # Minikeys are typically 22 or 30 characters, but this routine
    # permits any length of 20 or more provided the minikey is valid.
    # A valid minikey must begin with an 'S', be in base58, and when
    # suffixed with '?' have its SHA256 hash begin with a zero byte.
    # They are widely used in Casascius physical bitcoins.
    return (len(text) >= 20 and text[0] == 'S'
            and all(ord(c) in __b58chars for c in text)
            and sha256(text + '?')[0] == 0x00)

def minikey_to_private_key(text):
    return sha256(text)

from ecdsa.ecdsa import curve_secp256k1, generator_secp256k1
from ecdsa.curves import SECP256k1
from ecdsa.ellipticcurve import Point
from ecdsa.util import string_to_number, number_to_string


def msg_magic(message):
    length = bfh(var_int(len(message)))
    return b"\x19Zcash Signed Message:\n" + length + message


def verify_message(address, sig, message):
    assert_bytes(sig, message)
    try:
        h = Hash(msg_magic(message))
        public_key, compressed = pubkey_from_signature(sig, h)
        # check public key using the address
        pubkey = point_to_ser(public_key.pubkey.point, compressed)
        for txin_type in ['p2pkh','p2wpkh','p2wpkh-p2sh']:
            addr = pubkey_to_address(txin_type, bh2u(pubkey))
            if address == addr:
                break
        else:
            raise Exception("Bad signature")
        # check message
        public_key.verify_digest(sig[1:], h, sigdecode = ecdsa.util.sigdecode_string)
        return True
    except Exception as e:
        print_error("Verification error: {0}".format(e))
        return False


def encrypt_message(message, pubkey, magic=b'BIE1'):
    return EC_KEY.encrypt_message(message, bfh(pubkey), magic)


def chunks(l, n):
    return [l[i:i+n] for i in range(0, len(l), n)]


def ECC_YfromX(x,curved=curve_secp256k1, odd=True):
    _p = curved.p()
    _a = curved.a()
    _b = curved.b()
    for offset in range(128):
        Mx = x + offset
        My2 = pow(Mx, 3, _p) + _a * pow(Mx, 2, _p) + _b % _p
        My = pow(My2, (_p+1)//4, _p )

        if curved.contains_point(Mx,My):
            if odd == bool(My&1):
                return [My,offset]
            return [_p-My,offset]
    raise Exception('ECC_YfromX: No Y found')


def negative_point(P):
    return Point( P.curve(), P.x(), -P.y(), P.order() )


def point_to_ser(P, comp=True ):
    if comp:
        return bfh( ('%02x'%(2+(P.y()&1)))+('%064x'%P.x()) )
    return bfh( '04'+('%064x'%P.x())+('%064x'%P.y()) )


def ser_to_point(Aser):
    curve = curve_secp256k1
    generator = generator_secp256k1
    _r  = generator.order()
    assert Aser[0] in [0x02, 0x03, 0x04]
    if Aser[0] == 0x04:
        return Point( curve, string_to_number(Aser[1:33]), string_to_number(Aser[33:]), _r )
    Mx = string_to_number(Aser[1:])
    return Point( curve, Mx, ECC_YfromX(Mx, curve, Aser[0] == 0x03)[0], _r )


class MyVerifyingKey(ecdsa.VerifyingKey):
    @classmethod
    def from_signature(klass, sig, recid, h, curve):
        """ See http://www.secg.org/download/aid-780/sec1-v2.pdf, chapter 4.1.6 """
        from ecdsa import util, numbertheory
        from . import msqr
        curveFp = curve.curve
        G = curve.generator
        order = G.order()
        # extract r,s from signature
        r, s = util.sigdecode_string(sig, order)
        # 1.1
        x = r + (recid//2) * order
        # 1.3
        alpha = ( x * x * x  + curveFp.a() * x + curveFp.b() ) % curveFp.p()
        beta = msqr.modular_sqrt(alpha, curveFp.p())
        y = beta if (beta - recid) % 2 == 0 else curveFp.p() - beta
        # 1.4 the constructor checks that nR is at infinity
        R = Point(curveFp, x, y, order)
        # 1.5 compute e from message:
        e = string_to_number(h)
        minus_e = -e % order
        # 1.6 compute Q = r^-1 (sR - eG)
        inv_r = numbertheory.inverse_mod(r,order)
        Q = inv_r * ( s * R + minus_e * G )
        return klass.from_public_point( Q, curve )


def pubkey_from_signature(sig, h):
    if len(sig) != 65:
        raise Exception("Wrong encoding")
    nV = sig[0]
    if nV < 27 or nV >= 35:
        raise Exception("Bad encoding")
    if nV >= 31:
        compressed = True
        nV -= 4
    else:
        compressed = False
    recid = nV - 27
    return MyVerifyingKey.from_signature(sig[1:], recid, h, curve = SECP256k1), compressed


class MySigningKey(ecdsa.SigningKey):
    """Enforce low S values in signatures"""

    def sign_number(self, number, entropy=None, k=None):
        curve = SECP256k1
        G = curve.generator
        order = G.order()
        r, s = ecdsa.SigningKey.sign_number(self, number, entropy, k)
        if s > order//2:
            s = order - s
        return r, s


class EC_KEY(object):

    def __init__( self, k ):
        secret = string_to_number(k)
        self.pubkey = ecdsa.ecdsa.Public_key( generator_secp256k1, generator_secp256k1 * secret )
        self.privkey = ecdsa.ecdsa.Private_key( self.pubkey, secret )
        self.secret = secret

    def get_public_key(self, compressed=True):
        return bh2u(point_to_ser(self.pubkey.point, compressed))

    def sign(self, msg_hash):
        private_key = MySigningKey.from_secret_exponent(self.secret, curve = SECP256k1)
        public_key = private_key.get_verifying_key()
        signature = private_key.sign_digest_deterministic(msg_hash, hashfunc=hashlib.sha256, sigencode = ecdsa.util.sigencode_string)
        assert public_key.verify_digest(signature, msg_hash, sigdecode = ecdsa.util.sigdecode_string)
        return signature

    def sign_message(self, message, is_compressed):
        message = to_bytes(message, 'utf8')
        signature = self.sign(Hash(msg_magic(message)))
        for i in range(4):
            sig = bytes([27 + i + (4 if is_compressed else 0)]) + signature
            try:
                self.verify_message(sig, message)
                return sig
            except Exception as e:
                continue
        else:
            raise Exception("error: cannot sign message")

    def verify_message(self, sig, message):
        assert_bytes(message)
        h = Hash(msg_magic(message))
        public_key, compressed = pubkey_from_signature(sig, h)
        # check public key
        if point_to_ser(public_key.pubkey.point, compressed) != point_to_ser(self.pubkey.point, compressed):
            raise Exception("Bad signature")
        # check message
        public_key.verify_digest(sig[1:], h, sigdecode = ecdsa.util.sigdecode_string)


    # ECIES encryption/decryption methods; AES-128-CBC with PKCS7 is used as the cipher; hmac-sha256 is used as the mac

    @classmethod
    def encrypt_message(self, message, pubkey, magic=b'BIE1'):
        assert_bytes(message)

        pk = ser_to_point(pubkey)
        if not ecdsa.ecdsa.point_is_valid(generator_secp256k1, pk.x(), pk.y()):
            raise Exception('invalid pubkey')

        ephemeral_exponent = number_to_string(ecdsa.util.randrange(pow(2,256)), generator_secp256k1.order())
        ephemeral = EC_KEY(ephemeral_exponent)
        ecdh_key = point_to_ser(pk * ephemeral.privkey.secret_multiplier)
        key = hashlib.sha512(ecdh_key).digest()
        iv, key_e, key_m = key[0:16], key[16:32], key[32:]
        ciphertext = aes_encrypt_with_iv(key_e, iv, message)
        ephemeral_pubkey = bfh(ephemeral.get_public_key(compressed=True))
        encrypted = magic + ephemeral_pubkey + ciphertext
        mac = hmac.new(key_m, encrypted, hashlib.sha256).digest()

        return base64.b64encode(encrypted + mac)

    def decrypt_message(self, encrypted, magic=b'BIE1'):
        encrypted = base64.b64decode(encrypted)
        if len(encrypted) < 85:
            raise Exception('invalid ciphertext: length')
        magic_found = encrypted[:4]
        ephemeral_pubkey = encrypted[4:37]
        ciphertext = encrypted[37:-32]
        mac = encrypted[-32:]
        if magic_found != magic:
            raise Exception('invalid ciphertext: invalid magic bytes')
        try:
            ephemeral_pubkey = ser_to_point(ephemeral_pubkey)
        except AssertionError as e:
            raise Exception('invalid ciphertext: invalid ephemeral pubkey')
        if not ecdsa.ecdsa.point_is_valid(generator_secp256k1, ephemeral_pubkey.x(), ephemeral_pubkey.y()):
            raise Exception('invalid ciphertext: invalid ephemeral pubkey')
        ecdh_key = point_to_ser(ephemeral_pubkey * self.privkey.secret_multiplier)
        key = hashlib.sha512(ecdh_key).digest()
        iv, key_e, key_m = key[0:16], key[16:32], key[32:]
        if mac != hmac.new(key_m, encrypted[:-32], hashlib.sha256).digest():
            raise InvalidPassword()
        return aes_decrypt_with_iv(key_e, iv, ciphertext)


###################################### BIP32 ##############################

random_seed = lambda n: "%032x"%ecdsa.util.randrange( pow(2,n) )
BIP32_PRIME = 0x80000000


def get_pubkeys_from_secret(secret):
    # public key
    private_key = ecdsa.SigningKey.from_string( secret, curve = SECP256k1 )
    public_key = private_key.get_verifying_key()
    K = public_key.to_string()
    K_compressed = GetPubKey(public_key.pubkey,True)
    return K, K_compressed


# Child private key derivation function (from master private key)
# k = master private key (32 bytes)
# c = master chain code (extra entropy for key derivation) (32 bytes)
# n = the index of the key we want to derive. (only 32 bits will be used)
# If n is negative (i.e. the 32nd bit is set), the resulting private key's
#  corresponding public key can NOT be determined without the master private key.
# However, if n is positive, the resulting private key's corresponding
#  public key can be determined without the master private key.
def CKD_priv(k, c, n):
    is_prime = n & BIP32_PRIME
    return _CKD_priv(k, c, bfh(rev_hex(int_to_hex(n,4))), is_prime)


def _CKD_priv(k, c, s, is_prime):
    order = generator_secp256k1.order()
    keypair = EC_KEY(k)
    cK = GetPubKey(keypair.pubkey,True)
    data = bytes([0]) + k + s if is_prime else cK + s
    I = hmac.new(c, data, hashlib.sha512).digest()
    k_n = number_to_string( (string_to_number(I[0:32]) + string_to_number(k)) % order , order )
    c_n = I[32:]
    return k_n, c_n

# Child public key derivation function (from public key only)
# K = master public key
# c = master chain code
# n = index of key we want to derive
# This function allows us to find the nth public key, as long as n is
#  non-negative. If n is negative, we need the master private key to find it.
def CKD_pub(cK, c, n):
    if n & BIP32_PRIME: raise
    return _CKD_pub(cK, c, bfh(rev_hex(int_to_hex(n,4))))

# helper function, callable with arbitrary string
def _CKD_pub(cK, c, s):
    order = generator_secp256k1.order()
    I = hmac.new(c, cK + s, hashlib.sha512).digest()
    curve = SECP256k1
    pubkey_point = string_to_number(I[0:32])*curve.generator + ser_to_point(cK)
    public_key = ecdsa.VerifyingKey.from_public_point( pubkey_point, curve = SECP256k1 )
    c_n = I[32:]
    cK_n = GetPubKey(public_key.pubkey,True)
    return cK_n, c_n


def xprv_header(xtype, *, net=None):
    if net is None:
        net = constants.net
    return bfh("%08x" % net.XPRV_HEADERS[xtype])


def xpub_header(xtype, *, net=None):
    if net is None:
        net = constants.net
    return bfh("%08x" % net.XPUB_HEADERS[xtype])


def serialize_xprv(xtype, c, k, depth=0, fingerprint=b'\x00'*4,
                   child_number=b'\x00'*4, *, net=None):
    xprv = xprv_header(xtype, net=net) \
           + bytes([depth]) + fingerprint + child_number + c + bytes([0]) + k
    return EncodeBase58Check(xprv)


def serialize_xpub(xtype, c, cK, depth=0, fingerprint=b'\x00'*4,
                   child_number=b'\x00'*4, *, net=None):
    xpub = xpub_header(xtype, net=net) \
           + bytes([depth]) + fingerprint + child_number + c + cK
    return EncodeBase58Check(xpub)


def deserialize_xkey(xkey, prv, *, net=None):
    if net is None:
        net = constants.net
    xkey = DecodeBase58Check(xkey)
    if len(xkey) != 78:
        raise BaseException('Invalid length')
    depth = xkey[4]
    fingerprint = xkey[5:9]
    child_number = xkey[9:13]
    c = xkey[13:13+32]
    header = int('0x' + bh2u(xkey[0:4]), 16)
    headers = net.XPRV_HEADERS if prv else net.XPUB_HEADERS
    if header not in headers.values():
        raise BaseException('Invalid xpub format', hex(header))
    xtype = list(headers.keys())[list(headers.values()).index(header)]
    n = 33 if prv else 32
    K_or_k = xkey[13+n:]
    return xtype, depth, fingerprint, child_number, c, K_or_k


def deserialize_xpub(xkey, *, net=None):
    return deserialize_xkey(xkey, False, net=net)

def deserialize_xprv(xkey, *, net=None):
    return deserialize_xkey(xkey, True, net=net)

def xpub_type(x):
    return deserialize_xpub(x)[0]


def is_xpub(text):
    try:
        deserialize_xpub(text)
        return True
    except:
        return False


def is_xprv(text):
    try:
        deserialize_xprv(text)
        return True
    except:
        return False


def xpub_from_xprv(xprv):
    xtype, depth, fingerprint, child_number, c, k = deserialize_xprv(xprv)
    K, cK = get_pubkeys_from_secret(k)
    return serialize_xpub(xtype, c, cK, depth, fingerprint, child_number)


def bip32_root(seed, xtype):
    I = hmac.new(b"Bitcoin seed", seed, hashlib.sha512).digest()
    master_k = I[0:32]
    master_c = I[32:]
    K, cK = get_pubkeys_from_secret(master_k)
    xprv = serialize_xprv(xtype, master_c, master_k)
    xpub = serialize_xpub(xtype, master_c, cK)
    return xprv, xpub


def xpub_from_pubkey(xtype, cK):
    assert cK[0] in [0x02, 0x03]
    return serialize_xpub(xtype, b'\x00'*32, cK)


def bip32_derivation(s):
    assert s.startswith('m/')
    s = s[2:]
    for n in s.split('/'):
        if n == '': continue
        i = int(n[:-1]) + BIP32_PRIME if n[-1] == "'" else int(n)
        yield i

def is_bip32_derivation(x):
    try:
        [ i for i in bip32_derivation(x)]
        return True
    except :
        return False

def bip32_private_derivation(xprv, branch, sequence):
    assert sequence.startswith(branch)
    if branch == sequence:
        return xprv, xpub_from_xprv(xprv)
    xtype, depth, fingerprint, child_number, c, k = deserialize_xprv(xprv)
    sequence = sequence[len(branch):]
    for n in sequence.split('/'):
        if n == '': continue
        i = int(n[:-1]) + BIP32_PRIME if n[-1] == "'" else int(n)
        parent_k = k
        k, c = CKD_priv(k, c, i)
        depth += 1
    _, parent_cK = get_pubkeys_from_secret(parent_k)
    fingerprint = hash_160(parent_cK)[0:4]
    child_number = bfh("%08X"%i)
    K, cK = get_pubkeys_from_secret(k)
    xpub = serialize_xpub(xtype, c, cK, depth, fingerprint, child_number)
    xprv = serialize_xprv(xtype, c, k, depth, fingerprint, child_number)
    return xprv, xpub


def bip32_public_derivation(xpub, branch, sequence):
    xtype, depth, fingerprint, child_number, c, cK = deserialize_xpub(xpub)
    assert sequence.startswith(branch)
    sequence = sequence[len(branch):]
    for n in sequence.split('/'):
        if n == '': continue
        i = int(n)
        parent_cK = cK
        cK, c = CKD_pub(cK, c, i)
        depth += 1
    fingerprint = hash_160(parent_cK)[0:4]
    child_number = bfh("%08X"%i)
    return serialize_xpub(xtype, c, cK, depth, fingerprint, child_number)


def bip32_private_key(sequence, k, chain):
    for i in sequence:
        k, chain = CKD_priv(k, chain, i)
    return k<|MERGE_RESOLUTION|>--- conflicted
+++ resolved
@@ -37,20 +37,12 @@
 from . import version
 from .util import print_error, InvalidPassword, assert_bytes, to_bytes, inv_dict
 from . import segwit_addr
-<<<<<<< HEAD
-
-def read_json(filename, default):
-    path = os.path.join(os.path.dirname(__file__), filename)
-    try:
-        with open(path, 'r') as f:
-            r = json.loads(f.read())
-    except:
-        r = default
-    return r
-
-
-
-
+from . import constants
+
+
+
+
+''' TODO
 # Version numbers for BIP32 extended keys
 # standard: xprv, xpub
 # segwit in p2sh: yprv, ypub
@@ -109,22 +101,13 @@
         cls.EQUIHASH_K = 9
 
         #cls.HEADERS_URL = "http://35.224.186.7/blockchain_headers"
-=======
-from . import constants
->>>>>>> 4c81a77c
 
         cls.CHUNK_SIZE = 200
 
+NetworkConstants.set_mainnet()
+'''
 ################################## transactions
 
-<<<<<<< HEAD
-FEE_STEP = 10000
-DEFAULT_FEE_RATE = 10000
-MAX_FEE_RATE = 300000
-FEE_TARGETS = [25, 10, 5, 2]
-
-=======
->>>>>>> 4c81a77c
 COINBASE_MATURITY = 100
 COIN = 100000000
 
@@ -337,11 +320,11 @@
     return rs
 
 def sha256(x):
-    if isinstance(x, str):
-        x = x.encode('utf8')
+    x = to_bytes(x, 'utf8')
     return bytes(hashlib.sha256(x).digest())
 
 def Hash(x):
+    x = to_bytes(x, 'utf8')
     out = bytes(sha256(sha256(x)))
     return out
 
