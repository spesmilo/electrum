#!/usr/bin/env python2
# -*- mode: python -*-
#
# Electrum - lightweight Bitcoin client
# Copyright (C) 2016  The Electrum developers
#
# Permission is hereby granted, free of charge, to any person
# obtaining a copy of this software and associated documentation files
# (the "Software"), to deal in the Software without restriction,
# including without limitation the rights to use, copy, modify, merge,
# publish, distribute, sublicense, and/or sell copies of the Software,
# and to permit persons to whom the Software is furnished to do so,
# subject to the following conditions:
#
# The above copyright notice and this permission notice shall be
# included in all copies or substantial portions of the Software.
#
# THE SOFTWARE IS PROVIDED "AS IS", WITHOUT WARRANTY OF ANY KIND,
# EXPRESS OR IMPLIED, INCLUDING BUT NOT LIMITED TO THE WARRANTIES OF
# MERCHANTABILITY, FITNESS FOR A PARTICULAR PURPOSE AND
# NONINFRINGEMENT. IN NO EVENT SHALL THE AUTHORS OR COPYRIGHT HOLDERS
# BE LIABLE FOR ANY CLAIM, DAMAGES OR OTHER LIABILITY, WHETHER IN AN
# ACTION OF CONTRACT, TORT OR OTHERWISE, ARISING FROM, OUT OF OR IN
# CONNECTION WITH THE SOFTWARE OR THE USE OR OTHER DEALINGS IN THE
# SOFTWARE.

import struct

from unicodedata import normalize

from .version import *
from . import bitcoin
from .bitcoin import pw_encode, pw_decode, bip32_root, bip32_private_derivation, bip32_public_derivation, bip32_private_key, deserialize_xprv, deserialize_xpub
from .bitcoin import public_key_from_private_key, public_key_to_p2pkh
from .bitcoin import *

from .bitcoin import is_old_seed, is_new_seed, is_seed
<<<<<<< HEAD
from .util import PrintError, InvalidPassword
from .mnemonic import Mnemonic
=======
from .util import PrintError, InvalidPassword, hfu
from .mnemonic import Mnemonic, load_wordlist
>>>>>>> 5e61ff18


class KeyStore(PrintError):

    def has_seed(self):
        return False

    def is_watching_only(self):
        return False

    def can_import(self):
        return False

    def get_tx_derivations(self, tx):
        keypairs = {}
        for txin in tx.inputs():
            num_sig = txin.get('num_sig')
            if num_sig is None:
                continue
            x_signatures = txin['signatures']
            signatures = [sig for sig in x_signatures if sig]
            if len(signatures) == num_sig:
                # input is complete
                continue
            for k, x_pubkey in enumerate(txin['x_pubkeys']):
                if x_signatures[k] is not None:
                    # this pubkey already signed
                    continue
                derivation = self.get_pubkey_derivation(x_pubkey)
                if not derivation:
                    continue
                keypairs[x_pubkey] = derivation
        return keypairs

    def can_sign(self, tx):
        if self.is_watching_only():
            return False
        return bool(self.get_tx_derivations(tx))

    def is_segwit(self):
        return False


class Software_KeyStore(KeyStore):

    def __init__(self):
        KeyStore.__init__(self)

    def may_have_password(self):
        return not self.is_watching_only()

    def sign_message(self, sequence, message, password):
        sec = self.get_private_key(sequence, password)
        key = regenerate_key(sec)
        compressed = is_compressed(sec)
        return key.sign_message(message, compressed)

    def decrypt_message(self, sequence, message, password):
        sec = self.get_private_key(sequence, password)
        ec = regenerate_key(sec)
        decrypted = ec.decrypt_message(message)
        return decrypted

    def sign_transaction(self, tx, password):
        if self.is_watching_only():
            return
        # Raise if password is not correct.
        self.check_password(password)
        # Add private keys
        keypairs = self.get_tx_derivations(tx)
        for k, v in keypairs.items():
            keypairs[k] = self.get_private_key(v, password)
        # Sign
        if keypairs:
            tx.sign(keypairs)


class Imported_KeyStore(Software_KeyStore):
    # keystore for imported private keys

    def __init__(self, d):
        Software_KeyStore.__init__(self)
        self.keypairs = d.get('keypairs', {})

    def is_deterministic(self):
        return False

    def can_change_password(self):
        return True

    def get_master_public_key(self):
        return None

    def dump(self):
        return {
            'type': 'imported',
            'keypairs': self.keypairs,
        }

    def can_import(self):
        return True

    def check_password(self, password):
        pubkey = list(self.keypairs.keys())[0]
        self.get_private_key(pubkey, password)

    def import_key(self, sec, password):
        try:
            pubkey = public_key_from_private_key(sec)
        except Exception:
            raise BaseException('Invalid private key')
        # allow overwrite
        self.keypairs[pubkey] = pw_encode(sec, password)
        return pubkey

    def delete_imported_key(self, key):
        self.keypairs.pop(key)

    def get_private_key(self, pubkey, password):
        pk = pw_decode(self.keypairs[pubkey], password)
        # this checks the password
        if pubkey != public_key_from_private_key(pk):
            raise InvalidPassword()
        return pk

    def get_pubkey_derivation(self, x_pubkey):
        if x_pubkey[0:2] in ['02', '03', '04']:
            if x_pubkey in self.keypairs.keys():
                return x_pubkey
        elif x_pubkey[0:2] == 'fd':
            # fixme: this assumes p2pkh
            _, addr = xpubkey_to_address(x_pubkey)
            for pubkey in self.keypairs.keys():
                if public_key_to_p2pkh(bfh(pubkey)) == addr:
                    return pubkey

    def update_password(self, old_password, new_password):
        self.check_password(old_password)
        if new_password == '':
            new_password = None
        for k, v in self.keypairs.items():
            b = pw_decode(v, old_password)
            c = pw_encode(b, new_password)
            self.keypairs[k] = c


class Deterministic_KeyStore(Software_KeyStore):

    def __init__(self, d):
        Software_KeyStore.__init__(self)
        self.seed = d.get('seed', '')
        self.passphrase = d.get('passphrase', '')

    def is_deterministic(self):
        return True

    def dump(self):
        d = {}
        if self.seed:
            d['seed'] = self.seed
        if self.passphrase:
            d['passphrase'] = self.passphrase
        return d

    def has_seed(self):
        return bool(self.seed)

    def is_watching_only(self):
        return not self.has_seed()

    def can_change_password(self):
        return not self.is_watching_only()

    def add_seed(self, seed):
        if self.seed:
            raise Exception("a seed exists")
        self.seed = self.format_seed(seed)

    def get_seed(self, password):
        return pw_decode(self.seed, password)

    def get_passphrase(self, password):
        return pw_decode(self.passphrase, password) if self.passphrase else ''


class Xpub:

    def __init__(self):
        self.xpub = None
        self.xpub_receive = None
        self.xpub_change = None

    def get_master_public_key(self):
        return self.xpub

    def derive_pubkey(self, for_change, n):
        xpub = self.xpub_change if for_change else self.xpub_receive
        if xpub is None:
            xpub = bip32_public_derivation(self.xpub, "", "/%d"%for_change)
            if for_change:
                self.xpub_change = xpub
            else:
                self.xpub_receive = xpub
        return self.get_pubkey_from_xpub(xpub, (n,))

    @classmethod
    def get_pubkey_from_xpub(self, xpub, sequence):
        _, _, _, _, c, cK = deserialize_xpub(xpub)
        for i in sequence:
            cK, c = CKD_pub(cK, c, i)
        return bh2u(cK)

    def get_xpubkey(self, c, i):
        s = ''.join(map(lambda x: bitcoin.int_to_hex(x,2), (c, i)))
        return 'ff' + bh2u(bitcoin.DecodeBase58Check(self.xpub)) + s

    @classmethod
    def parse_xpubkey(self, pubkey):
        assert pubkey[0:2] == 'ff'
        pk = bfh(pubkey)
        pk = pk[1:]
        xkey = bitcoin.EncodeBase58Check(pk[0:78])
        dd = pk[78:]
        s = []
        while dd:
            n = int(bitcoin.rev_hex(bh2u(dd[0:2])), 16)
            dd = dd[2:]
            s.append(n)
        assert len(s) == 2
        return xkey, s

    def get_pubkey_derivation(self, x_pubkey):
        if x_pubkey[0:2] != 'ff':
            return
        xpub, derivation = self.parse_xpubkey(x_pubkey)
        if self.xpub != xpub:
            return
        return derivation


class BIP32_KeyStore(Deterministic_KeyStore, Xpub):

    def __init__(self, d):
        Xpub.__init__(self)
        Deterministic_KeyStore.__init__(self, d)
        self.xpub = d.get('xpub')
        self.xprv = d.get('xprv')

    def format_seed(self, seed):
        return ' '.join(seed.split())

    def dump(self):
        d = Deterministic_KeyStore.dump(self)
        d['type'] = 'bip32'
        d['xpub'] = self.xpub
        d['xprv'] = self.xprv
        return d

    def get_master_private_key(self, password):
        return pw_decode(self.xprv, password)

    def check_password(self, password):
        xprv = pw_decode(self.xprv, password)
        if deserialize_xprv(xprv)[4] != deserialize_xpub(self.xpub)[4]:
            raise InvalidPassword()

    def update_password(self, old_password, new_password):
        self.check_password(old_password)
        if new_password == '':
            new_password = None
        if self.has_seed():
            decoded = self.get_seed(old_password)
            self.seed = pw_encode(decoded, new_password)
        if self.passphrase:
            decoded = self.get_passphrase(old_password)
            self.passphrase = pw_encode(decoded, new_password)
        if self.xprv is not None:
            b = pw_decode(self.xprv, old_password)
            self.xprv = pw_encode(b, new_password)

    def is_watching_only(self):
        return self.xprv is None

    def add_xprv(self, xprv):
        self.xprv = xprv
        self.xpub = bitcoin.xpub_from_xprv(xprv)

    def add_xprv_from_seed(self, bip32_seed, xtype, derivation):
        xprv, xpub = bip32_root(bip32_seed, xtype)
        xprv, xpub = bip32_private_derivation(xprv, "m/", derivation)
        self.add_xprv(xprv)

    def get_private_key(self, sequence, password):
        xprv = self.get_master_private_key(password)
        _, _, _, _, c, k = deserialize_xprv(xprv)
        pk = bip32_private_key(sequence, k, c)
        return pk

    def is_segwit(self):
        return bool(deserialize_xpub(self.xpub)[0])


class Old_KeyStore(Deterministic_KeyStore):

    def __init__(self, d):
        Deterministic_KeyStore.__init__(self, d)
        self.mpk = d.get('mpk')

    def get_hex_seed(self, password):
        return pw_decode(self.seed, password).encode('utf8')

    def dump(self):
        d = Deterministic_KeyStore.dump(self)
        d['mpk'] = self.mpk
        d['type'] = 'old'
        return d

    def add_seed(self, seedphrase):
        Deterministic_KeyStore.add_seed(self, seedphrase)
        s = self.get_hex_seed(None)
        self.mpk = self.mpk_from_seed(s)

    def add_master_public_key(self, mpk):
        self.mpk = mpk

    def format_seed(self, seed):
        from . import old_mnemonic
        # see if seed was entered as hex
        seed = seed.strip()
        if seed:
            try:
                bfh(seed)
                return str(seed)
            except Exception:
                pass
        words = seed.split()
        seed = old_mnemonic.mn_decode(words)
        if not seed:
            raise Exception("Invalid seed")
        return seed

    def get_seed(self, password):
        from . import old_mnemonic
        s = self.get_hex_seed(password)
        return ' '.join(old_mnemonic.mn_encode(s))

    @classmethod
    def mpk_from_seed(klass, seed):
        secexp = klass.stretch_key(seed)
        master_private_key = ecdsa.SigningKey.from_secret_exponent(secexp, curve = SECP256k1)
        master_public_key = master_private_key.get_verifying_key().to_string()
        return bh2u(master_public_key)

    @classmethod
    def stretch_key(self, seed):
        x = seed
        for i in range(100000):
            x = hashlib.sha256(x + seed).digest()
        return string_to_number(x)

    @classmethod
    def get_sequence(self, mpk, for_change, n):
        return string_to_number(Hash(("%d:%d:"%(n, for_change)).encode('ascii') + bfh(mpk)))

    def get_address(self, for_change, n):
        pubkey = self.get_pubkey(for_change, n)
        address = public_key_to_p2pkh(bfh(pubkey))
        return address

    @classmethod
    def get_pubkey_from_mpk(self, mpk, for_change, n):
        z = self.get_sequence(mpk, for_change, n)
        master_public_key = ecdsa.VerifyingKey.from_string(bfh(mpk), curve = SECP256k1)
        pubkey_point = master_public_key.pubkey.point + z*SECP256k1.generator
        public_key2 = ecdsa.VerifyingKey.from_public_point(pubkey_point, curve = SECP256k1)
        return '04' + bh2u(public_key2.to_string())

    def derive_pubkey(self, for_change, n):
        return self.get_pubkey_from_mpk(self.mpk, for_change, n)

    def get_private_key_from_stretched_exponent(self, for_change, n, secexp):
        order = generator_secp256k1.order()
        secexp = (secexp + self.get_sequence(self.mpk, for_change, n)) % order
        pk = number_to_string(secexp, generator_secp256k1.order())
        compressed = False
        return SecretToASecret(pk, compressed)

    def get_private_key(self, sequence, password):
        seed = self.get_hex_seed(password)
        self.check_seed(seed)
        for_change, n = sequence
        secexp = self.stretch_key(seed)
        pk = self.get_private_key_from_stretched_exponent(for_change, n, secexp)
        return pk

    def check_seed(self, seed):
        secexp = self.stretch_key(seed)
        master_private_key = ecdsa.SigningKey.from_secret_exponent( secexp, curve = SECP256k1 )
        master_public_key = master_private_key.get_verifying_key().to_string()
        if master_public_key != bfh(self.mpk):
            print_error('invalid password (mpk)', self.mpk, bh2u(master_public_key))
            raise InvalidPassword()

    def check_password(self, password):
        seed = self.get_hex_seed(password)
        self.check_seed(seed)

    def get_master_public_key(self):
        return self.mpk

    def get_xpubkey(self, for_change, n):
        s = ''.join(map(lambda x: bitcoin.int_to_hex(x,2), (for_change, n)))
        return 'fe' + self.mpk + s

    @classmethod
    def parse_xpubkey(self, x_pubkey):
        assert x_pubkey[0:2] == 'fe'
        pk = x_pubkey[2:]
        mpk = pk[0:128]
        dd = pk[128:]
        s = []
        while dd:
            n = int(bitcoin.rev_hex(dd[0:4]), 16)
            dd = dd[4:]
            s.append(n)
        assert len(s) == 2
        return mpk, s

    def get_pubkey_derivation(self, x_pubkey):
        if x_pubkey[0:2] != 'fe':
            return
        mpk, derivation = self.parse_xpubkey(x_pubkey)
        if self.mpk != mpk:
            return
        return derivation

    def update_password(self, old_password, new_password):
        self.check_password(old_password)
        if new_password == '':
            new_password = None
        if self.has_seed():
            decoded = pw_decode(self.seed, old_password)
            self.seed = pw_encode(decoded, new_password)


class Hardware_KeyStore(KeyStore, Xpub):
    # Derived classes must set:
    #   - device
    #   - DEVICE_IDS
    #   - wallet_type

    #restore_wallet_class = BIP32_RD_Wallet
    max_change_outputs = 1

    def __init__(self, d):
        Xpub.__init__(self)
        KeyStore.__init__(self)
        # Errors and other user interaction is done through the wallet's
        # handler.  The handler is per-window and preserved across
        # device reconnects
        self.xpub = d.get('xpub')
        self.label = d.get('label')
        self.derivation = d.get('derivation')
        self.handler = None

    def set_label(self, label):
        self.label = label

    def may_have_password(self):
        return False

    def is_deterministic(self):
        return True

    def dump(self):
        return {
            'type': 'hardware',
            'hw_type': self.hw_type,
            'xpub': self.xpub,
            'derivation':self.derivation,
            'label':self.label,
        }

    def unpaired(self):
        '''A device paired with the wallet was diconnected.  This can be
        called in any thread context.'''
        self.print_error("unpaired")

    def paired(self):
        '''A device paired with the wallet was (re-)connected.  This can be
        called in any thread context.'''
        self.print_error("paired")

    def can_export(self):
        return False

    def is_watching_only(self):
        '''The wallet is not watching-only; the user will be prompted for
        pin and passphrase as appropriate when needed.'''
        assert not self.has_seed()
        return False

    def can_change_password(self):
        return False



def bip39_normalize_passphrase(passphrase):
    return normalize('NFKD', passphrase or '')

def bip39_to_seed(mnemonic, passphrase):
    import pbkdf2, hashlib, hmac
    PBKDF2_ROUNDS = 2048
    mnemonic = normalize('NFKD', ' '.join(mnemonic.split()))
    passphrase = bip39_normalize_passphrase(passphrase)
    return pbkdf2.PBKDF2(mnemonic, 'mnemonic' + passphrase,
                         iterations = PBKDF2_ROUNDS, macmodule = hmac,
                         digestmodule = hashlib.sha512).read(64)

# returns tuple (is_checksum_valid, is_wordlist_valid)
def bip39_is_checksum_valid(mnemonic):
    words = [ normalize('NFKD', word) for word in mnemonic.split() ]
    words_len = len(words)
    wordlist = load_wordlist("english.txt")
    n = len(wordlist)
    checksum_length = 11*words_len//33
    entropy_length = 32*checksum_length
    i = 0
    words.reverse()
    while words:
        w = words.pop()
        try:
            k = wordlist.index(w)
        except ValueError:
            return False, False
        i = i*n + k
    if words_len not in [12, 15, 18, 21, 24]:
        return False, True
    entropy = i >> checksum_length
    checksum = i % 2**checksum_length
    h = '{:x}'.format(entropy)
    while len(h) < entropy_length/4:
        h = '0'+h
    b = bytearray.fromhex(h)
    hashed = int(hfu(hashlib.sha256(b).digest()), 16)
    calculated_checksum = hashed >> (256 - checksum_length)
    return checksum == calculated_checksum, True

# extended pubkeys

def is_xpubkey(x_pubkey):
    return x_pubkey[0:2] == 'ff'


def parse_xpubkey(x_pubkey):
    assert x_pubkey[0:2] == 'ff'
    return BIP32_KeyStore.parse_xpubkey(x_pubkey)


def xpubkey_to_address(x_pubkey):
    if x_pubkey[0:2] == 'fd':
        # TODO: check that ord() is OK here
        addrtype = ord(bfh(x_pubkey[2:4]))
        hash160 = bfh(x_pubkey[4:])
<<<<<<< HEAD
        address = bitcoin.hash_160_to_bc_address(hash160, addrtype)
=======
        address = bitcoin.hash160_to_b58_address(hash160, addrtype)
>>>>>>> 5e61ff18
        return x_pubkey, address
    if x_pubkey[0:2] in ['02', '03', '04']:
        pubkey = x_pubkey
    elif x_pubkey[0:2] == 'ff':
        xpub, s = BIP32_KeyStore.parse_xpubkey(x_pubkey)
        pubkey = BIP32_KeyStore.get_pubkey_from_xpub(xpub, s)
    elif x_pubkey[0:2] == 'fe':
        mpk, s = Old_KeyStore.parse_xpubkey(x_pubkey)
        pubkey = Old_KeyStore.get_pubkey_from_mpk(mpk, s[0], s[1])
    else:
        raise BaseException("Cannot parse pubkey")
    if pubkey:
        address = public_key_to_p2pkh(bfh(pubkey))
    return pubkey, address

def xpubkey_to_pubkey(x_pubkey):
    pubkey, address = xpubkey_to_address(x_pubkey)
    return pubkey

hw_keystores = {}

def register_keystore(hw_type, constructor):
    hw_keystores[hw_type] = constructor

def hardware_keystore(d):
    hw_type = d['hw_type']
    if hw_type in hw_keystores:
        constructor = hw_keystores[hw_type]
        return constructor(d)
    raise BaseException('unknown hardware type', hw_type)

def load_keystore(storage, name):
    w = storage.get('wallet_type', 'standard')
    d = storage.get(name, {})
    t = d.get('type')
    if not t:
        raise BaseException('wallet format requires update')
    if t == 'old':
        k = Old_KeyStore(d)
    elif t == 'imported':
        k = Imported_KeyStore(d)
    elif t == 'bip32':
        k = BIP32_KeyStore(d)
    elif t == 'hardware':
        k = hardware_keystore(d)
    else:
        raise BaseException('unknown wallet type', t)
    return k


def is_old_mpk(mpk):
    try:
        int(mpk, 16)
    except:
        return False
    return len(mpk) == 128


def is_address_list(text):
    parts = text.split()
    return bool(parts) and all(bitcoin.is_address(x) for x in parts)


def get_private_keys(text):
    parts = text.split('\n')
    parts = map(lambda x: ''.join(x.split()), parts)
    parts = list(filter(bool, parts))
    if bool(parts) and all(bitcoin.is_private_key(x) for x in parts):
        return parts


def is_private_key_list(text):
    return bool(get_private_keys(text))


is_mpk = lambda x: is_old_mpk(x) or is_xpub(x)
is_private = lambda x: is_seed(x) or is_xprv(x) or is_private_key_list(x)
is_any_key = lambda x: is_old_mpk(x) or is_xprv(x) or is_xpub(x) or is_private_key_list(x)
is_private_key = lambda x: is_xprv(x) or is_private_key_list(x)
is_bip32_key = lambda x: is_xprv(x) or is_xpub(x)


<<<<<<< HEAD
def bip44_derivation(account_id):
    if bitcoin.TESTNET:
        return "m/44'/1'/%d'"% int(account_id)
    else:
        return "m/44'/0'/%d'"% int(account_id)
=======
def bip44_derivation(account_id, segwit=False):
    bip  = 49 if segwit else 44
    coin = 1 if bitcoin.TESTNET else 0
    return "m/%d'/%d'/%d'" % (bip, coin, int(account_id))
>>>>>>> 5e61ff18

def from_seed(seed, passphrase):
    t = seed_type(seed)
    if t == 'old':
        keystore = Old_KeyStore({})
        keystore.add_seed(seed)
    elif t in ['standard', 'segwit']:
        keystore = BIP32_KeyStore({})
        keystore.add_seed(seed)
        keystore.passphrase = passphrase
        bip32_seed = Mnemonic.mnemonic_to_seed(seed, passphrase)
        xtype = 0 if t == 'standard' else 1
        keystore.add_xprv_from_seed(bip32_seed, xtype, "m/")
    return keystore

def from_private_key_list(text):
    keystore = Imported_KeyStore({})
    for x in get_private_keys(text):
        keystore.import_key(x, None)
    return keystore

def from_old_mpk(mpk):
    keystore = Old_KeyStore({})
    keystore.add_master_public_key(mpk)
    return keystore

def from_xpub(xpub):
    k = BIP32_KeyStore({})
    k.xpub = xpub
    return k

def from_xprv(xprv):
    xpub = bitcoin.xpub_from_xprv(xprv)
    k = BIP32_KeyStore({})
    k.xprv = xprv
    k.xpub = xpub
    return k

def from_keys(text):
    if is_xprv(text):
        k = from_xprv(text)
    elif is_old_mpk(text):
        k = from_old_mpk(text)
    elif is_xpub(text):
        k = from_xpub(text)
    elif is_private_key_list(text):
        k = from_private_key_list(text)
    else:
        raise BaseException('Invalid key')
    return k<|MERGE_RESOLUTION|>--- conflicted
+++ resolved
@@ -35,13 +35,8 @@
 from .bitcoin import *
 
 from .bitcoin import is_old_seed, is_new_seed, is_seed
-<<<<<<< HEAD
-from .util import PrintError, InvalidPassword
-from .mnemonic import Mnemonic
-=======
 from .util import PrintError, InvalidPassword, hfu
 from .mnemonic import Mnemonic, load_wordlist
->>>>>>> 5e61ff18
 
 
 class KeyStore(PrintError):
@@ -606,11 +601,7 @@
         # TODO: check that ord() is OK here
         addrtype = ord(bfh(x_pubkey[2:4]))
         hash160 = bfh(x_pubkey[4:])
-<<<<<<< HEAD
-        address = bitcoin.hash_160_to_bc_address(hash160, addrtype)
-=======
         address = bitcoin.hash160_to_b58_address(hash160, addrtype)
->>>>>>> 5e61ff18
         return x_pubkey, address
     if x_pubkey[0:2] in ['02', '03', '04']:
         pubkey = x_pubkey
@@ -693,18 +684,10 @@
 is_bip32_key = lambda x: is_xprv(x) or is_xpub(x)
 
 
-<<<<<<< HEAD
-def bip44_derivation(account_id):
-    if bitcoin.TESTNET:
-        return "m/44'/1'/%d'"% int(account_id)
-    else:
-        return "m/44'/0'/%d'"% int(account_id)
-=======
 def bip44_derivation(account_id, segwit=False):
     bip  = 49 if segwit else 44
     coin = 1 if bitcoin.TESTNET else 0
     return "m/%d'/%d'/%d'" % (bip, coin, int(account_id))
->>>>>>> 5e61ff18
 
 def from_seed(seed, passphrase):
     t = seed_type(seed)
