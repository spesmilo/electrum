#!/usr/bin/env python2
# -*- mode: python -*-
#
# Electrum - lightweight Bitcoin client
# Copyright (C) 2016  The Electrum developers
#
# Permission is hereby granted, free of charge, to any person
# obtaining a copy of this software and associated documentation files
# (the "Software"), to deal in the Software without restriction,
# including without limitation the rights to use, copy, modify, merge,
# publish, distribute, sublicense, and/or sell copies of the Software,
# and to permit persons to whom the Software is furnished to do so,
# subject to the following conditions:
#
# The above copyright notice and this permission notice shall be
# included in all copies or substantial portions of the Software.
#
# THE SOFTWARE IS PROVIDED "AS IS", WITHOUT WARRANTY OF ANY KIND,
# EXPRESS OR IMPLIED, INCLUDING BUT NOT LIMITED TO THE WARRANTIES OF
# MERCHANTABILITY, FITNESS FOR A PARTICULAR PURPOSE AND
# NONINFRINGEMENT. IN NO EVENT SHALL THE AUTHORS OR COPYRIGHT HOLDERS
# BE LIABLE FOR ANY CLAIM, DAMAGES OR OTHER LIABILITY, WHETHER IN AN
# ACTION OF CONTRACT, TORT OR OTHERWISE, ARISING FROM, OUT OF OR IN
# CONNECTION WITH THE SOFTWARE OR THE USE OR OTHER DEALINGS IN THE
# SOFTWARE.


from unicodedata import normalize

from version import *
import bitcoin
from bitcoin import pw_encode, pw_decode, bip32_root, bip32_private_derivation, bip32_public_derivation, bip32_private_key, deserialize_xkey
from bitcoin import public_key_from_private_key, public_key_to_bc_address
from bitcoin import *

from bitcoin import is_old_seed, is_new_seed
from util import PrintError, InvalidPassword
from mnemonic import Mnemonic


class KeyStore(PrintError):

    def has_seed(self):
        return False

    def has_password(self):
        return False

    def is_watching_only(self):
        return False

    def can_import(self):
        return False


class Software_KeyStore(KeyStore):

    def __init__(self):
        KeyStore.__init__(self)
        self.use_encryption = False

    def has_password(self):
        return self.use_encryption

    def sign_message(self, sequence, message, password):
        sec = self.get_private_key(sequence, password)
        key = regenerate_key(sec)
        compressed = is_compressed(sec)
        return key.sign_message(message, compressed)

    def decrypt_message(self, sequence, message, password):
        sec = self.get_private_key(sequence, password)
        ec = regenerate_key(sec)
        decrypted = ec.decrypt_message(message)
        return decrypted



class Imported_KeyStore(Software_KeyStore):
    # keystore for imported private keys

    def __init__(self):
        Software_KeyStore.__init__(self)
        self.keypairs = {}

    def is_deterministic(self):
        return False

    def can_change_password(self):
        return True

    def get_master_public_key(self):
        return None

    def load(self, storage, name):
        self.keypairs = storage.get('keypairs', {})
        self.use_encryption = storage.get('use_encryption', False)
        self.receiving_pubkeys = self.keypairs.keys()
        self.change_pubkeys = []

    def save(self, storage, root_name):
        storage.put('key_type', 'imported')
        storage.put('keypairs', self.keypairs)
        storage.put('use_encryption', self.use_encryption)

    def can_import(self):
        return True

    def check_password(self, password):
        self.get_private_key((0,0), password)

    def import_key(self, sec, password):
        if not self.can_import():
            raise BaseException('This wallet cannot import private keys')
        try:
            pubkey = public_key_from_private_key(sec)
        except Exception:
            raise Exception('Invalid private key')
        self.keypairs[pubkey] = sec
        return pubkey

    def delete_imported_key(self, key):
        self.keypairs.pop(key)

    def get_public_key(self, sequence):
        for_change, i = sequence
        pubkey = (self.change_pubkeys if for_change else self.receiving_pubkeys)[i]
        return pubkey

    def get_private_key(self, sequence, password):
        for_change, i = sequence
        assert for_change == 0
        pubkey = (self.change_pubkeys if for_change else self.receiving_pubkeys)[i]
        pk = pw_decode(self.keypairs[pubkey], password)
        # this checks the password
        if pubkey != public_key_from_private_key(pk):
            raise InvalidPassword()
        return pk

    def update_password(self, old_password, new_password):
        if old_password is not None:
            self.check_password(old_password)
        if new_password == '':
            new_password = None
        for k, v in self.keypairs.items():
            b = pw_decode(v, old_password)
            c = pw_encode(b, new_password)
            self.keypairs[k] = b
        self.use_encryption = (new_password is not None)


class Deterministic_KeyStore(Software_KeyStore):

    def __init__(self):
        Software_KeyStore.__init__(self)
        self.seed = ''

    def is_deterministic(self):
        return True

    def load(self, storage, name):
        self.seed = storage.get('seed', '')
        self.use_encryption = storage.get('use_encryption', False)

    def save(self, storage, name):
        storage.put('seed', self.seed)
        storage.put('use_encryption', self.use_encryption)

    def has_seed(self):
        return self.seed != ''

    def can_change_password(self):
        return not self.is_watching_only()

    def add_seed(self, seed, password):
        if self.seed:
            raise Exception("a seed exists")
        self.seed_version, self.seed = self.format_seed(seed)
        if password:
            self.seed = pw_encode(self.seed, password)
        self.use_encryption = (password is not None)

    def get_seed(self, password):
        return pw_decode(self.seed, password).encode('utf8')


class Xpub:

    def __init__(self):
        self.xpub = None
        self.xpub_receive = None
        self.xpub_change = None

    def add_master_public_key(self, xpub):
        self.xpub = xpub

    def get_master_public_key(self):
        return self.xpub

    def derive_pubkey(self, for_change, n):
        xpub = self.xpub_change if for_change else self.xpub_receive
        if xpub is None:
            xpub = bip32_public_derivation(self.xpub, "", "/%d"%for_change)
            if for_change:
                self.xpub_change = xpub
            else:
                self.xpub_receive = xpub
        _, _, _, c, cK = deserialize_xkey(xpub)
        cK, c = CKD_pub(cK, c, n)
        result = cK.encode('hex')
        return result

    def get_xpubkey(self, c, i):
        s = ''.join(map(lambda x: bitcoin.int_to_hex(x,2), (c, i)))
        return 'ff' + bitcoin.DecodeBase58Check(self.xpub).encode('hex') + s


class BIP32_KeyStore(Deterministic_KeyStore, Xpub):

    def __init__(self):
        Xpub.__init__(self)
        Deterministic_KeyStore.__init__(self)
        self.xprv = None

    def format_seed(self, seed):
        return NEW_SEED_VERSION, ' '.join(seed.split())

    def load(self, storage, name):
        Deterministic_KeyStore.load(self, storage, name)
        self.xpub = storage.get('master_public_keys', {}).get(name)
        self.xprv = storage.get('master_private_keys', {}).get(name)

    def save(self, storage, name):
        Deterministic_KeyStore.save(self, storage, name)
        d = storage.get('master_public_keys', {})
        d[name] = self.xpub
        storage.put('master_public_keys', d)
        d = storage.get('master_private_keys', {})
        d[name] = self.xprv
        storage.put('master_private_keys', d)

    def add_master_private_key(self, xprv, password):
        self.xprv = pw_encode(xprv, password)

    def get_master_private_key(self, password):
        return pw_decode(self.xprv, password)

    def check_password(self, password):
        xprv = pw_decode(self.xprv, password)
        if deserialize_xkey(xprv)[3] != deserialize_xkey(self.xpub)[3]:
            raise InvalidPassword()

    def update_password(self, old_password, new_password):
        if old_password is not None:
            self.check_password(old_password)
        if new_password == '':
            new_password = None
        if self.has_seed():
            decoded = self.get_seed(old_password)
            self.seed = pw_encode( decoded, new_password)
        if self.xprv is not None:
            b = pw_decode(self.xprv, old_password)
            self.xprv = pw_encode(b, new_password)
        self.use_encryption = (new_password is not None)

    def is_watching_only(self):
        return self.xprv is None

    def get_keypairs_for_sig(self, tx, password):
        keypairs = {}
        for txin in tx.inputs():
            num_sig = txin.get('num_sig')
            if num_sig is None:
                continue
            x_signatures = txin['signatures']
            signatures = filter(None, x_signatures)
            if len(signatures) == num_sig:
                # input is complete
                continue
            for k, x_pubkey in enumerate(txin['x_pubkeys']):
                if x_signatures[k] is not None:
                    # this pubkey already signed
                    continue
                derivation = txin['derivation']
                sec = self.get_private_key(derivation, password)
                if sec:
                    keypairs[x_pubkey] = sec

        return keypairs

    def sign_transaction(self, tx, password):
        # Raise if password is not correct.
        self.check_password(password)
        # Add private keys
        keypairs = self.get_keypairs_for_sig(tx, password)
        # Sign
        if keypairs:
            tx.sign(keypairs)

    def get_mnemonic(self, password):
        return self.get_seed(password)

    def add_xprv(self, xprv, password):
        xpub = bitcoin.xpub_from_xprv(xprv)
        self.add_master_private_key(xprv, password)
        self.add_master_public_key(xpub)

    def add_xprv_from_seed(self, bip32_seed, derivation, password):
        xprv, xpub = bip32_root(bip32_seed)
        xprv, xpub = bip32_private_derivation(xprv, "m/", derivation)
        self.add_xprv(xprv, password)

    def can_sign(self, xpub):
        return xpub == self.xpub and self.xprv is not None

    def get_private_key(self, sequence, password):
        xprv = self.get_master_private_key(password)
        _, _, _, c, k = deserialize_xkey(xprv)
        pk = bip32_private_key(sequence, k, c)
        return pk


class Old_KeyStore(Deterministic_KeyStore):

    def __init__(self):
        Deterministic_KeyStore.__init__(self)
        self.mpk = None

    def load(self, storage, name):
        Deterministic_KeyStore.load(self, storage, name)
        self.mpk = storage.get('master_public_key').decode('hex')

    def save(self, storage, name):
        Deterministic_KeyStore.save(self, storage, name)
        storage.put('wallet_type', 'old')
        storage.put('master_public_key', self.mpk.encode('hex'))

    def add_seed(self, seed, password):
        Deterministic_KeyStore.add_seed(self, seed, password)
        self.mpk = self.mpk_from_seed(self.get_seed(password))

    def add_master_public_key(self, mpk):
        self.mpk = mpk.decode('hex')

    def format_seed(self, seed):
        import old_mnemonic
        # see if seed was entered as hex
        seed = seed.strip()
        if seed:
            try:
                seed.decode('hex')
                return OLD_SEED_VERSION, str(seed)
            except Exception:
                pass
        words = seed.split()
        seed = old_mnemonic.mn_decode(words)
        if not seed:
            raise Exception("Invalid seed")
        return OLD_SEED_VERSION, seed

    def get_mnemonic(self, password):
        import old_mnemonic
        s = self.get_seed(password)
        return ' '.join(old_mnemonic.mn_encode(s))

    @classmethod
    def mpk_from_seed(klass, seed):
        secexp = klass.stretch_key(seed)
        master_private_key = ecdsa.SigningKey.from_secret_exponent(secexp, curve = SECP256k1)
        master_public_key = master_private_key.get_verifying_key().to_string()
        return master_public_key

    @classmethod
    def stretch_key(self, seed):
        x = seed
        for i in range(100000):
            x = hashlib.sha256(x + seed).digest()
        return string_to_number(x)

    @classmethod
    def get_sequence(self, mpk, for_change, n):
        return string_to_number(Hash("%d:%d:"%(n, for_change) + mpk))

    def get_address(self, for_change, n):
        pubkey = self.get_pubkey(for_change, n)
        address = public_key_to_bc_address(pubkey.decode('hex'))
        return address

    @classmethod
    def get_pubkey_from_mpk(self, mpk, for_change, n):
        z = self.get_sequence(mpk, for_change, n)
        master_public_key = ecdsa.VerifyingKey.from_string(mpk, curve = SECP256k1)
        pubkey_point = master_public_key.pubkey.point + z*SECP256k1.generator
        public_key2 = ecdsa.VerifyingKey.from_public_point(pubkey_point, curve = SECP256k1)
        return '04' + public_key2.to_string().encode('hex')

    def derive_pubkey(self, for_change, n):
        return self.get_pubkey_from_mpk(self.mpk, for_change, n)

    def get_private_key_from_stretched_exponent(self, for_change, n, secexp):
        order = generator_secp256k1.order()
        secexp = (secexp + self.get_sequence(self.mpk, for_change, n)) % order
        pk = number_to_string(secexp, generator_secp256k1.order())
        compressed = False
        return SecretToASecret(pk, compressed)

    def get_private_key(self, sequence, password):
        seed = self.get_seed(password)
        self.check_seed(seed)
        for_change, n = sequence
        secexp = self.stretch_key(seed)
        pk = self.get_private_key_from_stretched_exponent(for_change, n, secexp)
        return pk

    def check_seed(self, seed):
        secexp = self.stretch_key(seed)
        master_private_key = ecdsa.SigningKey.from_secret_exponent( secexp, curve = SECP256k1 )
        master_public_key = master_private_key.get_verifying_key().to_string()
        if master_public_key != self.mpk:
            print_error('invalid password (mpk)', self.mpk.encode('hex'), master_public_key.encode('hex'))
            raise InvalidPassword()

    def check_password(self, password):
        seed = self.get_seed(password)
        self.check_seed(seed)

    def get_master_public_key(self):
        return self.mpk.encode('hex')

    def get_xpubkeys(self, for_change, n):
        s = ''.join(map(lambda x: bitcoin.int_to_hex(x,2), (for_change, n)))
        mpk = self.mpk.encode('hex')
        x_pubkey = 'fe' + mpk + s
        return [ x_pubkey ]

    @classmethod
    def parse_xpubkey(self, x_pubkey):
        assert is_extended_pubkey(x_pubkey)
        pk = x_pubkey[2:]
        mpk = pk[0:128]
        dd = pk[128:]
        s = []
        while dd:
            n = int(bitcoin.rev_hex(dd[0:4]), 16)
            dd = dd[4:]
            s.append(n)
        assert len(s) == 2
        return mpk, s

    def update_password(self, old_password, new_password):
        if old_password is not None:
            self.check_password(old_password)
        if new_password == '':
            new_password = None
        if self.has_seed():
            decoded = self.get_seed(old_password)
            self.seed = pw_encode(decoded, new_password)
        self.use_encryption = (new_password is not None)


class Hardware_KeyStore(KeyStore, Xpub):
    # Derived classes must set:
    #   - device
    #   - DEVICE_IDS
    #   - wallet_type

    #restore_wallet_class = BIP32_RD_Wallet
    max_change_outputs = 1

    def __init__(self):
        Xpub.__init__(self)
        KeyStore.__init__(self)
        # Errors and other user interaction is done through the wallet's
        # handler.  The handler is per-window and preserved across
        # device reconnects
        self.handler = None

    def is_deterministic(self):
        return True

    def load(self, storage, name):
        self.xpub = storage.get('master_public_keys', {}).get(name)

    def save(self, storage, name):
        d = storage.get('master_public_keys', {})
        d[name] = self.xpub
        storage.put('master_public_keys', d)

    def unpaired(self):
        '''A device paired with the wallet was diconnected.  This can be
        called in any thread context.'''
        self.print_error("unpaired")

    def paired(self):
        '''A device paired with the wallet was (re-)connected.  This can be
        called in any thread context.'''
        self.print_error("paired")

    def can_export(self):
        return False

    def is_watching_only(self):
        '''The wallet is not watching-only; the user will be prompted for
        pin and passphrase as appropriate when needed.'''
        assert not self.has_seed()
        return False

    def can_change_password(self):
        return False


<<<<<<< HEAD
class BIP44_KeyStore(BIP32_KeyStore):
    root_derivation = "m/44'/2'/0'"
=======
>>>>>>> c101379e

def bip39_normalize_passphrase(passphrase):
    return normalize('NFKD', unicode(passphrase or ''))

def bip39_to_seed(mnemonic, passphrase):
    import pbkdf2, hashlib, hmac
    PBKDF2_ROUNDS = 2048
    mnemonic = normalize('NFKD', ' '.join(mnemonic.split()))
    passphrase = bip39_normalize_passphrase(passphrase)
    return pbkdf2.PBKDF2(mnemonic, 'mnemonic' + passphrase,
                         iterations = PBKDF2_ROUNDS, macmodule = hmac,
                         digestmodule = hashlib.sha512).read(64)



keystores = []

def load_keystore(storage, name):
    w = storage.get('wallet_type')
    t = storage.get('key_type', 'seed')
    seed_version = storage.get_seed_version()
    if seed_version == OLD_SEED_VERSION or w == 'old':
        k = Old_KeyStore()
    elif t == 'imported':
        k = Imported_KeyStore()
    elif name and name not in [ 'x/', 'x1/' ]:
        k = BIP32_KeyStore()
    elif t in ['seed', 'hw_seed']:
        k = BIP32_KeyStore()
    elif t == 'hardware':
        hw_type = storage.get('hardware_type')
        for cat, _type, constructor in keystores:
            if cat == 'hardware' and _type == hw_type:
                k = constructor()
                break
        else:
            raise BaseException('unknown hardware type')
    else:
        raise BaseException('unknown wallet type', t)
    k.load(storage, name)
    return k


def register_keystore(category, type, constructor):
    keystores.append((category, type, constructor))


def is_old_mpk(mpk):
    try:
        int(mpk, 16)
    except:
        return False
    return len(mpk) == 128

def is_xpub(text):
    if text[0:4] not in ('xpub', 'Ltub'):
        return False
    try:
        deserialize_xkey(text)
        return True
    except:
        return False

def is_xprv(text):
    if text[0:4] not in ('xprv', 'Ltpv'):
        return False
    try:
        deserialize_xkey(text)
        return True
    except:
        return False

def is_address_list(text):
    parts = text.split()
    return bool(parts) and all(bitcoin.is_address(x) for x in parts)

def is_private_key_list(text):
    parts = text.split()
    return bool(parts) and all(bitcoin.is_private_key(x) for x in parts)

is_seed = lambda x: is_old_seed(x) or is_new_seed(x)
is_mpk = lambda x: is_old_mpk(x) or is_xpub(x)
is_private = lambda x: is_seed(x) or is_xprv(x) or is_private_key_list(x)
is_any_key = lambda x: is_old_mpk(x) or is_xprv(x) or is_xpub(x) or is_address_list(x) or is_private_key_list(x)
is_private_key = lambda x: is_xprv(x) or is_private_key_list(x)
is_bip32_key = lambda x: is_xprv(x) or is_xpub(x)


def from_seed(seed, password):
    if is_old_seed(seed):
        keystore = Old_KeyStore()
        keystore.add_seed(seed, password)
    elif is_new_seed(seed):
        keystore = BIP32_KeyStore()
        keystore.add_seed(seed, password)
        bip32_seed = Mnemonic.mnemonic_to_seed(seed, '')
        keystore.add_xprv_from_seed(bip32_seed, "m/", password)
    return keystore

def from_private_key_list(text, password):
    keystore = Imported_KeyStore()
    for x in text.split():
        keystore.import_key(x, None)
    keystore.update_password(None, password)
    return keystore

def from_old_mpk(mpk):
    keystore = Old_KeyStore()
    keystore.add_master_public_key(mpk)
    return keystore

def from_xpub(xpub):
    keystore = BIP32_KeyStore()
    keystore.add_master_public_key(xpub)
    return keystore

def from_xprv(xprv, password):
    xpub = bitcoin.xpub_from_xprv(xprv)
    keystore = BIP32_KeyStore()
    keystore.add_master_private_key(xprv, password)
    keystore.add_master_public_key(xpub)
    return keystore

def xprv_from_seed(seed, password):
    # do not store the seed, only the master xprv
    xprv, xpub = bip32_root(Mnemonic.mnemonic_to_seed(seed, ''))
    return from_xprv(xprv, password)

def xpub_from_seed(seed):
    # store only master xpub
    xprv, xpub = bip32_root(Mnemonic.mnemonic_to_seed(seed,''))
    return from_xpub(xpub)

def from_text(text, password):
    if is_xprv(text):
        k = from_xprv(text, password)
    elif is_old_mpk(text):
        k = from_old_mpk(text)
    elif is_xpub(text):
        k = from_xpub(text)
    elif is_private_key_list(text):
        k = from_private_key_list(text, password)
    elif is_seed(text):
        k = from_seed(text, password)
    else:
        raise BaseException('Invalid seedphrase or key')
    return k<|MERGE_RESOLUTION|>--- conflicted
+++ resolved
@@ -509,11 +509,6 @@
         return False
 
 
-<<<<<<< HEAD
-class BIP44_KeyStore(BIP32_KeyStore):
-    root_derivation = "m/44'/2'/0'"
-=======
->>>>>>> c101379e
 
 def bip39_normalize_passphrase(passphrase):
     return normalize('NFKD', unicode(passphrase or ''))
