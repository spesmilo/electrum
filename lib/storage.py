#!/usr/bin/env python
#
# Electrum - lightweight Bitcoin client
# Copyright (C) 2015 Thomas Voegtlin
#
# Permission is hereby granted, free of charge, to any person
# obtaining a copy of this software and associated documentation files
# (the "Software"), to deal in the Software without restriction,
# including without limitation the rights to use, copy, modify, merge,
# publish, distribute, sublicense, and/or sell copies of the Software,
# and to permit persons to whom the Software is furnished to do so,
# subject to the following conditions:
#
# The above copyright notice and this permission notice shall be
# included in all copies or substantial portions of the Software.
#
# THE SOFTWARE IS PROVIDED "AS IS", WITHOUT WARRANTY OF ANY KIND,
# EXPRESS OR IMPLIED, INCLUDING BUT NOT LIMITED TO THE WARRANTIES OF
# MERCHANTABILITY, FITNESS FOR A PARTICULAR PURPOSE AND
# NONINFRINGEMENT. IN NO EVENT SHALL THE AUTHORS OR COPYRIGHT HOLDERS
# BE LIABLE FOR ANY CLAIM, DAMAGES OR OTHER LIABILITY, WHETHER IN AN
# ACTION OF CONTRACT, TORT OR OTHERWISE, ARISING FROM, OUT OF OR IN
# CONNECTION WITH THE SOFTWARE OR THE USE OR OTHER DEALINGS IN THE
# SOFTWARE.
import os
import ast
import threading
import random
import time
import json
import copy
import re
import stat
import pbkdf2, hmac, hashlib
import base64
import zlib

from .i18n import _
from .util import NotEnoughFunds, PrintError, profiler
from .plugins import run_hook, plugin_loaders
from .keystore import bip44_derivation
from . import bitcoin


# seed_version is now used for the version of the wallet file

OLD_SEED_VERSION = 4        # electrum versions < 2.0
NEW_SEED_VERSION = 11       # electrum versions >= 2.0
FINAL_SEED_VERSION = 15     # electrum >= 2.7 will set this to prevent
                            # old versions from overwriting new format



def multisig_type(wallet_type):
    '''If wallet_type is mofn multi-sig, return [m, n],
    otherwise return None.'''
    match = re.match('(\d+)of(\d+)', wallet_type)
    if match:
        match = [int(x) for x in match.group(1, 2)]
    return match


class WalletStorage(PrintError):

    def __init__(self, path, manual_upgrades=False):
        self.print_error("wallet path", path)
        self.manual_upgrades = manual_upgrades
        self.lock = threading.RLock()
        self.data = {}
        self.path = path
        self.modified = False
        self.pubkey = None
        if self.file_exists():
            with open(self.path, "r") as f:
                self.raw = f.read()
            if not self.is_encrypted():
                self.load_data(self.raw)
        else:
            # avoid new wallets getting 'upgraded'
            self.put('seed_version', FINAL_SEED_VERSION)

    def load_data(self, s):
        try:
            self.data = json.loads(s)
        except:
            try:
                d = ast.literal_eval(s)
                labels = d.get('labels', {})
            except Exception as e:
                raise IOError("Cannot read wallet file '%s'" % self.path)
            self.data = {}
<<<<<<< HEAD
            # In old versions of Electrum labels were latin1 encoded, this fixes breakage.
            for i, label in labels.items():
                try:
                    unicode(label)
                except UnicodeDecodeError:
                    d['labels'][i] = unicode(label.decode('latin1'))
=======
>>>>>>> 2774126d
            for key, value in d.items():
                try:
                    json.dumps(key)
                    json.dumps(value)
                except:
                    self.print_error('Failed to convert label to json format', key)
                    continue
                self.data[key] = value

        # check here if I need to load a plugin
        t = self.get('wallet_type')
        l = plugin_loaders.get(t)
        if l: l()

        if not self.manual_upgrades:
            if self.requires_split():
                raise BaseException("This wallet has multiple accounts and must be split")
            if self.requires_upgrade():
                self.upgrade()

    def is_encrypted(self):
        try:
            return base64.b64decode(self.raw)[0:4] == b'BIE1'
        except:
            return False

    def file_exists(self):
        return self.path and os.path.exists(self.path)

    def get_key(self, password):
        secret = pbkdf2.PBKDF2(password, '', iterations = 1024, macmodule = hmac, digestmodule = hashlib.sha512).read(64)
        ec_key = bitcoin.EC_KEY(secret)
        return ec_key

    def decrypt(self, password):
        ec_key = self.get_key(password)
        s = zlib.decompress(ec_key.decrypt_message(self.raw)) if self.raw else None
        self.pubkey = ec_key.get_public_key()
        s = s.decode('utf8')
        self.load_data(s)

    def set_password(self, password, encrypt):
        self.put('use_encryption', bool(password))
        if encrypt and password:
            ec_key = self.get_key(password)
            self.pubkey = ec_key.get_public_key()
        else:
            self.pubkey = None

    def get(self, key, default=None):
        with self.lock:
            v = self.data.get(key)
            if v is None:
                v = default
            else:
                v = copy.deepcopy(v)
        return v

    def put(self, key, value):
        try:
            json.dumps(key)
            json.dumps(value)
        except:
            self.print_error("json error: cannot save", key)
            return
        with self.lock:
            if value is not None:
                if self.data.get(key) != value:
                    self.modified = True
                    self.data[key] = copy.deepcopy(value)
            elif key in self.data:
                self.modified = True
                self.data.pop(key)

    @profiler
    def write(self):
        with self.lock:
            self._write()

    def _write(self):
        if threading.currentThread().isDaemon():
            self.print_error('warning: daemon thread cannot write wallet')
            return
        if not self.modified:
            return
        s = json.dumps(self.data, indent=4, sort_keys=True)
        if self.pubkey:
            s = bytes(s, 'utf8')
            c = zlib.compress(s)
            s = bitcoin.encrypt_message(c, self.pubkey)
            s = s.decode('utf8')

        temp_path = "%s.tmp.%s" % (self.path, os.getpid())
        with open(temp_path, "w") as f:
            f.write(s)
            f.flush()
            os.fsync(f.fileno())

        mode = os.stat(self.path).st_mode if os.path.exists(self.path) else stat.S_IREAD | stat.S_IWRITE
        # perform atomic write on POSIX systems
        try:
            os.rename(temp_path, self.path)
        except:
            os.remove(self.path)
            os.rename(temp_path, self.path)
        os.chmod(self.path, mode)
        self.print_error("saved", self.path)
        self.modified = False

    def requires_split(self):
        d = self.get('accounts', {})
        return len(d) > 1

    def split_accounts(storage):
        result = []
        # backward compatibility with old wallets
        d = storage.get('accounts', {})
        if len(d) < 2:
            return
        wallet_type = storage.get('wallet_type')
        if wallet_type == 'old':
            assert len(d) == 2
            storage1 = WalletStorage(storage.path + '.deterministic')
            storage1.data = copy.deepcopy(storage.data)
            storage1.put('accounts', {'0': d['0']})
            storage1.upgrade()
            storage1.write()
            storage2 = WalletStorage(storage.path + '.imported')
            storage2.data = copy.deepcopy(storage.data)
            storage2.put('accounts', {'/x': d['/x']})
            storage2.put('seed', None)
            storage2.put('seed_version', None)
            storage2.put('master_public_key', None)
            storage2.put('wallet_type', 'imported')
            storage2.upgrade()
            storage2.write()
            result = [storage1.path, storage2.path]
        elif wallet_type in ['bip44', 'trezor', 'keepkey', 'ledger', 'btchip', 'digitalbitbox']:
            mpk = storage.get('master_public_keys')
            for k in d.keys():
                i = int(k)
                x = d[k]
                if x.get("pending"):
                    continue
                xpub = mpk["x/%d'"%i]
                new_path = storage.path + '.' + k
                storage2 = WalletStorage(new_path)
                storage2.data = copy.deepcopy(storage.data)
                # save account, derivation and xpub at index 0
                storage2.put('accounts', {'0': x})
                storage2.put('master_public_keys', {"x/0'": xpub})
                storage2.put('derivation', bip44_derivation(k))
                storage2.upgrade()
                storage2.write()
                result.append(new_path)
        else:
            raise BaseException("This wallet has multiple accounts and must be split")
        return result

    def requires_upgrade(self):
        return self.file_exists() and self.get_seed_version() < FINAL_SEED_VERSION

    def upgrade(self):
        self.print_error('upgrading wallet format')

        self.convert_imported()
        self.convert_wallet_type()
        self.convert_account()
        self.convert_version_13_b()
        self.convert_version_14()
        self.convert_version_15()

        self.put('seed_version', FINAL_SEED_VERSION)  # just to be sure
        self.write()

    def convert_wallet_type(self):
        wallet_type = self.get('wallet_type')
        if wallet_type == 'btchip': wallet_type = 'ledger'
        if self.get('keystore') or self.get('x1/') or wallet_type=='imported':
            return False
        assert not self.requires_split()
        seed_version = self.get_seed_version()
        seed = self.get('seed')
        xpubs = self.get('master_public_keys')
        xprvs = self.get('master_private_keys', {})
        mpk = self.get('master_public_key')
        keypairs = self.get('keypairs')
        key_type = self.get('key_type')
        if seed_version == OLD_SEED_VERSION or wallet_type == 'old':
            d = {
                'type': 'old',
                'seed': seed,
                'mpk': mpk,
            }
            self.put('wallet_type', 'standard')
            self.put('keystore', d)

        elif key_type == 'imported':
            d = {
                'type': 'imported',
                'keypairs': keypairs,
            }
            self.put('wallet_type', 'standard')
            self.put('keystore', d)

        elif wallet_type in ['xpub', 'standard']:
            xpub = xpubs["x/"]
            xprv = xprvs.get("x/")
            d = {
                'type': 'bip32',
                'xpub': xpub,
                'xprv': xprv,
                'seed': seed,
            }
            self.put('wallet_type', 'standard')
            self.put('keystore', d)

        elif wallet_type in ['bip44']:
            xpub = xpubs["x/0'"]
            xprv = xprvs.get("x/0'")
            d = {
                'type': 'bip32',
                'xpub': xpub,
                'xprv': xprv,
            }
            self.put('wallet_type', 'standard')
            self.put('keystore', d)

        elif wallet_type in ['trezor', 'keepkey', 'ledger', 'digitalbitbox']:
            xpub = xpubs["x/0'"]
            derivation = self.get('derivation', bip44_derivation(0))
            d = {
                'type': 'hardware',
                'hw_type': wallet_type,
                'xpub': xpub,
                'derivation': derivation,
            }
            self.put('wallet_type', 'standard')
            self.put('keystore', d)

        elif (wallet_type == '2fa') or multisig_type(wallet_type):
            for key in xpubs.keys():
                d = {
                    'type': 'bip32',
                    'xpub': xpubs[key],
                    'xprv': xprvs.get(key),
                }
                if key == 'x1/' and seed:
                    d['seed'] = seed
                self.put(key, d)
        else:
            raise
        # remove junk
        self.put('master_public_key', None)
        self.put('master_public_keys', None)
        self.put('master_private_keys', None)
        self.put('derivation', None)
        self.put('seed', None)
        self.put('keypairs', None)
        self.put('key_type', None)

    def convert_version_13_b(self):
        # version 13 is ambiguous, and has an earlier and a later structure
        if not self._is_upgrade_method_needed(0, 13):
            return

        if self.get('wallet_type') == 'standard':
            if self.get('keystore').get('type') == 'imported':
                pubkeys = self.get('keystore').get('keypairs').keys()
                if self.get('pubkeys'):
                    pubkeys2 = set(self.get('pubkeys').get('receiving'))
                    assert len(pubkeys) == len(pubkeys2)
                    for pubkey in pubkeys:
                        assert pubkey in pubkeys2
                d = {'change': []}
                receiving_addresses = []
                for pubkey in pubkeys:
                    addr = bitcoin.pubkey_to_address('p2pkh', pubkey)
                    receiving_addresses.append(addr)
                d['receiving'] = receiving_addresses
                self.put('addresses', d)
                self.put('pubkeys', None)

        self.put('seed_version', 13)

    def convert_version_14(self):
        # convert imported wallets for 3.0
        if not self._is_upgrade_method_needed(13, 13):
            return

        if self.get('wallet_type') =='imported':
            addresses = self.get('addresses')
            if type(addresses) is list:
                addresses = dict([(x, None) for x in addresses])
                self.put('addresses', addresses)
        elif self.get('wallet_type') == 'standard':
            if self.get('keystore').get('type')=='imported':
                addresses = set(self.get('addresses').get('receiving'))
                pubkeys = self.get('keystore').get('keypairs').keys()
                assert len(addresses) == len(pubkeys)
                d = {}
                for pubkey in pubkeys:
                    addr = bitcoin.pubkey_to_address('p2pkh', pubkey)
                    assert addr in addresses
                    d[addr] = {
                        'pubkey': pubkey,
                        'redeem_script': None,
                        'type': 'p2pkh'
                    }
                self.put('addresses', d)
                self.put('pubkeys', None)
                self.put('wallet_type', 'imported')
        self.put('seed_version', 14)

    def convert_version_15(self):
        if not self._is_upgrade_method_needed(14, 14):
            return
        assert self.get('seed_type') != 'segwit'  # unsupported derivation
        self.put('seed_version', 15)

    def convert_imported(self):
        # '/x' is the internal ID for imported accounts
        d = self.get('accounts', {}).get('/x', {}).get('imported',{})
        if not d:
            return False
        addresses = []
        keypairs = {}
        for addr, v in d.items():
            pubkey, privkey = v
            if privkey:
                keypairs[pubkey] = privkey
            else:
                addresses.append(addr)
        if addresses and keypairs:
            raise BaseException('mixed addresses and privkeys')
        elif addresses:
            self.put('addresses', addresses)
            self.put('accounts', None)
        elif keypairs:
            self.put('wallet_type', 'standard')
            self.put('key_type', 'imported')
            self.put('keypairs', keypairs)
            self.put('accounts', None)
        else:
            raise BaseException('no addresses or privkeys')

    def convert_account(self):
        self.put('accounts', None)

    def _is_upgrade_method_needed(self, min_version, max_version):
        cur_version = self.get_seed_version()
        if cur_version > max_version:
            return False
        elif cur_version < min_version:
            raise BaseException(
                ('storage upgrade: unexpected version %d (should be %d-%d)'
                 % (cur_version, min_version, max_version)))
        else:
            return True

    def get_action(self):
        action = run_hook('get_action', self)
        if action:
            return action
        if not self.file_exists():
            return 'new'

    def get_seed_version(self):
        seed_version = self.get('seed_version')
        if not seed_version:
            seed_version = OLD_SEED_VERSION if len(self.get('master_public_key','')) == 128 else NEW_SEED_VERSION
        if seed_version > FINAL_SEED_VERSION:
            raise BaseException('This version of Electrum is too old to open this wallet')
        if seed_version==14 and self.get('seed_type') == 'segwit':
            self.raise_unsupported_version(seed_version)
        if seed_version >=12:
            return seed_version
        if seed_version not in [OLD_SEED_VERSION, NEW_SEED_VERSION]:
            self.raise_unsupported_version(seed_version)
        return seed_version

    def raise_unsupported_version(self, seed_version):
        msg = "Your wallet has an unsupported seed version."
        msg += '\n\nWallet file: %s' % os.path.abspath(self.path)
        if seed_version in [5, 7, 8, 9, 10, 14]:
            msg += "\n\nTo open this wallet, try 'git checkout seed_v%d'"%seed_version
        if seed_version == 6:
            # version 1.9.8 created v6 wallets when an incorrect seed was entered in the restore dialog
            msg += '\n\nThis file was created because of a bug in version 1.9.8.'
            if self.get('master_public_keys') is None and self.get('master_private_keys') is None and self.get('imported_keys') is None:
                # pbkdf2 was not included with the binaries, and wallet creation aborted.
                msg += "\nIt does not contain any keys, and can safely be removed."
            else:
                # creation was complete if electrum was run from source
                msg += "\nPlease open this file with Electrum 1.9.8, and move your coins to a new wallet."
        raise BaseException(msg)<|MERGE_RESOLUTION|>--- conflicted
+++ resolved
@@ -89,15 +89,6 @@
             except Exception as e:
                 raise IOError("Cannot read wallet file '%s'" % self.path)
             self.data = {}
-<<<<<<< HEAD
-            # In old versions of Electrum labels were latin1 encoded, this fixes breakage.
-            for i, label in labels.items():
-                try:
-                    unicode(label)
-                except UnicodeDecodeError:
-                    d['labels'][i] = unicode(label.decode('latin1'))
-=======
->>>>>>> 2774126d
             for key, value in d.items():
                 try:
                     json.dumps(key)
