import ast
import json
import threading
import os

from util import user_dir, print_error, print_msg

SYSTEM_CONFIG_PATH = "/etc/electrum-ltc.conf"

config = None


def get_config():
    global config
    return config


def set_config(c):
    global config
    config = c


class SimpleConfig(object):
    """
    The SimpleConfig class is responsible for handling operations involving
    configuration files.

    There are 3 different sources of possible configuration values:
        1. Command line options.
        2. User configuration (in the user's config directory)
        3. System configuration (in /etc/)
    They are taken in order (1. overrides config options set in 2., that
    override config set in 3.)
    """
    def __init__(self, options=None, read_system_config_function=None,
                 read_user_config_function=None, read_user_dir_function=None):

        # This is the holder of actual options for the current user.
        self.read_only_options = {}
        # This lock needs to be acquired for updating and reading the config in
        # a thread-safe way.
        self.lock = threading.RLock()
        # The path for the config directory. This is set later by init_path()
        self.path = None

        if options is None:
            options = {}  # Having a mutable as a default value is a bad idea.

        # The following two functions are there for dependency injection when
        # testing.
        if read_system_config_function is None:
            read_system_config_function = read_system_config
        if read_user_config_function is None:
            read_user_config_function = read_user_config
        if read_user_dir_function is None:
            self.user_dir = user_dir
        else:
            self.user_dir = read_user_dir_function

        # Save the command-line keys to make sure we don't override them.
        self.command_line_keys = options.keys()
        # Save the system config keys to make sure we don't override them.
        self.system_config_keys = []

        if options.get('portable') is not True:
            # system conf
            system_config = read_system_config_function()
            self.system_config_keys = system_config.keys()
            self.read_only_options.update(system_config)

        # update the current options with the command line options last (to
        # override both others).
        self.read_only_options.update(options)

        # init path
        self.init_path()

        # user config.
        self.user_config = read_user_config_function(self.path)

        set_config(self)  # Make a singleton instance of 'self'

    def init_path(self):
        # Read electrum path in the command line configuration
        self.path = self.read_only_options.get('electrum_path')

        # If not set, use the user's default data directory.
        if self.path is None:
            self.path = self.user_dir()

        # Make directory if it does not yet exist.
        if not os.path.exists(self.path):
            os.mkdir(self.path)

        print_error( "electrum directory", self.path)

    def set_key(self, key, value, save = True):
        if not self.is_modifiable(key):
            print "Warning: not changing key '%s' because it is not modifiable" \
                  " (passed as command line option or defined in /etc/electrum-ltc.conf)"%key
            return

        with self.lock:
            self.user_config[key] = value
            if save:
                self.save_user_config()

        return

    def get(self, key, default=None):
        out = None
        with self.lock:
            out = self.read_only_options.get(key)
            if out is None:
                out = self.user_config.get(key, default)
        return out

    def is_modifiable(self, key):
        if key in self.command_line_keys:
            return False
        if key in self.system_config_keys:
            return False
        return True

    def save_user_config(self):
        if not self.path:
            return
        path = os.path.join(self.path, "config")
        s = json.dumps(self.user_config, indent=4, sort_keys=True)
        f = open(path, "w")
        f.write(s)
        f.close()
        if self.get('gui') != 'android':
            import stat
            os.chmod(path, stat.S_IREAD | stat.S_IWRITE)

def read_system_config(path=SYSTEM_CONFIG_PATH):
    """Parse and return the system config settings in /etc/electrum-ltc.conf."""
    result = {}
    if os.path.exists(path):
        try:
            import ConfigParser
        except ImportError:
            print "cannot parse electrum-ltc.conf. please install ConfigParser"
            return

        p = ConfigParser.ConfigParser()
        try:
            p.read(path)
            for k, v in p.items('client'):
                result[k] = v
        except (ConfigParser.NoSectionError, ConfigParser.MissingSectionHeaderError):
            pass

    return result

def read_user_config(path):
<<<<<<< HEAD
    """Parse and store the user config settings in electrum-ltc.conf into user_config[]."""
    if not path: return {}  # Return a dict, since we will call update() on it.

=======
    """Parse and store the user config settings in electrum.conf into user_config[]."""
    if not path:
        return {}
>>>>>>> 87709dfd
    config_path = os.path.join(path, "config")
    try:
        with open(config_path, "r") as f:
            data = f.read()
    except IOError:
        print_msg("Error: Cannot read config file.")
        return {}
    try:
        result = json.loads(data)
    except:
        try:
            result = ast.literal_eval(data)
        except:
            print_msg("Error: Cannot read config file.")
            return {}
    if not type(result) is dict:
        return {}
    return result<|MERGE_RESOLUTION|>--- conflicted
+++ resolved
@@ -155,15 +155,9 @@
     return result
 
 def read_user_config(path):
-<<<<<<< HEAD
     """Parse and store the user config settings in electrum-ltc.conf into user_config[]."""
-    if not path: return {}  # Return a dict, since we will call update() on it.
-
-=======
-    """Parse and store the user config settings in electrum.conf into user_config[]."""
     if not path:
         return {}
->>>>>>> 87709dfd
     config_path = os.path.join(path, "config")
     try:
         with open(config_path, "r") as f:
