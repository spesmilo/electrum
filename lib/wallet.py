# Electrum - lightweight Bitcoin client
# Copyright (C) 2015 Thomas Voegtlin
#
# Permission is hereby granted, free of charge, to any person
# obtaining a copy of this software and associated documentation files
# (the "Software"), to deal in the Software without restriction,
# including without limitation the rights to use, copy, modify, merge,
# publish, distribute, sublicense, and/or sell copies of the Software,
# and to permit persons to whom the Software is furnished to do so,
# subject to the following conditions:
#
# The above copyright notice and this permission notice shall be
# included in all copies or substantial portions of the Software.
#
# THE SOFTWARE IS PROVIDED "AS IS", WITHOUT WARRANTY OF ANY KIND,
# EXPRESS OR IMPLIED, INCLUDING BUT NOT LIMITED TO THE WARRANTIES OF
# MERCHANTABILITY, FITNESS FOR A PARTICULAR PURPOSE AND
# NONINFRINGEMENT. IN NO EVENT SHALL THE AUTHORS OR COPYRIGHT HOLDERS
# BE LIABLE FOR ANY CLAIM, DAMAGES OR OTHER LIABILITY, WHETHER IN AN
# ACTION OF CONTRACT, TORT OR OTHERWISE, ARISING FROM, OUT OF OR IN
# CONNECTION WITH THE SOFTWARE OR THE USE OR OTHER DEALINGS IN THE
# SOFTWARE.

# Wallet classes:
#   - Imported_Wallet: imported address, no keystore
#   - Standard_Wallet: one keystore, P2PKH
#   - Multisig_Wallet: several keystores, P2SH


import os
import hashlib
import ast
import threading
import random
import time
import json
import copy
import re
import stat
import errno
from functools import partial
from collections import namedtuple, defaultdict

from .i18n import _
from .util import NotEnoughFunds, PrintError, UserCancelled, profiler, format_satoshis

from .bitcoin import *
from .version import *
from .keystore import load_keystore, Hardware_KeyStore
from .storage import multisig_type

from . import transaction
from .transaction import Transaction
from .plugins import run_hook
from . import bitcoin
from . import coinchooser
from .synchronizer import Synchronizer
from .verifier import SPV
from .mnemonic import Mnemonic

from . import paymentrequest
from .paymentrequest import PR_PAID, PR_UNPAID, PR_UNKNOWN, PR_EXPIRED
from .paymentrequest import InvoiceStore
from .contacts import Contacts

from .storage import WalletStorage

TX_STATUS = [
    _('Replaceable'),
    _('Unconfirmed parent'),
    _('Low fee'),
    _('Unconfirmed'),
    _('Not Verified'),
]


class Abstract_Wallet(PrintError):
    """
    Wallet classes are created to handle various address generation methods.
    Completion states (watching-only, single account, no seed, etc) are handled inside classes.
    """

    max_change_outputs = 3

    def __init__(self, storage):
        self.electrum_version = ELECTRUM_VERSION
        self.storage = storage
        self.network = None
        # verifier (SPV) and synchronizer are started in start_threads
        self.synchronizer = None
        self.verifier = None

        self.gap_limit_for_change = 6 # constant
        # saved fields
        self.use_change            = storage.get('use_change', True)
        self.multiple_change       = storage.get('multiple_change', False)
        self.labels                = storage.get('labels', {})
        self.frozen_addresses      = set(storage.get('frozen_addresses',[]))
        self.stored_height         = storage.get('stored_height', 0)       # last known height (for offline mode)
        self.history               = storage.get('addr_history',{})        # address -> list(txid, height)

        self.load_keystore()
        self.load_addresses()
        self.load_transactions()
        self.build_reverse_history()

        # load requests
        self.receive_requests = self.storage.get('payment_requests', {})

        # Transactions pending verification.  A map from tx hash to transaction
        # height.  Access is not contended so no lock is needed.
        self.unverified_tx = defaultdict(int)

        # Verified transactions.  Each value is a (height, timestamp, block_pos) tuple.  Access with self.lock.
        self.verified_tx = storage.get('verified_tx3', {})

        # there is a difference between wallet.up_to_date and interface.is_up_to_date()
        # interface.is_up_to_date() returns true when all requests have been answered and processed
        # wallet.up_to_date is true when the wallet is synchronized (stronger requirement)
        self.up_to_date = False
        self.lock = threading.Lock()
        self.transaction_lock = threading.Lock()

        self.check_history()

        # save wallet type the first time
        if self.storage.get('wallet_type') is None:
            self.storage.put('wallet_type', self.wallet_type)

        # invoices and contacts
        self.invoices = InvoiceStore(self.storage)
        self.contacts = Contacts(self.storage)


    def diagnostic_name(self):
        return self.basename()

    def __str__(self):
        return self.basename()

    def get_master_public_key(self):
        return None

    @profiler
    def load_transactions(self):
        self.txi = self.storage.get('txi', {})
        self.txo = self.storage.get('txo', {})
        self.tx_fees = self.storage.get('tx_fees', {})
        self.pruned_txo = self.storage.get('pruned_txo', {})
        tx_list = self.storage.get('transactions', {})
        self.transactions = {}
        for tx_hash, raw in tx_list.items():
            tx = Transaction(raw)
            self.transactions[tx_hash] = tx
            if self.txi.get(tx_hash) is None and self.txo.get(tx_hash) is None and (tx_hash not in self.pruned_txo.values()):
                self.print_error("removing unreferenced tx", tx_hash)
                self.transactions.pop(tx_hash)

    @profiler
    def save_transactions(self, write=False):
        with self.transaction_lock:
            tx = {}
            for k,v in self.transactions.items():
                tx[k] = str(v)
            self.storage.put('transactions', tx)
            self.storage.put('txi', self.txi)
            self.storage.put('txo', self.txo)
            self.storage.put('tx_fees', self.tx_fees)
            self.storage.put('pruned_txo', self.pruned_txo)
            self.storage.put('addr_history', self.history)
            if write:
                self.storage.write()

    def clear_history(self):
        with self.transaction_lock:
            self.txi = {}
            self.txo = {}
            self.tx_fees = {}
            self.pruned_txo = {}
        self.save_transactions()
        with self.lock:
            self.history = {}
            self.tx_addr_hist = {}

    @profiler
    def build_reverse_history(self):
        self.tx_addr_hist = {}
        for addr, hist in self.history.items():
            for tx_hash, h in hist:
                s = self.tx_addr_hist.get(tx_hash, set())
                s.add(addr)
                self.tx_addr_hist[tx_hash] = s

    @profiler
    def check_history(self):
        save = False
        mine_addrs = list(filter(lambda k: self.is_mine(self.history[k]), self.history.keys()))
        if len(mine_addrs) != len(self.history.keys()):
            save = True
        for addr in mine_addrs:
            hist = self.history[addr]

            for tx_hash, tx_height in hist:
                if tx_hash in self.pruned_txo.values() or self.txi.get(tx_hash) or self.txo.get(tx_hash):
                    continue
                tx = self.transactions.get(tx_hash)
                if tx is not None:
                    self.add_transaction(tx_hash, tx)
                    save = True
        if save:
            self.save_transactions()

    def basename(self):
        return os.path.basename(self.storage.path)

    def save_addresses(self):
        self.storage.put('addresses', {'receiving':self.receiving_addresses, 'change':self.change_addresses})

    def load_addresses(self):
        d = self.storage.get('addresses', {})
        if type(d) != dict: d={}
        self.receiving_addresses = d.get('receiving', [])
        self.change_addresses = d.get('change', [])

    def synchronize(self):
        pass

    def set_up_to_date(self, up_to_date):
        with self.lock:
            self.up_to_date = up_to_date
        if up_to_date:
            self.save_transactions(write=True)

    def is_up_to_date(self):
        with self.lock: return self.up_to_date

    def set_label(self, name, text = None):
        changed = False
        old_text = self.labels.get(name)
        if text:
            text = text.replace("\n", " ")
            if old_text != text:
                self.labels[name] = text
                changed = True
        else:
            if old_text:
                self.labels.pop(name)
                changed = True

        if changed:
            run_hook('set_label', self, name, text)
            self.storage.put('labels', self.labels)

        return changed

    def is_mine(self, address):
        return address in self.get_addresses()

    def is_change(self, address):
        if not self.is_mine(address):
            return False
        return address in self.change_addresses

    def get_address_index(self, address):
        if self.keystore.can_import():
            for pubkey in self.keystore.keypairs.keys():
                if self.pubkeys_to_address(pubkey) == address:
                    return pubkey
        elif address in self.receiving_addresses:
            return False, self.receiving_addresses.index(address)
        if address in self.change_addresses:
            return True, self.change_addresses.index(address)
        raise Exception("Address not found", address)

    def get_private_key(self, address, password):
        if self.is_watching_only():
            return []
        index = self.get_address_index(address)
        pk = self.keystore.get_private_key(index, password)
        return [pk]

    def get_public_key(self, address):
        if self.keystore.can_import():
            pubkey = self.get_address_index(address)
        else:
            sequence = self.get_address_index(address)
            pubkey = self.get_pubkey(*sequence)
        return pubkey

    def get_public_keys(self, address):
        sequence = self.get_address_index(address)
        return self.get_pubkeys(*sequence)

    def add_unverified_tx(self, tx_hash, tx_height):
        if tx_height == 0 and tx_hash in self.verified_tx:
            self.verified_tx.pop(tx_hash)
            self.verifier.merkle_roots.pop(tx_hash, None)

        # tx will be verified only if height > 0
        if tx_hash not in self.verified_tx:
            self.unverified_tx[tx_hash] = tx_height

    def add_verified_tx(self, tx_hash, info):
        # Remove from the unverified map and add to the verified map and
        self.unverified_tx.pop(tx_hash, None)
        with self.lock:
            self.verified_tx[tx_hash] = info  # (tx_height, timestamp, pos)
        height, conf, timestamp = self.get_tx_height(tx_hash)
        self.network.trigger_callback('verified', tx_hash, height, conf, timestamp)

    def get_unverified_txs(self):
        '''Returns a map from tx hash to transaction height'''
        return self.unverified_tx

    def undo_verifications(self, blockchain, height):
        '''Used by the verifier when a reorg has happened'''
        txs = set()
        with self.lock:
            for tx_hash, item in self.verified_tx.items():
                tx_height, timestamp, pos = item
                if tx_height >= height:
                    header = blockchain.read_header(tx_height)
                    # fixme: use block hash, not timestamp
                    if not header or header.get('timestamp') != timestamp:
                        self.verified_tx.pop(tx_hash, None)
                        txs.add(tx_hash)
        return txs

    def get_local_height(self):
        """ return last known height if we are offline """
        return self.network.get_local_height() if self.network else self.stored_height

    def get_tx_height(self, tx_hash):
        """ return the height and timestamp of a verified transaction. """
        with self.lock:
            if tx_hash in self.verified_tx:
                height, timestamp, pos = self.verified_tx[tx_hash]
                conf = max(self.get_local_height() - height + 1, 0)
                return height, conf, timestamp
            else:
                height = self.unverified_tx[tx_hash]
                return height, 0, False

    def get_txpos(self, tx_hash):
        "return position, even if the tx is unverified"
        with self.lock:
            x = self.verified_tx.get(tx_hash)
            y = self.unverified_tx.get(tx_hash)
            if x:
                height, timestamp, pos = x
                return height, pos
            elif y > 0:
                return y, 0
            else:
                return 1e12 - y, 0

    def is_found(self):
        return self.history.values() != [[]] * len(self.history)

    def get_num_tx(self, address):
        """ return number of transactions where address is involved """
        return len(self.history.get(address, []))

    def get_tx_delta(self, tx_hash, address):
        "effect of tx on address"
        # pruned
        if tx_hash in self.pruned_txo.values():
            return None
        delta = 0
        # substract the value of coins sent from address
        d = self.txi.get(tx_hash, {}).get(address, [])
        for n, v in d:
            delta -= v
        # add the value of the coins received at address
        d = self.txo.get(tx_hash, {}).get(address, [])
        for n, v, cb in d:
            delta += v
        return delta

    def get_wallet_delta(self, tx):
        """ effect of tx on wallet """
        addresses = self.get_addresses()
        is_relevant = False
        is_mine = False
        is_pruned = False
        is_partial = False
        v_in = v_out = v_out_mine = 0
        for item in tx.inputs():
            addr = item.get('address')
            if addr in addresses:
                is_mine = True
                is_relevant = True
                d = self.txo.get(item['prevout_hash'], {}).get(addr, [])
                for n, v, cb in d:
                    if n == item['prevout_n']:
                        value = v
                        break
                else:
                    value = None
                if value is None:
                    is_pruned = True
                else:
                    v_in += value
            else:
                is_partial = True
        if not is_mine:
            is_partial = False
        for addr, value in tx.get_outputs():
            v_out += value
            if addr in addresses:
                v_out_mine += value
                is_relevant = True
        if is_pruned:
            # some inputs are mine:
            fee = None
            if is_mine:
                v = v_out_mine - v_out
            else:
                # no input is mine
                v = v_out_mine
        else:
            v = v_out_mine - v_in
            if is_partial:
                # some inputs are mine, but not all
                fee = None
            else:
                # all inputs are mine
                fee = v_in - v_out
        if not is_mine:
            fee = None
        return is_relevant, is_mine, v, fee

    def get_tx_info(self, tx):
        is_relevant, is_mine, v, fee = self.get_wallet_delta(tx)
        exp_n = None
        can_broadcast = False
        can_bump = False
        label = ''
        height = conf = timestamp = None
        tx_hash = tx.txid()
        if tx.is_complete():
            if tx_hash in self.transactions.keys():
                label = self.get_label(tx_hash)
                height, conf, timestamp = self.get_tx_height(tx_hash)
                if height > 0:
                    if conf:
                        status = _("%d confirmations") % conf
                    else:
                        status = _('Not verified')
                else:
                    status = _('Unconfirmed')
                    if fee is None:
                        fee = self.tx_fees.get(tx_hash)
                    if fee and self.network.config.has_fee_estimates():
                        size = tx.estimated_size()
                        fee_per_kb = fee * 1000 / size
                        exp_n = self.network.config.reverse_dynfee(fee_per_kb)
                    can_bump = is_mine and not tx.is_final()
            else:
                status = _("Signed")
                can_broadcast = self.network is not None
        else:
            s, r = tx.signature_count()
            status = _("Unsigned") if s == 0 else _('Partially signed') + ' (%d/%d)'%(s,r)

        if is_relevant:
            if is_mine:
                if fee is not None:
                    amount = v + fee
                else:
                    amount = v
            else:
                amount = v
        else:
            amount = None

        return tx_hash, status, label, can_broadcast, can_bump, amount, fee, height, conf, timestamp, exp_n

    def get_addr_io(self, address):
        h = self.history.get(address, [])
        received = {}
        sent = {}
        for tx_hash, height in h:
            l = self.txo.get(tx_hash, {}).get(address, [])
            for n, v, is_cb in l:
                received[tx_hash + ':%d'%n] = (height, v, is_cb)
        for tx_hash, height in h:
            l = self.txi.get(tx_hash, {}).get(address, [])
            for txi, v in l:
                sent[txi] = height
        return received, sent

    def get_addr_utxo(self, address):
        coins, spent = self.get_addr_io(address)
        for txi in spent:
            coins.pop(txi)
        out = []
        for txo, v in coins.items():
            tx_height, value, is_cb = v
            prevout_hash, prevout_n = txo.split(':')
            x = {
                'address':address,
                'value':value,
                'prevout_n':int(prevout_n),
                'prevout_hash':prevout_hash,
                'height':tx_height,
                'coinbase':is_cb
            }
            out.append(x)
        return out

    # return the total amount ever received by an address
    def get_addr_received(self, address):
        received, sent = self.get_addr_io(address)
        return sum([v for height, v, is_cb in received.values()])

    # return the balance of a bitcoin address: confirmed and matured, unconfirmed, unmatured
    def get_addr_balance(self, address):
        received, sent = self.get_addr_io(address)
        c = u = x = 0
        for txo, (tx_height, v, is_cb) in received.items():
            if is_cb and tx_height + COINBASE_MATURITY > self.get_local_height():
                x += v
            elif tx_height > 0:
                c += v
            else:
                u += v
            if txo in sent:
                if sent[txo] > 0:
                    c -= v
                else:
                    u -= v
        return c, u, x

    def get_spendable_coins(self, domain, config):
        confirmed_only = config.get('confirmed_only', False)
        return self.get_utxos(domain, exclude_frozen=True, mature=True, confirmed_only=confirmed_only)

    def get_utxos(self, domain = None, exclude_frozen = False, mature = False, confirmed_only = False):
        coins = []
        if domain is None:
            domain = self.get_addresses()
        if exclude_frozen:
            domain = set(domain) - self.frozen_addresses
        for addr in domain:
            utxos = self.get_addr_utxo(addr)
            for x in utxos:
                if confirmed_only and x['height'] <= 0:
                    continue
                if mature and x['coinbase'] and x['height'] + COINBASE_MATURITY > self.get_local_height():
                    continue
                coins.append(x)
                continue
        return coins

    def dummy_address(self):
        return self.get_receiving_addresses()[0]

    def get_addresses(self):
        out = []
        out += self.get_receiving_addresses()
        out += self.get_change_addresses()
        return out

    def get_frozen_balance(self):
        return self.get_balance(self.frozen_addresses)

    def get_balance(self, domain=None):
        if domain is None:
            domain = self.get_addresses()
        cc = uu = xx = 0
        for addr in domain:
            c, u, x = self.get_addr_balance(addr)
            cc += c
            uu += u
            xx += x
        return cc, uu, xx

    def get_address_history(self, address):
        with self.lock:
            return self.history.get(address, [])

    def find_pay_to_pubkey_address(self, prevout_hash, prevout_n):
        dd = self.txo.get(prevout_hash, {})
        for addr, l in dd.items():
            for n, v, is_cb in l:
                if n == prevout_n:
                    self.print_error("found pay-to-pubkey address:", addr)
                    return addr

    def add_transaction(self, tx_hash, tx):
        is_coinbase = tx.inputs()[0]['type'] == 'coinbase'
        with self.transaction_lock:
            # add inputs
            self.txi[tx_hash] = d = {}
            for txi in tx.inputs():
                addr = txi.get('address')
                if txi['type'] != 'coinbase':
                    prevout_hash = txi['prevout_hash']
                    prevout_n = txi['prevout_n']
                    ser = prevout_hash + ':%d'%prevout_n
                if addr == "(pubkey)":
                    addr = self.find_pay_to_pubkey_address(prevout_hash, prevout_n)
                # find value from prev output
                if addr and self.is_mine(addr):
                    dd = self.txo.get(prevout_hash, {})
                    for n, v, is_cb in dd.get(addr, []):
                        if n == prevout_n:
                            if d.get(addr) is None:
                                d[addr] = []
                            d[addr].append((ser, v))
                            break
                    else:
                        self.pruned_txo[ser] = tx_hash

            # add outputs
            self.txo[tx_hash] = d = {}
            for n, txo in enumerate(tx.outputs()):
                ser = tx_hash + ':%d'%n
                _type, x, v = txo
                if _type == TYPE_ADDRESS:
                    addr = x
                elif _type == TYPE_PUBKEY:
                    addr = bitcoin.public_key_to_p2pkh(bfh(x))
                else:
                    addr = None
                if addr and self.is_mine(addr):
                    if d.get(addr) is None:
                        d[addr] = []
                    d[addr].append((n, v, is_coinbase))
                # give v to txi that spends me
                next_tx = self.pruned_txo.get(ser)
                if next_tx is not None:
                    self.pruned_txo.pop(ser)
                    dd = self.txi.get(next_tx, {})
                    if dd.get(addr) is None:
                        dd[addr] = []
                    dd[addr].append((ser, v))
            # save
            self.transactions[tx_hash] = tx

    def remove_transaction(self, tx_hash):
        with self.transaction_lock:
            self.print_error("removing tx from history", tx_hash)
            #tx = self.transactions.pop(tx_hash)
            for ser, hh in self.pruned_txo.items():
                if hh == tx_hash:
                    self.pruned_txo.pop(ser)
            # add tx to pruned_txo, and undo the txi addition
            for next_tx, dd in self.txi.items():
                for addr, l in dd.items():
                    ll = l[:]
                    for item in ll:
                        ser, v = item
                        prev_hash, prev_n = ser.split(':')
                        if prev_hash == tx_hash:
                            l.remove(item)
                            self.pruned_txo[ser] = next_tx
                    if l == []:
                        dd.pop(addr)
                    else:
                        dd[addr] = l
            try:
                self.txi.pop(tx_hash)
                self.txo.pop(tx_hash)
            except KeyError:
                self.print_error("tx was not in history", tx_hash)

    def receive_tx_callback(self, tx_hash, tx, tx_height):
        self.add_transaction(tx_hash, tx)
        self.add_unverified_tx(tx_hash, tx_height)

    def receive_history_callback(self, addr, hist, tx_fees):
        with self.lock:
            old_hist = self.history.get(addr, [])
            for tx_hash, height in old_hist:
                if (tx_hash, height) not in hist:
                    # remove tx if it's not referenced in histories
                    self.tx_addr_hist[tx_hash].remove(addr)
                    if not self.tx_addr_hist[tx_hash]:
                        self.remove_transaction(tx_hash)
            self.history[addr] = hist

        for tx_hash, tx_height in hist:
            # add it in case it was previously unconfirmed
            self.add_unverified_tx(tx_hash, tx_height)
            # add reference in tx_addr_hist
            s = self.tx_addr_hist.get(tx_hash, set())
            s.add(addr)
            self.tx_addr_hist[tx_hash] = s
            # if addr is new, we have to recompute txi and txo
            tx = self.transactions.get(tx_hash)
            if tx is not None and self.txi.get(tx_hash, {}).get(addr) is None and self.txo.get(tx_hash, {}).get(addr) is None:
                self.add_transaction(tx_hash, tx)

        # Store fees
        self.tx_fees.update(tx_fees)

    def get_history(self, domain=None):
        # get domain
        if domain is None:
            domain = self.get_addresses()
        # 1. Get the history of each address in the domain, maintain the
        #    delta of a tx as the sum of its deltas on domain addresses
        tx_deltas = defaultdict(int)
        for addr in domain:
            h = self.get_address_history(addr)
            for tx_hash, height in h:
                delta = self.get_tx_delta(tx_hash, addr)
                if delta is None or tx_deltas[tx_hash] is None:
                    tx_deltas[tx_hash] = None
                else:
                    tx_deltas[tx_hash] += delta

        # 2. create sorted history
        history = []
        for tx_hash in tx_deltas:
            delta = tx_deltas[tx_hash]
            height, conf, timestamp = self.get_tx_height(tx_hash)
            history.append((tx_hash, height, conf, timestamp, delta))
        history.sort(key = lambda x: self.get_txpos(x[0]))
        history.reverse()

        # 3. add balance
        c, u, x = self.get_balance(domain)
        balance = c + u + x
        h2 = []
        for tx_hash, height, conf, timestamp, delta in history:
            h2.append((tx_hash, height, conf, timestamp, delta, balance))
            if balance is None or delta is None:
                balance = None
            else:
                balance -= delta
        h2.reverse()

        # fixme: this may happen if history is incomplete
        if balance not in [None, 0]:
            self.print_error("Error: history not synchronized")
            return []

        return h2

    def get_label(self, tx_hash):
        label = self.labels.get(tx_hash, '')
        if label is '':
            label = self.get_default_label(tx_hash)
        return label

    def get_default_label(self, tx_hash):
        if self.txi.get(tx_hash) == {}:
            d = self.txo.get(tx_hash, {})
            labels = []
            for addr in d.keys():
                label = self.labels.get(addr)
                if label:
                    labels.append(label)
            return ', '.join(labels)
        return ''

    def get_tx_status(self, tx_hash, height, conf, timestamp):
        from .util import format_time
        if conf == 0:
            tx = self.transactions.get(tx_hash)
            if not tx:
                return 3, 'unknown'
            is_final = tx and tx.is_final()
            fee = self.tx_fees.get(tx_hash)
            if fee and self.network and self.network.config.has_fee_estimates():
                size = len(tx.raw)/2
                low_fee = int(self.network.config.dynfee(0)*size/1000)
                is_lowfee = fee < low_fee * 0.5
            else:
                is_lowfee = False
            if height==0 and not is_final:
                status = 0
            elif height < 0:
                status = 1
            elif height == 0 and is_lowfee:
                status = 2
            elif height == 0:
                status = 3
            else:
                status = 4
        else:
            status = 4 + min(conf, 6)
        time_str = format_time(timestamp) if timestamp else _("unknown")
        status_str = TX_STATUS[status] if status < 5 else time_str
        return status, status_str

    def relayfee(self):
        RELAY_FEE = 5000
        MAX_RELAY_FEE = 50000
        f = self.network.relay_fee if self.network and self.network.relay_fee else RELAY_FEE
        return min(f, MAX_RELAY_FEE)

    def dust_threshold(self):
        # Change <= dust threshold is added to the tx fee
        return 182 * 3 * self.relayfee() / 1000

    def make_unsigned_transaction(self, inputs, outputs, config, fixed_fee=None, change_addr=None):
        # check outputs
        i_max = None
        for i, o in enumerate(outputs):
            _type, data, value = o
            if _type == TYPE_ADDRESS:
                if not is_address(data):
                    raise BaseException("Invalid bitcoin address:" + data)
            if value == '!':
                if i_max is not None:
                    raise BaseException("More than one output set to spend max")
                i_max = i

        # Avoid index-out-of-range with inputs[0] below
        if not inputs:
            raise NotEnoughFunds()

        if fixed_fee is None and config.fee_per_kb() is None:
            raise BaseException('Dynamic fee estimates not available')

        for item in inputs:
            self.add_input_info(item)

        # change address
        if change_addr:
            change_addrs = [change_addr]
        else:
            addrs = self.get_change_addresses()[-self.gap_limit_for_change:]
            if self.use_change and addrs:
                # New change addresses are created only after a few
                # confirmations.  Select the unused addresses within the
                # gap limit; if none take one at random
                change_addrs = [addr for addr in addrs if
                                self.get_num_tx(addr) == 0]
                if not change_addrs:
                    change_addrs = [random.choice(addrs)]
            else:
                change_addrs = [inputs[0]['address']]

        # Fee estimator
        if fixed_fee is None:
            fee_estimator = partial(self.estimate_fee, config)
        else:
            fee_estimator = lambda size: fixed_fee

        if i_max is None:
            # Let the coin chooser select the coins to spend
            max_change = self.max_change_outputs if self.multiple_change else 1
            coin_chooser = coinchooser.get_coin_chooser(config)
            tx = coin_chooser.make_tx(inputs, outputs, change_addrs[:max_change],
                                      fee_estimator, self.dust_threshold())
        else:
            sendable = sum(map(lambda x:x['value'], inputs))
            _type, data, value = outputs[i_max]
            outputs[i_max] = (_type, data, 0)
            tx = Transaction.from_io(inputs, outputs[:])
            fee = fee_estimator(tx.estimated_size())
            amount = max(0, sendable - tx.output_value() - fee)
            outputs[i_max] = (_type, data, amount)
            tx = Transaction.from_io(inputs, outputs[:])

        # Sort the inputs and outputs deterministically
        tx.BIP_LI01_sort()
        # Timelock tx to current height.
        # Disabled until keepkey firmware update
        # tx.locktime = self.get_local_height()
        run_hook('make_unsigned_transaction', self, tx)
        return tx

    def estimate_fee(self, config, size):
        fee = int(config.fee_per_kb() * size / 1000.)
        return fee

    def mktx(self, outputs, password, config, fee=None, change_addr=None, domain=None):
        coins = self.get_spendable_coins(domain, config)
        tx = self.make_unsigned_transaction(coins, outputs, config, fee, change_addr)
        self.sign_transaction(tx, password)
        return tx

    def sweep(self, privkeys, network, config, recipient, fee=None, imax=100):
        inputs = []
        keypairs = {}
        for privkey in privkeys:
            pubkey = public_key_from_private_key(privkey)
            address = address_from_private_key(privkey)
            u = network.synchronous_get(('blockchain.address.listunspent', [address]))
            pay_script = bitcoin.address_to_script(address)
            for item in u:
                if len(inputs) >= imax:
                    break
                item['type'] = 'p2pkh'
                item['scriptPubKey'] = pay_script
                item['redeemPubkey'] = pubkey
                item['address'] = address
                item['prevout_hash'] = item['tx_hash']
                item['prevout_n'] = item['tx_pos']
                item['pubkeys'] = [pubkey]
                item['x_pubkeys'] = [pubkey]
                item['signatures'] = [None]
                item['num_sig'] = 1
                inputs.append(item)
            keypairs[pubkey] = privkey

        if not inputs:
            raise BaseException(_('No inputs found. (Note that inputs need to be confirmed)'))

        total = sum(i.get('value') for i in inputs)
        if fee is None:
            outputs = [(TYPE_ADDRESS, recipient, total)]
            tx = Transaction.from_io(inputs, outputs)
            fee = self.estimate_fee(config, tx.estimated_size())

        if total - fee < 0:
            raise BaseException(_('Not enough funds on address.') + '\nTotal: %d satoshis\nFee: %d'%(total, fee))

        if total - fee < self.dust_threshold():
            raise BaseException(_('Not enough funds on address.') + '\nTotal: %d satoshis\nFee: %d\nDust Threshold: %d'%(total, fee, self.dust_threshold()))

        outputs = [(TYPE_ADDRESS, recipient, total - fee)]
        tx = Transaction.from_io(inputs, outputs)
        tx.sign(keypairs)
        return tx

    def is_frozen(self, addr):
        return addr in self.frozen_addresses

    def set_frozen_state(self, addrs, freeze):
        '''Set frozen state of the addresses to FREEZE, True or False'''
        if all(self.is_mine(addr) for addr in addrs):
            if freeze:
                self.frozen_addresses |= set(addrs)
            else:
                self.frozen_addresses -= set(addrs)
            self.storage.put('frozen_addresses', list(self.frozen_addresses))
            return True
        return False

    def prepare_for_verifier(self):
        # review transactions that are in the history
        for addr, hist in self.history.items():
            for tx_hash, tx_height in hist:
                # add it in case it was previously unconfirmed
                self.add_unverified_tx(tx_hash, tx_height)

        # if we are on a pruning server, remove unverified transactions
        with self.lock:
            vr = list(self.verified_tx.keys()) + list(self.unverified_tx.keys())
        for tx_hash in self.transactions.keys():
            if tx_hash not in vr:
                self.print_error("removing transaction", tx_hash)
                self.transactions.pop(tx_hash)

    def start_threads(self, network):
        self.network = network
        if self.network is not None:
            self.prepare_for_verifier()
            self.verifier = SPV(self.network, self)
            self.synchronizer = Synchronizer(self, network)
            network.add_jobs([self.verifier, self.synchronizer])
        else:
            self.verifier = None
            self.synchronizer = None

    def stop_threads(self):
        if self.network:
            self.network.remove_jobs([self.synchronizer, self.verifier])
            self.synchronizer.release()
            self.synchronizer = None
            self.verifier = None
            # Now no references to the syncronizer or verifier
            # remain so they will be GC-ed
            self.storage.put('stored_height', self.get_local_height())
        self.save_transactions()
        self.storage.put('verified_tx3', self.verified_tx)
        self.storage.write()

    def wait_until_synchronized(self, callback=None):
        def wait_for_wallet():
            self.set_up_to_date(False)
            while not self.is_up_to_date():
                if callback:
                    msg = "%s\n%s %d"%(
                        _("Please wait..."),
                        _("Addresses generated:"),
                        len(self.addresses(True)))
                    callback(msg)
                time.sleep(0.1)
        def wait_for_network():
            while not self.network.is_connected():
                if callback:
                    msg = "%s \n" % (_("Connecting..."))
                    callback(msg)
                time.sleep(0.1)
        # wait until we are connected, because the user
        # might have selected another server
        if self.network:
            wait_for_network()
            wait_for_wallet()
        else:
            self.synchronize()

    def can_export(self):
        return not self.is_watching_only() and hasattr(self.keystore, 'get_private_key')

    def is_used(self, address):
        h = self.history.get(address,[])
        c, u, x = self.get_addr_balance(address)
        return len(h) > 0 and c + u + x == 0

    def is_empty(self, address):
        c, u, x = self.get_addr_balance(address)
        return c+u+x == 0

    def address_is_old(self, address, age_limit=2):
        age = -1
        h = self.history.get(address, [])
        for tx_hash, tx_height in h:
            if tx_height == 0:
                tx_age = 0
            else:
                tx_age = self.get_local_height() - tx_height + 1
            if tx_age > age:
                age = tx_age
        return age > age_limit

    def bump_fee(self, tx, delta):
        if tx.is_final():
            raise BaseException(_("Cannot bump fee: transaction is final"))
        inputs = copy.deepcopy(tx.inputs())
        outputs = copy.deepcopy(tx.outputs())
        for txin in inputs:
            txin['signatures'] = [None] * len(txin['signatures'])
            self.add_input_info(txin)
        # use own outputs
        s = list(filter(lambda x: self.is_mine(x[1]), outputs))
        # ... unless there is none
        if not s:
            s = outputs
            x_fee = run_hook('get_tx_extra_fee', self, tx)
            if x_fee:
                x_fee_address, x_fee_amount = x_fee
                s = filter(lambda x: x[1]!=x_fee_address, s)

        # prioritize low value outputs, to get rid of dust
        s = sorted(s, key=lambda x: x[2])
        for o in s:
            i = outputs.index(o)
            otype, address, value = o
            if value - delta >= self.dust_threshold():
                outputs[i] = otype, address, value - delta
                delta = 0
                break
            else:
                del outputs[i]
                delta -= value
                if delta > 0:
                    continue
        if delta > 0:
            raise BaseException(_('Cannot bump fee: cound not find suitable outputs'))
        return Transaction.from_io(inputs, outputs)

    def cpfp(self, tx, fee):
        txid = tx.txid()
        for i, o in enumerate(tx.outputs()):
            otype, address, value = o
            if otype == TYPE_ADDRESS and self.is_mine(address):
                break
        else:
            return
        coins = self.get_addr_utxo(address)
        for item in coins:
            if item['prevout_hash'] == txid and item['prevout_n'] == i:
                break
        else:
            return
        self.add_input_info(item)
        inputs = [item]
        outputs = [(TYPE_ADDRESS, address, value - fee)]
        return Transaction.from_io(inputs, outputs)

    def add_input_info(self, txin):
        txin['type'] = self.txin_type
        # Add address for utxo that are in wallet
        if txin.get('scriptSig') == '':
            coins = self.get_utxos()
            for item in coins:
                if txin.get('prevout_hash') == item.get('prevout_hash') and txin.get('prevout_n') == item.get('prevout_n'):
                    txin['address'] = item.get('address')
        address = txin['address']
        if self.is_mine(address):
            self.add_input_sig_info(txin, address)

    def can_sign(self, tx):
        if tx.is_complete():
            return False
        for k in self.get_keystores():
            if k.can_sign(tx):
                return True
        return False

    def get_input_tx(self, tx_hash):
        # First look up an input transaction in the wallet where it
        # will likely be.  If co-signing a transaction it may not have
        # all the input txs, in which case we ask the network.
        tx = self.transactions.get(tx_hash)
        if not tx and self.network:
            request = ('blockchain.transaction.get', [tx_hash])
            tx = Transaction(self.network.synchronous_get(request))
        return tx

    def add_hw_info(self, tx):
        # add previous tx for hw wallets
        for txin in tx.inputs():
            tx_hash = txin['prevout_hash']
            txin['prev_tx'] = self.get_input_tx(tx_hash)
        # add output info for hw wallets
        info = {}
        xpubs = self.get_master_public_keys()
        for txout in tx.outputs():
            _type, addr, amount = txout
            if self.is_change(addr):
                index = self.get_address_index(addr)
                pubkeys = self.get_public_keys(addr)
                # sort xpubs using the order of pubkeys
                sorted_pubkeys, sorted_xpubs = zip(*sorted(zip(pubkeys, xpubs)))
                info[addr] = index, sorted_xpubs, self.m if isinstance(self, Multisig_Wallet) else None
        tx.output_info = info

    def sign_transaction(self, tx, password):
        if self.is_watching_only():
            return
        # hardware wallets require extra info
        if any([(isinstance(k, Hardware_KeyStore) and k.can_sign(tx)) for k in self.get_keystores()]):
            self.add_hw_info(tx)
        # sign
        for k in self.get_keystores():
            try:
                if k.can_sign(tx):
                    k.sign_transaction(tx, password)
            except UserCancelled:
                continue

    def get_unused_addresses(self):
        # fixme: use slots from expired requests
        domain = self.get_receiving_addresses()
        return [addr for addr in domain if not self.history.get(addr)
                and addr not in self.receive_requests.keys()]

    def get_unused_address(self):
        addrs = self.get_unused_addresses()
        if addrs:
            return addrs[0]

    def get_receiving_address(self):
        # always return an address
        domain = self.get_receiving_addresses()
        if not domain:
            return
        choice = domain[0]
        for addr in domain:
            if not self.history.get(addr):
                if addr not in self.receive_requests.keys():
                    return addr
                else:
                    choice = addr
        return choice

    def get_payment_status(self, address, amount):
        local_height = self.get_local_height()
        received, sent = self.get_addr_io(address)
        l = []
        for txo, x in received.items():
            h, v, is_cb = x
            txid, n = txo.split(':')
            info = self.verified_tx.get(txid)
            if info:
                tx_height, timestamp, pos = info
                conf = local_height - tx_height
            else:
                conf = 0
            l.append((conf, v))
        vsum = 0
        for conf, v in reversed(sorted(l)):
            vsum += v
            if vsum >= amount:
                return True, conf
        return False, None

    def get_payment_request(self, addr, config):
        r = self.receive_requests.get(addr)
        if not r:
            return
        out = copy.copy(r)
        out['URI'] = 'bitcoin:' + addr + '?amount=' + format_satoshis(out.get('amount'))
        status, conf = self.get_request_status(addr)
        out['status'] = status
        if conf is not None:
            out['confirmations'] = conf
        # check if bip70 file exists
        rdir = config.get('requests_dir')
        if rdir:
            key = out.get('id', addr)
            path = os.path.join(rdir, 'req', key[0], key[1], key)
            if os.path.exists(path):
                baseurl = 'file://' + rdir
                rewrite = config.get('url_rewrite')
                if rewrite:
                    baseurl = baseurl.replace(*rewrite)
                out['request_url'] = os.path.join(baseurl, 'req', key[0], key[1], key, key)
                out['URI'] += '&r=' + out['request_url']
                out['index_url'] = os.path.join(baseurl, 'index.html') + '?id=' + key
                websocket_server_announce = config.get('websocket_server_announce')
                if websocket_server_announce:
                    out['websocket_server'] = websocket_server_announce
                else:
                    out['websocket_server'] = config.get('websocket_server', 'localhost')
                websocket_port_announce = config.get('websocket_port_announce')
                if websocket_port_announce:
                    out['websocket_port'] = websocket_port_announce
                else:
                    out['websocket_port'] = config.get('websocket_port', 9999)
        return out

    def get_request_status(self, key):
        r = self.receive_requests.get(key)
        if r is None:
            return PR_UNKNOWN
        address = r['address']
        amount = r.get('amount')
        timestamp = r.get('time', 0)
        if timestamp and type(timestamp) != int:
            timestamp = 0
        expiration = r.get('exp')
        if expiration and type(expiration) != int:
            expiration = 0
        conf = None
        if amount:
            if self.up_to_date:
                paid, conf = self.get_payment_status(address, amount)
                status = PR_PAID if paid else PR_UNPAID
                if status == PR_UNPAID and expiration is not None and time.time() > timestamp + expiration:
                    status = PR_EXPIRED
            else:
                status = PR_UNKNOWN
        else:
            status = PR_UNKNOWN
        return status, conf

    def make_payment_request(self, addr, amount, message, expiration):
        timestamp = int(time.time())
        _id = bh2u(Hash(addr + "%d"%timestamp))[0:10]
        r = {'time':timestamp, 'amount':amount, 'exp':expiration, 'address':addr, 'memo':message, 'id':_id}
        return r

    def sign_payment_request(self, key, alias, alias_addr, password):
        req = self.receive_requests.get(key)
        alias_privkey = self.get_private_key(alias_addr, password)[0]
        pr = paymentrequest.make_unsigned_request(req)
        paymentrequest.sign_request_with_alias(pr, alias, alias_privkey)
        req['name'] = pr.pki_data
        req['sig'] = bh2u(pr.signature)
        self.receive_requests[key] = req
        self.storage.put('payment_requests', self.receive_requests)

    def add_payment_request(self, req, config):
        import os
        addr = req['address']
        amount = req.get('amount')
        message = req.get('memo')
        self.receive_requests[addr] = req
        self.storage.put('payment_requests', self.receive_requests)
        self.set_label(addr, message) # should be a default label

        rdir = config.get('requests_dir')
        if rdir and amount is not None:
            key = req.get('id', addr)
            pr = paymentrequest.make_request(config, req)
            path = os.path.join(rdir, 'req', key[0], key[1], key)
            if not os.path.exists(path):
                try:
                    os.makedirs(path)
                except OSError as exc:
                    if exc.errno != errno.EEXIST:
                        raise
            with open(os.path.join(path, key), 'w') as f:
                f.write(pr.SerializeToString())
            # reload
            req = self.get_payment_request(addr, config)
            with open(os.path.join(path, key + '.json'), 'w') as f:
                f.write(json.dumps(req))
        return req

    def remove_payment_request(self, addr, config):
        if addr not in self.receive_requests:
            return False
        r = self.receive_requests.pop(addr)
        rdir = config.get('requests_dir')
        if rdir:
            key = r.get('id', addr)
            for s in ['.json', '']:
                n = os.path.join(rdir, 'req', key[0], key[1], key, key + s)
                if os.path.exists(n):
                    os.unlink(n)
        self.storage.put('payment_requests', self.receive_requests)
        return True

    def get_sorted_requests(self, config):
        def f(x):
            try:
                addr = x.get('address')
                return self.get_address_index(addr)
            except:
                return -1, (0, 0)
        return sorted(map(lambda x: self.get_payment_request(x, config), self.receive_requests.keys()), key=f)

    def get_fingerprint(self):
        raise NotImplementedError()

    def can_import_privkey(self):
        return False

    def can_import_address(self):
        return False

    def can_delete_address(self):
        return False

    def add_address(self, address):
        if address not in self.history:
            self.history[address] = []
        if self.synchronizer:
            self.synchronizer.add(address)

    def has_password(self):
        return self.storage.get('use_encryption', False)


class Imported_Wallet(Abstract_Wallet):
    # wallet made of imported addresses

    wallet_type = 'imported'
    txin_type = 'address'

    def __init__(self, storage):
        Abstract_Wallet.__init__(self, storage)

    def load_keystore(self):
        pass

    def load_addresses(self):
        self.addresses = self.storage.get('addresses', [])
        self.receiving_addresses = self.addresses
        self.change_addresses = []

    def get_keystores(self):
        return []

    def has_password(self):
        return False

    def can_change_password(self):
        return False

    def can_import_address(self):
        return True

    def is_watching_only(self):
        return True

    def has_seed(self):
        return False

    def is_deterministic(self):
        return False

    def is_used(self, address):
        return False

    def get_master_public_keys(self):
        return []

    def is_beyond_limit(self, address, is_change):
        return False

    def get_fingerprint(self):
        return ''

    def get_addresses(self, include_change=False):
        return self.addresses

    def import_address(self, address):
        if address in self.addresses:
            return
        self.addresses.append(address)
        self.storage.put('addresses', self.addresses)
        self.storage.write()
        self.add_address(address)
        return address

    def can_delete_address(self):
        return True

    def delete_address(self, address):
        if address not in self.addresses:
            return
        self.addresses.remove(address)
        self.storage.put('addresses', self.addresses)
        self.storage.write()

    def get_receiving_addresses(self):
        return self.addresses[:]

    def get_change_addresses(self):
        return []

    def add_input_sig_info(self, txin, address):
<<<<<<< HEAD
        addrtype, hash160 = bc_address_to_hash_160(address)
=======
        addrtype, hash160 = b58_address_to_hash160(address)
>>>>>>> 5e61ff18
        x_pubkey = 'fd' + bh2u(bytes([addrtype]) + hash160)
        txin['x_pubkeys'] = [x_pubkey]
        txin['signatures'] = [None]


class Deterministic_Wallet(Abstract_Wallet):

    def __init__(self, storage):
        Abstract_Wallet.__init__(self, storage)
        self.gap_limit = storage.get('gap_limit', 20)

    def has_seed(self):
        return self.keystore.has_seed()

    def is_deterministic(self):
        return self.keystore.is_deterministic()

    def get_receiving_addresses(self):
        return self.receiving_addresses

    def get_change_addresses(self):
        return self.change_addresses

    def get_seed(self, password):
        return self.keystore.get_seed(password)

    def add_seed(self, seed, pw):
        self.keystore.add_seed(seed, pw)

    def change_gap_limit(self, value):
        '''This method is not called in the code, it is kept for console use'''
        if value >= self.gap_limit:
            self.gap_limit = value
            self.storage.put('gap_limit', self.gap_limit)
            return True
        elif value >= self.min_acceptable_gap():
            addresses = self.get_receiving_addresses()
            k = self.num_unused_trailing_addresses(addresses)
            n = len(addresses) - k + value
            self.receiving_addresses = self.receiving_addresses[0:n]
            self.gap_limit = value
            self.storage.put('gap_limit', self.gap_limit)
            self.save_addresses()
            return True
        else:
            return False

    def num_unused_trailing_addresses(self, addresses):
        k = 0
        for a in addresses[::-1]:
            if self.history.get(a):break
            k = k + 1
        return k

    def min_acceptable_gap(self):
        # fixme: this assumes wallet is synchronized
        n = 0
        nmax = 0
        addresses = self.get_receiving_addresses()
        k = self.num_unused_trailing_addresses(addresses)
        for a in addresses[0:-k]:
            if self.history.get(a):
                n = 0
            else:
                n += 1
                if n > nmax: nmax = n
        return nmax + 1

    def create_new_address(self, for_change=False):
        assert type(for_change) is bool
        addr_list = self.change_addresses if for_change else self.receiving_addresses
        n = len(addr_list)
        x = self.derive_pubkeys(for_change, n)
        address = self.pubkeys_to_address(x)
        addr_list.append(address)
        self.save_addresses()
        self.add_address(address)
        return address

    def synchronize_sequence(self, for_change):
        limit = self.gap_limit_for_change if for_change else self.gap_limit
        while True:
            addresses = self.get_change_addresses() if for_change else self.get_receiving_addresses()
            if len(addresses) < limit:
                self.create_new_address(for_change)
                continue
            if list(map(lambda a: self.address_is_old(a), addresses[-limit:] )) == limit*[False]:
                break
            else:
                self.create_new_address(for_change)

    def synchronize(self):
        with self.lock:
            if self.is_deterministic():
                self.synchronize_sequence(False)
                self.synchronize_sequence(True)
            else:
                if len(self.receiving_addresses) != len(self.keystore.keypairs):
                    pubkeys = self.keystore.keypairs.keys()
                    self.receiving_addresses = [self.pubkeys_to_address(i) for i in pubkeys]
                    self.save_addresses()
                    for addr in self.receiving_addresses:
                        self.add_address(addr)

    def is_beyond_limit(self, address, is_change):
        addr_list = self.get_change_addresses() if is_change else self.get_receiving_addresses()
        i = addr_list.index(address)
        prev_addresses = addr_list[:max(0, i)]
        limit = self.gap_limit_for_change if is_change else self.gap_limit
        if len(prev_addresses) < limit:
            return False
        prev_addresses = prev_addresses[max(0, i - limit):]
        for addr in prev_addresses:
            if self.history.get(addr):
                return False
        return True

    def get_master_public_keys(self):
        return [self.get_master_public_key()]

    def get_fingerprint(self):
        return self.get_master_public_key()


class Simple_Wallet(Abstract_Wallet):

    """ Wallet with a single pubkey per address """

    def load_keystore(self):
        self.keystore = load_keystore(self.storage, 'keystore')
        self.is_segwit = self.keystore.is_segwit()
        self.txin_type = 'p2wpkh-p2sh' if self.is_segwit else 'p2pkh'

    def get_pubkey(self, c, i):
        return self.derive_pubkeys(c, i)

    def get_public_keys(self, address):
        return [self.get_public_key(address)]

    def add_input_sig_info(self, txin, address):
        if not self.keystore.can_import():
            derivation = self.get_address_index(address)
            x_pubkey = self.keystore.get_xpubkey(*derivation)
        else:
            x_pubkey = self.get_public_key(address)
        txin['x_pubkeys'] = [x_pubkey]
        txin['signatures'] = [None]
        txin['num_sig'] = 1

    def sign_message(self, address, message, password):
        index = self.get_address_index(address)
        return self.keystore.sign_message(index, message, password)

    def decrypt_message(self, pubkey, message, password):
        addr = self.pubkeys_to_address(pubkey)
        index = self.get_address_index(addr)
        return self.keystore.decrypt_message(index, message, password)


class Simple_Deterministic_Wallet(Deterministic_Wallet, Simple_Wallet):

    def __init__(self, storage):
        Deterministic_Wallet.__init__(self, storage)

    def get_master_public_key(self):
        return self.keystore.get_master_public_key()

    def derive_pubkeys(self, c, i):
        return self.keystore.derive_pubkey(c, i)

    def get_keystore(self):
        return self.keystore

    def get_keystores(self):
        return [self.keystore]

    def is_watching_only(self):
        return self.keystore.is_watching_only()

    def can_change_password(self):
        return self.keystore.can_change_password()

    def check_password(self, password):
        self.keystore.check_password(password)

    def update_password(self, old_pw, new_pw, encrypt=False):
        if old_pw is None and self.has_password():
            raise InvalidPassword()
        self.keystore.update_password(old_pw, new_pw)
        self.save_keystore()
        self.storage.set_password(new_pw, encrypt)
        self.storage.write()

    def save_keystore(self):
        self.storage.put('keystore', self.keystore.dump())

    def can_delete_address(self):
        return self.keystore.can_import()

    def delete_address(self, address):
        pubkey = self.get_public_key(address)
        self.keystore.delete_imported_key(pubkey)
        self.save_keystore()
        self.receiving_addresses.remove(address)
        self.save_addresses()
        self.storage.write()

    def can_import_privkey(self):
        return self.keystore.can_import()

    def import_key(self, pk, pw):
        pubkey = self.keystore.import_key(pk, pw)
        self.save_keystore()
        addr = self.pubkeys_to_address(pubkey)
        self.receiving_addresses.append(addr)
        self.save_addresses()
        self.storage.write()
        self.add_address(addr)
        return addr


class P2SH:

    def pubkeys_to_redeem_script(self, pubkeys):
        raise NotImplementedError()

    def pubkeys_to_address(self, pubkey):
        redeem_script = self.pubkeys_to_redeem_script(pubkey)
        return bitcoin.hash160_to_p2sh(hash_160(bfh(redeem_script)))


class Standard_Wallet(Simple_Deterministic_Wallet):
    wallet_type = 'standard'

    def pubkeys_to_redeem_script(self, pubkey):
        if self.is_segwit:
            return transaction.segwit_script(pubkey)

    def pubkeys_to_address(self, pubkey):
        if not self.is_segwit:
            return bitcoin.public_key_to_p2pkh(bfh(pubkey))
        elif bitcoin.TESTNET:
            redeem_script = self.pubkeys_to_redeem_script(pubkey)
            return bitcoin.hash160_to_p2sh(hash_160(bfh(redeem_script)))
        else:
            raise NotImplementedError()


class Multisig_Wallet(Deterministic_Wallet, P2SH):
    # generic m of n
    gap_limit = 20
    txin_type = 'p2sh'

    def __init__(self, storage):
        self.wallet_type = storage.get('wallet_type')
        self.m, self.n = multisig_type(self.wallet_type)
        Deterministic_Wallet.__init__(self, storage)

    def get_pubkeys(self, c, i):
        return self.derive_pubkeys(c, i)

    def redeem_script(self, c, i):
        pubkeys = self.get_pubkeys(c, i)
        return transaction.multisig_script(sorted(pubkeys), self.m)

    def pubkeys_to_redeem_script(self, pubkeys):
        return transaction.multisig_script(sorted(pubkeys), self.m)

    def derive_pubkeys(self, c, i):
        return [k.derive_pubkey(c, i) for k in self.get_keystores()]

    def load_keystore(self):
        self.keystores = {}
        for i in range(self.n):
            name = 'x%d/'%(i+1)
            self.keystores[name] = load_keystore(self.storage, name)
        self.keystore = self.keystores['x1/']

    def save_keystore(self):
        for name, k in self.keystores.items():
            self.storage.put(name, k.dump())

    def get_keystore(self):
        return self.keystores.get('x1/')

    def get_keystores(self):
        return [self.keystores[i] for i in sorted(self.keystores.keys())]

    def update_password(self, old_pw, new_pw, encrypt=False):
        if old_pw is None and self.has_password():
            raise InvalidPassword()
        for name, keystore in self.keystores.items():
            if keystore.can_change_password():
                keystore.update_password(old_pw, new_pw)
                self.storage.put(name, keystore.dump())
        self.storage.set_password(new_pw, encrypt)
        self.storage.write()

    def check_password(self, password):
        self.keystore.check_password(password)

    def has_seed(self):
        return self.keystore.has_seed()

    def can_change_password(self):
        return self.keystore.can_change_password()

    def is_watching_only(self):
        return not any([not k.is_watching_only() for k in self.get_keystores()])

    def get_master_public_key(self):
        return self.keystore.get_master_public_key()

    def get_master_public_keys(self):
        return [k.get_master_public_key() for k in self.get_keystores()]

    def get_fingerprint(self):
        return ''.join(sorted(self.get_master_public_keys()))

    def add_input_sig_info(self, txin, address):
        # x_pubkeys are not sorted here because it would be too slow
        # they are sorted in transaction.get_sorted_pubkeys
        # pubkeys is set to None to signal that x_pubkeys are unsorted
        derivation = self.get_address_index(address)
        txin['x_pubkeys'] = [k.get_xpubkey(*derivation) for k in self.get_keystores()]
        txin['pubkeys'] = None
        # we need n place holders
        txin['signatures'] = [None] * self.n
        txin['num_sig'] = self.m


wallet_types = ['standard', 'multisig', 'imported']

def register_wallet_type(category):
    wallet_types.append(category)

wallet_constructors = {
    'standard': Standard_Wallet,
    'old': Standard_Wallet,
    'xpub': Standard_Wallet,
    'imported': Imported_Wallet
}

def register_constructor(wallet_type, constructor):
    wallet_constructors[wallet_type] = constructor

# former WalletFactory
class Wallet(object):
    """The main wallet "entry point".
    This class is actually a factory that will return a wallet of the correct
    type when passed a WalletStorage instance."""

    def __new__(self, storage):
        wallet_type = storage.get('wallet_type')
        WalletClass = Wallet.wallet_class(wallet_type)
        wallet = WalletClass(storage)
        # Convert hardware wallets restored with older versions of
        # Electrum to BIP44 wallets.  A hardware wallet does not have
        # a seed and plugins do not need to handle having one.
        rwc = getattr(wallet, 'restore_wallet_class', None)
        if rwc and storage.get('seed', ''):
            storage.print_error("converting wallet type to " + rwc.wallet_type)
            storage.put('wallet_type', rwc.wallet_type)
            wallet = rwc(storage)
        return wallet

    @staticmethod
    def wallet_class(wallet_type):
        if multisig_type(wallet_type):
            return Multisig_Wallet
        if wallet_type in wallet_constructors:
            return wallet_constructors[wallet_type]
        raise RuntimeError("Unknown wallet type: " + wallet_type)
<|MERGE_RESOLUTION|>--- conflicted
+++ resolved
@@ -1413,11 +1413,7 @@
         return []
 
     def add_input_sig_info(self, txin, address):
-<<<<<<< HEAD
-        addrtype, hash160 = bc_address_to_hash_160(address)
-=======
         addrtype, hash160 = b58_address_to_hash160(address)
->>>>>>> 5e61ff18
         x_pubkey = 'fd' + bh2u(bytes([addrtype]) + hash160)
         txin['x_pubkeys'] = [x_pubkey]
         txin['signatures'] = [None]
