--- conflicted
+++ resolved
@@ -899,19 +899,6 @@
         # this method can be overloaded
         return tx.get_fee()
 
-<<<<<<< HEAD
-    def dust_threshold(self):
-        return 0
-
-    @profiler
-    def estimated_fee(self, tx, fee_per_kb):
-        estimated_size = len(tx.serialize(-1))/2
-        fee = int(fee_per_kb * estimated_size / 1000.)
-        fee = max(fee, tx.required_fee(self))
-        return fee
-
-=======
->>>>>>> 39af17bc
     def make_unsigned_transaction(self, coins, outputs, config, fixed_fee=None, change_addr=None):
         # check outputs
         for type, data, value in outputs:
@@ -947,7 +934,7 @@
             return tx.estimated_fee(fee_per_kb)
 
         # Change <= dust threshold is added to the tx fee
-        dust_threshold = 182 * 3 * MIN_RELAY_TX_FEE / 1000
+        dust_threshold = 0 # 182 * 3 * MIN_RELAY_TX_FEE / 1000
 
         # Let the coin chooser select the coins to spend
         tx = self.coin_chooser.make_tx(coins, outputs, change_addrs,
