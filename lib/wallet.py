--- conflicted
+++ resolved
@@ -1776,34 +1776,7 @@
 class Multisig_Wallet(BIP32_Wallet, Mnemonic):
     # generic m of n
     root_name = "x1/"
-<<<<<<< HEAD
     root_derivation = "m/44'/17'"
-    wallet_type = '2of2'
-
-    def create_main_account(self, password):
-        xpub1 = self.master_public_keys.get("x1/")
-        xpub2 = self.master_public_keys.get("x2/")
-        account = BIP32_Account_2of2({'xpub':xpub1, 'xpub2':xpub2})
-        self.add_account('0', account)
-
-    def get_master_public_keys(self):
-        xpub1 = self.master_public_keys.get("x1/")
-        xpub2 = self.master_public_keys.get("x2/")
-        return { 'Self':xpub1, 'Cosigner':xpub2 }
-
-    def get_action(self):
-        xpub1 = self.master_public_keys.get("x1/")
-        xpub2 = self.master_public_keys.get("x2/")
-        if xpub1 is None:
-            return 'create_seed'
-        if xpub2 is None:
-            return 'add_cosigner'
-        if not self.accounts:
-            return 'create_accounts'
-
-=======
-    root_derivation = "m/"
->>>>>>> e23f3a5e
 
     def __init__(self, storage):
         BIP32_Wallet.__init__(self, storage)
