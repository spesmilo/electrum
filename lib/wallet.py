#!/usr/bin/env python
#
# Electrum - lightweight Bitcoin client
# Copyright (C) 2011 thomasv@gitorious
#
# This program is free software: you can redistribute it and/or modify
# it under the terms of the GNU General Public License as published by
# the Free Software Foundation, either version 3 of the License, or
# (at your option) any later version.
#
# This program is distributed in the hope that it will be useful,
# but WITHOUT ANY WARRANTY; without even the implied warranty of
# MERCHANTABILITY or FITNESS FOR A PARTICULAR PURPOSE. See the
# GNU General Public License for more details.
#
# You should have received a copy of the GNU General Public License
# along with this program. If not, see <http://www.gnu.org/licenses/>.

import os
import hashlib
import ast
import threading
import random
import time
import json
import copy
import re
from functools import partial
from unicodedata import normalize
from i18n import _

from util import NotEnoughFunds, PrintError, profiler

from bitcoin import *
from account import *
from version import *

from transaction import Transaction
from plugins import run_hook
import bitcoin
from coinchooser import COIN_CHOOSERS
from synchronizer import Synchronizer
from verifier import SPV
from mnemonic import Mnemonic

import paymentrequest

# internal ID for imported account
IMPORTED_ACCOUNT = '/x'

class WalletStorage(PrintError):

    def __init__(self, path):
        self.lock = threading.RLock()
        self.data = {}
        self.path = path
        self.file_exists = False
        self.modified = False
        self.print_error("wallet path", self.path)
        if self.path:
            self.read(self.path)

    def read(self, path):
        """Read the contents of the wallet file."""
        try:
            with open(self.path, "r") as f:
                data = f.read()
        except IOError:
            return
        try:
            self.data = json.loads(data)
        except:
            try:
                d = ast.literal_eval(data)  #parse raw data from reading wallet file
                labels = d.get('labels', {})
            except Exception as e:
                raise IOError("Cannot read wallet file '%s'" % self.path)
            self.data = {}
            # In old versions of Electrum labels were latin1 encoded, this fixes breakage.
            for i, label in labels.items():
                try:
                    unicode(label)
                except UnicodeDecodeError:
                    d['labels'][i] = unicode(label.decode('latin1'))
            for key, value in d.items():
                try:
                    json.dumps(key)
                    json.dumps(value)
                except:
                    self.print_error('Failed to convert label to json format', key)
                    continue
                self.data[key] = value
        self.file_exists = True

    def get(self, key, default=None):
        with self.lock:
            v = self.data.get(key)
            if v is None:
                v = default
            else:
                v = copy.deepcopy(v)
        return v

    def put(self, key, value):
        try:
            json.dumps(key)
            json.dumps(value)
        except:
            self.print_error("json error: cannot save", key)
            return
        with self.lock:
            if value is not None:
                if self.data.get(key) != value:
                    self.modified = True
                    self.data[key] = copy.deepcopy(value)
            elif key in self.data:
                self.modified = True
                self.data.pop(key)

    def write(self):
        if threading.currentThread().isDaemon():
            self.print_error('warning: daemon thread cannot write wallet')
            return
        if not self.modified:
            return
        s = json.dumps(self.data, indent=4, sort_keys=True)
        temp_path = "%s.tmp.%s" % (self.path, os.getpid())
        with open(temp_path, "w") as f:
            f.write(s)
            f.flush()
            os.fsync(f.fileno())

        if 'ANDROID_DATA' not in os.environ:
            import stat
            mode = os.stat(self.path).st_mode if os.path.exists(self.path) else stat.S_IREAD | stat.S_IWRITE
        # perform atomic write on POSIX systems
        try:
            os.rename(temp_path, self.path)
        except:
            os.remove(self.path)
            os.rename(temp_path, self.path)
        if 'ANDROID_DATA' not in os.environ:
            import stat
            os.chmod(self.path, mode)
        self.print_error("saved", self.path)
        self.modified = False


class Abstract_Wallet(PrintError):
    """
    Wallet classes are created to handle various address generation methods.
    Completion states (watching-only, single account, no seed, etc) are handled inside classes.
    """
    def __init__(self, storage):
        self.storage = storage
        self.network = None
        self.electrum_version = ELECTRUM_VERSION
        self.gap_limit_for_change = 6 # constant
        # saved fields
        self.seed_version          = storage.get('seed_version', NEW_SEED_VERSION)
        self.use_change            = storage.get('use_change',True)
        self.use_encryption        = storage.get('use_encryption', False)
        self.seed                  = storage.get('seed', '')               # encrypted
        self.labels                = storage.get('labels', {})
        self.frozen_addresses      = set(storage.get('frozen_addresses',[]))
        self.stored_height         = storage.get('stored_height', 0)       # last known height (for offline mode)
        self.history               = storage.get('addr_history',{})        # address -> list(txid, height)

        # This attribute is set when wallet.start_threads is called.
        self.synchronizer = None

        # imported_keys is deprecated. The GUI should call convert_imported_keys
        self.imported_keys = self.storage.get('imported_keys',{})

        self.load_accounts()
        self.load_transactions()
        self.build_reverse_history()

        # load requests
        self.receive_requests = self.storage.get('payment_requests', {})

        # spv
        self.verifier = None
        # Transactions pending verification.  A map from tx hash to transaction
        # height.  Access is not contended so no lock is needed.
        self.unverified_tx = {}
        # Verified transactions.  Each value is a (height, timestamp, block_pos) tuple.  Access with self.lock.
        self.verified_tx   = storage.get('verified_tx3',{})

        # there is a difference between wallet.up_to_date and interface.is_up_to_date()
        # interface.is_up_to_date() returns true when all requests have been answered and processed
        # wallet.up_to_date is true when the wallet is synchronized (stronger requirement)
        self.up_to_date = False
        self.lock = threading.Lock()
        self.transaction_lock = threading.Lock()
        self.tx_event = threading.Event()
        self.tx_cache = (None, None, None, None, None)

        self.check_history()

        # save wallet type the first time
        if self.storage.get('wallet_type') is None:
            self.storage.put('wallet_type', self.wallet_type)

    def diagnostic_name(self):
        return self.basename()

    def __str__(self):
        return self.basename()

    def set_use_encryption(self, use_encryption):
        self.use_encryption = use_encryption
        self.storage.put('use_encryption', use_encryption)

    @profiler
    def load_transactions(self):
        self.txi = self.storage.get('txi', {})
        self.txo = self.storage.get('txo', {})
        self.pruned_txo = self.storage.get('pruned_txo', {})
        tx_list = self.storage.get('transactions', {})
        self.transactions = {}
        for tx_hash, raw in tx_list.items():
            tx = Transaction(raw)
            self.transactions[tx_hash] = tx
            if self.txi.get(tx_hash) is None and self.txo.get(tx_hash) is None and (tx_hash not in self.pruned_txo.values()):
                self.print_error("removing unreferenced tx", tx_hash)
                self.transactions.pop(tx_hash)

    @profiler
    def save_transactions(self, write=False):
        with self.transaction_lock:
            tx = {}
            for k,v in self.transactions.items():
                tx[k] = str(v)
            self.storage.put('transactions', tx)
            self.storage.put('txi', self.txi)
            self.storage.put('txo', self.txo)
            self.storage.put('pruned_txo', self.pruned_txo)
            self.storage.put('addr_history', self.history)
            if write:
                self.storage.write()

    def clear_history(self):
        with self.transaction_lock:
            self.txi = {}
            self.txo = {}
            self.pruned_txo = {}
        self.save_transactions()
        with self.lock:
            self.history = {}
            self.tx_addr_hist = {}

    @profiler
    def build_reverse_history(self):
        self.tx_addr_hist = {}
        for addr, hist in self.history.items():
            for tx_hash, h in hist:
                s = self.tx_addr_hist.get(tx_hash, set())
                s.add(addr)
                self.tx_addr_hist[tx_hash] = s

    @profiler
    def check_history(self):
        save = False
        for addr, hist in self.history.items():
            if not self.is_mine(addr):
                self.history.pop(addr)
                save = True
                continue

            for tx_hash, tx_height in hist:
                if tx_hash in self.pruned_txo.values() or self.txi.get(tx_hash) or self.txo.get(tx_hash):
                    continue
                tx = self.transactions.get(tx_hash)
                if tx is not None:
                    tx.deserialize()
                    self.add_transaction(tx_hash, tx)
                    save = True
        if save:
            self.save_transactions()

    # wizard action
    def get_action(self):
        pass

    def basename(self):
        return os.path.basename(self.storage.path)

    def convert_imported_keys(self, password):
        for k, v in self.imported_keys.items():
            sec = pw_decode(v, password)
            pubkey = public_key_from_private_key(sec)
            address = public_key_to_bc_address(pubkey.decode('hex'))
            if address != k:
                raise InvalidPassword()
            self.import_key(sec, password)
            self.imported_keys.pop(k)
        self.storage.put('imported_keys', self.imported_keys)

    def load_accounts(self):
        self.accounts = {}
        d = self.storage.get('accounts', {})
        removed = False
        for k, v in d.items():
            if self.wallet_type == 'old' and k in [0, '0']:
                v['mpk'] = self.storage.get('master_public_key')
                self.accounts['0'] = OldAccount(v)
            elif v.get('imported'):
                self.accounts[k] = ImportedAccount(v)
            elif v.get('xpub'):
                self.accounts[k] = BIP32_Account(v)
            elif v.get('pending'):
                removed = True
            else:
                self.print_error("cannot load account", v)
        if removed:
            self.save_accounts()

    def create_main_account(self):
        pass

    def synchronize(self):
        pass

    def can_create_accounts(self):
        return False

    def needs_next_account(self):
        return self.can_create_accounts() and self.accounts_all_used()

    def permit_account_naming(self):
        return self.can_create_accounts()

    def set_up_to_date(self, up_to_date):
        with self.lock:
            self.up_to_date = up_to_date
        if up_to_date:
            self.save_transactions(write=True)

    def is_up_to_date(self):
        with self.lock: return self.up_to_date

    def is_imported(self, addr):
        account = self.accounts.get(IMPORTED_ACCOUNT)
        if account:
            return addr in account.get_addresses(0)
        else:
            return False

    def has_imported_keys(self):
        account = self.accounts.get(IMPORTED_ACCOUNT)
        return account is not None

    def import_key(self, sec, password):
        assert self.can_import(), 'This wallet cannot import private keys'
        try:
            pubkey = public_key_from_private_key(sec)
            address = public_key_to_bc_address(pubkey.decode('hex'))
        except Exception:
            raise Exception('Invalid private key')

        if self.is_mine(address):
            raise Exception('Address already in wallet')

        if self.accounts.get(IMPORTED_ACCOUNT) is None:
            self.accounts[IMPORTED_ACCOUNT] = ImportedAccount({'imported':{}})
        self.accounts[IMPORTED_ACCOUNT].add(address, pubkey, sec, password)
        self.save_accounts()

        # force resynchronization, because we need to re-run add_transaction
        if address in self.history:
            self.history.pop(address)

        if self.synchronizer:
            self.synchronizer.add(address)
        return address

    def delete_imported_key(self, addr):
        account = self.accounts[IMPORTED_ACCOUNT]
        account.remove(addr)
        if not account.get_addresses(0):
            self.accounts.pop(IMPORTED_ACCOUNT)
        self.save_accounts()

    def set_label(self, name, text = None):
        changed = False
        old_text = self.labels.get(name)
        if text:
            if old_text != text:
                self.labels[name] = text
                changed = True
        else:
            if old_text:
                self.labels.pop(name)
                changed = True

        if changed:
            run_hook('set_label', self, name, text)
            self.storage.put('labels', self.labels)

        return changed

    def addresses(self, include_change = True):
        return list(addr for acc in self.accounts for addr in self.get_account_addresses(acc, include_change))

    def is_mine(self, address):
        return address in self.addresses(True)

    def is_change(self, address):
        if not self.is_mine(address): return False
        acct, s = self.get_address_index(address)
        if s is None: return False
        return s[0] == 1

    def get_address_index(self, address):
        for acc_id in self.accounts:
            for for_change in [0,1]:
                addresses = self.accounts[acc_id].get_addresses(for_change)
                if address in addresses:
                    return acc_id, (for_change, addresses.index(address))
        raise Exception("Address not found", address)

    def get_private_key(self, address, password):
        if self.is_watching_only():
            return []
        account_id, sequence = self.get_address_index(address)
        return self.accounts[account_id].get_private_key(sequence, self, password)

    def get_public_keys(self, address):
        account_id, sequence = self.get_address_index(address)
        return self.accounts[account_id].get_pubkeys(*sequence)

    def sign_message(self, address, message, password):
        keys = self.get_private_key(address, password)
        assert len(keys) == 1
        sec = keys[0]
        key = regenerate_key(sec)
        compressed = is_compressed(sec)
        return key.sign_message(message, compressed, address)

    def decrypt_message(self, pubkey, message, password):
        address = public_key_to_bc_address(pubkey.decode('hex'))
        keys = self.get_private_key(address, password)
        secret = keys[0]
        ec = regenerate_key(secret)
        decrypted = ec.decrypt_message(message)
        return decrypted

    def add_unverified_tx(self, tx_hash, tx_height):
        # Only add if confirmed and not verified
        if tx_height > 0 and tx_hash not in self.verified_tx:
            self.unverified_tx[tx_hash] = tx_height

    def add_verified_tx(self, tx_hash, info):
        # Remove from the unverified map and add to the verified map and
        self.unverified_tx.pop(tx_hash, None)
        with self.lock:
            self.verified_tx[tx_hash] = info  # (tx_height, timestamp, pos)
        self.storage.put('verified_tx3', self.verified_tx)

        conf, timestamp = self.get_confirmations(tx_hash)
        self.network.trigger_callback('verified', tx_hash, conf, timestamp)

    def get_unverified_txs(self):
        '''Returns a map from tx hash to transaction height'''
        return self.unverified_tx

    def undo_verifications(self, height):
        '''Used by the verifier when a reorg has happened'''
        txs = []
        with self.lock:
            for tx_hash, item in self.verified_tx:
                tx_height, timestamp, pos = item
                if tx_height >= height:
                    self.verified_tx.pop(tx_hash, None)
                    txs.append(tx_hash)
        return txs

    def get_local_height(self):
        """ return last known height if we are offline """
        return self.network.get_local_height() if self.network else self.stored_height

    def get_confirmations(self, tx):
        """ return the number of confirmations of a monitored transaction. """
        with self.lock:
            if tx in self.verified_tx:
                height, timestamp, pos = self.verified_tx[tx]
                conf = (self.get_local_height() - height + 1)
                if conf <= 0: timestamp = None
            elif tx in self.unverified_tx:
                conf = -1
                timestamp = None
            else:
                conf = 0
                timestamp = None

        return conf, timestamp

    def get_txpos(self, tx_hash):
        "return position, even if the tx is unverified"
        with self.lock:
            x = self.verified_tx.get(tx_hash)
        y = self.unverified_tx.get(tx_hash)
        if x:
            height, timestamp, pos = x
            return height, pos
        elif y:
            return y, 0
        else:
            return 1e12, 0

    def is_found(self):
        return self.history.values() != [[]] * len(self.history)

    def get_num_tx(self, address):
        """ return number of transactions where address is involved """
        return len(self.history.get(address, []))

    def get_tx_delta(self, tx_hash, address):
        "effect of tx on address"
        # pruned
        if tx_hash in self.pruned_txo.values():
            return None
        delta = 0
        # substract the value of coins sent from address
        d = self.txi.get(tx_hash, {}).get(address, [])
        for n, v in d:
            delta -= v
        # add the value of the coins received at address
        d = self.txo.get(tx_hash, {}).get(address, [])
        for n, v, cb in d:
            delta += v
        return delta

    def get_wallet_delta(self, tx):
        """ effect of tx on wallet """
        addresses = self.addresses(True)
        is_relevant = False
        is_send = False
        is_pruned = False
        is_partial = False
        v_in = v_out = v_out_mine = 0
        for item in tx.inputs:
            addr = item.get('address')
            if addr in addresses:
                is_send = True
                is_relevant = True
                d = self.txo.get(item['prevout_hash'], {}).get(addr, [])
                for n, v, cb in d:
                    if n == item['prevout_n']:
                        value = v
                        break
                else:
                    value = None
                if value is None:
                    is_pruned = True
                else:
                    v_in += value
            else:
                is_partial = True
        if not is_send:
            is_partial = False
        for addr, value in tx.get_outputs():
            v_out += value
            if addr in addresses:
                v_out_mine += value
                is_relevant = True
        if is_pruned:
            # some inputs are mine:
            fee = None
            if is_send:
                v = v_out_mine - v_out
            else:
                # no input is mine
                v = v_out_mine
        else:
            v = v_out_mine - v_in
            if is_partial:
                # some inputs are mine, but not all
                fee = None
                is_send = v < 0
            else:
                # all inputs are mine
                fee = v_out - v_in
        return is_relevant, is_send, v, fee

    def get_addr_io(self, address):
        h = self.history.get(address, [])
        received = {}
        sent = {}
        for tx_hash, height in h:
            l = self.txo.get(tx_hash, {}).get(address, [])
            for n, v, is_cb in l:
                received[tx_hash + ':%d'%n] = (height, v, is_cb)
        for tx_hash, height in h:
            l = self.txi.get(tx_hash, {}).get(address, [])
            for txi, v in l:
                sent[txi] = height
        return received, sent

    def get_addr_utxo(self, address):
        coins, spent = self.get_addr_io(address)
        for txi in spent:
            coins.pop(txi)
        return coins

    # return the total amount ever received by an address
    def get_addr_received(self, address):
        received, sent = self.get_addr_io(address)
        return sum([v for height, v, is_cb in received.values()])

    # return the balance of a bitcoin address: confirmed and matured, unconfirmed, unmatured
    def get_addr_balance(self, address):
        received, sent = self.get_addr_io(address)
        c = u = x = 0
        for txo, (tx_height, v, is_cb) in received.items():
            if is_cb and tx_height + COINBASE_MATURITY > self.get_local_height():
                x += v
            elif tx_height > 0:
                c += v
            else:
                u += v
            if txo in sent:
                if sent[txo] > 0:
                    c -= v
                else:
                    u -= v
        return c, u, x


    def get_spendable_coins(self, domain = None, exclude_frozen = True):
        coins = []
        if domain is None:
            domain = self.addresses(True)
        if exclude_frozen:
            domain = set(domain) - self.frozen_addresses
        for addr in domain:
            c = self.get_addr_utxo(addr)
            for txo, v in c.items():
                tx_height, value, is_cb = v
                if is_cb and tx_height + COINBASE_MATURITY > self.get_local_height():
                    continue
                prevout_hash, prevout_n = txo.split(':')
                output = {
                    'address':addr,
                    'value':value,
                    'prevout_n':int(prevout_n),
                    'prevout_hash':prevout_hash,
                    'height':tx_height,
                    'coinbase':is_cb
                }
                coins.append(output)
                continue
        return coins

    def get_max_amount(self, config, inputs, fee):
        sendable = sum(map(lambda x:x['value'], inputs))
        for i in inputs:
            self.add_input_info(i)
        addr = self.addresses(False)[0]
        output = ('address', addr, sendable)
        dummy_tx = Transaction.from_io(inputs, [output])
        if fee is None:
            fee_per_kb = self.fee_per_kb(config)
            fee = dummy_tx.estimated_fee(fee_per_kb)
        amount = max(0, sendable - fee)
        return amount, fee

    def get_account_addresses(self, acc_id, include_change=True):
        if acc_id is None:
            addr_list = self.addresses(include_change)
        elif acc_id in self.accounts:
            acc = self.accounts[acc_id]
            addr_list = acc.get_addresses(0)
            if include_change:
                addr_list += acc.get_addresses(1)
        return addr_list

    def get_account_from_address(self, addr):
        "Returns the account that contains this address, or None"
        for acc_id in self.accounts:    # similar to get_address_index but simpler
            if addr in self.get_account_addresses(acc_id):
                return acc_id
        return None

    def get_account_balance(self, account):
        return self.get_balance(self.get_account_addresses(account))

    def get_frozen_balance(self):
        return self.get_balance(self.frozen_addresses)

    def get_balance(self, domain=None):
        if domain is None:
            domain = self.addresses(True)
        cc = uu = xx = 0
        for addr in domain:
            c, u, x = self.get_addr_balance(addr)
            cc += c
            uu += u
            xx += x
        return cc, uu, xx

    def get_address_history(self, address):
        with self.lock:
            return self.history.get(address, [])

    def get_status(self, h):
        if not h:
            return None
        status = ''
        for tx_hash, height in h:
            status += tx_hash + ':%d:' % height
        return hashlib.sha256( status ).digest().encode('hex')

    def find_pay_to_pubkey_address(self, prevout_hash, prevout_n):
        dd = self.txo.get(prevout_hash, {})
        for addr, l in dd.items():
            for n, v, is_cb in l:
                if n == prevout_n:
                    self.print_error("found pay-to-pubkey address:", addr)
                    return addr

    def add_transaction(self, tx_hash, tx):
        is_coinbase = tx.inputs[0].get('is_coinbase') == True
        with self.transaction_lock:
            # add inputs
            self.txi[tx_hash] = d = {}
            for txi in tx.inputs:
                addr = txi.get('address')
                if not txi.get('is_coinbase'):
                    prevout_hash = txi['prevout_hash']
                    prevout_n = txi['prevout_n']
                    ser = prevout_hash + ':%d'%prevout_n
                if addr == "(pubkey)":
                    addr = self.find_pay_to_pubkey_address(prevout_hash, prevout_n)
                # find value from prev output
                if addr and self.is_mine(addr):
                    dd = self.txo.get(prevout_hash, {})
                    for n, v, is_cb in dd.get(addr, []):
                        if n == prevout_n:
                            if d.get(addr) is None:
                                d[addr] = []
                            d[addr].append((ser, v))
                            break
                    else:
                        self.pruned_txo[ser] = tx_hash

            # add outputs
            self.txo[tx_hash] = d = {}
            for n, txo in enumerate(tx.outputs):
                ser = tx_hash + ':%d'%n
                _type, x, v = txo
                if _type == 'address':
                    addr = x
                elif _type == 'pubkey':
                    addr = public_key_to_bc_address(x.decode('hex'))
                else:
                    addr = None
                if addr and self.is_mine(addr):
                    if d.get(addr) is None:
                        d[addr] = []
                    d[addr].append((n, v, is_coinbase))
                # give v to txi that spends me
                next_tx = self.pruned_txo.get(ser)
                if next_tx is not None:
                    self.pruned_txo.pop(ser)
                    dd = self.txi.get(next_tx, {})
                    if dd.get(addr) is None:
                        dd[addr] = []
                    dd[addr].append((ser, v))
            # save
            self.transactions[tx_hash] = tx

    def remove_transaction(self, tx_hash):
        with self.transaction_lock:
            self.print_error("removing tx from history", tx_hash)
            #tx = self.transactions.pop(tx_hash)
            for ser, hh in self.pruned_txo.items():
                if hh == tx_hash:
                    self.pruned_txo.pop(ser)
            # add tx to pruned_txo, and undo the txi addition
            for next_tx, dd in self.txi.items():
                for addr, l in dd.items():
                    ll = l[:]
                    for item in ll:
                        ser, v = item
                        prev_hash, prev_n = ser.split(':')
                        if prev_hash == tx_hash:
                            l.remove(item)
                            self.pruned_txo[ser] = next_tx
                    if l == []:
                        dd.pop(addr)
                    else:
                        dd[addr] = l
            try:
                self.txi.pop(tx_hash)
                self.txo.pop(tx_hash)
            except KeyError:
                self.print_error("tx was not in history", tx_hash)

    def receive_tx_callback(self, tx_hash, tx, tx_height):
        self.add_transaction(tx_hash, tx)
        self.save_transactions()
        self.add_unverified_tx(tx_hash, tx_height)


    def receive_history_callback(self, addr, hist):
        with self.lock:
            old_hist = self.history.get(addr, [])
            for tx_hash, height in old_hist:
                if (tx_hash, height) not in hist:
                    # remove tx if it's not referenced in histories
                    self.tx_addr_hist[tx_hash].remove(addr)
                    if not self.tx_addr_hist[tx_hash]:
                        self.remove_transaction(tx_hash)

            self.history[addr] = hist

        for tx_hash, tx_height in hist:
            # add it in case it was previously unconfirmed
            self.add_unverified_tx(tx_hash, tx_height)
            # add reference in tx_addr_hist
            s = self.tx_addr_hist.get(tx_hash, set())
            s.add(addr)
            self.tx_addr_hist[tx_hash] = s
            # if addr is new, we have to recompute txi and txo
            tx = self.transactions.get(tx_hash)
            if tx is not None and self.txi.get(tx_hash, {}).get(addr) is None and self.txo.get(tx_hash, {}).get(addr) is None:
                tx.deserialize()
                self.add_transaction(tx_hash, tx)

        # Write updated TXI, TXO etc.
        self.save_transactions()

    def get_history(self, domain=None):
        from collections import defaultdict
        # get domain
        if domain is None:
            domain = self.get_account_addresses(None)

        # 1. Get the history of each address in the domain, maintain the
        #    delta of a tx as the sum of its deltas on domain addresses
        tx_deltas = defaultdict(int)
        for addr in domain:
            h = self.get_address_history(addr)
            for tx_hash, height in h:
                delta = self.get_tx_delta(tx_hash, addr)
                if delta is None or tx_deltas[tx_hash] is None:
                    tx_deltas[tx_hash] = None
                else:
                    tx_deltas[tx_hash] += delta

        # 2. create sorted history
        history = []
        for tx_hash, delta in tx_deltas.items():
            conf, timestamp = self.get_confirmations(tx_hash)
            history.append((tx_hash, conf, delta, timestamp))
        history.sort(key = lambda x: self.get_txpos(x[0]))
        history.reverse()

        # 3. add balance
        c, u, x = self.get_balance(domain)
        balance = c + u + x
        h2 = []
        for item in history:
            tx_hash, conf, delta, timestamp = item
            h2.append((tx_hash, conf, delta, timestamp, balance))
            if balance is None or delta is None:
                balance = None
            else:
                balance -= delta
        h2.reverse()

        # fixme: this may happen if history is incomplete
        if balance not in [None, 0]:
            self.print_error("Error: history not synchronized")
            return []

        return h2

    def get_label(self, tx_hash):
        label = self.labels.get(tx_hash, '')
        if label is '':
            label = self.get_default_label(tx_hash)
        return label

    def get_default_label(self, tx_hash):
        if self.txi.get(tx_hash) == {}:
            d = self.txo.get(tx_hash, {})
            labels = []
            for addr in d.keys():
                label = self.labels.get(addr)
                if label:
                    labels.append(label)
            return ', '.join(labels)
        return ''

    def fee_per_kb(self, config):
        b = config.get('dynamic_fees')
        f = config.get('fee_factor', 50)
        F = config.get('fee_per_kb', bitcoin.RECOMMENDED_FEE)
        return min(F, self.network.fee*(50 + f)/100) if b and self.network and self.network.fee else F

    def get_tx_fee(self, tx):
        # this method can be overloaded
        return tx.get_fee()

    def coin_chooser_name(self, config):
        kind = config.get('coin_chooser')
        if not kind in COIN_CHOOSERS:
            kind = 'Oldest First'
        return kind

    def coin_chooser(self, config):
        klass = COIN_CHOOSERS[self.coin_chooser_name(config)]
        return klass()

    def make_unsigned_transaction(self, coins, outputs, config, fixed_fee=None, change_addr=None):
        # check outputs
        for type, data, value in outputs:
            if type == 'address':
                assert is_address(data), "Address " + data + " is invalid!"

        # Avoid index-out-of-range with coins[0] below
        if not coins:
            raise NotEnoughFunds()

        for item in coins:
            self.add_input_info(item)

        # change address
        if change_addr:
            change_addrs = [change_addr]
        else:
            # send change to one of the accounts involved in the tx
            address = coins[0].get('address')
            account, _ = self.get_address_index(address)
            if self.use_change and self.accounts[account].has_change():
                # New change addresses are created only after a few
                # confirmations.  Select the unused addresses within the
                # gap limit; if none take one at random
                addrs = self.accounts[account].get_addresses(1)[-self.gap_limit_for_change:]
                change_addrs = [addr for addr in addrs if
                                self.get_num_tx(change_addr) == 0]
                if not change_addrs:
                    change_addrs = [random.choice(addrs)]
            else:
                change_addrs = [address]

        # Fee estimator
        if fixed_fee is None:
            fee_estimator = partial(Transaction.fee_for_size,
                                    self.fee_per_kb(config), outputs=outputs)
        else:
            fee_estimator = lambda size: fixed_fee

        # Change <= dust threshold is added to the tx fee
        dust_threshold = DUST_SOFT_LIMIT

        # Check cache to see if we just calculated this.  If prior
        # calculated a fee and this fixes it to the same, return same
        # answer, to avoid random coin selection changing the answer
        if self.tx_cache[:4] == (outputs, coins, change_addrs, dust_threshold):
            tx = self.tx_cache[4]
            if tx.get_fee() == fee_estimator(tx.estimated_size()):
                return tx

        # Let the coin chooser select the coins to spend
        coin_chooser = self.coin_chooser(config)
        tx = coin_chooser.make_tx(coins, outputs, change_addrs,
                                  fee_estimator, dust_threshold)

        # Sort the inputs and outputs deterministically
        tx.BIP_LI01_sort()

        self.tx_cache = (outputs, coins, change_addrs, dust_threshold, tx)

        run_hook('make_unsigned_transaction', self, tx)
        return tx

    def mktx(self, outputs, password, config, fee=None, change_addr=None, domain=None):
        coins = self.get_spendable_coins(domain)
        tx = self.make_unsigned_transaction(coins, outputs, config, fee, change_addr)
        self.sign_transaction(tx, password)
        return tx

    def add_input_info(self, txin):
        address = txin['address']
        account_id, sequence = self.get_address_index(address)
        account = self.accounts[account_id]
        redeemScript = account.redeem_script(*sequence)
        pubkeys = account.get_pubkeys(*sequence)
        x_pubkeys = account.get_xpubkeys(*sequence)
        # sort pubkeys and x_pubkeys, using the order of pubkeys
        pubkeys, x_pubkeys = zip( *sorted(zip(pubkeys, x_pubkeys)))
        txin['pubkeys'] = list(pubkeys)
        txin['x_pubkeys'] = list(x_pubkeys)
        txin['signatures'] = [None] * len(pubkeys)

        if redeemScript:
            txin['redeemScript'] = redeemScript
            txin['num_sig'] = account.m
        else:
            txin['redeemPubkey'] = account.get_pubkey(*sequence)
            txin['num_sig'] = 1

    def sign_transaction(self, tx, password):
        if self.is_watching_only():
            return
        # Raise if password is not correct.
        self.check_password(password)
        # Add derivation for utxo in wallets
        for i, addr in self.utxo_can_sign(tx):
            txin = tx.inputs[i]
            txin['address'] = addr
            self.add_input_info(txin)
        # Add private keys
        keypairs = {}
        for x in self.xkeys_can_sign(tx):
            sec = self.get_private_key_from_xpubkey(x, password)
            if sec:
                keypairs[x] = sec
        # Sign
        if keypairs:
            tx.sign(keypairs)


    def sendtx(self, tx):
        # synchronous
        h = self.send_tx(tx)
        self.tx_event.wait()
        return self.receive_tx(h, tx)

    def send_tx(self, tx):
        # asynchronous
        self.tx_event.clear()
        # fixme: this does not handle the case where server does not answer
        assert self.network.interface, "Not connected."
        self.network.send([('blockchain.transaction.broadcast', [str(tx)])], self.on_broadcast)
        return tx.hash()

    def on_broadcast(self, r):
        self.tx_result = r.get('result')
        self.tx_event.set()

    def receive_tx(self, tx_hash, tx):
        out = self.tx_result
        if out != tx_hash:
            return False, "error: " + out
        run_hook('receive_tx', tx, self)
        return True, out

    def update_password(self, old_password, new_password):
        if new_password == '':
            new_password = None

        if self.has_seed():
            decoded = self.get_seed(old_password)
            self.seed = pw_encode( decoded, new_password)
            self.storage.put('seed', self.seed)

        imported_account = self.accounts.get(IMPORTED_ACCOUNT)
        if imported_account:
            imported_account.update_password(old_password, new_password)
            self.save_accounts()

        if hasattr(self, 'master_private_keys'):
            for k, v in self.master_private_keys.items():
                b = pw_decode(v, old_password)
                c = pw_encode(b, new_password)
                self.master_private_keys[k] = c
            self.storage.put('master_private_keys', self.master_private_keys)

        self.set_use_encryption(new_password is not None)

    def is_frozen(self, addr):
        return addr in self.frozen_addresses

    def set_frozen_state(self, addrs, freeze):
        '''Set frozen state of the addresses to FREEZE, True or False'''
        if all(self.is_mine(addr) for addr in addrs):
            if freeze:
                self.frozen_addresses |= set(addrs)
            else:
                self.frozen_addresses -= set(addrs)
            self.storage.put('frozen_addresses', list(self.frozen_addresses))
            return True
        return False

    def prepare_for_verifier(self):
        # review transactions that are in the history
        for addr, hist in self.history.items():
            for tx_hash, tx_height in hist:
                # add it in case it was previously unconfirmed
                self.add_unverified_tx (tx_hash, tx_height)

        # if we are on a pruning server, remove unverified transactions
        with self.lock:
            vr = self.verified_tx.keys() + self.unverified_tx.keys()
        for tx_hash in self.transactions.keys():
            if tx_hash not in vr:
                self.print_error("removing transaction", tx_hash)
                self.transactions.pop(tx_hash)

    def start_threads(self, network):
        self.network = network
        if self.network is not None:
            self.prepare_for_verifier()
            self.verifier = SPV(self.network, self)
            self.synchronizer = Synchronizer(self, network)
            network.add_jobs([self.verifier, self.synchronizer])
        else:
            self.verifier = None
            self.synchronizer = None

    def stop_threads(self):
        if self.network:
            self.network.remove_jobs([self.synchronizer, self.verifier])
            self.synchronizer.release()
            self.synchronizer = None
            self.verifier = None
            # Now no references to the syncronizer or verifier
            # remain so they will be GC-ed
            self.storage.put('stored_height', self.get_local_height())
        self.storage.write()

    def wait_until_synchronized(self, callback=None):
        def wait_for_wallet():
            self.set_up_to_date(False)
            while not self.is_up_to_date():
                if callback:
                    msg = "%s\n%s %d"%(
                        _("Please wait..."),
                        _("Addresses generated:"),
                        len(self.addresses(True)))
                    callback(msg)
                time.sleep(0.1)
        def wait_for_network():
            while not self.network.is_connected():
                if callback:
                    msg = "%s \n" % (_("Connecting..."))
                    callback(msg)
                time.sleep(0.1)
        # wait until we are connected, because the user
        # might have selected another server
        if self.network:
            wait_for_network()
            wait_for_wallet()
        else:
            self.synchronize()

    def accounts_to_show(self):
        return self.accounts.keys()

    def get_accounts(self):
        return {a_id: a for a_id, a in self.accounts.items()
                if a_id in self.accounts_to_show()}

    def get_account_name(self, k):
        return self.labels.get(k, self.accounts[k].get_name(k))

    def get_account_names(self):
        ids = self.accounts_to_show()
        return dict(zip(ids, map(self.get_account_name, ids)))

    def add_account(self, account_id, account):
        self.accounts[account_id] = account
        self.save_accounts()

    def save_accounts(self):
        d = {}
        for k, v in self.accounts.items():
            d[k] = v.dump()
        self.storage.put('accounts', d)

    def can_import(self):
        return not self.is_watching_only()

    def can_export(self):
        return not self.is_watching_only()

    def is_used(self, address):
        h = self.history.get(address,[])
        c, u, x = self.get_addr_balance(address)
        return len(h) > 0 and c + u + x == 0

    def is_empty(self, address):
        c, u, x = self.get_addr_balance(address)
        return c+u+x == 0

    def address_is_old(self, address, age_limit=2):
        age = -1
        h = self.history.get(address, [])
        for tx_hash, tx_height in h:
            if tx_height == 0:
                tx_age = 0
            else:
                tx_age = self.get_local_height() - tx_height + 1
            if tx_age > age:
                age = tx_age
        return age > age_limit

    def can_sign(self, tx):
        if self.is_watching_only():
            return False
        if tx.is_complete():
            return False
        if self.xkeys_can_sign(tx):
            return True
        if self.utxo_can_sign(tx):
            return True
        return False

    def utxo_can_sign(self, tx):
        out = set()
        coins = self.get_spendable_coins()
        for i in tx.inputs_without_script():
            txin = tx.inputs[i]
            for item in coins:
                if txin.get('prevout_hash') == item.get('prevout_hash') and txin.get('prevout_n') == item.get('prevout_n'):
                    out.add((i, item.get('address')))
        return out

    def xkeys_can_sign(self, tx):
        out = set()
        for x in tx.inputs_to_sign():
            if self.can_sign_xpubkey(x):
                out.add(x)
        return out

    def get_private_key_from_xpubkey(self, x_pubkey, password):
        if x_pubkey[0:2] in ['02','03','04']:
            addr = bitcoin.public_key_to_bc_address(x_pubkey.decode('hex'))
            if self.is_mine(addr):
                return self.get_private_key(addr, password)[0]
        elif x_pubkey[0:2] == 'ff':
            xpub, sequence = BIP32_Account.parse_xpubkey(x_pubkey)
            for k, v in self.master_public_keys.items():
                if v == xpub:
                    xprv = self.get_master_private_key(k, password)
                    if xprv:
                        _, _, _, c, k = deserialize_xkey(xprv)
                        return bip32_private_key(sequence, k, c)
        elif x_pubkey[0:2] == 'fe':
            xpub, sequence = OldAccount.parse_xpubkey(x_pubkey)
            for k, account in self.accounts.items():
                if xpub in account.get_master_pubkeys():
                    pk = account.get_private_key(sequence, self, password)
                    return pk[0]
        elif x_pubkey[0:2] == 'fd':
            addrtype = ord(x_pubkey[2:4].decode('hex'))
            addr = hash_160_to_bc_address(x_pubkey[4:].decode('hex'), addrtype)
            if self.is_mine(addr):
                return self.get_private_key(addr, password)[0]
        else:
            raise BaseException("z")


    def can_sign_xpubkey(self, x_pubkey):
        if x_pubkey[0:2] in ['02','03','04']:
            addr = bitcoin.public_key_to_bc_address(x_pubkey.decode('hex'))
            return self.is_mine(addr)
        elif x_pubkey[0:2] == 'ff':
            if not isinstance(self, BIP32_Wallet): return False
            xpub, sequence = BIP32_Account.parse_xpubkey(x_pubkey)
            return xpub in [ self.master_public_keys[k] for k in self.master_private_keys.keys() ]
        elif x_pubkey[0:2] == 'fe':
            if not isinstance(self, OldWallet): return False
            xpub, sequence = OldAccount.parse_xpubkey(x_pubkey)
            return xpub == self.get_master_public_key()
        elif x_pubkey[0:2] == 'fd':
            addrtype = ord(x_pubkey[2:4].decode('hex'))
            addr = hash_160_to_bc_address(x_pubkey[4:].decode('hex'), addrtype)
            return self.is_mine(addr)
        else:
            raise BaseException("z")


    def is_watching_only(self):
        False

    def can_change_password(self):
        return not self.is_watching_only()

    def get_unused_addresses(self, account):
        # fixme: use slots from expired requests
        domain = self.get_account_addresses(account, include_change=False)
        return [addr for addr in domain if not self.history.get(addr)
                and addr not in self.receive_requests.keys()]

    def get_unused_address(self, account):
        addrs = self.get_unused_addresses(account)
        if addrs:
            return addrs[0]

    def get_payment_request(self, addr, config):
        import util
        r = self.receive_requests.get(addr)
        if not r:
            return
        out = copy.copy(r)
        out['URI'] = 'litecoin:' + addr + '?amount=' + util.format_satoshis(out.get('amount'))
        out['status'] = self.get_request_status(addr)
        # check if bip70 file exists
        rdir = config.get('requests_dir')
        if rdir:
            key = out.get('id', addr)
            path = os.path.join(rdir, key)
            if os.path.exists(path):
                baseurl = 'file://' + rdir
                rewrite = config.get('url_rewrite')
                if rewrite:
                    baseurl = baseurl.replace(*rewrite)
                out['request_url'] = os.path.join(baseurl, key)
                out['URI'] += '&r=' + out['request_url']
                out['index_url'] = os.path.join(baseurl, 'index.html') + '?id=' + key
        return out

    def get_request_status(self, key):
        from paymentrequest import PR_PAID, PR_UNPAID, PR_UNKNOWN, PR_EXPIRED
        r = self.receive_requests[key]
        address = r['address']
        amount = r.get('amount')
        timestamp = r.get('time', 0)
        if timestamp and type(timestamp) != int:
            timestamp = 0
        expiration = r.get('exp')
        if expiration and type(expiration) != int:
            expiration = 0
        if amount:
            if self.up_to_date:
                paid = amount <= self.get_addr_received(address)
                status = PR_PAID if paid else PR_UNPAID
                if status == PR_UNPAID and expiration is not None and time.time() > timestamp + expiration:
                    status = PR_EXPIRED
            else:
                status = PR_UNKNOWN
        else:
            status = PR_UNKNOWN
        return status

    def make_payment_request(self, addr, amount, message, expiration):
        timestamp = int(time.time())
        _id = Hash(addr + "%d"%timestamp).encode('hex')[0:10]
        r = {'time':timestamp, 'amount':amount, 'exp':expiration, 'address':addr, 'memo':message, 'id':_id}
        return r

    def sign_payment_request(self, key, alias, alias_addr, password):
        req = self.receive_requests.get(key)
        alias_privkey = self.get_private_key(alias_addr, password)[0]
        pr = paymentrequest.make_unsigned_request(req)
        paymentrequest.sign_request_with_alias(pr, alias, alias_privkey)
        req['name'] = pr.pki_data
        req['sig'] = pr.signature.encode('hex')
        self.receive_requests[key] = req
        self.storage.put('payment_requests', self.receive_requests)


    def add_payment_request(self, req, config):
        import os
        addr = req['address']
        amount = req.get('amount')
        message = req.get('memo')
        self.receive_requests[addr] = req
        self.storage.put('payment_requests', self.receive_requests)
        self.set_label(addr, message) # should be a default label

        rdir = config.get('requests_dir')
        if rdir and amount is not None:
            key = req.get('id', addr)
            pr = paymentrequest.make_request(config, req)
            path = os.path.join(rdir, key)
            with open(path, 'w') as f:
                f.write(pr.SerializeToString())
            # reload
            req = self.get_payment_request(addr, config)
            with open(os.path.join(rdir, key + '.json'), 'w') as f:
                f.write(json.dumps(req))
        return req

    def remove_payment_request(self, addr, config):
        if addr not in self.receive_requests:
            return False
        r = self.receive_requests.pop(addr)
        rdir = config.get('requests_dir')
        if rdir:
            key = r.get('id', addr)
            for s in ['.json', '']:
                n = os.path.join(rdir, key + s)
                if os.path.exists(n):
                    os.unlink(n)
        self.storage.put('payment_requests', self.receive_requests)
        return True

    def get_sorted_requests(self, config):
        return sorted(map(lambda x: self.get_payment_request(x, config), self.receive_requests.keys()), key=lambda x: x.get('time', 0))



class Imported_Wallet(Abstract_Wallet):
    wallet_type = 'imported'

    def __init__(self, storage):
        Abstract_Wallet.__init__(self, storage)
        a = self.accounts.get(IMPORTED_ACCOUNT)
        if not a:
            self.accounts[IMPORTED_ACCOUNT] = ImportedAccount({'imported':{}})

    def is_watching_only(self):
        acc = self.accounts[IMPORTED_ACCOUNT]
        n = acc.keypairs.values()
        return len(n) > 0 and n == [[None, None]] * len(n)

    def has_seed(self):
        return False

    def is_deterministic(self):
        return False

    def check_password(self, password):
        self.accounts[IMPORTED_ACCOUNT].get_private_key((0,0), self, password)

    def is_used(self, address):
        return False

    def get_master_public_keys(self):
        return {}

    def is_beyond_limit(self, address, account, is_change):
        return False


class Deterministic_Wallet(Abstract_Wallet):

    def __init__(self, storage):
        Abstract_Wallet.__init__(self, storage)

    def has_seed(self):
        return self.seed != ''

    def is_deterministic(self):
        return True

    def is_watching_only(self):
        return not self.has_seed()

    def add_seed(self, seed, password):
        if self.seed:
            raise Exception("a seed exists")

        self.seed_version, self.seed = self.format_seed(seed)
        if password:
            self.seed = pw_encode(self.seed, password)
        self.storage.put('seed', self.seed)
        self.storage.put('seed_version', self.seed_version)
        self.set_use_encryption(password is not None)

    def get_seed(self, password):
        return pw_decode(self.seed, password)

    def get_mnemonic(self, password):
        return self.get_seed(password)

    def change_gap_limit(self, value):
        assert isinstance(value, int), 'gap limit must be of type int, not of %s'%type(value)
        if value >= self.gap_limit:
            self.gap_limit = value
            self.storage.put('gap_limit', self.gap_limit)
            return True

        elif value >= self.min_acceptable_gap():
            for key, account in self.accounts.items():
                addresses = account.get_addresses(False)
                k = self.num_unused_trailing_addresses(addresses)
                n = len(addresses) - k + value
                account.receiving_pubkeys = account.receiving_pubkeys[0:n]
                account.receiving_addresses = account.receiving_addresses[0:n]
            self.gap_limit = value
            self.storage.put('gap_limit', self.gap_limit)
            self.save_accounts()
            return True
        else:
            return False

    def num_unused_trailing_addresses(self, addresses):
        k = 0
        for a in addresses[::-1]:
            if self.history.get(a):break
            k = k + 1
        return k

    def min_acceptable_gap(self):
        # fixme: this assumes wallet is synchronized
        n = 0
        nmax = 0

        for account in self.accounts.values():
            addresses = account.get_addresses(0)
            k = self.num_unused_trailing_addresses(addresses)
            for a in addresses[0:-k]:
                if self.history.get(a):
                    n = 0
                else:
                    n += 1
                    if n > nmax: nmax = n
        return nmax + 1

    def default_account(self):
        return self.accounts['0']

    def create_new_address(self, account=None, for_change=0):
        if account is None:
            account = self.default_account()
        address = account.create_new_address(for_change)
        self.add_address(address)
        return address

    def add_address(self, address):
        if address not in self.history:
            self.history[address] = []
        if self.synchronizer:
            self.synchronizer.add(address)
        self.save_accounts()

    def synchronize(self):
        with self.lock:
            for account in self.accounts.values():
                account.synchronize(self)

    def is_beyond_limit(self, address, account, is_change):
        if type(account) == ImportedAccount:
            return False
        addr_list = account.get_addresses(is_change)
        i = addr_list.index(address)
        prev_addresses = addr_list[:max(0, i)]
        limit = self.gap_limit_for_change if is_change else self.gap_limit
        if len(prev_addresses) < limit:
            return False
        prev_addresses = prev_addresses[max(0, i - limit):]
        for addr in prev_addresses:
            if self.history.get(addr):
                return False
        return True

    def get_action(self):
        if not self.get_master_public_key():
            return 'create_seed'
        if not self.accounts:
            return 'create_main_account'

    def get_master_public_keys(self):
        out = {}
        for k, account in self.accounts.items():
            if type(account) == ImportedAccount:
                continue
            name = self.get_account_name(k)
            mpk_text = '\n\n'.join(account.get_master_pubkeys())
            out[name] = mpk_text
        return out



class BIP32_Wallet(Deterministic_Wallet):
    # abstract class, bip32 logic
    root_name = 'x/'

    def __init__(self, storage):
        Deterministic_Wallet.__init__(self, storage)
        self.master_public_keys  = storage.get('master_public_keys', {})
        self.master_private_keys = storage.get('master_private_keys', {})
        self.gap_limit = storage.get('gap_limit', 20)

    def is_watching_only(self):
        return not bool(self.master_private_keys)

    def can_import(self):
        return False

    def get_master_public_key(self):
        return self.master_public_keys.get(self.root_name)

    def get_master_private_key(self, account, password):
        k = self.master_private_keys.get(account)
        if not k: return
        xprv = pw_decode(k, password)
        try:
            deserialize_xkey(xprv)
        except:
            raise InvalidPassword()
        return xprv

    def check_password(self, password):
        xpriv = self.get_master_private_key(self.root_name, password)
        xpub = self.master_public_keys[self.root_name]
        if deserialize_xkey(xpriv)[3] != deserialize_xkey(xpub)[3]:
            raise InvalidPassword()

    def add_master_public_key(self, name, xpub):
        if xpub in self.master_public_keys.values():
            raise BaseException('Duplicate master public key')
        self.master_public_keys[name] = xpub
        self.storage.put('master_public_keys', self.master_public_keys)

    def add_master_private_key(self, name, xpriv, password):
        self.master_private_keys[name] = pw_encode(xpriv, password)
        self.storage.put('master_private_keys', self.master_private_keys)

    def derive_xkeys(self, root, derivation, password):
        x = self.master_private_keys[root]
        root_xprv = pw_decode(x, password)
        xprv, xpub = bip32_private_derivation(root_xprv, root, derivation)
        return xpub, xprv

    def mnemonic_to_seed(self, seed, password):
        return Mnemonic.mnemonic_to_seed(seed, password)

    def make_seed(self, lang=None):
        return Mnemonic(lang).make_seed()

    def format_seed(self, seed):
        return NEW_SEED_VERSION, ' '.join(seed.split())


class BIP32_Simple_Wallet(BIP32_Wallet):
    # Wallet with a single BIP32 account, no seed
    # gap limit 20
    wallet_type = 'xpub'

    def create_xprv_wallet(self, xprv, password):
        xpub = bitcoin.xpub_from_xprv(xprv)
        account = BIP32_Account({'xpub':xpub})
        self.storage.put('seed_version', self.seed_version)
        self.add_master_private_key(self.root_name, xprv, password)
        self.add_master_public_key(self.root_name, xpub)
        self.add_account('0', account)
        self.set_use_encryption(password is not None)

    def create_xpub_wallet(self, xpub):
        account = BIP32_Account({'xpub':xpub})
        self.storage.put('seed_version', self.seed_version)
        self.add_master_public_key(self.root_name, xpub)
        self.add_account('0', account)

class BIP32_RD_Wallet(BIP32_Wallet):
    # Abstract base class for a BIP32 wallet with a self.root_derivation

    @classmethod
    def account_derivation(self, account_id):
        return self.root_derivation + account_id

    @classmethod
    def address_derivation(self, account_id, change, address_index):
        account_derivation = self.account_derivation(account_id)
        return "%s/%d/%d" % (account_derivation, change, address_index)

    def address_id(self, address):
        acc_id, (change, address_index) = self.get_address_index(address)
        return self.address_derivation(acc_id, change, address_index)

    def add_xprv_from_seed(self, seed, name, password, passphrase=''):
        # we don't store the seed, only the master xpriv
        xprv, xpub = bip32_root(self.mnemonic_to_seed(seed, passphrase))
        xprv, xpub = bip32_private_derivation(xprv, "m/", self.root_derivation)
        self.add_master_public_key(name, xpub)
        self.add_master_private_key(name, xprv, password)

    def add_xpub_from_seed(self, seed, name):
        # store only master xpub
        xprv, xpub = bip32_root(self.mnemonic_to_seed(seed,''))
        xprv, xpub = bip32_private_derivation(xprv, "m/", self.root_derivation)
        self.add_master_public_key(name, xpub)

    def create_master_keys(self, password):
        seed = self.get_seed(password)
        self.add_xprv_from_seed(seed, self.root_name, password)


class BIP32_HD_Wallet(BIP32_RD_Wallet):
    # Abstract base class for a BIP32 wallet that admits account creation

    def __init__(self, storage):
        BIP32_Wallet.__init__(self, storage)
        # Backwards-compatibility.  Remove legacy "next_account2" and
        # drop unused master public key to avoid duplicate errors
        acc2 = storage.get('next_account2', None)
        if acc2:
            self.master_public_keys.pop(self.root_name + acc2[0] + "'", None)
            storage.put('next_account2', None)
            storage.put('master_public_keys', self.master_public_keys)

    def next_account_number(self):
        assert (set(self.accounts.keys()) ==
                set(['%d' % n for n in range(len(self.accounts))]))
        return len(self.accounts)

    def show_account(self, account_id):
        return self.account_is_used(account_id) or account_id in self.labels

    def last_account_id(self):
        return '%d' % (self.next_account_number() - 1)

    def accounts_to_show(self):
        # The last account is shown only if named or used
        result = list(self.accounts.keys())
        last_id = self.last_account_id()
        if not self.show_account(last_id):
            result.remove(last_id)
        return result

    def can_create_accounts(self):
        return self.root_name in self.master_private_keys.keys()

    def permit_account_naming(self):
        return (self.can_create_accounts() and
                not self.show_account(self.last_account_id()))

    def create_hd_account(self, password):
        # First check the password is valid (this raises if it isn't).
        if self.can_change_password():
            self.check_password(password)
        assert self.next_account_number() == 0
        self.create_next_account(password, _('Main account'))
        self.create_next_account(password)

    def create_next_account(self, password, label=None):
        account_id = '%d' % self.next_account_number()
        derivation = self.account_derivation(account_id)
        root_name = self.root_derivation.split('/')[0]  # NOT self.root_name!
        xpub, xprv = self.derive_xkeys(root_name, derivation, password)
        self.add_master_public_key(derivation, xpub)
        if xprv:
            self.add_master_private_key(derivation, xprv, password)
        account = BIP32_Account({'xpub':xpub})
        self.add_account(account_id, account)
        if label:
            self.set_label(account_id, label)
        self.save_accounts()

    def account_is_used(self, account_id):
        return self.accounts[account_id].is_used(self)

    def accounts_all_used(self):
        return all(self.account_is_used(acc_id) for acc_id in self.accounts)


class BIP44_Wallet(BIP32_HD_Wallet):
<<<<<<< HEAD
    root_derivation = "m/44'/2'"
=======
    root_derivation = "m/44'/0'/"
>>>>>>> 384b8cd5
    wallet_type = 'bip44'

    @classmethod
    def account_derivation(self, account_id):
        return self.root_derivation + account_id + "'"

    def can_sign_xpubkey(self, x_pubkey):
        xpub, sequence = BIP32_Account.parse_xpubkey(x_pubkey)
        return xpub in self.master_public_keys.values()

    def can_create_accounts(self):
        return not self.is_watching_only()

    @staticmethod
    def normalize_passphrase(passphrase):
        return normalize('NFKD', unicode(passphrase or ''))

    @staticmethod
    def mnemonic_to_seed(mnemonic, passphrase):
        # See BIP39
        import pbkdf2, hashlib, hmac
        PBKDF2_ROUNDS = 2048
        mnemonic = normalize('NFKD', ' '.join(mnemonic.split()))
        passphrase = BIP44_Wallet.normalize_passphrase(passphrase)
        return pbkdf2.PBKDF2(mnemonic, 'mnemonic' + passphrase,
                             iterations = PBKDF2_ROUNDS, macmodule = hmac,
                             digestmodule = hashlib.sha512).read(64)

    def derive_xkeys(self, root, derivation, password):
        x = self.master_private_keys.get(root)
        if x:
            root_xprv = pw_decode(x, password)
            xprv, xpub = bip32_private_derivation(root_xprv, root, derivation)
            return xpub, xprv
        else:
            root_xpub = self.master_public_keys.get(root)
            xpub = bip32_public_derivation(root_xub, root, derivation)
            return xpub, None


class NewWallet(BIP32_RD_Wallet, Mnemonic):
    # Standard wallet
    root_derivation = "m/"
    wallet_type = 'standard'

    def create_main_account(self):
        xpub = self.master_public_keys.get("x/")
        account = BIP32_Account({'xpub':xpub})
        self.add_account('0', account)


class Multisig_Wallet(BIP32_RD_Wallet, Mnemonic):
    # generic m of n
    root_name = "x1/"
    root_derivation = "m/"

    def __init__(self, storage):
        BIP32_Wallet.__init__(self, storage)
        self.wallet_type = storage.get('wallet_type')
        self.m, self.n = Wallet.multisig_type(self.wallet_type)

    def load_accounts(self):
        self.accounts = {}
        d = self.storage.get('accounts', {})
        v = d.get('0')
        if v:
            if v.get('xpub3'):
                v['xpubs'] = [v['xpub'], v['xpub2'], v['xpub3']]
            elif v.get('xpub2'):
                v['xpubs'] = [v['xpub'], v['xpub2']]
            self.accounts = {'0': Multisig_Account(v)}

    def create_main_account(self):
        account = Multisig_Account({'xpubs': self.master_public_keys.values(), 'm': self.m})
        self.add_account('0', account)

    def get_master_public_keys(self):
        return self.master_public_keys

    def get_action(self):
        for i in range(self.n):
            if self.master_public_keys.get("x%d/"%(i+1)) is None:
                return 'create_seed' if i == 0 else 'add_cosigners'
        if not self.accounts:
            return 'create_main_account'


class OldWallet(Deterministic_Wallet):
    wallet_type = 'old'

    def __init__(self, storage):
        Deterministic_Wallet.__init__(self, storage)
        self.gap_limit = storage.get('gap_limit', 5)

    def make_seed(self):
        import old_mnemonic
        seed = random_seed(128)
        return ' '.join(old_mnemonic.mn_encode(seed))

    def format_seed(self, seed):
        import old_mnemonic
        # see if seed was entered as hex
        seed = seed.strip()
        try:
            assert seed
            seed.decode('hex')
            return OLD_SEED_VERSION, str(seed)
        except Exception:
            pass

        words = seed.split()
        seed = old_mnemonic.mn_decode(words)
        if not seed:
            raise Exception("Invalid seed")

        return OLD_SEED_VERSION, seed

    def create_master_keys(self, password):
        seed = self.get_seed(password)
        mpk = OldAccount.mpk_from_seed(seed)
        self.storage.put('master_public_key', mpk)

    def get_master_public_key(self):
        return self.storage.get("master_public_key")

    def get_master_public_keys(self):
        return {'Main Account':self.get_master_public_key()}

    def create_main_account(self):
        mpk = self.storage.get("master_public_key")
        self.create_account(mpk)

    def create_account(self, mpk):
        self.accounts['0'] = OldAccount({'mpk':mpk, 0:[], 1:[]})
        self.save_accounts()

    def create_watching_only_wallet(self, mpk):
        self.seed_version = OLD_SEED_VERSION
        self.storage.put('seed_version', self.seed_version)
        self.storage.put('master_public_key', mpk)
        self.create_account(mpk)

    def get_seed(self, password):
        seed = pw_decode(self.seed, password).encode('utf8')
        return seed

    def check_password(self, password):
        seed = self.get_seed(password)
        self.accounts['0'].check_seed(seed)

    def get_mnemonic(self, password):
        import old_mnemonic
        s = self.get_seed(password)
        return ' '.join(old_mnemonic.mn_encode(s))




wallet_types = [
    # category   type        description                   constructor
    ('standard', 'old',      ("Old wallet"),               OldWallet),
    ('standard', 'xpub',     ("BIP32 Import"),             BIP32_Simple_Wallet),
    ('standard', 'standard', ("Standard wallet"),          NewWallet),
    ('standard', 'imported', ("Imported wallet"),          Imported_Wallet),
    ('multisig', '2of2',     ("Multisig wallet (2 of 2)"), Multisig_Wallet),
    ('multisig', '2of3',     ("Multisig wallet (2 of 3)"), Multisig_Wallet),
    ('bip44',    'bip44',    ("Restored hardware wallet"), BIP44_Wallet),
]

# former WalletFactory
class Wallet(object):
    """The main wallet "entry point".
    This class is actually a factory that will return a wallet of the correct
    type when passed a WalletStorage instance."""

    def __new__(self, storage):
        seed_version = storage.get('seed_version')
        if not seed_version:
            seed_version = OLD_SEED_VERSION if len(storage.get('master_public_key','')) == 128 else NEW_SEED_VERSION

        if seed_version not in [OLD_SEED_VERSION, NEW_SEED_VERSION]:
            msg = "Your wallet has an unsupported seed version."
            msg += '\n\nWallet file: %s' % os.path.abspath(storage.path)
            if seed_version in [5, 7, 8, 9, 10]:
                msg += "\n\nTo open this wallet, try 'git checkout seed_v%d'"%seed_version
            if seed_version == 6:
                # version 1.9.8 created v6 wallets when an incorrect seed was entered in the restore dialog
                msg += '\n\nThis file was created because of a bug in version 1.9.8.'
                if storage.get('master_public_keys') is None and storage.get('master_private_keys') is None and storage.get('imported_keys') is None:
                    # pbkdf2 was not included with the binaries, and wallet creation aborted.
                    msg += "\nIt does not contain any keys, and can safely be removed."
                else:
                    # creation was complete if electrum was run from source
                    msg += "\nPlease open this file with Electrum 1.9.8, and move your coins to a new wallet."
            raise BaseException(msg)

        wallet_type = storage.get('wallet_type')
        WalletClass = Wallet.wallet_class(wallet_type, seed_version)
        wallet = WalletClass(storage)

        # Convert hardware wallets restored with older versions of
        # Electrum to BIP44 wallets.  A hardware wallet does not have
        # a seed and plugins do not need to handle having one.
        rwc = getattr(wallet, 'restore_wallet_class', None)
        if rwc and storage.get('seed', ''):
            storage.print_error("converting wallet type to " + rwc.wallet_type)
            storage.put('wallet_type', rwc.wallet_type)
            wallet = rwc(storage)

        return wallet

    @staticmethod
    def wallet_class(wallet_type, seed_version):
        if wallet_type:
            if Wallet.multisig_type(wallet_type):
                return Multisig_Wallet

            for info in wallet_types:
                if wallet_type == info[1]:
                    return info[3]

            raise RuntimeError("Unknown wallet type: " + wallet_type)

        return OldWallet if seed_version == OLD_SEED_VERSION else NewWallet

    @staticmethod
    def is_seed(seed):
        return is_old_seed(seed) or is_new_seed(seed)

    @staticmethod
    def is_old_mpk(mpk):
        try:
            int(mpk, 16)
            assert len(mpk) == 128
            return True
        except:
            return False

    @staticmethod
    def is_xpub(text):
        try:
            assert text[0:4] in ('xpub', 'Ltub')
            deserialize_xkey(text)
            return True
        except:
            return False

    @staticmethod
    def is_xprv(text):
        try:
            assert text[0:4] in ('xprv', 'Ltpv')
            deserialize_xkey(text)
            return True
        except:
            return False

    @staticmethod
    def is_address(text):
        parts = text.split()
        return bool(parts) and all(bitcoin.is_address(x) for x in parts)

    @staticmethod
    def is_private_key(text):
        parts = text.split()
        return bool(parts) and all(bitcoin.is_private_key(x) for x in parts)

    @staticmethod
    def is_any(text):
        return (Wallet.is_seed(text) or Wallet.is_old_mpk(text)
                or Wallet.is_xprv(text) or Wallet.is_xpub(text)
                or Wallet.is_address(text) or Wallet.is_private_key(text))

    @staticmethod
    def should_encrypt(text):
        return (Wallet.is_seed(text) or Wallet.is_xprv(text)
                or Wallet.is_private_key(text))

    @staticmethod
    def multisig_type(wallet_type):
        '''If wallet_type is mofn multi-sig, return [m, n],
        otherwise return None.'''
        match = re.match('(\d+)of(\d+)', wallet_type)
        if match:
            match = [int(x) for x in match.group(1, 2)]
        return match

    @staticmethod
    def from_seed(seed, password, storage):
        if is_old_seed(seed):
            klass = OldWallet
        elif is_new_seed(seed):
            klass = NewWallet
        w = klass(storage)
        w.add_seed(seed, password)
        w.create_master_keys(password)
        return w

    @staticmethod
    def from_address(text, storage):
        w = Imported_Wallet(storage)
        for x in text.split():
            w.accounts[IMPORTED_ACCOUNT].add(x, None, None, None)
        w.save_accounts()
        return w

    @staticmethod
    def from_private_key(text, password, storage):
        w = Imported_Wallet(storage)
        w.update_password(None, password)
        for x in text.split():
            w.import_key(x, password)
        return w

    @staticmethod
    def from_old_mpk(mpk, storage):
        w = OldWallet(storage)
        w.seed = ''
        w.create_watching_only_wallet(mpk)
        return w

    @staticmethod
    def from_xpub(xpub, storage):
        w = BIP32_Simple_Wallet(storage)
        w.create_xpub_wallet(xpub)
        return w

    @staticmethod
    def from_xprv(xprv, password, storage):
        w = BIP32_Simple_Wallet(storage)
        w.create_xprv_wallet(xprv, password)
        return w

    @staticmethod
    def from_multisig(key_list, password, storage, wallet_type):
        storage.put('wallet_type', wallet_type)
        wallet = Multisig_Wallet(storage)
        key_list = sorted(key_list, key = Wallet.is_xpub)
        for i, text in enumerate(key_list):
            name = "x%d/" % (i+1)
            if Wallet.is_xprv(text):
                xpub = bitcoin.xpub_from_xprv(text)
                wallet.add_master_public_key(name, xpub)
                wallet.add_master_private_key(name, text, password)
            elif Wallet.is_xpub(text):
                wallet.add_master_public_key(name, text)
            elif Wallet.is_seed(text):
                if name == 'x1/':
                    wallet.add_seed(text, password)
                    wallet.create_master_keys(password)
                else:
                    wallet.add_xprv_from_seed(text, name, password)
            else:
                raise RunTimeError("Cannot handle text for multisig")
        wallet.set_use_encryption(password is not None)
        return wallet

    @staticmethod
    def from_text(text, password, storage):
        if Wallet.is_xprv(text):
            wallet = Wallet.from_xprv(text, password, storage)
        elif Wallet.is_old_mpk(text):
            wallet = Wallet.from_old_mpk(text, storage)
        elif Wallet.is_xpub(text):
            wallet = Wallet.from_xpub(text, storage)
        elif Wallet.is_address(text):
            wallet = Wallet.from_address(text, storage)
        elif Wallet.is_private_key(text):
            wallet = Wallet.from_private_key(text, password, storage)
        elif Wallet.is_seed(text):
            wallet = Wallet.from_seed(text, password, storage)
        else:
            raise BaseException('Invalid seedphrase or key')
        return wallet<|MERGE_RESOLUTION|>--- conflicted
+++ resolved
@@ -1744,11 +1744,7 @@
 
 
 class BIP44_Wallet(BIP32_HD_Wallet):
-<<<<<<< HEAD
-    root_derivation = "m/44'/2'"
-=======
-    root_derivation = "m/44'/0'/"
->>>>>>> 384b8cd5
+    root_derivation = "m/44'/2'/"
     wallet_type = 'bip44'
 
     @classmethod
