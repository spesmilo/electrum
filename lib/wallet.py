--- conflicted
+++ resolved
@@ -1987,13 +1987,9 @@
 
     @staticmethod
     def is_xpub(text):
-        if text[0:4] != 'xpub':
+        if text[0:4] not in ('xpub', 'Ltub'):
             return False
         try:
-<<<<<<< HEAD
-            assert text[0:4] in ('xpub', 'Ltub')
-=======
->>>>>>> b545f4ef
             deserialize_xkey(text)
             return True
         except:
@@ -2001,13 +1997,9 @@
 
     @staticmethod
     def is_xprv(text):
-        if text[0:4] != 'xprv':
+        if text[0:4] not in ('xprv', 'Ltpv'):
             return False
         try:
-<<<<<<< HEAD
-            assert text[0:4] in ('xprv', 'Ltpv')
-=======
->>>>>>> b545f4ef
             deserialize_xkey(text)
             return True
         except:
