--- conflicted
+++ resolved
@@ -582,13 +582,8 @@
                     if conf:
                         status = _("{} confirmations").format(conf)
                     else:
-<<<<<<< HEAD
-                        status = _('Not Verified')
-                else:
-=======
                         status = _('Not verified')
                 elif height in (TX_HEIGHT_UNCONF_PARENT, TX_HEIGHT_UNCONFIRMED):
->>>>>>> 4c81a77c
                     status = _('Unconfirmed')
                     if fee is None:
                         fee = self.tx_fees.get(tx_hash)
@@ -744,12 +739,6 @@
                     self.print_error("found pay-to-pubkey address:", addr)
                     return addr
 
-<<<<<<< HEAD
-    def add_transaction(self, tx_hash, tx):
-        is_shielded_input = len(tx.inputs()) == 0
-
-        is_coinbase = not is_shielded_input and tx.inputs()[0]['type'] == 'coinbase'
-=======
     def get_txout_address(self, txo):
         _type, x, v = txo
         if _type == TYPE_ADDRESS:
@@ -767,7 +756,6 @@
         reported as a conflict.
         """
         conflicting_txns = set()
->>>>>>> 4c81a77c
         with self.transaction_lock:
             for txi in tx.inputs():
                 ser = Transaction.get_outpoint_from_txin(txi)
@@ -795,7 +783,9 @@
             # BUT we track is_mine inputs in a txn, and during subsequent calls
             # of add_transaction tx, we might learn of more-and-more inputs of
             # being is_mine, as we roll the gap_limit forward
-            is_coinbase = tx.inputs()[0]['type'] == 'coinbase'
+            is_shielded_input = len(tx.inputs()) == 0
+
+            is_coinbase = not is_shielded_input and tx.inputs()[0]['type'] == 'coinbase'
             tx_height = self.get_tx_height(tx_hash)[0]
             is_mine = any([self.is_mine(txin['address']) for txin in tx.inputs()])
             # do not save if tx is local and not mine
@@ -1119,11 +1109,7 @@
         if conf == 0:
             tx = self.transactions.get(tx_hash)
             if not tx:
-<<<<<<< HEAD
-                return 3, 'Unknown'
-=======
                 return 2, 'unknown'
->>>>>>> 4c81a77c
             is_final = tx and tx.is_final()
             if not is_final:
                 extra.append('rbf')
@@ -1148,17 +1134,11 @@
             else:
                 status = 2
         else:
-<<<<<<< HEAD
-            status = 4 + min(conf, 6)
-        time_str = format_time(timestamp) if timestamp else _("Unknown")
-        status_str = TX_STATUS[status] if status < 5 else time_str
-=======
             status = 3 + min(conf, 6)
         time_str = format_time(timestamp) if timestamp else _("unknown")
         status_str = TX_STATUS[status] if status < 4 else time_str
         if extra:
             status_str += ' [%s]'%(', '.join(extra))
->>>>>>> 4c81a77c
         return status, status_str
 
     def relayfee(self):
