--- conflicted
+++ resolved
@@ -78,15 +78,9 @@
 
 
 def relayfee(network):
-<<<<<<< HEAD
-    RELAY_FEE = 100000
-    MAX_RELAY_FEE = 10 * RELAY_FEE
-    f = network.relay_fee if network and network.relay_fee else RELAY_FEE
-=======
     from .simple_config import FEERATE_DEFAULT_RELAY
-    MAX_RELAY_FEE = 50000
+    MAX_RELAY_FEE = 10 * FEERATE_DEFAULT_RELAY
     f = network.relay_fee if network and network.relay_fee else FEERATE_DEFAULT_RELAY
->>>>>>> 18ba4319
     return min(f, MAX_RELAY_FEE)
 
 def dust_threshold(network):
