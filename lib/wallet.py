# Electrum - lightweight Bitcoin client
# Copyright (C) 2015 Thomas Voegtlin
#
# Permission is hereby granted, free of charge, to any person
# obtaining a copy of this software and associated documentation files
# (the "Software"), to deal in the Software without restriction,
# including without limitation the rights to use, copy, modify, merge,
# publish, distribute, sublicense, and/or sell copies of the Software,
# and to permit persons to whom the Software is furnished to do so,
# subject to the following conditions:
#
# The above copyright notice and this permission notice shall be
# included in all copies or substantial portions of the Software.
#
# THE SOFTWARE IS PROVIDED "AS IS", WITHOUT WARRANTY OF ANY KIND,
# EXPRESS OR IMPLIED, INCLUDING BUT NOT LIMITED TO THE WARRANTIES OF
# MERCHANTABILITY, FITNESS FOR A PARTICULAR PURPOSE AND
# NONINFRINGEMENT. IN NO EVENT SHALL THE AUTHORS OR COPYRIGHT HOLDERS
# BE LIABLE FOR ANY CLAIM, DAMAGES OR OTHER LIABILITY, WHETHER IN AN
# ACTION OF CONTRACT, TORT OR OTHERWISE, ARISING FROM, OUT OF OR IN
# CONNECTION WITH THE SOFTWARE OR THE USE OR OTHER DEALINGS IN THE
# SOFTWARE.

# Wallet classes:
#   - Imported_Wallet: imported address, no keystore
#   - Standard_Wallet: one keystore, P2PKH
#   - Multisig_Wallet: several keystores, P2SH


import os
import threading
import random
import time
import json
import copy
import errno
import traceback
from functools import partial
from collections import defaultdict
from numbers import Number
from decimal import Decimal
import itertools

import sys

from .i18n import _
from .util import (NotEnoughFunds, PrintError, UserCancelled, profiler,
                   format_satoshis, format_fee_satoshis, NoDynamicFeeEstimates,
                   TimeoutException, WalletFileException, BitcoinException,
                   InvalidPassword)

from .bitcoin import *
from .version import *
from .keystore import load_keystore, Hardware_KeyStore
from .storage import multisig_type, STO_EV_PLAINTEXT, STO_EV_USER_PW, STO_EV_XPUB_PW

from . import transaction
from .transaction import Transaction
from .plugins import run_hook
from . import bitcoin
from . import coinchooser
from .synchronizer import Synchronizer
from .verifier import SPV

from . import paymentrequest
from .paymentrequest import PR_PAID, PR_UNPAID, PR_UNKNOWN, PR_EXPIRED
from .paymentrequest import InvoiceStore
from .contacts import Contacts

TX_STATUS = [
    _('Unconfirmed'),
    _('Unconfirmed parent'),
    _('Not Verified'),
    _('Local'),
]

TX_HEIGHT_LOCAL = -2
TX_HEIGHT_UNCONF_PARENT = -1
TX_HEIGHT_UNCONFIRMED = 0


def relayfee(network):
    from .simple_config import FEERATE_DEFAULT_RELAY
    MAX_RELAY_FEE = 50000
    f = network.relay_fee if network and network.relay_fee else FEERATE_DEFAULT_RELAY
    return min(f, MAX_RELAY_FEE)

def dust_threshold(network):
    # Change <= dust threshold is added to the tx fee
    return 182 * 3 * relayfee(network) / 1000


def append_utxos_to_inputs(inputs, network, pubkey, txin_type, imax):
    if txin_type != 'p2pk':
        address = bitcoin.pubkey_to_address(txin_type, pubkey)
        scripthash = bitcoin.address_to_scripthash(address)
    else:
        script = bitcoin.public_key_to_p2pk_script(pubkey)
        scripthash = bitcoin.script_to_scripthash(script)
        address = '(pubkey)'

    u = network.listunspent_for_scripthash(scripthash)
    for item in u:
        if len(inputs) >= imax:
            break
        item['address'] = address
        item['type'] = txin_type
        item['prevout_hash'] = item['tx_hash']
        item['prevout_n'] = int(item['tx_pos'])
        item['pubkeys'] = [pubkey]
        item['x_pubkeys'] = [pubkey]
        item['signatures'] = [None]
        item['num_sig'] = 1
        inputs.append(item)

def sweep_preparations(privkeys, network, imax=100):

    def find_utxos_for_privkey(txin_type, privkey, compressed):
        pubkey = ecc.ECPrivkey(privkey).get_public_key_hex(compressed=compressed)
        append_utxos_to_inputs(inputs, network, pubkey, txin_type, imax)
        keypairs[pubkey] = privkey, compressed
    inputs = []
    keypairs = {}
    for sec in privkeys:
        txin_type, privkey, compressed = bitcoin.deserialize_privkey(sec)
        find_utxos_for_privkey(txin_type, privkey, compressed)
        # do other lookups to increase support coverage
        if is_minikey(sec):
            # minikeys don't have a compressed byte
            # we lookup both compressed and uncompressed pubkeys
            find_utxos_for_privkey(txin_type, privkey, not compressed)
        elif txin_type == 'p2pkh':
            # WIF serialization does not distinguish p2pkh and p2pk
            # we also search for pay-to-pubkey outputs
            find_utxos_for_privkey('p2pk', privkey, compressed)
    if not inputs:
        raise Exception(_('No inputs found. (Note that inputs need to be confirmed)'))
        # FIXME actually inputs need not be confirmed now, see https://github.com/kyuupichan/electrumx/issues/365
    return inputs, keypairs


def sweep(privkeys, network, config, recipient, fee=None, imax=100):
    inputs, keypairs = sweep_preparations(privkeys, network, imax)
    total = sum(i.get('value') for i in inputs)
    if fee is None:
        outputs = [(TYPE_ADDRESS, recipient, total)]
        tx = Transaction.from_io(inputs, outputs)
        fee = config.estimate_fee(tx.estimated_size())
    if total - fee < 0:
<<<<<<< HEAD
        raise BaseException(_('Not enough funds on address.') + '\nTotal: %d gro\nFee: %d'%(total, fee))
    if total - fee < dust_threshold(network):
        raise BaseException(_('Not enough funds on address.') + '\nTotal: %d gro\nFee: %d\nDust Threshold: %d'%(total, fee, dust_threshold(network)))
=======
        raise Exception(_('Not enough funds on address.') + '\nTotal: %d satoshis\nFee: %d'%(total, fee))
    if total - fee < dust_threshold(network):
        raise Exception(_('Not enough funds on address.') + '\nTotal: %d satoshis\nFee: %d\nDust Threshold: %d'%(total, fee, dust_threshold(network)))
>>>>>>> 26fcb1d3

    outputs = [(TYPE_ADDRESS, recipient, total - fee)]
    locktime = network.get_local_height()

    tx = Transaction.from_io(inputs, outputs, locktime=locktime)
    tx.BIP_LI01_sort()
    tx.set_rbf(True)
    tx.sign(keypairs)
    return tx


class AddTransactionException(Exception):
    pass


class UnrelatedTransactionException(AddTransactionException):
    def __str__(self):
        return _("Transaction is unrelated to this wallet.")


class CannotBumpFee(Exception): pass


class Abstract_Wallet(PrintError):
    """
    Wallet classes are created to handle various address generation methods.
    Completion states (watching-only, single account, no seed, etc) are handled inside classes.
    """

    max_change_outputs = 3

    def __init__(self, storage):
        self.electrum_version = ELECTRUM_VERSION
        self.storage = storage
        self.network = None
        # verifier (SPV) and synchronizer are started in start_threads
        self.synchronizer = None
        self.verifier = None

        self.gap_limit_for_change = 6  # constant

        # locks: if you need to take multiple ones, acquire them in the order they are defined here!
        self.lock = threading.RLock()
        self.transaction_lock = threading.RLock()

        # saved fields
        self.use_change            = storage.get('use_change', True)
        self.multiple_change       = storage.get('multiple_change', False)
        self.labels                = storage.get('labels', {})
        self.frozen_addresses      = set(storage.get('frozen_addresses',[]))
        self.history               = storage.get('addr_history',{})        # address -> list(txid, height)
        self.fiat_value            = storage.get('fiat_value', {})
        self.receive_requests      = storage.get('payment_requests', {})

        # Verified transactions.  txid -> (height, timestamp, block_pos).  Access with self.lock.
        self.verified_tx = storage.get('verified_tx3', {})
        # Transactions pending verification.  txid -> tx_height. Access with self.lock.
        self.unverified_tx = defaultdict(int)

        self.load_keystore()
        self.load_addresses()
        self.test_addresses_sanity()
        self.load_transactions()
        self.load_local_history()
        self.check_history()
        self.load_unverified_transactions()
        self.remove_local_transactions_we_dont_have()

        # There is a difference between wallet.up_to_date and network.is_up_to_date().
        # network.is_up_to_date() returns true when all requests have been answered and processed
        # wallet.up_to_date is true when the wallet is synchronized (stronger requirement)
        # Neither of them considers the verifier.
        self.up_to_date = False

        # save wallet type the first time
        if self.storage.get('wallet_type') is None:
            self.storage.put('wallet_type', self.wallet_type)

        # invoices and contacts
        self.invoices = InvoiceStore(self.storage)
        self.contacts = Contacts(self.storage)

        self.coin_price_cache = {}


    def diagnostic_name(self):
        return self.basename()

    def __str__(self):
        return self.basename()

    def get_master_public_key(self):
        return None

    @profiler
    def load_transactions(self):
        # load txi, txo, tx_fees
        self.txi = self.storage.get('txi', {})
        for txid, d in list(self.txi.items()):
            for addr, lst in d.items():
                self.txi[txid][addr] = set([tuple(x) for x in lst])
        self.txo = self.storage.get('txo', {})
        self.tx_fees = self.storage.get('tx_fees', {})
        tx_list = self.storage.get('transactions', {})
        # load transactions
        self.transactions = {}
        for tx_hash, raw in tx_list.items():
            tx = Transaction(raw)
            self.transactions[tx_hash] = tx
            if self.txi.get(tx_hash) is None and self.txo.get(tx_hash) is None:
                self.print_error("removing unreferenced tx", tx_hash)
                self.transactions.pop(tx_hash)
        # load spent_outpoints
        _spent_outpoints = self.storage.get('spent_outpoints', {})
        self.spent_outpoints = defaultdict(dict)
        for prevout_hash, d in _spent_outpoints.items():
            for prevout_n_str, spending_txid in d.items():
                prevout_n = int(prevout_n_str)
                self.spent_outpoints[prevout_hash][prevout_n] = spending_txid

    @profiler
    def load_local_history(self):
        self._history_local = {}  # address -> set(txid)
        for txid in itertools.chain(self.txi, self.txo):
            self._add_tx_to_local_history(txid)

    def remove_local_transactions_we_dont_have(self):
        txid_set = set(self.txi) | set(self.txo)
        for txid in txid_set:
            tx_height = self.get_tx_height(txid)[0]
            if tx_height == TX_HEIGHT_LOCAL and txid not in self.transactions:
                self.remove_transaction(txid)

    @profiler
    def save_transactions(self, write=False):
        with self.transaction_lock:
            tx = {}
            for k,v in self.transactions.items():
                tx[k] = str(v)
            self.storage.put('transactions', tx)
            self.storage.put('txi', self.txi)
            self.storage.put('txo', self.txo)
            self.storage.put('tx_fees', self.tx_fees)
            self.storage.put('addr_history', self.history)
            self.storage.put('spent_outpoints', self.spent_outpoints)
            if write:
                self.storage.write()

    def save_verified_tx(self, write=False):
        with self.lock:
            self.storage.put('verified_tx3', self.verified_tx)
            if write:
                self.storage.write()

    def clear_history(self):
        with self.lock:
            with self.transaction_lock:
                self.txi = {}
                self.txo = {}
                self.tx_fees = {}
                self.spent_outpoints = defaultdict(dict)
                self.history = {}
                self.verified_tx = {}
                self.transactions = {}
                self.save_transactions()

    @profiler
    def check_history(self):
        save = False

        hist_addrs_mine = list(filter(lambda k: self.is_mine(k), self.history.keys()))
        hist_addrs_not_mine = list(filter(lambda k: not self.is_mine(k), self.history.keys()))

        for addr in hist_addrs_not_mine:
            self.history.pop(addr)
            save = True

        for addr in hist_addrs_mine:
            hist = self.history[addr]

            for tx_hash, tx_height in hist:
                if self.txi.get(tx_hash) or self.txo.get(tx_hash):
                    continue
                tx = self.transactions.get(tx_hash)
                if tx is not None:
                    self.add_transaction(tx_hash, tx, allow_unrelated=True)
                    save = True
        if save:
            self.save_transactions()

    def basename(self):
        return os.path.basename(self.storage.path)

    def save_addresses(self):
        self.storage.put('addresses', {'receiving':self.receiving_addresses, 'change':self.change_addresses})

    def load_addresses(self):
        d = self.storage.get('addresses', {})
        if type(d) != dict: d={}
        self.receiving_addresses = d.get('receiving', [])
        self.change_addresses = d.get('change', [])

    def test_addresses_sanity(self):
        addrs = self.get_receiving_addresses()
        if len(addrs) > 0:
            if not bitcoin.is_address(addrs[0]):
                raise WalletFileException('The addresses in this wallet are not groestlcoin addresses.')

    def synchronize(self):
        pass

    def is_deterministic(self):
        return self.keystore.is_deterministic()

    def set_up_to_date(self, up_to_date):
        with self.lock:
            self.up_to_date = up_to_date
        if up_to_date:
            self.save_transactions(write=True)
            # if the verifier is also up to date, persist that too;
            # otherwise it will persist its results when it finishes
            if self.verifier and self.verifier.is_up_to_date():
                self.save_verified_tx(write=True)

    def is_up_to_date(self):
        with self.lock: return self.up_to_date

    def set_label(self, name, text = None):
        changed = False
        old_text = self.labels.get(name)
        if text:
            text = text.replace("\n", " ")
            if old_text != text:
                self.labels[name] = text
                changed = True
        else:
            if old_text:
                self.labels.pop(name)
                changed = True
        if changed:
            run_hook('set_label', self, name, text)
            self.storage.put('labels', self.labels)
        return changed

    def set_fiat_value(self, txid, ccy, text):
        if txid not in self.transactions:
            return
        if not text:
            d = self.fiat_value.get(ccy, {})
            if d and txid in d:
                d.pop(txid)
            else:
                return
        else:
            try:
                Decimal(text)
            except:
                return
        if ccy not in self.fiat_value:
            self.fiat_value[ccy] = {}
        self.fiat_value[ccy][txid] = text
        self.storage.put('fiat_value', self.fiat_value)

    def get_fiat_value(self, txid, ccy):
        fiat_value = self.fiat_value.get(ccy, {}).get(txid)
        try:
            return Decimal(fiat_value)
        except:
            return

    def is_mine(self, address):
        return address in self.get_addresses()

    def is_change(self, address):
        if not self.is_mine(address):
            return False
        return self.get_address_index(address)[0]

    def get_address_index(self, address):
        raise NotImplementedError()

    def get_redeem_script(self, address):
        return None

    def export_private_key(self, address, password):
        if self.is_watching_only():
            return []
        index = self.get_address_index(address)
        pk, compressed = self.keystore.get_private_key(index, password)
        txin_type = self.get_txin_type(address)
        redeem_script = self.get_redeem_script(address)
        serialized_privkey = bitcoin.serialize_privkey(pk, compressed, txin_type)
        return serialized_privkey, redeem_script

    def get_public_keys(self, address):
        return [self.get_public_key(address)]

    def add_unverified_tx(self, tx_hash, tx_height):
        if tx_height in (TX_HEIGHT_UNCONFIRMED, TX_HEIGHT_UNCONF_PARENT) \
                and tx_hash in self.verified_tx:
            with self.lock:
                self.verified_tx.pop(tx_hash)
            if self.verifier:
                self.verifier.remove_spv_proof_for_tx(tx_hash)

        # tx will be verified only if height > 0
        if tx_hash not in self.verified_tx:
            with self.lock:
                self.unverified_tx[tx_hash] = tx_height

    def add_verified_tx(self, tx_hash, info):
        # Remove from the unverified map and add to the verified map
        with self.lock:
            self.unverified_tx.pop(tx_hash, None)
            self.verified_tx[tx_hash] = info  # (tx_height, timestamp, pos)
        height, conf, timestamp = self.get_tx_height(tx_hash)
        self.network.trigger_callback('verified', tx_hash, height, conf, timestamp)

    def get_unverified_txs(self):
        '''Returns a map from tx hash to transaction height'''
        with self.lock:
            return dict(self.unverified_tx)  # copy

    def undo_verifications(self, blockchain, height):
        '''Used by the verifier when a reorg has happened'''
        txs = set()
        with self.lock:
            for tx_hash, item in list(self.verified_tx.items()):
                tx_height, timestamp, pos = item
                if tx_height >= height:
                    header = blockchain.read_header(tx_height)
                    # fixme: use block hash, not timestamp
                    if not header or header.get('timestamp') != timestamp:
                        self.verified_tx.pop(tx_hash, None)
                        txs.add(tx_hash)
        return txs

    def get_local_height(self):
        """ return last known height if we are offline """
        return self.network.get_local_height() if self.network else self.storage.get('stored_height', 0)

    def get_tx_height(self, tx_hash):
        """ Given a transaction, returns (height, conf, timestamp) """
        with self.lock:
            if tx_hash in self.verified_tx:
                height, timestamp, pos = self.verified_tx[tx_hash]
                conf = max(self.get_local_height() - height + 1, 0)
                return height, conf, timestamp
            elif tx_hash in self.unverified_tx:
                height = self.unverified_tx[tx_hash]
                return height, 0, None
            else:
                # local transaction
                return TX_HEIGHT_LOCAL, 0, None

    def get_txpos(self, tx_hash):
        "return position, even if the tx is unverified"
        with self.lock:
            if tx_hash in self.verified_tx:
                height, timestamp, pos = self.verified_tx[tx_hash]
                return height, pos
            elif tx_hash in self.unverified_tx:
                height = self.unverified_tx[tx_hash]
                return (height, 0) if height > 0 else ((1e9 - height), 0)
            else:
                return (1e9+1, 0)

    def is_found(self):
        return self.history.values() != [[]] * len(self.history)

    def get_num_tx(self, address):
        """ return number of transactions where address is involved """
        return len(self.history.get(address, []))

    def get_tx_delta(self, tx_hash, address):
        "effect of tx on address"
        delta = 0
        # substract the value of coins sent from address
        d = self.txi.get(tx_hash, {}).get(address, [])
        for n, v in d:
            delta -= v
        # add the value of the coins received at address
        d = self.txo.get(tx_hash, {}).get(address, [])
        for n, v, cb in d:
            delta += v
        return delta

    def get_tx_value(self, txid):
        " effect of tx on the entire domain"
        delta = 0
        for addr, d in self.txi.get(txid, {}).items():
            for n, v in d:
                delta -= v
        for addr, d in self.txo.get(txid, {}).items():
            for n, v, cb in d:
                delta += v
        return delta

    def get_wallet_delta(self, tx):
        """ effect of tx on wallet """
        is_relevant = False  # "related to wallet?"
        is_mine = False
        is_pruned = False
        is_partial = False
        v_in = v_out = v_out_mine = 0
        for txin in tx.inputs():
            addr = self.get_txin_address(txin)
            if self.is_mine(addr):
                is_mine = True
                is_relevant = True
                d = self.txo.get(txin['prevout_hash'], {}).get(addr, [])
                for n, v, cb in d:
                    if n == txin['prevout_n']:
                        value = v
                        break
                else:
                    value = None
                if value is None:
                    is_pruned = True
                else:
                    v_in += value
            else:
                is_partial = True
        if not is_mine:
            is_partial = False
        for addr, value in tx.get_outputs():
            v_out += value
            if self.is_mine(addr):
                v_out_mine += value
                is_relevant = True
        if is_pruned:
            # some inputs are mine:
            fee = None
            if is_mine:
                v = v_out_mine - v_out
            else:
                # no input is mine
                v = v_out_mine
        else:
            v = v_out_mine - v_in
            if is_partial:
                # some inputs are mine, but not all
                fee = None
            else:
                # all inputs are mine
                fee = v_in - v_out
        if not is_mine:
            fee = None
        return is_relevant, is_mine, v, fee

    def get_tx_info(self, tx):
        is_relevant, is_mine, v, fee = self.get_wallet_delta(tx)
        exp_n = None
        can_broadcast = False
        can_bump = False
        label = ''
        height = conf = timestamp = None
        tx_hash = tx.txid()
        if tx.is_complete():
            if tx_hash in self.transactions.keys():
                label = self.get_label(tx_hash)
                height, conf, timestamp = self.get_tx_height(tx_hash)
                if height > 0:
                    if conf:
                        status = _("{} confirmations").format(conf)
                    else:
                        status = _('Not verified')
                elif height in (TX_HEIGHT_UNCONF_PARENT, TX_HEIGHT_UNCONFIRMED):
                    status = _('Unconfirmed')
                    if fee is None:
                        fee = self.tx_fees.get(tx_hash)
                    if fee and self.network and self.network.config.has_fee_mempool():
                        size = tx.estimated_size()
                        fee_per_byte = fee / size
                        exp_n = self.network.config.fee_to_depth(fee_per_byte)
                    can_bump = is_mine and not tx.is_final()
                else:
                    status = _('Local')
                    can_broadcast = self.network is not None
            else:
                status = _("Signed")
                can_broadcast = self.network is not None
        else:
            s, r = tx.signature_count()
            status = _("Unsigned") if s == 0 else _('Partially signed') + ' (%d/%d)'%(s,r)

        if is_relevant:
            if is_mine:
                if fee is not None:
                    amount = v + fee
                else:
                    amount = v
            else:
                amount = v
        else:
            amount = None

        return tx_hash, status, label, can_broadcast, can_bump, amount, fee, height, conf, timestamp, exp_n

    def get_addr_io(self, address):
        h = self.get_address_history(address)
        received = {}
        sent = {}
        for tx_hash, height in h:
            l = self.txo.get(tx_hash, {}).get(address, [])
            for n, v, is_cb in l:
                received[tx_hash + ':%d'%n] = (height, v, is_cb)
        for tx_hash, height in h:
            l = self.txi.get(tx_hash, {}).get(address, [])
            for txi, v in l:
                sent[txi] = height
        return received, sent

    def get_addr_utxo(self, address):
        coins, spent = self.get_addr_io(address)
        for txi in spent:
            coins.pop(txi)
        out = {}
        for txo, v in coins.items():
            tx_height, value, is_cb = v
            prevout_hash, prevout_n = txo.split(':')
            x = {
                'address':address,
                'value':value,
                'prevout_n':int(prevout_n),
                'prevout_hash':prevout_hash,
                'height':tx_height,
                'coinbase':is_cb
            }
            out[txo] = x
        return out

    # return the total amount ever received by an address
    def get_addr_received(self, address):
        received, sent = self.get_addr_io(address)
        return sum([v for height, v, is_cb in received.values()])

    # return the balance of a bitcoin address: confirmed and matured, unconfirmed, unmatured
    def get_addr_balance(self, address):
        received, sent = self.get_addr_io(address)
        c = u = x = 0
        local_height = self.get_local_height()
        for txo, (tx_height, v, is_cb) in received.items():
            if is_cb and tx_height + COINBASE_MATURITY > local_height:
                x += v
            elif tx_height > 0:
                c += v
            else:
                u += v
            if txo in sent:
                if sent[txo] > 0:
                    c -= v
                else:
                    u -= v
        return c, u, x

    def get_spendable_coins(self, domain, config):
        confirmed_only = config.get('confirmed_only', False)
        return self.get_utxos(domain, exclude_frozen=True, mature=True, confirmed_only=confirmed_only)

    def get_utxos(self, domain = None, exclude_frozen = False, mature = False, confirmed_only = False):
        coins = []
        if domain is None:
            domain = self.get_addresses()
        domain = set(domain)
        if exclude_frozen:
            domain = set(domain) - self.frozen_addresses
        for addr in domain:
            utxos = self.get_addr_utxo(addr)
            for x in utxos.values():
                if confirmed_only and x['height'] <= 0:
                    continue
                if mature and x['coinbase'] and x['height'] + COINBASE_MATURITY > self.get_local_height():
                    continue
                coins.append(x)
                continue
        return coins

    def dummy_address(self):
        return self.get_receiving_addresses()[0]

    def get_addresses(self):
        out = []
        out += self.get_receiving_addresses()
        out += self.get_change_addresses()
        return out

    def get_frozen_balance(self):
        return self.get_balance(self.frozen_addresses)

    def get_balance(self, domain=None):
        if domain is None:
            domain = self.get_addresses()
        domain = set(domain)
        cc = uu = xx = 0
        for addr in domain:
            c, u, x = self.get_addr_balance(addr)
            cc += c
            uu += u
            xx += x
        return cc, uu, xx

    def get_address_history(self, addr):
        h = []
        # we need self.transaction_lock but get_tx_height will take self.lock
        # so we need to take that too here, to enforce order of locks
        with self.lock, self.transaction_lock:
            related_txns = self._history_local.get(addr, set())
            for tx_hash in related_txns:
                tx_height = self.get_tx_height(tx_hash)[0]
                h.append((tx_hash, tx_height))
        return h

    def _add_tx_to_local_history(self, txid):
        with self.transaction_lock:
            for addr in itertools.chain(self.txi.get(txid, []), self.txo.get(txid, [])):
                cur_hist = self._history_local.get(addr, set())
                cur_hist.add(txid)
                self._history_local[addr] = cur_hist

    def _remove_tx_from_local_history(self, txid):
        with self.transaction_lock:
            for addr in itertools.chain(self.txi.get(txid, []), self.txo.get(txid, [])):
                cur_hist = self._history_local.get(addr, set())
                try:
                    cur_hist.remove(txid)
                except KeyError:
                    pass
                else:
                    self._history_local[addr] = cur_hist

    def get_txin_address(self, txi):
        addr = txi.get('address')
        if addr and addr != "(pubkey)":
            return addr
        prevout_hash = txi.get('prevout_hash')
        prevout_n = txi.get('prevout_n')
        dd = self.txo.get(prevout_hash, {})
        for addr, l in dd.items():
            for n, v, is_cb in l:
                if n == prevout_n:
                    return addr
        return None

    def get_txout_address(self, txo):
        _type, x, v = txo
        if _type == TYPE_ADDRESS:
            addr = x
        elif _type == TYPE_PUBKEY:
            addr = bitcoin.public_key_to_p2pkh(bfh(x))
        else:
            addr = None
        return addr

    def get_conflicting_transactions(self, tx):
        """Returns a set of transaction hashes from the wallet history that are
        directly conflicting with tx, i.e. they have common outpoints being
        spent with tx. If the tx is already in wallet history, that will not be
        reported as a conflict.
        """
        conflicting_txns = set()
        with self.transaction_lock:
            for txin in tx.inputs():
                if txin['type'] == 'coinbase':
                    continue
                prevout_hash = txin['prevout_hash']
                prevout_n = txin['prevout_n']
                spending_tx_hash = self.spent_outpoints[prevout_hash].get(prevout_n)
                if spending_tx_hash is None:
                    continue
                # this outpoint has already been spent, by spending_tx
                assert spending_tx_hash in self.transactions
                conflicting_txns |= {spending_tx_hash}
            txid = tx.txid()
            if txid in conflicting_txns:
                # this tx is already in history, so it conflicts with itself
                if len(conflicting_txns) > 1:
                    raise Exception('Found conflicting transactions already in wallet history.')
                conflicting_txns -= {txid}
            return conflicting_txns

    def add_transaction(self, tx_hash, tx, allow_unrelated=False):
        assert tx_hash, tx_hash
        assert tx, tx
        assert tx.is_complete()
        # we need self.transaction_lock but get_tx_height will take self.lock
        # so we need to take that too here, to enforce order of locks
        with self.lock, self.transaction_lock:
            # NOTE: returning if tx in self.transactions might seem like a good idea
            # BUT we track is_mine inputs in a txn, and during subsequent calls
            # of add_transaction tx, we might learn of more-and-more inputs of
            # being is_mine, as we roll the gap_limit forward
            is_coinbase = tx.inputs()[0]['type'] == 'coinbase'
            tx_height = self.get_tx_height(tx_hash)[0]
            if not allow_unrelated:
                # note that during sync, if the transactions are not properly sorted,
                # it could happen that we think tx is unrelated but actually one of the inputs is is_mine.
                # this is the main motivation for allow_unrelated
                is_mine = any([self.is_mine(self.get_txin_address(txin)) for txin in tx.inputs()])
                is_for_me = any([self.is_mine(self.get_txout_address(txo)) for txo in tx.outputs()])
                if not is_mine and not is_for_me:
                    raise UnrelatedTransactionException()
            # Find all conflicting transactions.
            # In case of a conflict,
            #     1. confirmed > mempool > local
            #     2. this new txn has priority over existing ones
            # When this method exits, there must NOT be any conflict, so
            # either keep this txn and remove all conflicting (along with dependencies)
            #     or drop this txn
            conflicting_txns = self.get_conflicting_transactions(tx)
            if conflicting_txns:
                existing_mempool_txn = any(
                    self.get_tx_height(tx_hash2)[0] in (TX_HEIGHT_UNCONFIRMED, TX_HEIGHT_UNCONF_PARENT)
                    for tx_hash2 in conflicting_txns)
                existing_confirmed_txn = any(
                    self.get_tx_height(tx_hash2)[0] > 0
                    for tx_hash2 in conflicting_txns)
                if existing_confirmed_txn and tx_height <= 0:
                    # this is a non-confirmed tx that conflicts with confirmed txns; drop.
                    return False
                if existing_mempool_txn and tx_height == TX_HEIGHT_LOCAL:
                    # this is a local tx that conflicts with non-local txns; drop.
                    return False
                # keep this txn and remove all conflicting
                to_remove = set()
                to_remove |= conflicting_txns
                for conflicting_tx_hash in conflicting_txns:
                    to_remove |= self.get_depending_transactions(conflicting_tx_hash)
                for tx_hash2 in to_remove:
                    self.remove_transaction(tx_hash2)
            # add inputs
            def add_value_from_prev_output():
                dd = self.txo.get(prevout_hash, {})
                # note: this nested loop takes linear time in num is_mine outputs of prev_tx
                for addr, outputs in dd.items():
                    # note: instead of [(n, v, is_cb), ...]; we could store: {n -> (v, is_cb)}
                    for n, v, is_cb in outputs:
                        if n == prevout_n:
                            if addr and self.is_mine(addr):
                                if d.get(addr) is None:
                                    d[addr] = set()
                                d[addr].add((ser, v))
                            return
            self.txi[tx_hash] = d = {}
            for txi in tx.inputs():
                if txi['type'] == 'coinbase':
                    continue
                prevout_hash = txi['prevout_hash']
                prevout_n = txi['prevout_n']
                ser = prevout_hash + ':%d' % prevout_n
                self.spent_outpoints[prevout_hash][prevout_n] = tx_hash
                add_value_from_prev_output()
            # add outputs
            self.txo[tx_hash] = d = {}
            for n, txo in enumerate(tx.outputs()):
                v = txo[2]
                ser = tx_hash + ':%d'%n
                addr = self.get_txout_address(txo)
                if addr and self.is_mine(addr):
                    if d.get(addr) is None:
                        d[addr] = []
                    d[addr].append((n, v, is_coinbase))
                    # give v to txi that spends me
                    next_tx = self.spent_outpoints[tx_hash].get(n)
                    if next_tx is not None:
                        dd = self.txi.get(next_tx, {})
                        if dd.get(addr) is None:
                            dd[addr] = set()
                        if (ser, v) not in dd[addr]:
                            dd[addr].add((ser, v))
                        self._add_tx_to_local_history(next_tx)
            # add to local history
            self._add_tx_to_local_history(tx_hash)
            # save
            self.transactions[tx_hash] = tx
            return True

    def remove_transaction(self, tx_hash):
        def remove_from_spent_outpoints():
            # undo spends in spent_outpoints
            if tx is not None:  # if we have the tx, this branch is faster
                for txin in tx.inputs():
                    if txin['type'] == 'coinbase':
                        continue
                    prevout_hash = txin['prevout_hash']
                    prevout_n = txin['prevout_n']
                    self.spent_outpoints[prevout_hash].pop(prevout_n, None)
                    if not self.spent_outpoints[prevout_hash]:
                        self.spent_outpoints.pop(prevout_hash)
            else:  # expensive but always works
                for prevout_hash, d in list(self.spent_outpoints.items()):
                    for prevout_n, spending_txid in d.items():
                        if spending_txid == tx_hash:
                            self.spent_outpoints[prevout_hash].pop(prevout_n, None)
                            if not self.spent_outpoints[prevout_hash]:
                                self.spent_outpoints.pop(prevout_hash)
            # Remove this tx itself; if nothing spends from it.
            # It is not so clear what to do if other txns spend from it, but it will be
            # removed when those other txns are removed.
            if not self.spent_outpoints[tx_hash]:
                self.spent_outpoints.pop(tx_hash)

        with self.transaction_lock:
            self.print_error("removing tx from history", tx_hash)
            tx = self.transactions.pop(tx_hash, None)
            remove_from_spent_outpoints()
            self._remove_tx_from_local_history(tx_hash)
            self.txi.pop(tx_hash, None)
            self.txo.pop(tx_hash, None)

    def receive_tx_callback(self, tx_hash, tx, tx_height):
        self.add_unverified_tx(tx_hash, tx_height)
        self.add_transaction(tx_hash, tx, allow_unrelated=True)

    def receive_history_callback(self, addr, hist, tx_fees):
        with self.lock:
            old_hist = self.get_address_history(addr)
            for tx_hash, height in old_hist:
                if (tx_hash, height) not in hist:
                    # make tx local
                    self.unverified_tx.pop(tx_hash, None)
                    self.verified_tx.pop(tx_hash, None)
                    if self.verifier:
                        self.verifier.remove_spv_proof_for_tx(tx_hash)
            self.history[addr] = hist

        for tx_hash, tx_height in hist:
            # add it in case it was previously unconfirmed
            self.add_unverified_tx(tx_hash, tx_height)
            # if addr is new, we have to recompute txi and txo
            tx = self.transactions.get(tx_hash)
            if tx is None:
                continue
            self.add_transaction(tx_hash, tx, allow_unrelated=True)

        # Store fees
        self.tx_fees.update(tx_fees)

    def get_history(self, domain=None):
        # get domain
        if domain is None:
            domain = self.get_addresses()
        domain = set(domain)
        # 1. Get the history of each address in the domain, maintain the
        #    delta of a tx as the sum of its deltas on domain addresses
        tx_deltas = defaultdict(int)
        for addr in domain:
            h = self.get_address_history(addr)
            for tx_hash, height in h:
                delta = self.get_tx_delta(tx_hash, addr)
                if delta is None or tx_deltas[tx_hash] is None:
                    tx_deltas[tx_hash] = None
                else:
                    tx_deltas[tx_hash] += delta

        # 2. create sorted history
        history = []
        for tx_hash in tx_deltas:
            delta = tx_deltas[tx_hash]
            height, conf, timestamp = self.get_tx_height(tx_hash)
            history.append((tx_hash, height, conf, timestamp, delta))
        history.sort(key = lambda x: self.get_txpos(x[0]))
        history.reverse()

        # 3. add balance
        c, u, x = self.get_balance(domain)
        balance = c + u + x
        h2 = []
        for tx_hash, height, conf, timestamp, delta in history:
            h2.append((tx_hash, height, conf, timestamp, delta, balance))
            if balance is None or delta is None:
                balance = None
            else:
                balance -= delta
        h2.reverse()

        # fixme: this may happen if history is incomplete
        if balance not in [None, 0]:
            self.print_error("Error: history not synchronized")
            return []

        return h2

    def balance_at_timestamp(self, domain, target_timestamp):
        h = self.get_history(domain)
        for tx_hash, height, conf, timestamp, value, balance in h:
            if timestamp > target_timestamp:
                return balance - value
        # return last balance
        return balance

    @profiler
    def get_full_history(self, domain=None, from_timestamp=None, to_timestamp=None, fx=None, show_addresses=False):
        from .util import timestamp_to_datetime, Satoshis, Fiat
        out = []
        income = 0
        expenditures = 0
        capital_gains = Decimal(0)
        fiat_income = Decimal(0)
        fiat_expenditures = Decimal(0)
        h = self.get_history(domain)
        for tx_hash, height, conf, timestamp, value, balance in h:
            if from_timestamp and (timestamp or time.time()) < from_timestamp:
                continue
            if to_timestamp and (timestamp or time.time()) >= to_timestamp:
                continue
            item = {
                'txid':tx_hash,
                'height':height,
                'confirmations':conf,
                'timestamp':timestamp,
                'value': Satoshis(value),
                'balance': Satoshis(balance)
            }
            item['date'] = timestamp_to_datetime(timestamp)
            item['label'] = self.get_label(tx_hash)
            if show_addresses:
                tx = self.transactions.get(tx_hash)
                item['inputs'] = list(map(lambda x: dict((k, x[k]) for k in ('prevout_hash', 'prevout_n')), tx.inputs()))
                item['outputs'] = list(map(lambda x:{'address':x[0], 'value':Satoshis(x[1])}, tx.get_outputs()))
            # value may be None if wallet is not fully synchronized
            if value is None:
                continue
            # fixme: use in and out values
            if value < 0:
                expenditures += -value
            else:
                income += value
            # fiat computations
            if fx and fx.is_enabled():
                date = timestamp_to_datetime(timestamp)
                fiat_value = self.get_fiat_value(tx_hash, fx.ccy)
                fiat_default = fiat_value is None
                fiat_value = fiat_value if fiat_value is not None else value / Decimal(COIN) * self.price_at_timestamp(tx_hash, fx.timestamp_rate)
                item['fiat_value'] = Fiat(fiat_value, fx.ccy)
                item['fiat_default'] = fiat_default
                if value < 0:
                    acquisition_price = - value / Decimal(COIN) * self.average_price(tx_hash, fx.timestamp_rate, fx.ccy)
                    liquidation_price = - fiat_value
                    item['acquisition_price'] = Fiat(acquisition_price, fx.ccy)
                    cg = liquidation_price - acquisition_price
                    item['capital_gain'] = Fiat(cg, fx.ccy)
                    capital_gains += cg
                    fiat_expenditures += -fiat_value
                else:
                    fiat_income += fiat_value
            out.append(item)
        # add summary
        if out:
            b, v = out[0]['balance'].value, out[0]['value'].value
            start_balance = None if b is None or v is None else b - v
            end_balance = out[-1]['balance'].value
            if from_timestamp is not None and to_timestamp is not None:
                start_date = timestamp_to_datetime(from_timestamp)
                end_date = timestamp_to_datetime(to_timestamp)
            else:
                start_date = None
                end_date = None
            summary = {
                'start_date': start_date,
                'end_date': end_date,
                'start_balance': Satoshis(start_balance),
                'end_balance': Satoshis(end_balance),
                'income': Satoshis(income),
                'expenditures': Satoshis(expenditures)
            }
            if fx and fx.is_enabled():
                unrealized = self.unrealized_gains(domain, fx.timestamp_rate, fx.ccy)
                summary['capital_gains'] = Fiat(capital_gains, fx.ccy)
                summary['fiat_income'] = Fiat(fiat_income, fx.ccy)
                summary['fiat_expenditures'] = Fiat(fiat_expenditures, fx.ccy)
                summary['unrealized_gains'] = Fiat(unrealized, fx.ccy)
                summary['start_fiat_balance'] = Fiat(fx.historical_value(start_balance, start_date), fx.ccy)
                summary['end_fiat_balance'] = Fiat(fx.historical_value(end_balance, end_date), fx.ccy)
                summary['start_fiat_value'] = Fiat(fx.historical_value(COIN, start_date), fx.ccy)
                summary['end_fiat_value'] = Fiat(fx.historical_value(COIN, end_date), fx.ccy)
        else:
            summary = {}
        return {
            'transactions': out,
            'summary': summary
        }

    def get_label(self, tx_hash):
        label = self.labels.get(tx_hash, '')
        if label is '':
            label = self.get_default_label(tx_hash)
        return label

    def get_default_label(self, tx_hash):
        if self.txi.get(tx_hash) == {}:
            d = self.txo.get(tx_hash, {})
            labels = []
            for addr in d.keys():
                label = self.labels.get(addr)
                if label:
                    labels.append(label)
            return ', '.join(labels)
        return ''

    def get_tx_status(self, tx_hash, height, conf, timestamp):
        from .util import format_time
        extra = []
        if conf == 0:
            tx = self.transactions.get(tx_hash)
            if not tx:
                return 2, 'unknown'
            is_final = tx and tx.is_final()
            if not is_final:
                extra.append('rbf')
            fee = self.get_wallet_delta(tx)[3]
            if fee is None:
                fee = self.tx_fees.get(tx_hash)
            if fee is not None:
                size = tx.estimated_size()
                fee_per_byte = fee / size
<<<<<<< HEAD
                extra.append('%.1f gro/b'%(fee_per_byte))
=======
                extra.append(format_fee_satoshis(fee_per_byte) + ' sat/b')
>>>>>>> 26fcb1d3
            if fee is not None and height in (TX_HEIGHT_UNCONF_PARENT, TX_HEIGHT_UNCONFIRMED) \
               and self.network and self.network.config.has_fee_mempool():
                exp_n = self.network.config.fee_to_depth(fee_per_byte)
                if exp_n:
                    extra.append('%.2f MB'%(exp_n/1000000))
            if height == TX_HEIGHT_LOCAL:
                status = 3
            elif height == TX_HEIGHT_UNCONF_PARENT:
                status = 1
            elif height == TX_HEIGHT_UNCONFIRMED:
                status = 0
            else:
                status = 2
        else:
            status = 3 + min(conf, 6)
        time_str = format_time(timestamp) if timestamp else _("unknown")
        status_str = TX_STATUS[status] if status < 4 else time_str
        if extra:
            status_str += ' [%s]'%(', '.join(extra))
        return status, status_str

    def relayfee(self):
        return relayfee(self.network)

    def dust_threshold(self):
        return dust_threshold(self.network)

    def make_unsigned_transaction(self, inputs, outputs, config, fixed_fee=None,
                                  change_addr=None, is_sweep=False):
        # check outputs
        i_max = None
        for i, o in enumerate(outputs):
            _type, data, value = o
            if _type == TYPE_ADDRESS:
                if not is_address(data):
<<<<<<< HEAD
                    raise BaseException("Invalid groestlcoin address: {}".format(data))
=======
                    raise Exception("Invalid bitcoin address: {}".format(data))
>>>>>>> 26fcb1d3
            if value == '!':
                if i_max is not None:
                    raise Exception("More than one output set to spend max")
                i_max = i

        # Avoid index-out-of-range with inputs[0] below
        if not inputs:
            raise NotEnoughFunds()

        if fixed_fee is None and config.fee_per_kb() is None:
            raise NoDynamicFeeEstimates()

        for item in inputs:
            self.add_input_info(item)

        # change address
        if change_addr:
            change_addrs = [change_addr]
        else:
            addrs = self.get_change_addresses()[-self.gap_limit_for_change:]
            if self.use_change and addrs:
                # New change addresses are created only after a few
                # confirmations.  Select the unused addresses within the
                # gap limit; if none take one at random
                change_addrs = [addr for addr in addrs if
                                self.get_num_tx(addr) == 0]
                if not change_addrs:
                    change_addrs = [random.choice(addrs)]
            else:
                # coin_chooser will set change address
                change_addrs = []

        # Fee estimator
        if fixed_fee is None:
            fee_estimator = config.estimate_fee
        elif isinstance(fixed_fee, Number):
            fee_estimator = lambda size: fixed_fee
        elif callable(fixed_fee):
            fee_estimator = fixed_fee
        else:
            raise Exception('Invalid argument fixed_fee: %s' % fixed_fee)

        if i_max is None:
            # Let the coin chooser select the coins to spend
            max_change = self.max_change_outputs if self.multiple_change else 1
            coin_chooser = coinchooser.get_coin_chooser(config)
            tx = coin_chooser.make_tx(inputs, outputs, change_addrs[:max_change],
                                      fee_estimator, self.dust_threshold())
        else:
            # FIXME?? this might spend inputs with negative effective value...
            sendable = sum(map(lambda x:x['value'], inputs))
            _type, data, value = outputs[i_max]
            outputs[i_max] = (_type, data, 0)
            tx = Transaction.from_io(inputs, outputs[:])
            fee = fee_estimator(tx.estimated_size())
            amount = sendable - tx.output_value() - fee
            if amount < 0:
                raise NotEnoughFunds()
            outputs[i_max] = (_type, data, amount)
            tx = Transaction.from_io(inputs, outputs[:])

        # Sort the inputs and outputs deterministically
        tx.BIP_LI01_sort()
        # Timelock tx to current height.
        tx.locktime = self.get_local_height()
        run_hook('make_unsigned_transaction', self, tx)
        return tx

    def mktx(self, outputs, password, config, fee=None, change_addr=None, domain=None):
        coins = self.get_spendable_coins(domain, config)
        tx = self.make_unsigned_transaction(coins, outputs, config, fee, change_addr)
        self.sign_transaction(tx, password)
        return tx

    def is_frozen(self, addr):
        return addr in self.frozen_addresses

    def set_frozen_state(self, addrs, freeze):
        '''Set frozen state of the addresses to FREEZE, True or False'''
        if all(self.is_mine(addr) for addr in addrs):
            if freeze:
                self.frozen_addresses |= set(addrs)
            else:
                self.frozen_addresses -= set(addrs)
            self.storage.put('frozen_addresses', list(self.frozen_addresses))
            return True
        return False

    def load_unverified_transactions(self):
        # review transactions that are in the history
        for addr, hist in self.history.items():
            for tx_hash, tx_height in hist:
                # add it in case it was previously unconfirmed
                self.add_unverified_tx(tx_hash, tx_height)

    def start_threads(self, network):
        self.network = network
        if self.network is not None:
            self.verifier = SPV(self.network, self)
            self.synchronizer = Synchronizer(self, network)
            network.add_jobs([self.verifier, self.synchronizer])
        else:
            self.verifier = None
            self.synchronizer = None

    def stop_threads(self):
        if self.network:
            self.network.remove_jobs([self.synchronizer, self.verifier])
            self.synchronizer.release()
            self.synchronizer = None
            self.verifier = None
            # Now no references to the synchronizer or verifier
            # remain so they will be GC-ed
            self.storage.put('stored_height', self.get_local_height())
        self.save_transactions()
        self.save_verified_tx()
        self.storage.write()

    def wait_until_synchronized(self, callback=None):
        def wait_for_wallet():
            self.set_up_to_date(False)
            while not self.is_up_to_date():
                if callback:
                    msg = "%s\n%s %d"%(
                        _("Please wait..."),
                        _("Addresses generated:"),
                        len(self.addresses(True)))
                    callback(msg)
                time.sleep(0.1)
        def wait_for_network():
            while not self.network.is_connected():
                if callback:
                    msg = "%s \n" % (_("Connecting..."))
                    callback(msg)
                time.sleep(0.1)
        # wait until we are connected, because the user
        # might have selected another server
        if self.network:
            wait_for_network()
            wait_for_wallet()
        else:
            self.synchronize()

    def can_export(self):
        return not self.is_watching_only() and hasattr(self.keystore, 'get_private_key')

    def is_used(self, address):
        h = self.history.get(address,[])
        if len(h) == 0:
            return False
        c, u, x = self.get_addr_balance(address)
        return c + u + x == 0

    def is_empty(self, address):
        c, u, x = self.get_addr_balance(address)
        return c+u+x == 0

    def address_is_old(self, address, age_limit=2):
        age = -1
        h = self.history.get(address, [])
        for tx_hash, tx_height in h:
            if tx_height <= 0:
                tx_age = 0
            else:
                tx_age = self.get_local_height() - tx_height + 1
            if tx_age > age:
                age = tx_age
        return age > age_limit

    def bump_fee(self, tx, delta):
        if tx.is_final():
            raise CannotBumpFee(_('Cannot bump fee') + ': ' + _('transaction is final'))
        tx = Transaction(tx.serialize())
        tx.deserialize(force_full_parse=True)  # need to parse inputs
        inputs = copy.deepcopy(tx.inputs())
        outputs = copy.deepcopy(tx.outputs())
        for txin in inputs:
            txin['signatures'] = [None] * len(txin['signatures'])
            self.add_input_info(txin)
        # use own outputs
        s = list(filter(lambda x: self.is_mine(x[1]), outputs))
        # ... unless there is none
        if not s:
            s = outputs
            x_fee = run_hook('get_tx_extra_fee', self, tx)
            if x_fee:
                x_fee_address, x_fee_amount = x_fee
                s = filter(lambda x: x[1]!=x_fee_address, s)

        # prioritize low value outputs, to get rid of dust
        s = sorted(s, key=lambda x: x[2])
        for o in s:
            i = outputs.index(o)
            otype, address, value = o
            if value - delta >= self.dust_threshold():
                outputs[i] = otype, address, value - delta
                delta = 0
                break
            else:
                del outputs[i]
                delta -= value
                if delta > 0:
                    continue
        if delta > 0:
            raise CannotBumpFee(_('Cannot bump fee') + ': ' + _('could not find suitable outputs'))
        locktime = self.get_local_height()
        tx_new = Transaction.from_io(inputs, outputs, locktime=locktime)
        tx_new.BIP_LI01_sort()
        return tx_new

    def cpfp(self, tx, fee):
        txid = tx.txid()
        for i, o in enumerate(tx.outputs()):
            otype, address, value = o
            if otype == TYPE_ADDRESS and self.is_mine(address):
                break
        else:
            return
        coins = self.get_addr_utxo(address)
        item = coins.get(txid+':%d'%i)
        if not item:
            return
        self.add_input_info(item)
        inputs = [item]
        outputs = [(TYPE_ADDRESS, address, value - fee)]
        locktime = self.get_local_height()
        # note: no need to call tx.BIP_LI01_sort() here - single input/output
        return Transaction.from_io(inputs, outputs, locktime=locktime)

    def add_input_sig_info(self, txin, address):
        raise NotImplementedError()  # implemented by subclasses

    def add_input_info(self, txin):
        address = txin['address']
        if self.is_mine(address):
            txin['type'] = self.get_txin_type(address)
            # segwit needs value to sign
            if txin.get('value') is None and Transaction.is_input_value_needed(txin):
                received, spent = self.get_addr_io(address)
                item = received.get(txin['prevout_hash']+':%d'%txin['prevout_n'])
                tx_height, value, is_cb = item
                txin['value'] = value
            self.add_input_sig_info(txin, address)

    def add_input_info_to_all_inputs(self, tx):
        if tx.is_complete():
            return
        for txin in tx.inputs():
            self.add_input_info(txin)

    def can_sign(self, tx):
        if tx.is_complete():
            return False
        # add info to inputs if we can; otherwise we might return a false negative:
        self.add_input_info_to_all_inputs(tx)  # though note that this is a side-effect
        for k in self.get_keystores():
            if k.can_sign(tx):
                return True
        return False

    def get_input_tx(self, tx_hash, ignore_timeout=False):
        # First look up an input transaction in the wallet where it
        # will likely be.  If co-signing a transaction it may not have
        # all the input txs, in which case we ask the network.
        tx = self.transactions.get(tx_hash, None)
        if not tx and self.network:
            try:
                tx = Transaction(self.network.get_transaction(tx_hash))
            except TimeoutException as e:
                self.print_error('getting input txn from network timed out for {}'.format(tx_hash))
                if not ignore_timeout:
                    raise e
        return tx

    def add_hw_info(self, tx):
        # add previous tx for hw wallets
        for txin in tx.inputs():
            tx_hash = txin['prevout_hash']
            # segwit inputs might not be needed for some hw wallets
            ignore_timeout = Transaction.is_segwit_input(txin)
            txin['prev_tx'] = self.get_input_tx(tx_hash, ignore_timeout)
        # add output info for hw wallets
        info = {}
        xpubs = self.get_master_public_keys()
        for txout in tx.outputs():
            _type, addr, amount = txout
            if self.is_mine(addr):
                index = self.get_address_index(addr)
                pubkeys = self.get_public_keys(addr)
                # sort xpubs using the order of pubkeys
                sorted_pubkeys, sorted_xpubs = zip(*sorted(zip(pubkeys, xpubs)))
                info[addr] = index, sorted_xpubs, self.m if isinstance(self, Multisig_Wallet) else None
        tx.output_info = info

    def sign_transaction(self, tx, password):
        if self.is_watching_only():
            return
        self.add_input_info_to_all_inputs(tx)
        # hardware wallets require extra info
        if any([(isinstance(k, Hardware_KeyStore) and k.can_sign(tx)) for k in self.get_keystores()]):
            self.add_hw_info(tx)
        # sign. start with ready keystores.
        for k in sorted(self.get_keystores(), key=lambda ks: ks.ready_to_sign(), reverse=True):
            try:
                if k.can_sign(tx):
                    k.sign_transaction(tx, password)
            except UserCancelled:
                continue
        return tx

    def get_unused_addresses(self):
        # fixme: use slots from expired requests
        domain = self.get_receiving_addresses()
        return [addr for addr in domain if not self.history.get(addr)
                and addr not in self.receive_requests.keys()]

    def get_unused_address(self):
        addrs = self.get_unused_addresses()
        if addrs:
            return addrs[0]

    def get_receiving_address(self):
        # always return an address
        domain = self.get_receiving_addresses()
        if not domain:
            return
        choice = domain[0]
        for addr in domain:
            if not self.history.get(addr):
                if addr not in self.receive_requests.keys():
                    return addr
                else:
                    choice = addr
        return choice

    def get_payment_status(self, address, amount):
        local_height = self.get_local_height()
        received, sent = self.get_addr_io(address)
        l = []
        for txo, x in received.items():
            h, v, is_cb = x
            txid, n = txo.split(':')
            info = self.verified_tx.get(txid)
            if info:
                tx_height, timestamp, pos = info
                conf = local_height - tx_height
            else:
                conf = 0
            l.append((conf, v))
        vsum = 0
        for conf, v in reversed(sorted(l)):
            vsum += v
            if vsum >= amount:
                return True, conf
        return False, None

    def get_payment_request(self, addr, config):
        r = self.receive_requests.get(addr)
        if not r:
            return
        out = copy.copy(r)
        out['URI'] = 'groestlcoin:' + addr + '?amount=' + format_satoshis(out.get('amount'))
        status, conf = self.get_request_status(addr)
        out['status'] = status
        if conf is not None:
            out['confirmations'] = conf
        # check if bip70 file exists
        rdir = config.get('requests_dir')
        if rdir:
            key = out.get('id', addr)
            path = os.path.join(rdir, 'req', key[0], key[1], key)
            if os.path.exists(path):
                baseurl = 'file://' + rdir
                rewrite = config.get('url_rewrite')
                if rewrite:
                    try:
                        baseurl = baseurl.replace(*rewrite)
                    except BaseException as e:
                        self.print_stderr('Invalid config setting for "url_rewrite". err:', e)
                out['request_url'] = os.path.join(baseurl, 'req', key[0], key[1], key, key)
                out['URI'] += '&r=' + out['request_url']
                out['index_url'] = os.path.join(baseurl, 'index.html') + '?id=' + key
                websocket_server_announce = config.get('websocket_server_announce')
                if websocket_server_announce:
                    out['websocket_server'] = websocket_server_announce
                else:
                    out['websocket_server'] = config.get('websocket_server', 'localhost')
                websocket_port_announce = config.get('websocket_port_announce')
                if websocket_port_announce:
                    out['websocket_port'] = websocket_port_announce
                else:
                    out['websocket_port'] = config.get('websocket_port', 9999)
        return out

    def get_request_status(self, key):
        r = self.receive_requests.get(key)
        if r is None:
            return PR_UNKNOWN
        address = r['address']
        amount = r.get('amount')
        timestamp = r.get('time', 0)
        if timestamp and type(timestamp) != int:
            timestamp = 0
        expiration = r.get('exp')
        if expiration and type(expiration) != int:
            expiration = 0
        conf = None
        if amount:
            if self.up_to_date:
                paid, conf = self.get_payment_status(address, amount)
                status = PR_PAID if paid else PR_UNPAID
                if status == PR_UNPAID and expiration is not None and time.time() > timestamp + expiration:
                    status = PR_EXPIRED
            else:
                status = PR_UNKNOWN
        else:
            status = PR_UNKNOWN
        return status, conf

    def make_payment_request(self, addr, amount, message, expiration):
        timestamp = int(time.time())
        _id = bh2u(Hash(addr + "%d"%timestamp))[0:10]
        r = {'time':timestamp, 'amount':amount, 'exp':expiration, 'address':addr, 'memo':message, 'id':_id}
        return r

    def sign_payment_request(self, key, alias, alias_addr, password):
        req = self.receive_requests.get(key)
        alias_privkey = self.export_private_key(alias_addr, password)[0]
        pr = paymentrequest.make_unsigned_request(req)
        paymentrequest.sign_request_with_alias(pr, alias, alias_privkey)
        req['name'] = pr.pki_data
        req['sig'] = bh2u(pr.signature)
        self.receive_requests[key] = req
        self.storage.put('payment_requests', self.receive_requests)

    def add_payment_request(self, req, config):
        addr = req['address']
        if not bitcoin.is_address(addr):
            raise Exception(_('Invalid Bitcoin address.'))
        if not self.is_mine(addr):
            raise Exception(_('Address not in wallet.'))

        amount = req.get('amount')
        message = req.get('memo')
        self.receive_requests[addr] = req
        self.storage.put('payment_requests', self.receive_requests)
        self.set_label(addr, message) # should be a default label

        rdir = config.get('requests_dir')
        if rdir and amount is not None:
            key = req.get('id', addr)
            pr = paymentrequest.make_request(config, req)
            path = os.path.join(rdir, 'req', key[0], key[1], key)
            if not os.path.exists(path):
                try:
                    os.makedirs(path)
                except OSError as exc:
                    if exc.errno != errno.EEXIST:
                        raise
            with open(os.path.join(path, key), 'wb') as f:
                f.write(pr.SerializeToString())
            # reload
            req = self.get_payment_request(addr, config)
            with open(os.path.join(path, key + '.json'), 'w', encoding='utf-8') as f:
                f.write(json.dumps(req))
        return req

    def remove_payment_request(self, addr, config):
        if addr not in self.receive_requests:
            return False
        r = self.receive_requests.pop(addr)
        rdir = config.get('requests_dir')
        if rdir:
            key = r.get('id', addr)
            for s in ['.json', '']:
                n = os.path.join(rdir, 'req', key[0], key[1], key, key + s)
                if os.path.exists(n):
                    os.unlink(n)
        self.storage.put('payment_requests', self.receive_requests)
        return True

    def get_sorted_requests(self, config):
        def f(addr):
            try:
                return self.get_address_index(addr)
            except:
                return
        keys = map(lambda x: (f(x), x), self.receive_requests.keys())
        sorted_keys = sorted(filter(lambda x: x[0] is not None, keys))
        return [self.get_payment_request(x[1], config) for x in sorted_keys]

    def get_fingerprint(self):
        raise NotImplementedError()

    def can_import_privkey(self):
        return False

    def can_import_address(self):
        return False

    def can_delete_address(self):
        return False

    def add_address(self, address):
        if address not in self.history:
            self.history[address] = []
        if self.synchronizer:
            self.synchronizer.add(address)

    def has_password(self):
        return self.has_keystore_encryption() or self.has_storage_encryption()

    def can_have_keystore_encryption(self):
        return self.keystore and self.keystore.may_have_password()

    def get_available_storage_encryption_version(self):
        """Returns the type of storage encryption offered to the user.

        A wallet file (storage) is either encrypted with this version
        or is stored in plaintext.
        """
        if isinstance(self.keystore, Hardware_KeyStore):
            return STO_EV_XPUB_PW
        else:
            return STO_EV_USER_PW

    def has_keystore_encryption(self):
        """Returns whether encryption is enabled for the keystore.

        If True, e.g. signing a transaction will require a password.
        """
        if self.can_have_keystore_encryption():
            return self.storage.get('use_encryption', False)
        return False

    def has_storage_encryption(self):
        """Returns whether encryption is enabled for the wallet file on disk."""
        return self.storage.is_encrypted()

    @classmethod
    def may_have_password(cls):
        return True

    def check_password(self, password):
        if self.has_keystore_encryption():
            self.keystore.check_password(password)
        self.storage.check_password(password)

    def update_password(self, old_pw, new_pw, encrypt_storage=False):
        if old_pw is None and self.has_password():
            raise InvalidPassword()
        self.check_password(old_pw)

        if encrypt_storage:
            enc_version = self.get_available_storage_encryption_version()
        else:
            enc_version = STO_EV_PLAINTEXT
        self.storage.set_password(new_pw, enc_version)

        # note: Encrypting storage with a hw device is currently only
        #       allowed for non-multisig wallets. Further,
        #       Hardware_KeyStore.may_have_password() == False.
        #       If these were not the case,
        #       extra care would need to be taken when encrypting keystores.
        self._update_password_for_keystore(old_pw, new_pw)
        encrypt_keystore = self.can_have_keystore_encryption()
        self.storage.set_keystore_encryption(bool(new_pw) and encrypt_keystore)

        self.storage.write()

    def sign_message(self, address, message, password):
        index = self.get_address_index(address)
        return self.keystore.sign_message(index, message, password)

    def decrypt_message(self, pubkey, message, password):
        addr = self.pubkeys_to_address(pubkey)
        index = self.get_address_index(addr)
        return self.keystore.decrypt_message(index, message, password)

    def get_depending_transactions(self, tx_hash):
        """Returns all (grand-)children of tx_hash in this wallet."""
        children = set()
        # TODO rewrite this to use self.spent_outpoints
        for other_hash, tx in self.transactions.items():
            for input in (tx.inputs()):
                if input["prevout_hash"] == tx_hash:
                    children.add(other_hash)
                    children |= self.get_depending_transactions(other_hash)
        return children

    def txin_value(self, txin):
        txid = txin['prevout_hash']
        prev_n = txin['prevout_n']
        for address, d in self.txo.get(txid, {}).items():
            for n, v, cb in d:
                if n == prev_n:
                    return v
        # may occur if wallet is not synchronized
        return None

    def price_at_timestamp(self, txid, price_func):
        """Returns fiat price of bitcoin at the time tx got confirmed."""
        height, conf, timestamp = self.get_tx_height(txid)
        return price_func(timestamp if timestamp else time.time())

    def unrealized_gains(self, domain, price_func, ccy):
        coins = self.get_utxos(domain)
        now = time.time()
        p = price_func(now)
        ap = sum(self.coin_price(coin['prevout_hash'], price_func, ccy, self.txin_value(coin)) for coin in coins)
        lp = sum([coin['value'] for coin in coins]) * p / Decimal(COIN)
        return lp - ap

    def average_price(self, txid, price_func, ccy):
        """ Average acquisition price of the inputs of a transaction """
        input_value = 0
        total_price = 0
        for addr, d in self.txi.get(txid, {}).items():
            for ser, v in d:
                input_value += v
                total_price += self.coin_price(ser.split(':')[0], price_func, ccy, v)
        return total_price / (input_value/Decimal(COIN))

    def coin_price(self, txid, price_func, ccy, txin_value):
        """
        Acquisition price of a coin.
        This assumes that either all inputs are mine, or no input is mine.
        """
        if txin_value is None:
            return Decimal('NaN')
        cache_key = "{}:{}:{}".format(str(txid), str(ccy), str(txin_value))
        result = self.coin_price_cache.get(cache_key, None)
        if result is not None:
            return result
        if self.txi.get(txid, {}) != {}:
            result = self.average_price(txid, price_func, ccy) * txin_value/Decimal(COIN)
            self.coin_price_cache[cache_key] = result
            return result
        else:
            fiat_value = self.get_fiat_value(txid, ccy)
            if fiat_value is not None:
                return fiat_value
            else:
                p = self.price_at_timestamp(txid, price_func)
                return p * txin_value/Decimal(COIN)


class Simple_Wallet(Abstract_Wallet):
    # wallet with a single keystore

    def get_keystore(self):
        return self.keystore

    def get_keystores(self):
        return [self.keystore]

    def is_watching_only(self):
        return self.keystore.is_watching_only()

    def _update_password_for_keystore(self, old_pw, new_pw):
        if self.keystore and self.keystore.may_have_password():
            self.keystore.update_password(old_pw, new_pw)
            self.save_keystore()

    def save_keystore(self):
        self.storage.put('keystore', self.keystore.dump())


class Imported_Wallet(Simple_Wallet):
    # wallet made of imported addresses

    wallet_type = 'imported'
    txin_type = 'address'

    def __init__(self, storage):
        Abstract_Wallet.__init__(self, storage)

    def is_watching_only(self):
        return self.keystore is None

    def get_keystores(self):
        return [self.keystore] if self.keystore else []

    def can_import_privkey(self):
        return bool(self.keystore)

    def load_keystore(self):
        self.keystore = load_keystore(self.storage, 'keystore') if self.storage.get('keystore') else None

    def save_keystore(self):
        self.storage.put('keystore', self.keystore.dump())

    def load_addresses(self):
        self.addresses = self.storage.get('addresses', {})
        # fixme: a reference to addresses is needed
        if self.keystore:
            self.keystore.addresses = self.addresses

    def save_addresses(self):
        self.storage.put('addresses', self.addresses)

    def can_import_address(self):
        return self.is_watching_only()

    def can_delete_address(self):
        return True

    def has_seed(self):
        return False

    def is_deterministic(self):
        return False

    def is_change(self, address):
        return False

    def get_master_public_keys(self):
        return []

    def is_beyond_limit(self, address):
        return False

    def is_mine(self, address):
        return address in self.addresses

    def get_fingerprint(self):
        return ''

    def get_addresses(self, include_change=False):
        return sorted(self.addresses.keys())

    def get_receiving_addresses(self):
        return self.get_addresses()

    def get_change_addresses(self):
        return []

    def import_address(self, address):
        if not bitcoin.is_address(address):
            return ''
        if address in self.addresses:
            return ''
        self.addresses[address] = {}
        self.storage.put('addresses', self.addresses)
        self.storage.write()
        self.add_address(address)
        return address

    def delete_address(self, address):
        if address not in self.addresses:
            return

        transactions_to_remove = set()  # only referred to by this address
        transactions_new = set()  # txs that are not only referred to by address
        with self.lock:
            for addr, details in self.history.items():
                if addr == address:
                    for tx_hash, height in details:
                        transactions_to_remove.add(tx_hash)
                else:
                    for tx_hash, height in details:
                        transactions_new.add(tx_hash)
            transactions_to_remove -= transactions_new
            self.history.pop(address, None)

            for tx_hash in transactions_to_remove:
                self.remove_transaction(tx_hash)
                self.tx_fees.pop(tx_hash, None)
                self.verified_tx.pop(tx_hash, None)
                self.unverified_tx.pop(tx_hash, None)
                self.transactions.pop(tx_hash, None)
            self.storage.put('verified_tx3', self.verified_tx)
        self.save_transactions()

        self.set_label(address, None)
        self.remove_payment_request(address, {})
        self.set_frozen_state([address], False)

        pubkey = self.get_public_key(address)
        self.addresses.pop(address)
        if pubkey:
            # delete key iff no other address uses it (e.g. p2pkh and p2wpkh for same key)
            for txin_type in bitcoin.WIF_SCRIPT_TYPES.keys():
                try:
                    addr2 = bitcoin.pubkey_to_address(txin_type, pubkey)
                except NotImplementedError:
                    pass
                else:
                    if addr2 in self.addresses:
                        break
            else:
                self.keystore.delete_imported_key(pubkey)
                self.save_keystore()
        self.storage.put('addresses', self.addresses)

        self.storage.write()

    def get_address_index(self, address):
        return self.get_public_key(address)

    def get_public_key(self, address):
        return self.addresses[address].get('pubkey')

    def import_private_key(self, sec, pw, redeem_script=None):
        try:
            txin_type, pubkey = self.keystore.import_privkey(sec, pw)
        except Exception:
            neutered_privkey = str(sec)[:3] + '..' + str(sec)[-2:]
            raise BitcoinException('Invalid private key: {}'.format(neutered_privkey))
        if txin_type in ['p2pkh', 'p2wpkh', 'p2wpkh-p2sh']:
            if redeem_script is not None:
                raise BitcoinException('Cannot use redeem script with script type {}'.format(txin_type))
            addr = bitcoin.pubkey_to_address(txin_type, pubkey)
        elif txin_type in ['p2sh', 'p2wsh', 'p2wsh-p2sh']:
            if redeem_script is None:
                raise BitcoinException('Redeem script required for script type {}'.format(txin_type))
            addr = bitcoin.redeem_script_to_address(txin_type, redeem_script)
        else:
            raise NotImplementedError(txin_type)
        self.addresses[addr] = {'type':txin_type, 'pubkey':pubkey, 'redeem_script':redeem_script}
        self.save_keystore()
        self.save_addresses()
        self.storage.write()
        self.add_address(addr)
        return addr

    def get_redeem_script(self, address):
        d = self.addresses[address]
        redeem_script = d['redeem_script']
        return redeem_script

    def get_txin_type(self, address):
        return self.addresses[address].get('type', 'address')

    def add_input_sig_info(self, txin, address):
        if self.is_watching_only():
            x_pubkey = 'fd' + address_to_script(address)
            txin['x_pubkeys'] = [x_pubkey]
            txin['signatures'] = [None]
            return
        if txin['type'] in ['p2pkh', 'p2wpkh', 'p2wpkh-p2sh']:
            pubkey = self.addresses[address]['pubkey']
            txin['num_sig'] = 1
            txin['x_pubkeys'] = [pubkey]
            txin['signatures'] = [None]
        else:
            raise NotImplementedError('imported wallets for p2sh are not implemented')

    def pubkeys_to_address(self, pubkey):
        for addr, v in self.addresses.items():
            if v.get('pubkey') == pubkey:
                return addr

class Deterministic_Wallet(Abstract_Wallet):

    def __init__(self, storage):
        Abstract_Wallet.__init__(self, storage)
        self.gap_limit = storage.get('gap_limit', 20)

    def has_seed(self):
        return self.keystore.has_seed()

    def get_receiving_addresses(self):
        return self.receiving_addresses

    def get_change_addresses(self):
        return self.change_addresses

    def get_seed(self, password):
        return self.keystore.get_seed(password)

    def add_seed(self, seed, pw):
        self.keystore.add_seed(seed, pw)

    def change_gap_limit(self, value):
        '''This method is not called in the code, it is kept for console use'''
        if value >= self.gap_limit:
            self.gap_limit = value
            self.storage.put('gap_limit', self.gap_limit)
            return True
        elif value >= self.min_acceptable_gap():
            addresses = self.get_receiving_addresses()
            k = self.num_unused_trailing_addresses(addresses)
            n = len(addresses) - k + value
            self.receiving_addresses = self.receiving_addresses[0:n]
            self.gap_limit = value
            self.storage.put('gap_limit', self.gap_limit)
            self.save_addresses()
            return True
        else:
            return False

    def num_unused_trailing_addresses(self, addresses):
        k = 0
        for a in addresses[::-1]:
            if self.history.get(a):break
            k = k + 1
        return k

    def min_acceptable_gap(self):
        # fixme: this assumes wallet is synchronized
        n = 0
        nmax = 0
        addresses = self.get_receiving_addresses()
        k = self.num_unused_trailing_addresses(addresses)
        for a in addresses[0:-k]:
            if self.history.get(a):
                n = 0
            else:
                n += 1
                if n > nmax: nmax = n
        return nmax + 1

    def load_addresses(self):
        super().load_addresses()
        self._addr_to_addr_index = {}  # key: address, value: (is_change, index)
        for i, addr in enumerate(self.receiving_addresses):
            self._addr_to_addr_index[addr] = (False, i)
        for i, addr in enumerate(self.change_addresses):
            self._addr_to_addr_index[addr] = (True, i)

    def create_new_address(self, for_change=False):
        assert type(for_change) is bool
        with self.lock:
            addr_list = self.change_addresses if for_change else self.receiving_addresses
            n = len(addr_list)
            x = self.derive_pubkeys(for_change, n)
            address = self.pubkeys_to_address(x)
            addr_list.append(address)
            self._addr_to_addr_index[address] = (for_change, n)
            self.save_addresses()
            self.add_address(address)
            return address

    def synchronize_sequence(self, for_change):
        limit = self.gap_limit_for_change if for_change else self.gap_limit
        while True:
            addresses = self.get_change_addresses() if for_change else self.get_receiving_addresses()
            if len(addresses) < limit:
                self.create_new_address(for_change)
                continue
            if list(map(lambda a: self.address_is_old(a), addresses[-limit:] )) == limit*[False]:
                break
            else:
                self.create_new_address(for_change)

    def synchronize(self):
        with self.lock:
            self.synchronize_sequence(False)
            self.synchronize_sequence(True)

    def is_beyond_limit(self, address):
        is_change, i = self.get_address_index(address)
        addr_list = self.get_change_addresses() if is_change else self.get_receiving_addresses()
        limit = self.gap_limit_for_change if is_change else self.gap_limit
        if i < limit:
            return False
        prev_addresses = addr_list[max(0, i - limit):max(0, i)]
        for addr in prev_addresses:
            if self.history.get(addr):
                return False
        return True

    def is_mine(self, address):
        return address in self._addr_to_addr_index

    def get_address_index(self, address):
        return self._addr_to_addr_index[address]

    def get_master_public_keys(self):
        return [self.get_master_public_key()]

    def get_fingerprint(self):
        return self.get_master_public_key()

    def get_txin_type(self, address):
        return self.txin_type


class Simple_Deterministic_Wallet(Simple_Wallet, Deterministic_Wallet):

    """ Deterministic Wallet with a single pubkey per address """

    def __init__(self, storage):
        Deterministic_Wallet.__init__(self, storage)

    def get_public_key(self, address):
        sequence = self.get_address_index(address)
        pubkey = self.get_pubkey(*sequence)
        return pubkey

    def load_keystore(self):
        self.keystore = load_keystore(self.storage, 'keystore')
        try:
            xtype = bitcoin.xpub_type(self.keystore.xpub)
        except:
            xtype = 'standard'
        self.txin_type = 'p2pkh' if xtype == 'standard' else xtype

    def get_pubkey(self, c, i):
        return self.derive_pubkeys(c, i)

    def add_input_sig_info(self, txin, address):
        derivation = self.get_address_index(address)
        x_pubkey = self.keystore.get_xpubkey(*derivation)
        txin['x_pubkeys'] = [x_pubkey]
        txin['signatures'] = [None]
        txin['num_sig'] = 1

    def get_master_public_key(self):
        return self.keystore.get_master_public_key()

    def derive_pubkeys(self, c, i):
        return self.keystore.derive_pubkey(c, i)






class Standard_Wallet(Simple_Deterministic_Wallet):
    wallet_type = 'standard'

    def pubkeys_to_address(self, pubkey):
        return bitcoin.pubkey_to_address(self.txin_type, pubkey)


class Multisig_Wallet(Deterministic_Wallet):
    # generic m of n
    gap_limit = 20

    def __init__(self, storage):
        self.wallet_type = storage.get('wallet_type')
        self.m, self.n = multisig_type(self.wallet_type)
        Deterministic_Wallet.__init__(self, storage)

    def get_pubkeys(self, c, i):
        return self.derive_pubkeys(c, i)

    def get_public_keys(self, address):
        sequence = self.get_address_index(address)
        return self.get_pubkeys(*sequence)

    def pubkeys_to_address(self, pubkeys):
        redeem_script = self.pubkeys_to_redeem_script(pubkeys)
        return bitcoin.redeem_script_to_address(self.txin_type, redeem_script)

    def pubkeys_to_redeem_script(self, pubkeys):
        return transaction.multisig_script(sorted(pubkeys), self.m)

    def get_redeem_script(self, address):
        pubkeys = self.get_public_keys(address)
        redeem_script = self.pubkeys_to_redeem_script(pubkeys)
        return redeem_script

    def derive_pubkeys(self, c, i):
        return [k.derive_pubkey(c, i) for k in self.get_keystores()]

    def load_keystore(self):
        self.keystores = {}
        for i in range(self.n):
            name = 'x%d/'%(i+1)
            self.keystores[name] = load_keystore(self.storage, name)
        self.keystore = self.keystores['x1/']
        xtype = bitcoin.xpub_type(self.keystore.xpub)
        self.txin_type = 'p2sh' if xtype == 'standard' else xtype

    def save_keystore(self):
        for name, k in self.keystores.items():
            self.storage.put(name, k.dump())

    def get_keystore(self):
        return self.keystores.get('x1/')

    def get_keystores(self):
        return [self.keystores[i] for i in sorted(self.keystores.keys())]

    def can_have_keystore_encryption(self):
        return any([k.may_have_password() for k in self.get_keystores()])

    def _update_password_for_keystore(self, old_pw, new_pw):
        for name, keystore in self.keystores.items():
            if keystore.may_have_password():
                keystore.update_password(old_pw, new_pw)
                self.storage.put(name, keystore.dump())

    def check_password(self, password):
        for name, keystore in self.keystores.items():
            if keystore.may_have_password():
                keystore.check_password(password)
        self.storage.check_password(password)

    def get_available_storage_encryption_version(self):
        # multisig wallets are not offered hw device encryption
        return STO_EV_USER_PW

    def has_seed(self):
        return self.keystore.has_seed()

    def is_watching_only(self):
        return not any([not k.is_watching_only() for k in self.get_keystores()])

    def get_master_public_key(self):
        return self.keystore.get_master_public_key()

    def get_master_public_keys(self):
        return [k.get_master_public_key() for k in self.get_keystores()]

    def get_fingerprint(self):
        return ''.join(sorted(self.get_master_public_keys()))

    def add_input_sig_info(self, txin, address):
        # x_pubkeys are not sorted here because it would be too slow
        # they are sorted in transaction.get_sorted_pubkeys
        # pubkeys is set to None to signal that x_pubkeys are unsorted
        derivation = self.get_address_index(address)
        x_pubkeys_expected = [k.get_xpubkey(*derivation) for k in self.get_keystores()]
        x_pubkeys_actual = txin.get('x_pubkeys')
        # if 'x_pubkeys' is already set correctly (ignoring order, as above), leave it.
        # otherwise we might delete signatures
        if x_pubkeys_actual and set(x_pubkeys_actual) == set(x_pubkeys_expected):
            return
        txin['x_pubkeys'] = x_pubkeys_expected
        txin['pubkeys'] = None
        # we need n place holders
        txin['signatures'] = [None] * self.n
        txin['num_sig'] = self.m


wallet_types = ['standard', 'multisig', 'imported']

def register_wallet_type(category):
    wallet_types.append(category)

wallet_constructors = {
    'standard': Standard_Wallet,
    'old': Standard_Wallet,
    'xpub': Standard_Wallet,
    'imported': Imported_Wallet
}

def register_constructor(wallet_type, constructor):
    wallet_constructors[wallet_type] = constructor

# former WalletFactory
class Wallet(object):
    """The main wallet "entry point".
    This class is actually a factory that will return a wallet of the correct
    type when passed a WalletStorage instance."""

    def __new__(self, storage):
        wallet_type = storage.get('wallet_type')
        WalletClass = Wallet.wallet_class(wallet_type)
        wallet = WalletClass(storage)
        # Convert hardware wallets restored with older versions of
        # Electrum to BIP44 wallets.  A hardware wallet does not have
        # a seed and plugins do not need to handle having one.
        rwc = getattr(wallet, 'restore_wallet_class', None)
        if rwc and storage.get('seed', ''):
            storage.print_error("converting wallet type to " + rwc.wallet_type)
            storage.put('wallet_type', rwc.wallet_type)
            wallet = rwc(storage)
        return wallet

    @staticmethod
    def wallet_class(wallet_type):
        if multisig_type(wallet_type):
            return Multisig_Wallet
        if wallet_type in wallet_constructors:
            return wallet_constructors[wallet_type]
        raise RuntimeError("Unknown wallet type: " + str(wallet_type))<|MERGE_RESOLUTION|>--- conflicted
+++ resolved
@@ -147,15 +147,9 @@
         tx = Transaction.from_io(inputs, outputs)
         fee = config.estimate_fee(tx.estimated_size())
     if total - fee < 0:
-<<<<<<< HEAD
-        raise BaseException(_('Not enough funds on address.') + '\nTotal: %d gro\nFee: %d'%(total, fee))
+        raise Exception(_('Not enough funds on address.') + '\nTotal: %d gro\nFee: %d'%(total, fee))
     if total - fee < dust_threshold(network):
-        raise BaseException(_('Not enough funds on address.') + '\nTotal: %d gro\nFee: %d\nDust Threshold: %d'%(total, fee, dust_threshold(network)))
-=======
-        raise Exception(_('Not enough funds on address.') + '\nTotal: %d satoshis\nFee: %d'%(total, fee))
-    if total - fee < dust_threshold(network):
-        raise Exception(_('Not enough funds on address.') + '\nTotal: %d satoshis\nFee: %d\nDust Threshold: %d'%(total, fee, dust_threshold(network)))
->>>>>>> 26fcb1d3
+        raise Exception(_('Not enough funds on address.') + '\nTotal: %d gro\nFee: %d\nDust Threshold: %d'%(total, fee, dust_threshold(network)))
 
     outputs = [(TYPE_ADDRESS, recipient, total - fee)]
     locktime = network.get_local_height()
@@ -1172,11 +1166,7 @@
             if fee is not None:
                 size = tx.estimated_size()
                 fee_per_byte = fee / size
-<<<<<<< HEAD
-                extra.append('%.1f gro/b'%(fee_per_byte))
-=======
-                extra.append(format_fee_satoshis(fee_per_byte) + ' sat/b')
->>>>>>> 26fcb1d3
+                extra.append(format_fee_satoshis(fee_per_byte) + ' gro/b')
             if fee is not None and height in (TX_HEIGHT_UNCONF_PARENT, TX_HEIGHT_UNCONFIRMED) \
                and self.network and self.network.config.has_fee_mempool():
                 exp_n = self.network.config.fee_to_depth(fee_per_byte)
@@ -1212,11 +1202,7 @@
             _type, data, value = o
             if _type == TYPE_ADDRESS:
                 if not is_address(data):
-<<<<<<< HEAD
-                    raise BaseException("Invalid groestlcoin address: {}".format(data))
-=======
-                    raise Exception("Invalid bitcoin address: {}".format(data))
->>>>>>> 26fcb1d3
+                    raise Exception("Invalid groestlcoin address: {}".format(data))
             if value == '!':
                 if i_max is not None:
                     raise Exception("More than one output set to spend max")
