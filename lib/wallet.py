#!/usr/bin/env python
#
# Electrum - lightweight Bitcoin client
# Copyright (C) 2015 Thomas Voegtlin
#
# Permission is hereby granted, free of charge, to any person
# obtaining a copy of this software and associated documentation files
# (the "Software"), to deal in the Software without restriction,
# including without limitation the rights to use, copy, modify, merge,
# publish, distribute, sublicense, and/or sell copies of the Software,
# and to permit persons to whom the Software is furnished to do so,
# subject to the following conditions:
#
# The above copyright notice and this permission notice shall be
# included in all copies or substantial portions of the Software.
#
# THE SOFTWARE IS PROVIDED "AS IS", WITHOUT WARRANTY OF ANY KIND,
# EXPRESS OR IMPLIED, INCLUDING BUT NOT LIMITED TO THE WARRANTIES OF
# MERCHANTABILITY, FITNESS FOR A PARTICULAR PURPOSE AND
# NONINFRINGEMENT. IN NO EVENT SHALL THE AUTHORS OR COPYRIGHT HOLDERS
# BE LIABLE FOR ANY CLAIM, DAMAGES OR OTHER LIABILITY, WHETHER IN AN
# ACTION OF CONTRACT, TORT OR OTHERWISE, ARISING FROM, OUT OF OR IN
# CONNECTION WITH THE SOFTWARE OR THE USE OR OTHER DEALINGS IN THE
# SOFTWARE.

"""
Wallet classes:
  - Imported_Wallet: imported address, no keystore
  - Standard_Wallet: one keystore, P2PKH
  - Multisig_Wallet: several keystores, P2SH

"""

import os
import hashlib
import ast
import threading
import random
import time
import json
import copy
import re
import stat
from functools import partial
from collections import namedtuple, defaultdict

from i18n import _
from util import NotEnoughFunds, PrintError, profiler

from bitcoin import *
from version import *
from keystore import load_keystore

from transaction import Transaction
from plugins import run_hook
import bitcoin
import coinchooser
from synchronizer import Synchronizer
from verifier import SPV
from mnemonic import Mnemonic

import paymentrequest

from storage import WalletStorage

TX_STATUS = [
    _('Replaceable'),
    _('Unconfirmed parent'),
    _('Low fee'),
    _('Unconfirmed'),
    _('Not Verified'),
]



class Abstract_Wallet(PrintError):
    """
    Wallet classes are created to handle various address generation methods.
    Completion states (watching-only, single account, no seed, etc) are handled inside classes.
    """

    max_change_outputs = 3

    def __init__(self, storage):
        self.electrum_version = ELECTRUM_VERSION
        self.storage = storage
        self.network = None
        # verifier (SPV) and synchronizer are started in start_threads
        self.synchronizer = None
        self.verifier = None

        self.gap_limit_for_change = 6 # constant
        # saved fields
        self.use_change            = storage.get('use_change', True)
        self.multiple_change       = storage.get('multiple_change', False)
        self.labels                = storage.get('labels', {})
        self.frozen_addresses      = set(storage.get('frozen_addresses',[]))
        self.stored_height         = storage.get('stored_height', 0)       # last known height (for offline mode)
        self.history               = storage.get('addr_history',{})        # address -> list(txid, height)

        self.load_keystore()
        self.load_addresses()
        self.load_transactions()
        self.build_reverse_history()

        # load requests
        self.receive_requests = self.storage.get('payment_requests', {})

        # Transactions pending verification.  A map from tx hash to transaction
        # height.  Access is not contended so no lock is needed.
        self.unverified_tx = defaultdict(int)

        # Verified transactions.  Each value is a (height, timestamp, block_pos) tuple.  Access with self.lock.
        self.verified_tx = storage.get('verified_tx3', {})

        # there is a difference between wallet.up_to_date and interface.is_up_to_date()
        # interface.is_up_to_date() returns true when all requests have been answered and processed
        # wallet.up_to_date is true when the wallet is synchronized (stronger requirement)
        self.up_to_date = False
        self.lock = threading.Lock()
        self.transaction_lock = threading.Lock()

        self.check_history()

        # save wallet type the first time
        if self.storage.get('wallet_type') is None:
            self.storage.put('wallet_type', self.wallet_type)

    def diagnostic_name(self):
        return self.basename()

    def __str__(self):
        return self.basename()

    def get_master_public_key(self):
        raise NotImplementedError

    @profiler
    def load_transactions(self):
        self.txi = self.storage.get('txi', {})
        self.txo = self.storage.get('txo', {})
        self.tx_fees = self.storage.get('tx_fees', {})
        self.pruned_txo = self.storage.get('pruned_txo', {})
        tx_list = self.storage.get('transactions', {})
        self.transactions = {}
        for tx_hash, raw in tx_list.items():
            tx = Transaction(raw)
            self.transactions[tx_hash] = tx
            if self.txi.get(tx_hash) is None and self.txo.get(tx_hash) is None and (tx_hash not in self.pruned_txo.values()):
                self.print_error("removing unreferenced tx", tx_hash)
                self.transactions.pop(tx_hash)

    @profiler
    def save_transactions(self, write=False):
        with self.transaction_lock:
            tx = {}
            for k,v in self.transactions.items():
                tx[k] = str(v)
            self.storage.put('transactions', tx)
            self.storage.put('txi', self.txi)
            self.storage.put('txo', self.txo)
            self.storage.put('tx_fees', self.tx_fees)
            self.storage.put('pruned_txo', self.pruned_txo)
            self.storage.put('addr_history', self.history)
            if write:
                self.storage.write()

    def clear_history(self):
        with self.transaction_lock:
            self.txi = {}
            self.txo = {}
            self.tx_fees = {}
            self.pruned_txo = {}
        self.save_transactions()
        with self.lock:
            self.history = {}
            self.tx_addr_hist = {}

    @profiler
    def build_reverse_history(self):
        self.tx_addr_hist = {}
        for addr, hist in self.history.items():
            for tx_hash, h in hist:
                s = self.tx_addr_hist.get(tx_hash, set())
                s.add(addr)
                self.tx_addr_hist[tx_hash] = s

    @profiler
    def check_history(self):
        save = False
        for addr, hist in self.history.items():
            if not self.is_mine(addr):
                self.history.pop(addr)
                save = True
                continue

            for tx_hash, tx_height in hist:
                if tx_hash in self.pruned_txo.values() or self.txi.get(tx_hash) or self.txo.get(tx_hash):
                    continue
                tx = self.transactions.get(tx_hash)
                if tx is not None:
                    self.add_transaction(tx_hash, tx)
                    save = True
        if save:
            self.save_transactions()

    def basename(self):
        return os.path.basename(self.storage.path)

    def save_pubkeys(self):
        # this name is inherited from old multi-account wallets
        self.storage.put('accounts', {'0': {'receiving':self.receiving_pubkeys, 'change':self.change_pubkeys}})

    def load_addresses(self):
        d = self.storage.get('accounts', {}).get('0', {})
        self.receiving_pubkeys = d.get('receiving', [])
        self.change_pubkeys = d.get('change', [])
        self.receiving_addresses = map(self.pubkeys_to_address, self.receiving_pubkeys)
        self.change_addresses = map(self.pubkeys_to_address, self.change_pubkeys)

    def synchronize(self):
        pass

    def set_up_to_date(self, up_to_date):
        with self.lock:
            self.up_to_date = up_to_date
        if up_to_date:
            self.save_transactions(write=True)

    def is_up_to_date(self):
        with self.lock: return self.up_to_date

    def set_label(self, name, text = None):
        changed = False
        old_text = self.labels.get(name)
        if text:
            if old_text != text:
                self.labels[name] = text
                changed = True
        else:
            if old_text:
                self.labels.pop(name)
                changed = True

        if changed:
            run_hook('set_label', self, name, text)
            self.storage.put('labels', self.labels)

        return changed

    def is_mine(self, address):
        return address in self.get_addresses()

    def is_change(self, address):
        if not self.is_mine(address):
            return False
        s = self.get_address_index(address)
        if s is None:
            return False
        return s[0] == 1

    def get_address_index(self, address):
        if address in self.receiving_addresses:
            return False, self.receiving_addresses.index(address)
        if address in self.change_addresses:
            return True, self.change_addresses.index(address)
        raise Exception("Address not found", address)

    def get_private_key(self, address, password):
        if self.is_watching_only():
            return []
        sequence = self.get_address_index(address)
        return [ self.keystore.get_private_key(sequence, password) ]

    def get_public_keys(self, address):
        sequence = self.get_address_index(address)
        return self.get_pubkeys(*sequence)

    def sign_message(self, address, message, password):
        keys = self.get_private_key(address, password)
        assert len(keys) == 1
        sec = keys[0]
        key = regenerate_key(sec)
        compressed = is_compressed(sec)
        return key.sign_message(message, compressed, address)

    def decrypt_message(self, pubkey, message, password):
        address = public_key_to_bc_address(pubkey.decode('hex'))
        keys = self.get_private_key(address, password)
        secret = keys[0]
        ec = regenerate_key(secret)
        decrypted = ec.decrypt_message(message)
        return decrypted

    def add_unverified_tx(self, tx_hash, tx_height):
        # tx will be verified only if height > 0
        if tx_hash not in self.verified_tx:
            self.unverified_tx[tx_hash] = tx_height

    def add_verified_tx(self, tx_hash, info):
        # Remove from the unverified map and add to the verified map and
        self.unverified_tx.pop(tx_hash, None)
        with self.lock:
            self.verified_tx[tx_hash] = info  # (tx_height, timestamp, pos)
        self.storage.put('verified_tx3', self.verified_tx)
        height, conf, timestamp = self.get_tx_height(tx_hash)
        self.network.trigger_callback('verified', tx_hash, height, conf, timestamp)

    def get_unverified_txs(self):
        '''Returns a map from tx hash to transaction height'''
        return self.unverified_tx

    def undo_verifications(self, height):
        '''Used by the verifier when a reorg has happened'''
        txs = []
        with self.lock:
            for tx_hash, item in self.verified_tx:
                tx_height, timestamp, pos = item
                if tx_height >= height:
                    self.verified_tx.pop(tx_hash, None)
                    txs.append(tx_hash)
        return txs

    def get_local_height(self):
        """ return last known height if we are offline """
        return self.network.get_local_height() if self.network else self.stored_height

    def get_tx_height(self, tx_hash):
        """ return the height and timestamp of a verified transaction. """
        with self.lock:
            if tx_hash in self.verified_tx:
                height, timestamp, pos = self.verified_tx[tx_hash]
                conf = max(self.get_local_height() - height + 1, 0)
                return height, conf, timestamp
            else:
                height = self.unverified_tx[tx_hash]
                return height, 0, False

    def get_txpos(self, tx_hash):
        "return position, even if the tx is unverified"
        with self.lock:
            x = self.verified_tx.get(tx_hash)
            y = self.unverified_tx.get(tx_hash)
            if x:
                height, timestamp, pos = x
                return height, pos
            elif y > 0:
                return y, 0
            else:
                return 1e12, 0

    def is_found(self):
        return self.history.values() != [[]] * len(self.history)

    def get_num_tx(self, address):
        """ return number of transactions where address is involved """
        return len(self.history.get(address, []))

    def get_tx_delta(self, tx_hash, address):
        "effect of tx on address"
        # pruned
        if tx_hash in self.pruned_txo.values():
            return None
        delta = 0
        # substract the value of coins sent from address
        d = self.txi.get(tx_hash, {}).get(address, [])
        for n, v in d:
            delta -= v
        # add the value of the coins received at address
        d = self.txo.get(tx_hash, {}).get(address, [])
        for n, v, cb in d:
            delta += v
        return delta

    def get_wallet_delta(self, tx):
        """ effect of tx on wallet """
        addresses = self.get_addresses()
        is_relevant = False
        is_mine = False
        is_pruned = False
        is_partial = False
        v_in = v_out = v_out_mine = 0
        for item in tx.inputs():
            addr = item.get('address')
            if addr in addresses:
                is_mine = True
                is_relevant = True
                d = self.txo.get(item['prevout_hash'], {}).get(addr, [])
                for n, v, cb in d:
                    if n == item['prevout_n']:
                        value = v
                        break
                else:
                    value = None
                if value is None:
                    is_pruned = True
                else:
                    v_in += value
            else:
                is_partial = True
        if not is_mine:
            is_partial = False
        for addr, value in tx.get_outputs():
            v_out += value
            if addr in addresses:
                v_out_mine += value
                is_relevant = True
        if is_pruned:
            # some inputs are mine:
            fee = None
            if is_mine:
                v = v_out_mine - v_out
            else:
                # no input is mine
                v = v_out_mine
        else:
            v = v_out_mine - v_in
            if is_partial:
                # some inputs are mine, but not all
                fee = None
            else:
                # all inputs are mine
                fee = v_in - v_out
        if not is_mine:
            fee = None
        return is_relevant, is_mine, v, fee

    def get_tx_info(self, tx):
        is_relevant, is_mine, v, fee = self.get_wallet_delta(tx)
        exp_n = None
        can_broadcast = False
        can_bump = False
        label = ''
        height = conf = timestamp = None
        if tx.is_complete():
            tx_hash = tx.hash()
            if tx_hash in self.transactions.keys():
                label = self.get_label(tx_hash)
                height, conf, timestamp = self.get_tx_height(tx_hash)
                if height > 0:
                    if conf:
                        status = _("%d confirmations") % conf
                    else:
                        status = _('Not verified')
                else:
                    status = _('Unconfirmed')
                    if fee is None:
                        fee = self.tx_fees.get(tx_hash)
                    if fee:
                        size = tx.estimated_size()
                        fee_per_kb = fee * 1000 / size
                        exp_n = self.network.reverse_dynfee(fee_per_kb)
                    can_bump = is_mine and not tx.is_final()
            else:
                status = _("Signed")
                can_broadcast = self.network is not None
        else:
            s, r = tx.signature_count()
            status = _("Unsigned") if s == 0 else _('Partially signed') + ' (%d/%d)'%(s,r)
            tx_hash = None

        if is_relevant:
            if is_mine:
                if fee is not None:
                    amount = v + fee
                else:
                    amount = v
            else:
                amount = v
        else:
            amount = None

        return tx_hash, status, label, can_broadcast, can_bump, amount, fee, height, conf, timestamp, exp_n


    def get_addr_io(self, address):
        h = self.history.get(address, [])
        received = {}
        sent = {}
        for tx_hash, height in h:
            l = self.txo.get(tx_hash, {}).get(address, [])
            for n, v, is_cb in l:
                received[tx_hash + ':%d'%n] = (height, v, is_cb)
        for tx_hash, height in h:
            l = self.txi.get(tx_hash, {}).get(address, [])
            for txi, v in l:
                sent[txi] = height
        return received, sent

    def get_addr_utxo(self, address):
        coins, spent = self.get_addr_io(address)
        for txi in spent:
            coins.pop(txi)
        out = []
        for txo, v in coins.items():
            tx_height, value, is_cb = v
            prevout_hash, prevout_n = txo.split(':')
            x = {
                'address':address,
                'value':value,
                'prevout_n':int(prevout_n),
                'prevout_hash':prevout_hash,
                'height':tx_height,
                'coinbase':is_cb
            }
            out.append(x)
        return out

    # return the total amount ever received by an address
    def get_addr_received(self, address):
        received, sent = self.get_addr_io(address)
        return sum([v for height, v, is_cb in received.values()])

    # return the balance of a bitcoin address: confirmed and matured, unconfirmed, unmatured
    def get_addr_balance(self, address):
        received, sent = self.get_addr_io(address)
        c = u = x = 0
        for txo, (tx_height, v, is_cb) in received.items():
            if is_cb and tx_height + COINBASE_MATURITY > self.get_local_height():
                x += v
            elif tx_height > 0:
                c += v
            else:
                u += v
            if txo in sent:
                if sent[txo] > 0:
                    c -= v
                else:
                    u -= v
        return c, u, x

    def get_spendable_coins(self, domain = None, exclude_frozen = True):
        coins = []
        if domain is None:
            domain = self.get_addresses()
        if exclude_frozen:
            domain = set(domain) - self.frozen_addresses
        for addr in domain:
            utxos = self.get_addr_utxo(addr)
            for x in utxos:
                if x['coinbase'] and x['tx_height'] + COINBASE_MATURITY > self.get_local_height():
                    continue
                coins.append(x)
                continue
        return coins

    def dummy_address(self):
        return self.get_receiving_addresses()[0]

    def get_max_amount(self, config, inputs, recipient, fee):
        sendable = sum(map(lambda x:x['value'], inputs))
        if fee is None:
            for i in inputs:
                self.add_input_info(i)
            _type, addr = recipient
            outputs = [(_type, addr, sendable)]
            dummy_tx = Transaction.from_io(inputs, outputs)
            fee = self.estimate_fee(config, dummy_tx.estimated_size())
        amount = max(0, sendable - fee)
        return amount, fee

    def get_addresses(self):
        out = []
        out += self.get_receiving_addresses()
        out += self.get_change_addresses()
        return out

    def get_frozen_balance(self):
        return self.get_balance(self.frozen_addresses)

    def get_balance(self, domain=None):
        if domain is None:
            domain = self.get_addresses()
        cc = uu = xx = 0
        for addr in domain:
            c, u, x = self.get_addr_balance(addr)
            cc += c
            uu += u
            xx += x
        return cc, uu, xx

    def get_address_history(self, address):
        with self.lock:
            return self.history.get(address, [])

    def find_pay_to_pubkey_address(self, prevout_hash, prevout_n):
        dd = self.txo.get(prevout_hash, {})
        for addr, l in dd.items():
            for n, v, is_cb in l:
                if n == prevout_n:
                    self.print_error("found pay-to-pubkey address:", addr)
                    return addr

    def add_transaction(self, tx_hash, tx):
        is_coinbase = tx.inputs()[0].get('is_coinbase') == True
        with self.transaction_lock:
            # add inputs
            self.txi[tx_hash] = d = {}
            for txi in tx.inputs():
                addr = txi.get('address')
                if not txi.get('is_coinbase'):
                    prevout_hash = txi['prevout_hash']
                    prevout_n = txi['prevout_n']
                    ser = prevout_hash + ':%d'%prevout_n
                if addr == "(pubkey)":
                    addr = self.find_pay_to_pubkey_address(prevout_hash, prevout_n)
                # find value from prev output
                if addr and self.is_mine(addr):
                    dd = self.txo.get(prevout_hash, {})
                    for n, v, is_cb in dd.get(addr, []):
                        if n == prevout_n:
                            if d.get(addr) is None:
                                d[addr] = []
                            d[addr].append((ser, v))
                            break
                    else:
                        self.pruned_txo[ser] = tx_hash

            # add outputs
            self.txo[tx_hash] = d = {}
            for n, txo in enumerate(tx.outputs()):
                ser = tx_hash + ':%d'%n
                _type, x, v = txo
                if _type == TYPE_ADDRESS:
                    addr = x
                elif _type == TYPE_PUBKEY:
                    addr = public_key_to_bc_address(x.decode('hex'))
                else:
                    addr = None
                if addr and self.is_mine(addr):
                    if d.get(addr) is None:
                        d[addr] = []
                    d[addr].append((n, v, is_coinbase))
                # give v to txi that spends me
                next_tx = self.pruned_txo.get(ser)
                if next_tx is not None:
                    self.pruned_txo.pop(ser)
                    dd = self.txi.get(next_tx, {})
                    if dd.get(addr) is None:
                        dd[addr] = []
                    dd[addr].append((ser, v))
            # save
            self.transactions[tx_hash] = tx

    def remove_transaction(self, tx_hash):
        with self.transaction_lock:
            self.print_error("removing tx from history", tx_hash)
            #tx = self.transactions.pop(tx_hash)
            for ser, hh in self.pruned_txo.items():
                if hh == tx_hash:
                    self.pruned_txo.pop(ser)
            # add tx to pruned_txo, and undo the txi addition
            for next_tx, dd in self.txi.items():
                for addr, l in dd.items():
                    ll = l[:]
                    for item in ll:
                        ser, v = item
                        prev_hash, prev_n = ser.split(':')
                        if prev_hash == tx_hash:
                            l.remove(item)
                            self.pruned_txo[ser] = next_tx
                    if l == []:
                        dd.pop(addr)
                    else:
                        dd[addr] = l
            try:
                self.txi.pop(tx_hash)
                self.txo.pop(tx_hash)
            except KeyError:
                self.print_error("tx was not in history", tx_hash)

    def receive_tx_callback(self, tx_hash, tx, tx_height):
        self.add_transaction(tx_hash, tx)
        self.save_transactions()
        self.add_unverified_tx(tx_hash, tx_height)

    def receive_history_callback(self, addr, hist, tx_fees):
        with self.lock:
            old_hist = self.history.get(addr, [])
            for tx_hash, height in old_hist:
                if (tx_hash, height) not in hist:
                    # remove tx if it's not referenced in histories
                    self.tx_addr_hist[tx_hash].remove(addr)
                    if not self.tx_addr_hist[tx_hash]:
                        self.remove_transaction(tx_hash)
            self.history[addr] = hist

        for tx_hash, tx_height in hist:
            # add it in case it was previously unconfirmed
            self.add_unverified_tx(tx_hash, tx_height)
            # add reference in tx_addr_hist
            s = self.tx_addr_hist.get(tx_hash, set())
            s.add(addr)
            self.tx_addr_hist[tx_hash] = s
            # if addr is new, we have to recompute txi and txo
            tx = self.transactions.get(tx_hash)
            if tx is not None and self.txi.get(tx_hash, {}).get(addr) is None and self.txo.get(tx_hash, {}).get(addr) is None:
                self.add_transaction(tx_hash, tx)

        # Write updated TXI, TXO etc.
        self.save_transactions()
        # Store fees
        self.tx_fees.update(tx_fees)

    def get_history(self, domain=None):
        # get domain
        if domain is None:
            domain = self.get_addresses()
        # 1. Get the history of each address in the domain, maintain the
        #    delta of a tx as the sum of its deltas on domain addresses
        tx_deltas = defaultdict(int)
        for addr in domain:
            h = self.get_address_history(addr)
            for tx_hash, height in h:
                delta = self.get_tx_delta(tx_hash, addr)
                if delta is None or tx_deltas[tx_hash] is None:
                    tx_deltas[tx_hash] = None
                else:
                    tx_deltas[tx_hash] += delta

        # 2. create sorted history
        history = []
        for tx_hash in tx_deltas:
            delta = tx_deltas[tx_hash]
            height, conf, timestamp = self.get_tx_height(tx_hash)
            history.append((tx_hash, height, conf, timestamp, delta))
        history.sort(key = lambda x: self.get_txpos(x[0]))
        history.reverse()

        # 3. add balance
        c, u, x = self.get_balance(domain)
        balance = c + u + x
        h2 = []
        for tx_hash, height, conf, timestamp, delta in history:
            h2.append((tx_hash, height, conf, timestamp, delta, balance))
            if balance is None or delta is None:
                balance = None
            else:
                balance -= delta
        h2.reverse()

        # fixme: this may happen if history is incomplete
        if balance not in [None, 0]:
            self.print_error("Error: history not synchronized")
            return []

        return h2

    def get_label(self, tx_hash):
        label = self.labels.get(tx_hash, '')
        if label is '':
            label = self.get_default_label(tx_hash)
        return label

    def get_default_label(self, tx_hash):
        if self.txi.get(tx_hash) == {}:
            d = self.txo.get(tx_hash, {})
            labels = []
            for addr in d.keys():
                label = self.labels.get(addr)
                if label:
                    labels.append(label)
            return ', '.join(labels)
        return ''

    def fee_per_kb(self, config):
        b = config.get('dynamic_fees')
        i = config.get('fee_level', 2)
        if b and self.network and self.network.dynfee(i):
            return self.network.dynfee(i)
        else:
            return config.get('fee_per_kb', bitcoin.RECOMMENDED_FEE)

    def get_tx_status(self, tx_hash, height, conf, timestamp):
        from util import format_time
        if conf == 0:
            tx = self.transactions.get(tx_hash)
            is_final = tx and tx.is_final()
            fee = self.tx_fees.get(tx_hash)
            if fee and self.network and self.network.dynfee(0):
                size = len(tx.raw)/2
                low_fee = int(self.network.dynfee(0)*size/1000)
                is_lowfee = fee < low_fee * 0.5
            else:
                is_lowfee = False
            if not is_final:
                status = 0
            elif height < 0:
                status = 1
            elif height == 0 and is_lowfee:
                status = 2
            elif height == 0:
                status = 3
            else:
                status = 4
        else:
            status = 4 + min(conf, 6)
        time_str = format_time(timestamp) if timestamp else _("unknown")
        status_str = TX_STATUS[status] if status < 5 else time_str
        return status, status_str

    def relayfee(self):
        RELAY_FEE = bitcoin.MIN_RELAY_TX_FEE
        MAX_RELAY_FEE = 10 * RELAY_FEE
        f = self.network.relay_fee if self.network and self.network.relay_fee else RELAY_FEE
        return min(f, MAX_RELAY_FEE)

    def get_tx_fee(self, tx):
        # this method can be overloaded
        return tx.get_fee()

    def make_unsigned_transaction(self, coins, outputs, config, fixed_fee=None, change_addr=None):
        # check outputs
        for type, data, value in outputs:
            if type == TYPE_ADDRESS:
                if not is_address(data):
                    raise BaseException("Invalid litecoin address:" + data)

        # Avoid index-out-of-range with coins[0] below
        if not coins:
            raise NotEnoughFunds()

        for item in coins:
            self.add_input_info(item)

        # change address
        if change_addr:
            change_addrs = [change_addr]
        else:
            addrs = self.get_change_addresses()[-self.gap_limit_for_change:]
            if self.use_change and addrs:
                # New change addresses are created only after a few
                # confirmations.  Select the unused addresses within the
                # gap limit; if none take one at random
                change_addrs = [addr for addr in addrs if
                                self.get_num_tx(addr) == 0]
                if not change_addrs:
                    change_addrs = [random.choice(addrs)]
            else:
                change_addrs = [address]

        # Fee estimator
        if fixed_fee is None:
            fee_estimator = partial(self.estimate_fee, config, outputs=outputs)
        else:
            fee_estimator = lambda size: fixed_fee

        # Change <= dust threshold is added to the tx fee
        dust_threshold = DUST_SOFT_LIMIT

        # Let the coin chooser select the coins to spend
        max_change = self.max_change_outputs if self.multiple_change else 1
        coin_chooser = coinchooser.get_coin_chooser(config)
        tx = coin_chooser.make_tx(coins, outputs, change_addrs[:max_change],
                                  fee_estimator, dust_threshold)

        # Sort the inputs and outputs deterministically
        tx.BIP_LI01_sort()

        run_hook('make_unsigned_transaction', self, tx)
        return tx

    def estimate_fee(self, config, size, outputs=[]):
        fee = int(self.fee_per_kb(config) * size / 1000.)
        for _, _, value in outputs:
            if value < DUST_SOFT_LIMIT:
                fee += DUST_SOFT_LIMIT
        return fee

    def mktx(self, outputs, password, config, fee=None, change_addr=None, domain=None):
        coins = self.get_spendable_coins(domain)
        tx = self.make_unsigned_transaction(coins, outputs, config, fee, change_addr)
        self.sign_transaction(tx, password)
        return tx

    def is_frozen(self, addr):
        return addr in self.frozen_addresses

    def set_frozen_state(self, addrs, freeze):
        '''Set frozen state of the addresses to FREEZE, True or False'''
        if all(self.is_mine(addr) for addr in addrs):
            if freeze:
                self.frozen_addresses |= set(addrs)
            else:
                self.frozen_addresses -= set(addrs)
            self.storage.put('frozen_addresses', list(self.frozen_addresses))
            return True
        return False

    def prepare_for_verifier(self):
        # review transactions that are in the history
        for addr, hist in self.history.items():
            for tx_hash, tx_height in hist:
                # add it in case it was previously unconfirmed
                self.add_unverified_tx(tx_hash, tx_height)

        # if we are on a pruning server, remove unverified transactions
        with self.lock:
            vr = self.verified_tx.keys() + self.unverified_tx.keys()
        for tx_hash in self.transactions.keys():
            if tx_hash not in vr:
                self.print_error("removing transaction", tx_hash)
                self.transactions.pop(tx_hash)

    def start_threads(self, network):
        self.network = network
        if self.network is not None:
            self.prepare_for_verifier()
            self.verifier = SPV(self.network, self)
            self.synchronizer = Synchronizer(self, network)
            network.add_jobs([self.verifier, self.synchronizer])
        else:
            self.verifier = None
            self.synchronizer = None

    def stop_threads(self):
        if self.network:
            self.network.remove_jobs([self.synchronizer, self.verifier])
            self.synchronizer.release()
            self.synchronizer = None
            self.verifier = None
            # Now no references to the syncronizer or verifier
            # remain so they will be GC-ed
            self.storage.put('stored_height', self.get_local_height())
        self.storage.write()

    def wait_until_synchronized(self, callback=None):
        def wait_for_wallet():
            self.set_up_to_date(False)
            while not self.is_up_to_date():
                if callback:
                    msg = "%s\n%s %d"%(
                        _("Please wait..."),
                        _("Addresses generated:"),
                        len(self.addresses(True)))
                    callback(msg)
                time.sleep(0.1)
        def wait_for_network():
            while not self.network.is_connected():
                if callback:
                    msg = "%s \n" % (_("Connecting..."))
                    callback(msg)
                time.sleep(0.1)
        # wait until we are connected, because the user
        # might have selected another server
        if self.network:
            wait_for_network()
            wait_for_wallet()
        else:
            self.synchronize()

    def can_export(self):
        return not self.is_watching_only()

    def is_used(self, address):
        h = self.history.get(address,[])
        c, u, x = self.get_addr_balance(address)
        return len(h) > 0 and c + u + x == 0

    def is_empty(self, address):
        c, u, x = self.get_addr_balance(address)
        return c+u+x == 0

    def address_is_old(self, address, age_limit=2):
        age = -1
        h = self.history.get(address, [])
        for tx_hash, tx_height in h:
            if tx_height == 0:
                tx_age = 0
            else:
                tx_age = self.get_local_height() - tx_height + 1
            if tx_age > age:
                age = tx_age
        return age > age_limit

    def bump_fee(self, tx, delta):
        if tx.is_final():
            raise BaseException("cannot bump fee: transaction is final")
        inputs = copy.deepcopy(tx.inputs())
        outputs = copy.deepcopy(tx.outputs())
        for txin in inputs:
            txin['signatures'] = [None] * len(txin['signatures'])
        for i, o in enumerate(outputs):
            otype, address, value = o
            if self.is_mine(address) and value >= delta:
                outputs[i] = otype, address, value - delta
                break
        else:
            raise BaseException("cannot bump fee")
        new_tx = Transaction.from_io(inputs, outputs)
        return new_tx

    def add_input_info(self, txin):
        # Add address for utxo that are in wallet
        coins = self.get_spendable_coins()
        if txin.get('scriptSig') == '':
            for item in coins:
                if txin.get('prevout_hash') == item.get('prevout_hash') and txin.get('prevout_n') == item.get('prevout_n'):
                    txin['address'] = item.get('address')
        address = txin['address']
        if self.is_mine(address):
            self.add_input_sig_info(txin, address)
        else:
            txin['can_sign'] = False

    def can_sign(self, tx):
        if self.is_watching_only():
            return False
        if tx.is_complete():
            return False
        # add input info. (should be done already)
        for txin in tx.inputs():
            self.add_input_info(txin)
        can_sign = any([txin['can_sign'] for txin in tx.inputs()])
        return can_sign

    def get_input_tx(self, tx_hash):
        # First look up an input transaction in the wallet where it
        # will likely be.  If co-signing a transaction it may not have
        # all the input txs, in which case we ask the network.
        tx = self.transactions.get(tx_hash)
        if not tx:
            request = ('blockchain.transaction.get', [tx_hash])
            # FIXME: what if offline?
            tx = Transaction(self.network.synchronous_get(request))
        return tx

    def sign_transaction(self, tx, password):
        if self.is_watching_only():
            return

        # add previous tx for hw wallets
        for txin in tx.inputs():
            tx_hash = txin['prevout_hash']
            txin['prev_tx'] = self.get_input_tx(tx_hash)
            # I should add the address index if it's an address of mine

        # add output info for hw wallets
        tx.output_info = []
        for i, txout in enumerate(tx.outputs()):
            _type, addr, amount = txout
            change, address_index = self.get_address_index(addr) if self.is_change(addr) else None, None
            tx.output_info.append((change, address_index))

        # sign
        for keystore in self.get_keystores():
            if not keystore.is_watching_only():
                keystore.sign_transaction(tx, password)

    def get_unused_addresses(self):
        # fixme: use slots from expired requests
        domain = self.get_receiving_addresses()
        return [addr for addr in domain if not self.history.get(addr)
                and addr not in self.receive_requests.keys()]

    def get_unused_address(self):
        addrs = self.get_unused_addresses()
        if addrs:
            return addrs[0]

    def get_payment_request(self, addr, config):
        import util
        r = self.receive_requests.get(addr)
        if not r:
            return
        out = copy.copy(r)
        out['URI'] = 'litecoin:' + addr + '?amount=' + util.format_satoshis(out.get('amount'))
        out['status'] = self.get_request_status(addr)
        # check if bip70 file exists
        rdir = config.get('requests_dir')
        if rdir:
            key = out.get('id', addr)
            path = os.path.join(rdir, key)
            if os.path.exists(path):
                baseurl = 'file://' + rdir
                rewrite = config.get('url_rewrite')
                if rewrite:
                    baseurl = baseurl.replace(*rewrite)
                out['request_url'] = os.path.join(baseurl, key)
                out['URI'] += '&r=' + out['request_url']
                out['index_url'] = os.path.join(baseurl, 'index.html') + '?id=' + key
        return out

    def get_request_status(self, key):
        from paymentrequest import PR_PAID, PR_UNPAID, PR_UNKNOWN, PR_EXPIRED
        r = self.receive_requests.get(key)
        if r is None:
            return PR_UNKNOWN
        address = r['address']
        amount = r.get('amount')
        timestamp = r.get('time', 0)
        if timestamp and type(timestamp) != int:
            timestamp = 0
        expiration = r.get('exp')
        if expiration and type(expiration) != int:
            expiration = 0
        if amount:
            if self.up_to_date:
                paid = amount <= self.get_addr_received(address)
                status = PR_PAID if paid else PR_UNPAID
                if status == PR_UNPAID and expiration is not None and time.time() > timestamp + expiration:
                    status = PR_EXPIRED
            else:
                status = PR_UNKNOWN
        else:
            status = PR_UNKNOWN
        return status

    def make_payment_request(self, addr, amount, message, expiration):
        timestamp = int(time.time())
        _id = Hash(addr + "%d"%timestamp).encode('hex')[0:10]
        r = {'time':timestamp, 'amount':amount, 'exp':expiration, 'address':addr, 'memo':message, 'id':_id}
        return r

    def sign_payment_request(self, key, alias, alias_addr, password):
        req = self.receive_requests.get(key)
        alias_privkey = self.get_private_key(alias_addr, password)[0]
        pr = paymentrequest.make_unsigned_request(req)
        paymentrequest.sign_request_with_alias(pr, alias, alias_privkey)
        req['name'] = pr.pki_data
        req['sig'] = pr.signature.encode('hex')
        self.receive_requests[key] = req
        self.storage.put('payment_requests', self.receive_requests)


    def add_payment_request(self, req, config):
        import os
        addr = req['address']
        amount = req.get('amount')
        message = req.get('memo')
        self.receive_requests[addr] = req
        self.storage.put('payment_requests', self.receive_requests)
        self.set_label(addr, message) # should be a default label

        rdir = config.get('requests_dir')
        if rdir and amount is not None:
            key = req.get('id', addr)
            pr = paymentrequest.make_request(config, req)
            path = os.path.join(rdir, key)
            with open(path, 'w') as f:
                f.write(pr.SerializeToString())
            # reload
            req = self.get_payment_request(addr, config)
            with open(os.path.join(rdir, key + '.json'), 'w') as f:
                f.write(json.dumps(req))
        return req

    def remove_payment_request(self, addr, config):
        if addr not in self.receive_requests:
            return False
        r = self.receive_requests.pop(addr)
        rdir = config.get('requests_dir')
        if rdir:
            key = r.get('id', addr)
            for s in ['.json', '']:
                n = os.path.join(rdir, key + s)
                if os.path.exists(n):
                    os.unlink(n)
        self.storage.put('payment_requests', self.receive_requests)
        return True

    def get_sorted_requests(self, config):
        def f(x):
            try:
                addr = x.get('address')
                return self.get_address_index(addr)
            except:
                return -1, (0, 0)
        return sorted(map(lambda x: self.get_payment_request(x, config), self.receive_requests.keys()), key=f)

    def get_fingerprint(self):
        raise NotImplementedError()



class Imported_Wallet(Abstract_Wallet):
    # wallet made of imported addresses

    wallet_type = 'imported'

    def __init__(self, storage):
        Abstract_Wallet.__init__(self, storage)

    def load_keystore(self):
        pass

    def load_addresses(self):
        self.addresses = self.storage.get('addresses', [])

    def has_password(self):
        return False

    def can_change_password(self):
        return False

    def can_import(self):
        return True

    def is_watching_only(self):
        return True

    def has_seed(self):
        return False

    def is_deterministic(self):
        return False

    def is_used(self, address):
        return False

    def get_master_public_keys(self):
        return {}

    def is_beyond_limit(self, address, is_change):
        return False

    def get_fingerprint(self):
        return ''

    def get_addresses(self, include_change=False):
        return self.addresses

    def add_address(self, address):
        if address in self.addresses:
            return
        self.addresses.append(address)
        self.storage.put('addresses', self.addresses)
        self.storage.write()

        # force resynchronization, because we need to re-run add_transaction
        if address in self.history:
            self.history.pop(address)
        if self.synchronizer:
            self.synchronizer.add(address)
        return address

    def get_receiving_addresses(self):
        return self.addresses[:]

    def get_change_addresses(self):
        return []



class P2PK_Wallet(Abstract_Wallet):

    def pubkeys_to_address(self, pubkey):
        return public_key_to_bc_address(pubkey.decode('hex'))

    def load_keystore(self):
        self.keystore = load_keystore(self.storage, self.root_name)

    def get_pubkey(self, c, i):
        pubkey_list = self.change_pubkeys if c else self.receiving_pubkeys
        return pubkey_list[i]

    def add_input_sig_info(self, txin, address):
        txin['derivation'] = derivation = self.get_address_index(address)
        x_pubkey = self.keystore.get_xpubkey(*derivation)
        pubkey = self.get_pubkey(*derivation)
        txin['x_pubkeys'] = [x_pubkey]
        txin['pubkeys'] = [pubkey]
        txin['signatures'] = [None]
        txin['redeemPubkey'] = pubkey
        txin['num_sig'] = 1
        txin['can_sign'] = any([x is None for x in txin['signatures']])


class Deterministic_Wallet(Abstract_Wallet):

    def __init__(self, storage):
        Abstract_Wallet.__init__(self, storage)
        self.gap_limit = storage.get('gap_limit', 20)

    def has_seed(self):
        return self.keystore.has_seed()

    def is_deterministic(self):
        return self.keystore.is_deterministic()

    def get_receiving_addresses(self):
        return self.receiving_addresses

    def get_change_addresses(self):
        return self.change_addresses

    def get_seed(self, password):
        return self.keystore.get_seed(password)

    def add_seed(self, seed, pw):
        self.keystore.add_seed(seed, pw)

    def get_mnemonic(self, password):
        return self.keystore.get_mnemonic(password)

    def change_gap_limit(self, value):
        '''This method is not called in the code, it is kept for console use'''
        if value >= self.gap_limit:
            self.gap_limit = value
            self.storage.put('gap_limit', self.gap_limit)
            return True
        elif value >= self.min_acceptable_gap():
            addresses = self.get_receiving_addresses()
            k = self.num_unused_trailing_addresses(addresses)
            n = len(addresses) - k + value
            self.receiving_pubkeys = self.receiving_pubkeys[0:n]
            self.receiving_addresses = self.receiving_addresses[0:n]
            self.gap_limit = value
            self.storage.put('gap_limit', self.gap_limit)
            self.save_pubkeys()
            return True
        else:
            return False

    def num_unused_trailing_addresses(self, addresses):
        k = 0
        for a in addresses[::-1]:
            if self.history.get(a):break
            k = k + 1
        return k

    def min_acceptable_gap(self):
        # fixme: this assumes wallet is synchronized
        n = 0
        nmax = 0
        addresses = self.account.get_receiving_addresses()
        k = self.num_unused_trailing_addresses(addresses)
        for a in addresses[0:-k]:
            if self.history.get(a):
                n = 0
            else:
                n += 1
                if n > nmax: nmax = n
        return nmax + 1

    def add_address(self, address):
        if address not in self.history:
            self.history[address] = []
        if self.synchronizer:
            self.synchronizer.add(address)

    def create_new_address(self, for_change):
        pubkey_list = self.change_pubkeys if for_change else self.receiving_pubkeys
        n = len(pubkey_list)
        x = self.new_pubkeys(for_change, n)
        pubkey_list.append(x)
        self.save_pubkeys()
        address = self.pubkeys_to_address(x)
        addr_list = self.change_addresses if for_change else self.receiving_addresses
        addr_list.append(address)
        self.add_address(address)
        return address

    def synchronize_sequence(self, for_change):
        limit = self.gap_limit_for_change if for_change else self.gap_limit
        while True:
            addresses = self.get_change_addresses() if for_change else self.get_receiving_addresses()
            if len(addresses) < limit:
                self.create_new_address(for_change)
                continue
            if map(lambda a: self.address_is_old(a), addresses[-limit:] ) == limit*[False]:
                break
            else:
                self.create_new_address(for_change)

    def synchronize(self):
        with self.lock:
            if self.is_deterministic():
                self.synchronize_sequence(False)
                self.synchronize_sequence(True)
            else:
                if len(self.receiving_pubkeys) != len(self.keystore.keypairs):
                    self.receiving_pubkeys = self.keystore.keypairs.keys()
                    self.save_pubkeys()
                    self.receiving_addresses = map(self.pubkeys_to_address, self.receiving_pubkeys)
                    for addr in self.receiving_addresses:
                        self.add_address(addr)

    def is_beyond_limit(self, address, is_change):
        addr_list = self.get_change_addresses() if is_change else self.get_receiving_addresses()
        i = addr_list.index(address)
        prev_addresses = addr_list[:max(0, i)]
        limit = self.gap_limit_for_change if is_change else self.gap_limit
        if len(prev_addresses) < limit:
            return False
        prev_addresses = prev_addresses[max(0, i - limit):]
        for addr in prev_addresses:
            if self.history.get(addr):
                return False
        return True

    def get_master_public_keys(self):
        return {'x':self.get_master_public_key()}

    def get_fingerprint(self):
        return self.get_master_public_key()




class Standard_Wallet(Deterministic_Wallet, P2PK_Wallet):
    root_name = 'x/'
    wallet_type = 'standard'

    def __init__(self, storage):
        Deterministic_Wallet.__init__(self, storage)

    def get_master_public_key(self):
        return self.keystore.get_master_public_key()

    def new_pubkeys(self, c, i):
        return self.keystore.derive_pubkey(c, i)

    def get_keystore(self):
        return self.keystore

    def get_keystores(self):
        return [self.keystore]

<<<<<<< HEAD
    def __init__(self, storage):
        BIP32_Wallet.__init__(self, storage)
        # Backwards-compatibility.  Remove legacy "next_account2" and
        # drop unused master public key to avoid duplicate errors
        acc2 = storage.get('next_account2', None)
        if acc2:
            self.master_public_keys.pop(self.root_name + acc2[0] + "'", None)
            storage.put('next_account2', None)
            storage.put('master_public_keys', self.master_public_keys)

    def next_account_number(self):
        assert (set(self.accounts.keys()) ==
                set(['%d' % n for n in range(len(self.accounts))]))
        return len(self.accounts)

    def show_account(self, account_id):
        return self.account_is_used(account_id) or account_id in self.labels

    def last_account_id(self):
        return '%d' % (self.next_account_number() - 1)

    def accounts_to_show(self):
        # The last account is shown only if named or used
        result = list(self.accounts.keys())
        last_id = self.last_account_id()
        if not self.show_account(last_id):
            result.remove(last_id)
        return result

    def can_create_accounts(self):
        return self.root_name in self.master_private_keys.keys()

    def permit_account_naming(self):
        return (self.can_create_accounts() and
                not self.show_account(self.last_account_id()))

    def create_hd_account(self, password):
        # First check the password is valid (this raises if it isn't).
        if self.can_change_password():
            self.check_password(password)
        assert self.next_account_number() == 0
        self.create_next_account(password, _('Main account'))
        self.create_next_account(password)

    def create_next_account(self, password, label=None):
        account_id = '%d' % self.next_account_number()
        derivation = self.account_derivation(account_id)
        root_name = self.root_derivation.split('/')[0]  # NOT self.root_name!
        xpub, xprv = self.derive_xkeys(root_name, derivation, password)
        wallet_key = self.root_name + account_id + "'"
        self.add_master_public_key(wallet_key, xpub)
        if xprv:
            self.add_master_private_key(wallet_key, xprv, password)
        account = BIP32_Account({'xpub':xpub})
        self.add_account(account_id, account)
        if label:
            self.set_label(account_id, label)
        self.save_accounts()

    def account_is_used(self, account_id):
        return self.accounts[account_id].is_used(self)

    def accounts_all_used(self):
        return all(self.account_is_used(acc_id) for acc_id in self.accounts)


class BIP44_Wallet(BIP32_HD_Wallet):
    root_derivation = "m/44'/2'/"
    wallet_type = 'bip44'

    @classmethod
    def account_derivation(self, account_id):
        return self.root_derivation + account_id + "'"

    def can_sign_xpubkey(self, x_pubkey):
        xpub, sequence = BIP32_Account.parse_xpubkey(x_pubkey)
        return xpub in self.master_public_keys.values()

    def can_create_accounts(self):
        return not self.is_watching_only()
=======
    def is_watching_only(self):
        return self.keystore.is_watching_only()
>>>>>>> f9d5a5d3

    def can_change_password(self):
        return self.keystore.can_change_password()

    def has_password(self):
        return self.keystore.has_password()

    def check_password(self, password):
        self.keystore.check_password(password)

    def update_password(self, old_pw, new_pw):
        self.keystore.update_password(old_pw, new_pw)
        self.keystore.save(self.storage, self.root_name)

    def can_import(self):
        return self.keystore.can_import()

    def import_key(self, pk, pw):
        pubkey = self.keystore.import_key(pk, pw)
        self.keystore.save(self.storage, self.root_name)
        self.receiving_pubkeys.append(pubkey)
        self.save_pubkeys()
        addr = self.pubkeys_to_address(pubkey)
        self.receiving_addresses.append(addr)
        self.add_address(addr)
        return addr


class Multisig_Wallet(Deterministic_Wallet):
    # generic m of n
    root_name = "x1/"
    gap_limit = 20

    def __init__(self, storage):
        self.wallet_type = storage.get('wallet_type')
        self.m, self.n = Wallet.multisig_type(self.wallet_type)
        Deterministic_Wallet.__init__(self, storage)

    def get_pubkeys(self, c, i):
        pubkey_list = self.change_pubkeys if c else self.receiving_pubkeys
        return pubkey_list[i]

    def redeem_script(self, c, i):
        pubkeys = self.get_pubkeys(c, i)
        return Transaction.multisig_script(sorted(pubkeys), self.m)

    def pubkeys_to_address(self, pubkeys):
        redeem_script = Transaction.multisig_script(sorted(pubkeys), self.m)
        address = hash_160_to_bc_address(hash_160(redeem_script.decode('hex')), 5)
        return address

    def new_pubkeys(self, c, i):
        return [k.derive_pubkey(c, i) for k in self.keystores.values()]

    def load_keystore(self):
        self.keystores = {}
        for i in range(self.n):
            name = 'x%d/'%(i+1)
            self.keystores[name] = load_keystore(self.storage, name)
        self.keystore = self.keystores[self.root_name]

    def get_keystore(self):
        return self.keystores.get(self.root_name)

    def get_keystores(self):
        return self.keystores.values()

    def update_password(self, old_pw, new_pw):
        for name, keystore in self.keystores.items():
            keystore.update_password(old_pw, new_pw)
            keystore.save(self.storage, name)

    def has_seed(self):
        return self.keystore.has_seed()

    def can_change_password(self):
        return self.keystore.can_change_password()

    def has_password(self):
        return self.keystore.has_password()

    def is_watching_only(self):
        return not any([not k.is_watching_only() for k in self.get_keystores()])

    def get_master_public_key(self):
        return self.keystore.get_master_public_key()

    def get_master_public_keys(self):
        return dict(map(lambda x: (x[0], x[1].get_master_public_key()), self.keystores.items()))

    def get_fingerprint(self):
        return ''.join(sorted(self.get_master_public_keys()))

    def add_input_sig_info(self, txin, address):
        txin['derivation'] = derivation = self.get_address_index(address)
        pubkeys = self.get_pubkeys(*derivation)
        x_pubkeys = self.get_xpubkeys(*derivation)
        # sort pubkeys and x_pubkeys, using the order of pubkeys
        pubkeys, x_pubkeys = zip( *sorted(zip(pubkeys, x_pubkeys)))
        txin['pubkeys'] = list(pubkeys)
        txin['x_pubkeys'] = list(x_pubkeys)
        txin['signatures'] = [None] * len(pubkeys)
        txin['redeemScript'] = self.redeem_script(*derivation)
        txin['num_sig'] = self.m




WalletType = namedtuple("WalletType", "category type constructor")


# former WalletFactory
class Wallet(object):
    """The main wallet "entry point".
    This class is actually a factory that will return a wallet of the correct
    type when passed a WalletStorage instance."""

    wallets = [   # category    type        constructor
        WalletType('standard', 'old',       Standard_Wallet),
        WalletType('standard', 'xpub',      Standard_Wallet),
        WalletType('standard', 'standard',  Standard_Wallet),
        WalletType('standard', 'imported',  Imported_Wallet),
        WalletType('multisig', '2of2',      Multisig_Wallet),
        WalletType('multisig', '2of3',      Multisig_Wallet),
    ]

    def __new__(self, storage):
        wallet_type = storage.get('wallet_type')
        WalletClass = Wallet.wallet_class(wallet_type)
        wallet = WalletClass(storage)
        # Convert hardware wallets restored with older versions of
        # Electrum to BIP44 wallets.  A hardware wallet does not have
        # a seed and plugins do not need to handle having one.
        rwc = getattr(wallet, 'restore_wallet_class', None)
        if rwc and storage.get('seed', ''):
            storage.print_error("converting wallet type to " + rwc.wallet_type)
            storage.put('wallet_type', rwc.wallet_type)
            wallet = rwc(storage)
        return wallet

    @staticmethod
    def categories():
        return [wallet.category for wallet in Wallet.wallets]

    @staticmethod
    def register_constructor(category, type, constructor):
        Wallet.wallets.append(WalletType(category, type, constructor))

    @staticmethod
<<<<<<< HEAD
    def wallet_class(wallet_type, seed_version):
        if wallet_type:
            if Wallet.multisig_type(wallet_type):
                return Multisig_Wallet

            for wallet in Wallet.wallets:
                if wallet.type == wallet_type:
                    return wallet.constructor

            raise RuntimeError("Unknown wallet type: " + wallet_type)

        return OldWallet if seed_version == OLD_SEED_VERSION else NewWallet

    @staticmethod
    def is_seed(seed):
        return is_old_seed(seed) or is_new_seed(seed)

    @staticmethod
    def is_mpk(text):
        return Wallet.is_old_mpk(text) or Wallet.is_xpub(text)

    @staticmethod
    def is_old_mpk(mpk):
        try:
            int(mpk, 16)
        except:
            return False
        return len(mpk) == 128

    @staticmethod
    def is_xpub(text):
        if text[0:4] not in ('xpub', 'Ltub'):
            return False
        try:
            deserialize_xkey(text)
            return True
        except:
            return False

    @staticmethod
    def is_xprv(text):
        if text[0:4] not in ('xprv', 'Ltpv'):
            return False
        try:
            deserialize_xkey(text)
            return True
        except:
            return False

    @staticmethod
    def is_address(text):
        parts = text.split()
        return bool(parts) and all(bitcoin.is_address(x) for x in parts)

    @staticmethod
    def is_private_key(text):
        parts = text.split()
        return bool(parts) and all(bitcoin.is_private_key(x) for x in parts)

    @staticmethod
    def is_any(text):
        return (Wallet.is_seed(text) or Wallet.is_old_mpk(text)
                or Wallet.is_xprv(text) or Wallet.is_xpub(text)
                or Wallet.is_address(text) or Wallet.is_private_key(text))

    @staticmethod
    def should_encrypt(text):
        return (Wallet.is_seed(text) or Wallet.is_xprv(text)
                or Wallet.is_private_key(text))
=======
    def wallet_class(wallet_type):
        if Wallet.multisig_type(wallet_type):
            return Multisig_Wallet
        for wallet in Wallet.wallets:
            if wallet.type == wallet_type:
                return wallet.constructor
        raise RuntimeError("Unknown wallet type: " + wallet_type)
>>>>>>> f9d5a5d3

    @staticmethod
    def multisig_type(wallet_type):
        '''If wallet_type is mofn multi-sig, return [m, n],
        otherwise return None.'''
        match = re.match('(\d+)of(\d+)', wallet_type)
        if match:
            match = [int(x) for x in match.group(1, 2)]
        return match
<|MERGE_RESOLUTION|>--- conflicted
+++ resolved
@@ -1417,91 +1417,8 @@
     def get_keystores(self):
         return [self.keystore]
 
-<<<<<<< HEAD
-    def __init__(self, storage):
-        BIP32_Wallet.__init__(self, storage)
-        # Backwards-compatibility.  Remove legacy "next_account2" and
-        # drop unused master public key to avoid duplicate errors
-        acc2 = storage.get('next_account2', None)
-        if acc2:
-            self.master_public_keys.pop(self.root_name + acc2[0] + "'", None)
-            storage.put('next_account2', None)
-            storage.put('master_public_keys', self.master_public_keys)
-
-    def next_account_number(self):
-        assert (set(self.accounts.keys()) ==
-                set(['%d' % n for n in range(len(self.accounts))]))
-        return len(self.accounts)
-
-    def show_account(self, account_id):
-        return self.account_is_used(account_id) or account_id in self.labels
-
-    def last_account_id(self):
-        return '%d' % (self.next_account_number() - 1)
-
-    def accounts_to_show(self):
-        # The last account is shown only if named or used
-        result = list(self.accounts.keys())
-        last_id = self.last_account_id()
-        if not self.show_account(last_id):
-            result.remove(last_id)
-        return result
-
-    def can_create_accounts(self):
-        return self.root_name in self.master_private_keys.keys()
-
-    def permit_account_naming(self):
-        return (self.can_create_accounts() and
-                not self.show_account(self.last_account_id()))
-
-    def create_hd_account(self, password):
-        # First check the password is valid (this raises if it isn't).
-        if self.can_change_password():
-            self.check_password(password)
-        assert self.next_account_number() == 0
-        self.create_next_account(password, _('Main account'))
-        self.create_next_account(password)
-
-    def create_next_account(self, password, label=None):
-        account_id = '%d' % self.next_account_number()
-        derivation = self.account_derivation(account_id)
-        root_name = self.root_derivation.split('/')[0]  # NOT self.root_name!
-        xpub, xprv = self.derive_xkeys(root_name, derivation, password)
-        wallet_key = self.root_name + account_id + "'"
-        self.add_master_public_key(wallet_key, xpub)
-        if xprv:
-            self.add_master_private_key(wallet_key, xprv, password)
-        account = BIP32_Account({'xpub':xpub})
-        self.add_account(account_id, account)
-        if label:
-            self.set_label(account_id, label)
-        self.save_accounts()
-
-    def account_is_used(self, account_id):
-        return self.accounts[account_id].is_used(self)
-
-    def accounts_all_used(self):
-        return all(self.account_is_used(acc_id) for acc_id in self.accounts)
-
-
-class BIP44_Wallet(BIP32_HD_Wallet):
-    root_derivation = "m/44'/2'/"
-    wallet_type = 'bip44'
-
-    @classmethod
-    def account_derivation(self, account_id):
-        return self.root_derivation + account_id + "'"
-
-    def can_sign_xpubkey(self, x_pubkey):
-        xpub, sequence = BIP32_Account.parse_xpubkey(x_pubkey)
-        return xpub in self.master_public_keys.values()
-
-    def can_create_accounts(self):
-        return not self.is_watching_only()
-=======
     def is_watching_only(self):
         return self.keystore.is_watching_only()
->>>>>>> f9d5a5d3
 
     def can_change_password(self):
         return self.keystore.can_change_password()
@@ -1651,77 +1568,6 @@
         Wallet.wallets.append(WalletType(category, type, constructor))
 
     @staticmethod
-<<<<<<< HEAD
-    def wallet_class(wallet_type, seed_version):
-        if wallet_type:
-            if Wallet.multisig_type(wallet_type):
-                return Multisig_Wallet
-
-            for wallet in Wallet.wallets:
-                if wallet.type == wallet_type:
-                    return wallet.constructor
-
-            raise RuntimeError("Unknown wallet type: " + wallet_type)
-
-        return OldWallet if seed_version == OLD_SEED_VERSION else NewWallet
-
-    @staticmethod
-    def is_seed(seed):
-        return is_old_seed(seed) or is_new_seed(seed)
-
-    @staticmethod
-    def is_mpk(text):
-        return Wallet.is_old_mpk(text) or Wallet.is_xpub(text)
-
-    @staticmethod
-    def is_old_mpk(mpk):
-        try:
-            int(mpk, 16)
-        except:
-            return False
-        return len(mpk) == 128
-
-    @staticmethod
-    def is_xpub(text):
-        if text[0:4] not in ('xpub', 'Ltub'):
-            return False
-        try:
-            deserialize_xkey(text)
-            return True
-        except:
-            return False
-
-    @staticmethod
-    def is_xprv(text):
-        if text[0:4] not in ('xprv', 'Ltpv'):
-            return False
-        try:
-            deserialize_xkey(text)
-            return True
-        except:
-            return False
-
-    @staticmethod
-    def is_address(text):
-        parts = text.split()
-        return bool(parts) and all(bitcoin.is_address(x) for x in parts)
-
-    @staticmethod
-    def is_private_key(text):
-        parts = text.split()
-        return bool(parts) and all(bitcoin.is_private_key(x) for x in parts)
-
-    @staticmethod
-    def is_any(text):
-        return (Wallet.is_seed(text) or Wallet.is_old_mpk(text)
-                or Wallet.is_xprv(text) or Wallet.is_xpub(text)
-                or Wallet.is_address(text) or Wallet.is_private_key(text))
-
-    @staticmethod
-    def should_encrypt(text):
-        return (Wallet.is_seed(text) or Wallet.is_xprv(text)
-                or Wallet.is_private_key(text))
-=======
     def wallet_class(wallet_type):
         if Wallet.multisig_type(wallet_type):
             return Multisig_Wallet
@@ -1729,7 +1575,6 @@
             if wallet.type == wallet_type:
                 return wallet.constructor
         raise RuntimeError("Unknown wallet type: " + wallet_type)
->>>>>>> f9d5a5d3
 
     @staticmethod
     def multisig_type(wallet_type):
