--- conflicted
+++ resolved
@@ -40,16 +40,11 @@
     def resolve_openalias(self, url):
         # support email-style addresses, per the OA standard
         url = url.replace('@', '.')
-<<<<<<< HEAD
-        records, validated = dnssec.query(url, dns.rdatatype.TXT)
-        prefix = 'ltc'
-=======
         try:
             records, validated = dnssec.query(url, dns.rdatatype.TXT)
         except:
             return
-        prefix = 'btc'
->>>>>>> da55d9ed
+        prefix = 'ltc'
         for record in records:
             string = record.strings[0]
             if string.startswith('oa1:' + prefix):
