--- conflicted
+++ resolved
@@ -40,16 +40,8 @@
     def resolve_openalias(self, url):
         # support email-style addresses, per the OA standard
         url = url.replace('@', '.')
-<<<<<<< HEAD
-        try:
-            records, validated = dnssec.query(url, dns.rdatatype.TXT)
-        except:
-            return
+        records, validated = dnssec.query(url, dns.rdatatype.TXT)
         prefix = 'ltc'
-=======
-        records, validated = dnssec.query(url, dns.rdatatype.TXT)
-        prefix = 'btc'
->>>>>>> cf6a3660
         for record in records:
             string = record.strings[0]
             if string.startswith('oa1:' + prefix):
