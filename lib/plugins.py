#!/usr/bin/env python
#
# Electrum - lightweight Bitcoin client
# Copyright (C) 2015 Thomas Voegtlin
#
# Permission is hereby granted, free of charge, to any person
# obtaining a copy of this software and associated documentation files
# (the "Software"), to deal in the Software without restriction,
# including without limitation the rights to use, copy, modify, merge,
# publish, distribute, sublicense, and/or sell copies of the Software,
# and to permit persons to whom the Software is furnished to do so,
# subject to the following conditions:
#
# The above copyright notice and this permission notice shall be
# included in all copies or substantial portions of the Software.
#
# THE SOFTWARE IS PROVIDED "AS IS", WITHOUT WARRANTY OF ANY KIND,
# EXPRESS OR IMPLIED, INCLUDING BUT NOT LIMITED TO THE WARRANTIES OF
# MERCHANTABILITY, FITNESS FOR A PARTICULAR PURPOSE AND
# NONINFRINGEMENT. IN NO EVENT SHALL THE AUTHORS OR COPYRIGHT HOLDERS
# BE LIABLE FOR ANY CLAIM, DAMAGES OR OTHER LIABILITY, WHETHER IN AN
# ACTION OF CONTRACT, TORT OR OTHERWISE, ARISING FROM, OUT OF OR IN
# CONNECTION WITH THE SOFTWARE OR THE USE OR OTHER DEALINGS IN THE
# SOFTWARE.
from collections import namedtuple
import traceback
import sys
import os
import imp
import pkgutil
import time
import threading

from .util import *
from .i18n import _
from .util import profiler, PrintError, DaemonThread, UserCancelled, ThreadJob
from . import bitcoin

plugin_loaders = {}
hook_names = set()
hooks = {}


class Plugins(DaemonThread):

    @profiler
    def __init__(self, config, is_local, gui_name):
        DaemonThread.__init__(self)
        if is_local:
            find = imp.find_module('plugins')
            plugins = imp.load_module('electrum_grs_plugins', *find)
        else:
            plugins = __import__('electrum_grs_plugins')
        self.pkgpath = os.path.dirname(plugins.__file__)
        self.config = config
        self.hw_wallets = {}
        self.plugins = {}
        self.gui_name = gui_name
        self.descriptions = {}
        self.device_manager = DeviceMgr(config)
        self.load_plugins()
        self.add_jobs(self.device_manager.thread_jobs())
        self.start()

    def load_plugins(self):
        for loader, name, ispkg in pkgutil.iter_modules([self.pkgpath]):
            # do not load deprecated plugins
            if name in ['plot', 'exchange_rate']:
                continue
            m = loader.find_module(name).load_module(name)
            d = m.__dict__
            gui_good = self.gui_name in d.get('available_for', [])
            if not gui_good:
                continue
            details = d.get('registers_wallet_type')
            if details:
                self.register_wallet_type(name, gui_good, details)
            details = d.get('registers_keystore')
            if details:
                self.register_keystore(name, gui_good, details)
            self.descriptions[name] = d
            if not d.get('requires_wallet_type') and self.config.get('use_' + name):
                try:
                    self.load_plugin(name)
                except BaseException as e:
                    traceback.print_exc(file=sys.stdout)
                    self.print_error("cannot initialize plugin %s:" % name, str(e))

    def get(self, name):
        return self.plugins.get(name)

    def count(self):
        return len(self.plugins)

    def load_plugin(self, name):
        if name in self.plugins:
<<<<<<< HEAD
            return
        full_name = 'electrum_grs_plugins.' + name + '.' + self.gui_name
=======
            return self.plugins[name]
        full_name = 'electrum_plugins.' + name + '.' + self.gui_name
>>>>>>> 2774126d
        loader = pkgutil.find_loader(full_name)
        if not loader:
            raise RuntimeError("%s implementation for %s plugin not found"
                               % (self.gui_name, name))
        p = loader.load_module(full_name)
        plugin = p.Plugin(self, self.config, name)
        self.add_jobs(plugin.thread_jobs())
        self.plugins[name] = plugin
        self.print_error("loaded", name)
        return plugin

    def close_plugin(self, plugin):
        self.remove_jobs(plugin.thread_jobs())

    def enable(self, name):
        self.config.set_key('use_' + name, True, True)
        p = self.get(name)
        if p:
            return p
        return self.load_plugin(name)

    def disable(self, name):
        self.config.set_key('use_' + name, False, True)
        p = self.get(name)
        if not p:
            return
        self.plugins.pop(name)
        p.close()
        self.print_error("closed", name)

    def toggle(self, name):
        p = self.get(name)
        return self.disable(name) if p else self.enable(name)

    def is_available(self, name, w):
        d = self.descriptions.get(name)
        if not d:
            return False
        deps = d.get('requires', [])
        for dep, s in deps:
            try:
                __import__(dep)
            except ImportError:
                return False
        requires = d.get('requires_wallet_type', [])
        return not requires or w.wallet_type in requires

    def get_hardware_support(self):
        out = []
        for name, (gui_good, details) in self.hw_wallets.items():
            if gui_good:
                try:
                    p = self.get_plugin(name)
                    if p.is_enabled():
                        out.append([name, details[2], p])
                except:
                    traceback.print_exc()
                    self.print_error("cannot load plugin for:", name)
        return out

    def register_wallet_type(self, name, gui_good, wallet_type):
        from .wallet import register_wallet_type, register_constructor
        self.print_error("registering wallet type", (wallet_type, name))
        def loader():
            plugin = self.get_plugin(name)
            register_constructor(wallet_type, plugin.wallet_class)
        register_wallet_type(wallet_type)
        plugin_loaders[wallet_type] = loader

    def register_keystore(self, name, gui_good, details):
        from .keystore import register_keystore
        def dynamic_constructor(d):
            return self.get_plugin(name).keystore_class(d)
        if details[0] == 'hardware':
            self.hw_wallets[name] = (gui_good, details)
            self.print_error("registering hardware %s: %s" %(name, details))
            register_keystore(details[1], dynamic_constructor)

    def get_plugin(self, name):
        if not name in self.plugins:
            self.load_plugin(name)
        return self.plugins[name]

    def run(self):
        while self.is_running():
            time.sleep(0.1)
            self.run_jobs()
        self.on_stop()


def hook(func):
    hook_names.add(func.__name__)
    return func

def run_hook(name, *args):
    results = []
    f_list = hooks.get(name, [])
    for p, f in f_list:
        if p.is_enabled():
            try:
                r = f(*args)
            except Exception:
                print_error("Plugin error")
                traceback.print_exc(file=sys.stdout)
                r = False
            if r:
                results.append(r)

    if results:
        assert len(results) == 1, results
        return results[0]


class BasePlugin(PrintError):

    def __init__(self, parent, config, name):
        self.parent = parent  # The plugins object
        self.name = name
        self.config = config
        self.wallet = None
        # add self to hooks
        for k in dir(self):
            if k in hook_names:
                l = hooks.get(k, [])
                l.append((self, getattr(self, k)))
                hooks[k] = l

    def diagnostic_name(self):
        return self.name

    def __str__(self):
        return self.name

    def close(self):
        # remove self from hooks
        for k in dir(self):
            if k in hook_names:
                l = hooks.get(k, [])
                l.remove((self, getattr(self, k)))
                hooks[k] = l
        self.parent.close_plugin(self)
        self.on_close()

    def on_close(self):
        pass

    def requires_settings(self):
        return False

    def thread_jobs(self):
        return []

    def is_enabled(self):
        return self.is_available() and self.config.get('use_'+self.name) is True

    def is_available(self):
        return True

    def can_user_disable(self):
        return True

    def settings_dialog(self):
        pass


class DeviceNotFoundError(Exception):
    pass

class DeviceUnpairableError(Exception):
    pass

Device = namedtuple("Device", "path interface_number id_ product_key usage_page")
DeviceInfo = namedtuple("DeviceInfo", "device label initialized")

class DeviceMgr(ThreadJob, PrintError):
    '''Manages hardware clients.  A client communicates over a hardware
    channel with the device.

    In addition to tracking device HID IDs, the device manager tracks
    hardware wallets and manages wallet pairing.  A HID ID may be
    paired with a wallet when it is confirmed that the hardware device
    matches the wallet, i.e. they have the same master public key.  A
    HID ID can be unpaired if e.g. it is wiped.

    Because of hotplugging, a wallet must request its client
    dynamically each time it is required, rather than caching it
    itself.

    The device manager is shared across plugins, so just one place
    does hardware scans when needed.  By tracking HID IDs, if a device
    is plugged into a different port the wallet is automatically
    re-paired.

    Wallets are informed on connect / disconnect events.  It must
    implement connected(), disconnected() callbacks.  Being connected
    implies a pairing.  Callbacks can happen in any thread context,
    and we do them without holding the lock.

    Confusingly, the HID ID (serial number) reported by the HID system
    doesn't match the device ID reported by the device itself.  We use
    the HID IDs.

    This plugin is thread-safe.  Currently only devices supported by
    hidapi are implemented.'''

    def __init__(self, config):
        super(DeviceMgr, self).__init__()
        # Keyed by xpub.  The value is the device id
        # has been paired, and None otherwise.
        self.xpub_ids = {}
        # A list of clients.  The key is the client, the value is
        # a (path, id_) pair.
        self.clients = {}
        # What we recognise.  Each entry is a (vendor_id, product_id)
        # pair.
        self.recognised_hardware = set()
        # For synchronization
        self.lock = threading.RLock()
        self.hid_lock = threading.RLock()
        self.config = config

    def thread_jobs(self):
        # Thread job to handle device timeouts
        return [self]

    def run(self):
        '''Handle device timeouts.  Runs in the context of the Plugins
        thread.'''
        with self.lock:
            clients = list(self.clients.keys())
        cutoff = time.time() - self.config.get_session_timeout()
        for client in clients:
            client.timeout(cutoff)

    def register_devices(self, device_pairs):
        for pair in device_pairs:
            self.recognised_hardware.add(pair)

    def create_client(self, device, handler, plugin):
        # Get from cache first
        client = self.client_lookup(device.id_)
        if client:
            return client
        client = plugin.create_client(device, handler)
        if client:
            self.print_error("Registering", client)
            with self.lock:
                self.clients[client] = (device.path, device.id_)
        return client

    def xpub_id(self, xpub):
        with self.lock:
            return self.xpub_ids.get(xpub)

    def xpub_by_id(self, id_):
        with self.lock:
            for xpub, xpub_id in self.xpub_ids.items():
                if xpub_id == id_:
                    return xpub
            return None

    def unpair_xpub(self, xpub):
        with self.lock:
            if not xpub in self.xpub_ids:
                return
            _id = self.xpub_ids.pop(xpub)
        client = self.client_lookup(_id)
        self.clients.pop(client, None)
        if client:
            client.close()

    def unpair_id(self, id_):
        xpub = self.xpub_by_id(id_)
        if xpub:
            self.unpair_xpub(xpub)

    def pair_xpub(self, xpub, id_):
        with self.lock:
            self.xpub_ids[xpub] = id_

    def client_lookup(self, id_):
        with self.lock:
            for client, (path, client_id) in self.clients.items():
                if client_id == id_:
                    return client
        return None

    def client_by_id(self, id_):
        '''Returns a client for the device ID if one is registered.  If
        a device is wiped or in bootloader mode pairing is impossible;
        in such cases we communicate by device ID and not wallet.'''
        self.scan_devices()
        return self.client_lookup(id_)

    def client_for_keystore(self, plugin, handler, keystore, force_pair):
        self.print_error("getting client for keystore")
        handler.update_status(False)
        devices = self.scan_devices()
        xpub = keystore.xpub
        derivation = keystore.get_derivation()
        client = self.client_by_xpub(plugin, xpub, handler, devices)
        if client is None and force_pair:
            info = self.select_device(plugin, handler, keystore, devices)
            client = self.force_pair_xpub(plugin, handler, info, xpub, derivation, devices)
        if client:
            handler.update_status(True)
        self.print_error("end client for keystore")
        return client

    def client_by_xpub(self, plugin, xpub, handler, devices):
        _id = self.xpub_id(xpub)
        client = self.client_lookup(_id)
        if client:
            # An unpaired client might have another wallet's handler
            # from a prior scan.  Replace to fix dialog parenting.
            client.handler = handler
            return client

        for device in devices:
            if device.id_ == _id:
                return self.create_client(device, handler, plugin)


    def force_pair_xpub(self, plugin, handler, info, xpub, derivation, devices):
        # The wallet has not been previously paired, so let the user
        # choose an unpaired device and compare its first address.
        xtype = bitcoin.xpub_type(xpub)
        client = self.client_lookup(info.device.id_)
        if client and client.is_pairable():
            # See comment above for same code
            client.handler = handler
            # This will trigger a PIN/passphrase entry request
            try:
                client_xpub = client.get_xpub(derivation, xtype)
            except (UserCancelled, RuntimeError):
                 # Bad / cancelled PIN / passphrase
                client_xpub = None
            if client_xpub == xpub:
                self.pair_xpub(xpub, info.device.id_)
                return client

        # The user input has wrong PIN or passphrase, or cancelled input,
        # or it is not pairable
        raise DeviceUnpairableError(
            _('Electrum cannot pair with your %s.\n\n'
              'Before you request bitcoins to be sent to addresses in this '
              'wallet, ensure you can pair with your device, or that you have '
              'its seed (and passphrase, if any).  Otherwise all bitcoins you '
              'receive will be unspendable.') % plugin.device)

    def unpaired_device_infos(self, handler, plugin, devices=None):
        '''Returns a list of DeviceInfo objects: one for each connected,
        unpaired device accepted by the plugin.'''
        if devices is None:
            devices = self.scan_devices()
        devices = [dev for dev in devices if not self.xpub_by_id(dev.id_)]
        infos = []
        for device in devices:
            if not device.product_key in plugin.DEVICE_IDS:
                continue
            client = self.create_client(device, handler, plugin)
            if not client:
                continue
            infos.append(DeviceInfo(device, client.label(), client.is_initialized()))

        return infos

    def select_device(self, plugin, handler, keystore, devices=None):
        '''Ask the user to select a device to use if there is more than one,
        and return the DeviceInfo for the device.'''
        while True:
            infos = self.unpaired_device_infos(handler, plugin, devices)
            if infos:
                break
            msg = _('Could not connect to your %s.  Verify the cable is '
                    'connected and that no other application is using it.\n\n'
                    'Try to connect again?') % plugin.device
            if not handler.yes_no_question(msg):
                raise UserCancelled()
            devices = None
        if len(infos) == 1:
            return infos[0]
        # select device by label
        for info in infos:
            if info.label == keystore.label:
                return info
        msg = _("Please select which %s device to use:") % plugin.device
        descriptions = [info.label + ' (%s)'%(_("initialized") if info.initialized else _("wiped")) for info in infos]
        c = handler.query_choice(msg, descriptions)
        if c is None:
            raise UserCancelled()
        info = infos[c]
        # save new label
        keystore.set_label(info.label)
        handler.win.wallet.save_keystore()
        return info

    def scan_devices(self):
        # All currently supported hardware libraries use hid, so we
        # assume it here.  This can be easily abstracted if necessary.
        # Note this import must be local so those without hardware
        # wallet libraries are not affected.
        import hid
        self.print_error("scanning devices...")
        with self.hid_lock:
            hid_list = hid.enumerate(0, 0)
        # First see what's connected that we know about
        devices = []
        for d in hid_list:
            product_key = (d['vendor_id'], d['product_id'])
            if product_key in self.recognised_hardware:
                # Older versions of hid don't provide interface_number
                interface_number = d.get('interface_number', -1)
                usage_page = d['usage_page']
                id_ = d['serial_number']
                if len(id_) == 0:
                    id_ = str(d['path'])
                id_ += str(interface_number) + str(usage_page)
                devices.append(Device(d['path'], interface_number,
                                      id_, product_key, usage_page))

        # Now find out what was disconnected
        pairs = [(dev.path, dev.id_) for dev in devices]
        disconnected_ids = []
        with self.lock:
            connected = {}
            for client, pair in self.clients.items():
                if pair in pairs:
                    connected[client] = pair
                else:
                    disconnected_ids.append(pair[1])
            self.clients = connected

        # Unpair disconnected devices
        for id_ in disconnected_ids:
            self.unpair_id(id_)

        return devices<|MERGE_RESOLUTION|>--- conflicted
+++ resolved
@@ -94,13 +94,8 @@
 
     def load_plugin(self, name):
         if name in self.plugins:
-<<<<<<< HEAD
-            return
+            return self.plugins[name]
         full_name = 'electrum_grs_plugins.' + name + '.' + self.gui_name
-=======
-            return self.plugins[name]
-        full_name = 'electrum_plugins.' + name + '.' + self.gui_name
->>>>>>> 2774126d
         loader = pkgutil.find_loader(full_name)
         if not loader:
             raise RuntimeError("%s implementation for %s plugin not found"
