from util import print_error
import traceback, sys
from util import *
from i18n import _

plugins = []


def init_plugins(config):
    import imp, pkgutil, __builtin__, os
    global plugins

    if __builtin__.use_local_modules:
        fp, pathname, description = imp.find_module('plugins')
        plugin_names = [name for a, name, b in pkgutil.iter_modules([pathname])]
        plugin_names = filter( lambda name: os.path.exists(os.path.join(pathname,name+'.py')), plugin_names)
        imp.load_module('electrum_plugins', fp, pathname, description)
        plugin_modules = map(lambda name: imp.load_source('electrum_plugins.'+name, os.path.join(pathname,name+'.py')), plugin_names)
    else:
        import electrum_plugins
        plugin_names = [name for a, name, b in pkgutil.iter_modules(electrum_plugins.__path__)]
        plugin_modules = [ __import__('electrum_plugins.'+name, fromlist=['electrum_plugins']) for name in plugin_names]

    for name, p in zip(plugin_names, plugin_modules):
        try:
            plugins.append( p.Plugin(config, name) )
        except Exception:
            print_msg(_("Error: cannot initialize plugin"),p)
            traceback.print_exc(file=sys.stdout)


hook_names = set()
hooks = {}

def hook(func):
    n = func.func_name
    if n not in hook_names:
        hook_names.add(n)
    return func


def run_hook(name, *args):
    results = []
    f_list = hooks.get(name,[])
    for p, f in f_list:
        if not p.is_enabled():
            continue
        try:
            r = f(*args)
        except Exception:
            print_error("Plugin error")
            traceback.print_exc(file=sys.stdout)
            r = False
<<<<<<< HEAD

=======
>>>>>>> 8fa1a9a5
        if r:
            results.append(r)

    if results:
        assert len(results) == 1, results
        return results[0]


class BasePlugin:

    def __init__(self, config, name):
        self.name = name
        self.config = config
        # add self to hooks
        for k in dir(self):
            if k in hook_names:
                l = hooks.get(k, [])
                l.append((self, getattr(self, k)))
                hooks[k] = l

    def fullname(self):
        return self.name

    def description(self):
        return 'undefined'

    def requires_settings(self):
        return False
    
    def enable(self):
        self.set_enabled(True)
        return True

    def disable(self):
        self.set_enabled(False)
        return True

    def init_qt(self, gui): pass

    def load_wallet(self, wallet): pass

    #def init(self): pass

    def close(self): pass

    def is_enabled(self):
        return self.is_available() and self.config.get('use_'+self.name) is True

    def is_available(self):
        return True

    def set_enabled(self, enabled):
        self.config.set_key('use_'+self.name, enabled, True)

    def settings_dialog(self):
        pass
<|MERGE_RESOLUTION|>--- conflicted
+++ resolved
@@ -51,10 +51,6 @@
             print_error("Plugin error")
             traceback.print_exc(file=sys.stdout)
             r = False
-<<<<<<< HEAD
-
-=======
->>>>>>> 8fa1a9a5
         if r:
             results.append(r)
 
