--- conflicted
+++ resolved
@@ -78,21 +78,7 @@
         return len(self.plugins)
 
     def load_plugin(self, name):
-<<<<<<< HEAD
         full_name = 'electrum_ltc_plugins.' + name + '.' + self.gui_name
-        try:
-            p = pkgutil.find_loader(full_name).load_module(full_name)
-            plugin = p.Plugin(self, self.config, name)
-            self.add_jobs(plugin.thread_jobs())
-            self.plugins[name] = plugin
-            self.print_error("loaded", name)
-            return plugin
-        except Exception:
-            self.print_error("cannot initialize plugin", name)
-            traceback.print_exc(file=sys.stdout)
-            return None
-=======
-        full_name = 'electrum_plugins.' + name + '.' + self.gui_name
         loader = pkgutil.find_loader(full_name)
         if not loader:
             raise RuntimeError("%s implementation for %s plugin not found"
@@ -103,7 +89,6 @@
         self.plugins[name] = plugin
         self.print_error("loaded", name)
         return plugin
->>>>>>> 268dcbca
 
     def close_plugin(self, plugin):
         self.remove_jobs(plugin.thread_jobs())
