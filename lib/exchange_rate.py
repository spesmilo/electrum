--- conflicted
+++ resolved
@@ -148,23 +148,6 @@
         return {'USD': Decimal(json['last'])}
 
 
-<<<<<<< HEAD
-=======
-class Bitvalor(ExchangeBase):
-
-    def get_rates(self,ccy):
-        json = self.get_json('api.bitvalor.com', '/v1/ticker.json')
-        return {'BRL': Decimal(json['ticker_1h']['total']['last'])}
-
-
-class BlockchainInfo(ExchangeBase):
-
-    def get_rates(self, ccy):
-        json = self.get_json('blockchain.info', '/ticker')
-        return dict([(r, Decimal(json[r]['15m'])) for r in json])
-
-
->>>>>>> fbe27fce
 class BTCChina(ExchangeBase):
 
     def get_rates(self, ccy):
@@ -204,35 +187,7 @@
         return dict([(r, Decimal(ltc_prices[r])) for r in ltc_prices])
 
 
-<<<<<<< HEAD
 class HitBTC(ExchangeBase):
-=======
-    def historical_rates(self, ccy):
-        start = self.history_starts()[ccy]
-        end = datetime.today().strftime('%Y-%m-%d')
-        # Note ?currency and ?index don't work as documented.  Sigh.
-        query = ('/v1/bpi/historical/close.json?start=%s&end=%s'
-                 % (start, end))
-        json = self.get_json('api.coindesk.com', query)
-        return json['bpi']
-
-
-class Coinsecure(ExchangeBase):
-
-    def get_rates(self, ccy):
-        json = self.get_json('api.coinsecure.in', '/v0/noauth/newticker')
-        return {'INR': Decimal(json['lastprice'] / 100.0 )}
-
-
-class Foxbit(ExchangeBase):
-
-    def get_rates(self,ccy):
-        json = self.get_json('api.bitvalor.com', '/v1/ticker.json')
-        return {'BRL': Decimal(json['ticker_1h']['exchanges']['FOX']['last'])}
-
-
-class itBit(ExchangeBase):
->>>>>>> fbe27fce
 
     def get_rates(self, ccy):
         ccys = ['EUR', 'USD']
@@ -269,39 +224,16 @@
 class OKCoin(ExchangeBase):
 
     def get_rates(self, ccy):
-<<<<<<< HEAD
         json = self.get_json('www.okcoin.cn', '/api/ticker.do?symbol=ltc_cny')
         return {'CNY': Decimal(json['ticker']['last'])}
-=======
-        json = self.get_json('api.bitvalor.com', '/v1/ticker.json')
-        return {'BRL': Decimal(json['ticker_1h']['exchanges']['MBT']['last'])}
->>>>>>> fbe27fce
 
 
 class MercadoBitcoin(ExchangeBase):
 
     def get_rates(self,ccy):
-<<<<<<< HEAD
         json = self.get_json('mercadobitcoin.net',
                                 "/api/v2/ticker_litecoin")
         return {'BRL': Decimal(json['ticker']['last'])}
-=======
-        json = self.get_json('api.bitvalor.com', '/v1/ticker.json')
-        return {'BRL': Decimal(json['ticker_1h']['exchanges']['NEG']['last'])}
-
-    def history_ccys(self):
-        return ['BRL']
-
-
-class Unocoin(ExchangeBase):
-
-    def get_rates(self, ccy):
-        json = self.get_json('www.unocoin.com', 'trade?buy')
-        return {'INR': Decimal(json)}
-
-
-class Winkdex(ExchangeBase):
->>>>>>> fbe27fce
 
 
 class Bitcointoyou(ExchangeBase):
