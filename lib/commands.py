#!/usr/bin/env python
#
# Electrum - lightweight Bitcoin client
# Copyright (C) 2011 thomasv@gitorious
#
# This program is free software: you can redistribute it and/or modify
# it under the terms of the GNU General Public License as published by
# the Free Software Foundation, either version 3 of the License, or
# (at your option) any later version.
#
# This program is distributed in the hope that it will be useful,
# but WITHOUT ANY WARRANTY; without even the implied warranty of
# MERCHANTABILITY or FITNESS FOR A PARTICULAR PURPOSE. See the
# GNU General Public License for more details.
#
# You should have received a copy of the GNU General Public License
# along with this program. If not, see <http://www.gnu.org/licenses/>.

import os
import sys
import datetime
import time
import copy
import argparse
import json
import ast
from functools import wraps
from decimal import Decimal

import util
from util import print_msg, format_satoshis, print_stderr
import bitcoin
from bitcoin import is_address, hash_160_to_bc_address, hash_160, COIN
from transaction import Transaction
import paymentrequest
from paymentrequest import PR_PAID, PR_UNPAID, PR_UNKNOWN, PR_EXPIRED

known_commands = {}

class Command:

    def __init__(self, func, s):
        self.name = func.__name__
        self.requires_network = 'n' in s
        self.requires_wallet = 'w' in s
        self.requires_password = 'p' in s
        self.description = func.__doc__
        self.help = self.description.split('.')[0]
        varnames = func.func_code.co_varnames[1:func.func_code.co_argcount]
        self.defaults = func.func_defaults
        if self.defaults:
            n = len(self.defaults)
            self.params = list(varnames[:-n])
            self.options = list(varnames[-n:])
        else:
            self.params = list(varnames)
            self.options = []
            self.defaults = []


def command(s):
    def decorator(func):
        global known_commands
        name = func.__name__
        known_commands[name] = Command(func, s)
        @wraps(func)
        def func_wrapper(*args):
            return func(*args)
        return func_wrapper
    return decorator


class Commands:

    def __init__(self, config, wallet, network, callback = None):
        self.config = config
        self.wallet = wallet
        self.network = network
        self._callback = callback
        self.password = None
        self.contacts = util.Contacts(self.config)

    def _run(self, method, args, password_getter):
        cmd = known_commands[method]
        if cmd.requires_password and self.wallet.use_encryption:
            self.password = apply(password_getter,())
        f = getattr(self, method)
        result = f(*args)
        self.password = None
        if self._callback:
            apply(self._callback, ())
        return result

    @command('')
    def help(self):
        """Print help"""
        return 'Commands: ' + ', '.join(sorted(known_commands.keys()))

    @command('')
    def create(self):
        """Create a new wallet"""

    @command('')
    def restore(self):
        """Restore a wallet from seed. """

    @command('')
    def deseed(self):
        """Remove seed from wallet. This creates a seedless, watching-only
        wallet."""

    @command('wp')
    def password(self):
        """Change wallet password. """

    @command('')
    def getconfig(self, key):
        """Return a configuration variable. """
        return self.config.get(key)

    @command('')
    def setconfig(self, key, value):
        """Set a configuration variable. 'value' may be a string or a Python expression."""
        try:
            value = ast.literal_eval(value)
        except:
            pass
        self.config.set_key(key, value)
        return True

    @command('')
    def make_seed(self, nbits=128, entropy=1, language=None):
        """Create a seed"""
        from mnemonic import Mnemonic
        s = Mnemonic(language).make_seed(nbits, custom_entropy=entropy)
        return s.encode('utf8')

    @command('')
    def check_seed(self, seed, entropy=1, language=None):
        """Check that a seed was generated with given entropy"""
        from mnemonic import Mnemonic
        return Mnemonic(language).check_seed(seed, entropy)

    @command('n')
    def getaddresshistory(self, address):
        """Return the transaction history of any address. Note: This is a
        walletless server query, results are not checked by SPV.
        """
        return self.network.synchronous_get([('blockchain.address.get_history', [address])])[0]

    @command('nw')
    def listunspent(self):
        """List unspent outputs. Returns the list of unspent transaction
        outputs in your wallet."""
        l = copy.deepcopy(self.wallet.get_spendable_coins(exclude_frozen = False))
        for i in l: i["value"] = str(Decimal(i["value"])/COIN)
        return l

    @command('n')
    def getaddressunspent(self, address):
        """Returns the UTXO list of any address. Note: This
        is a walletless server query, results are not checked by SPV.
        """
        return self.network.synchronous_get([('blockchain.address.listunspent', [address])])[0]

    @command('n')
    def getutxoaddress(self, txid, pos):
        """Get the address of a UTXO. Note: This is a walletless server query, results are
        not checked by SPV.
        """
        r = self.network.synchronous_get([('blockchain.utxo.get_address', [txid, pos])])
        if r:
            return {'address':r[0]}

    @command('wp')
    def createrawtx(self, inputs, outputs, unsigned=False):
        """Create a transaction from json inputs. The syntax is similar to litecoind."""
        coins = self.wallet.get_spendable_coins(exclude_frozen = False)
        tx_inputs = []
        for i in inputs:
            prevout_hash = i['txid']
            prevout_n = i['vout']
            for c in coins:
                if c['prevout_hash'] == prevout_hash and c['prevout_n'] == prevout_n:
                    self.wallet.add_input_info(c)
                    tx_inputs.append(c)
                    break
            else:
                raise BaseException('Transaction output not in wallet', prevout_hash+":%d"%prevout_n)
        outputs = map(lambda x: ('address', x[0], int(COIN*x[1])), outputs.items())
        tx = Transaction.from_io(tx_inputs, outputs)
        if not unsigned:
            self.wallet.sign_transaction(tx, self.password)
        return tx

    @command('wp')
    def signtransaction(self, tx, privkey=None):
        """Sign a transaction. The wallet keys will be used unless a private key is provided."""
        t = Transaction(tx)
        t.deserialize()
        if privkey:
            pubkey = bitcoin.public_key_from_private_key(sec)
            t.sign({pubkey:sec})
        else:
            self.wallet.sign_transaction(t, self.password)
        return t

    @command('')
    def deserialize(self, tx):
        """Deserialize a serialized transaction"""
        t = Transaction(tx)
        return t.deserialize()

    @command('n')
    def broadcast(self, tx):
        """Broadcast a transaction to the network. """
        t = Transaction(tx)
        return self.network.synchronous_get([('blockchain.transaction.broadcast', [str(t)])])[0]

    @command('')
    def createmultisig(self, num, pubkeys):
        """Create multisig address"""
        assert isinstance(pubkeys, list), (type(num), type(pubkeys))
        redeem_script = Transaction.multisig_script(pubkeys, num)
        address = hash_160_to_bc_address(hash_160(redeem_script.decode('hex')), 5)
        return {'address':address, 'redeemScript':redeem_script}

    @command('w')
    def freeze(self, address):
        """Freeze address. Freeze the funds at one of your wallet\'s addresses"""
        return self.wallet.set_frozen_state([address], True)

    @command('w')
    def unfreeze(self, address):
        """Unfreeze address. Unfreeze the funds at one of your wallet\'s address"""
        return self.wallet.set_frozen_state([address], False)

    @command('wp')
    def getprivatekeys(self, address):
        """Get the private keys of an address. Address must be in wallet."""
        return self.wallet.get_private_key(address, self.password)

    @command('w')
    def ismine(self, address):
        """Check if address is in wallet. Return true if and only address is in wallet"""
        return self.wallet.is_mine(address)

    @command('wp')
    def dumpprivkeys(self, domain=None):
        """Dump private keys from your wallet"""
        if domain is None:
            domain = self.wallet.addresses(True)
        return [self.wallet.get_private_key(address, self.password) for address in domain]

    @command('')
    def validateaddress(self, address):
        """Check that an address is valid. """
        return is_address(address)

    @command('w')
    def getpubkeys(self, address):
        """Return the public keys for a wallet address. """
        return self.wallet.get_public_keys(address)

    @command('nw')
    def getbalance(self, account=None):
        """Return the balance of your wallet. If run with the --offline flag,
        returns the last known balance."""
        if account is None:
            c, u, x = self.wallet.get_balance()
        else:
            c, u, x = self.wallet.get_account_balance(account)
        out = {"confirmed": str(Decimal(c)/COIN)}
        if u:
            out["unconfirmed"] = str(Decimal(u)/COIN)
        if x:
            out["unmatured"] = str(Decimal(x)/COIN)
        return out

    @command('n')
    def getaddressbalance(self, address):
        """Return the balance of any address. Note: This is a walletless
        server query, results are not checked by SPV.
        """
        out = self.network.synchronous_get([('blockchain.address.get_balance', [address])])[0]
        out["confirmed"] =  str(Decimal(out["confirmed"])/COIN)
        out["unconfirmed"] =  str(Decimal(out["unconfirmed"])/COIN)
        return out

    @command('n')
    def getproof(self, address):
        """Get Merkle branch of an address in the UTXO set"""
        p = self.network.synchronous_get([('blockchain.address.get_proof', [address])])[0]
        out = []
        for i,s in p:
            out.append(i)
        return out

    @command('n')
    def getmerkle(self, txid, height):
        """Get Merkle branch of a transaction included in a block. Electrum
        uses this to verify transactions (Simple Payment Verification)."""
        return self.network.synchronous_get([('blockchain.transaction.get_merkle', [txid, int(height)])])[0]

    @command('n')
    def getservers(self):
        """Return the list of available servers"""
        while not self.network.is_up_to_date():
            time.sleep(0.1)
        return self.network.get_servers()

    @command('')
    def version(self):
        """Return the version of electrum."""
        import electrum_ltc as electrum  # Needs to stay here to prevent ciruclar imports
        return electrum.ELECTRUM_VERSION

    @command('w')
    def getmpk(self):
        """Get master public key. Return your wallet\'s master public key(s)"""
        return self.wallet.get_master_public_keys()

    @command('wp')
    def getseed(self):
        """Get seed phrase. Print the generation seed of your wallet."""
        s = self.wallet.get_mnemonic(self.password)
        return s.encode('utf8')

    @command('wp')
    def importprivkey(self, privkey):
        """Import a private key. """
        try:
            addr = self.wallet.import_key(privkey, self.password)
            out = "Keypair imported: ", addr
        except Exception as e:
            out = "Error: Keypair import failed: " + str(e)
        return out

    def _resolver(self, x):
        if x is None:
            return None
        out = self.contacts.resolve(x)
        if out.get('type') == 'openalias' and self.nocheck is False and out.get('validated') is False:
            raise BaseException('cannot verify alias', x)
        return out['address']

    @command('n')
    def sweep(self, privkey, destination, tx_fee=None, nocheck=False):
        """Sweep private key. Returns a transaction that spends UTXOs from
        privkey to a destination address. The transaction is not
        broadcasted."""
        self.nocheck = nocheck
        dest = self._resolver(destination)
        if tx_fee is None:
            tx_fee = 0.001
        fee = int(Decimal(tx_fee)*COIN)
        return Transaction.sweep([privkey], self.network, dest, fee)

    @command('wp')
    def signmessage(self, address, message):
        """Sign a message with a key. Use quotes if your message contains
        whitespaces"""
        return self.wallet.sign_message(address, message, self.password)

    @command('')
    def verifymessage(self, address, signature, message):
        """Verify a signature."""
        return bitcoin.verify_message(address, signature, message)

    def _mktx(self, outputs, fee, change_addr, domain, nocheck, unsigned):
        self.nocheck = nocheck
        change_addr = self._resolver(change_addr)
        domain = None if domain is None else map(self._resolver, domain)
        fee = None if fee is None else int(COIN*Decimal(fee))
        final_outputs = []
        for address, amount in outputs:
            address = self._resolver(address)
            #assert self.wallet.is_mine(address)
            if amount == '!':
                assert len(outputs) == 1
                inputs = self.wallet.get_spendable_coins(domain)
                amount = sum(map(lambda x:x['value'], inputs))
                if fee is None:
                    for i in inputs:
                        self.wallet.add_input_info(i)
                    output = ('address', address, amount)
                    dummy_tx = Transaction.from_io(inputs, [output])
                    fee = self.wallet.estimated_fee(dummy_tx)
                amount -= fee
            else:
                amount = int(COIN*Decimal(amount))
            final_outputs.append(('address', address, amount))

        coins = self.wallet.get_spendable_coins(domain)
        tx = self.wallet.make_unsigned_transaction(coins, final_outputs, fee, change_addr)
        str(tx) #this serializes
        if not unsigned:
            self.wallet.sign_transaction(tx, self.password)
        return tx

    def _read_csv(self, csvpath):
        import csv
        outputs = []
        with open(csvpath, 'rb') as csvfile:
            csvReader = csv.reader(csvfile, delimiter=',')
            for row in csvReader:
                address, amount = row
                assert bitcoin.is_address(address)
                amount = Decimal(amount)
                outputs.append((address, amount))
        return outputs

    @command('wp')
    def payto(self, destination, amount, tx_fee=None, from_addr=None, change_addr=None, nocheck=False, unsigned=False, deserialized=False, broadcast=False):
        """Create a transaction. """
        domain = [from_addr] if from_addr else None
        tx = self._mktx([(destination, amount)], tx_fee, change_addr, domain, nocheck, unsigned)
        if broadcast:
            r, h = self.wallet.sendtx(tx)
            return h
        else:
            return tx.deserialize() if deserialized else tx

    @command('wp')
    def paytomany(self, csv_file, tx_fee=None, from_addr=None, change_addr=None, nocheck=False, unsigned=False, deserialized=False, broadcast=False):
        """Create a multi-output transaction. """
        domain = [from_addr] if from_addr else None
        outputs = self._read_csv(csv_file)
        tx = self._mktx(outputs, tx_fee, change_addr, domain, nocheck, unsigned)
        if broadcast:
            r, h = self.wallet.sendtx(tx)
            return h
        else:
            return tx.deserialize() if deserialized else tx

    @command('wn')
    def history(self):
        """Wallet history. Returns the transaction history of your wallet."""
        balance = 0
        out = []
        for item in self.wallet.get_history():
            tx_hash, conf, value, timestamp, balance = item
            try:
                time_str = datetime.datetime.fromtimestamp( timestamp).isoformat(' ')[:-3]
            except Exception:
                time_str = "----"

            label, is_default_label = self.wallet.get_label(tx_hash)

            out.append({'txid':tx_hash, 'date':"%16s"%time_str, 'label':label, 'value':format_satoshis(value), 'confirmations':conf})
        return out

    @command('w')
    def setlabel(self, key, label):
        """Assign a label to an item. Item may be a Litecoin address or a
        transaction ID"""
        self.wallet.set_label(key, label)

    @command('')
    def listcontacts(self):
        """Show your list of contacts"""
        return self.contacts

    @command('')
    def getalias(self, key):
        """Retrieve alias. Lookup in your list of contacts, and for an OpenAlias DNS record."""
        return self.contacts.resolve(key)

    @command('')
    def searchcontacts(self, query):
        """Search through contacts, return matching entries. """
        results = {}
        for key, value in self.contacts.items():
            if query.lower() in key.lower():
                results[key] = value
        return results

    @command('w')
    def listaddresses(self, receiving=False, change=False, show_labels=False, frozen=False, unused=False, funded=False, show_balance=False):
        """List wallet addresses. Returns your list of addresses."""
        out = []
        for addr in self.wallet.addresses(True):
            if frozen and not self.wallet.is_frozen(addr):
                continue
            if receiving and self.wallet.is_change(addr):
                continue
            if change and not self.wallet.is_change(addr):
                continue
            if unused and self.wallet.is_used(addr):
                continue
            if funded and self.wallet.is_empty(addr):
                continue
            item = addr
            if show_balance:
                item += ", "+ format_satoshis(sum(self.wallet.get_addr_balance(addr)))
            if show_labels:
                item += ', ' + repr(self.wallet.labels.get(addr, ''))
            out.append(item)
        return out

    @command('nw')
    def gettransaction(self, txid, deserialized=False):
        """Retrieve a transaction. """
        tx = self.wallet.transactions.get(txid) if self.wallet else None
        if tx is None and self.network:
            raw = self.network.synchronous_get([('blockchain.transaction.get', [txid])])[0]
            if raw:
                tx = Transaction(raw)
            else:
                raise BaseException("Unknown transaction")
        return tx.deserialize() if deserialized else tx

    @command('')
    def encrypt(self, pubkey, message):
        """Encrypt a message with a public key. Use quotes if the message contains whitespaces."""
        return bitcoin.encrypt_message(message, pubkey)

    @command('wp')
    def decrypt(self, pubkey, encrypted):
        """Decrypt a message encrypted with a public key."""
        return self.wallet.decrypt_message(pubkey, encrypted, self.password)

    def _format_request(self, out):
        pr_str = {
            PR_UNKNOWN: 'Unknown',
            PR_UNPAID: 'Pending',
            PR_PAID: 'Paid',
            PR_EXPIRED: 'Expired',
        }
        out['amount'] = format_satoshis(out.get('amount')) + ' LTC'
        out['status'] = pr_str[out.get('status', PR_UNKNOWN)]
        return out

    @command('wn')
    def getrequest(self, key):
        """Return a payment request"""
        r = self.wallet.get_payment_request(key, self.config)
        if not r:
            raise BaseException("Request not found")
        return self._format_request(r)

    #@command('w')
    #def ackrequest(self, serialized):
    #    """<Not implemented>"""
    #    pass

    @command('wn')
    def listrequests(self, pending=False, expired=False, paid=False):
        """List the payment requests you made."""
        out = self.wallet.get_sorted_requests(self.config)
        if pending:
            f = PR_UNPAID
        elif expired:
            f = PR_EXPIRED
        elif paid:
            f = PR_PAID
        else:
            f = None
        if f:
            out = filter(lambda x: x.get('status')==f, out)
        return map(self._format_request, out)

    @command('w')
    def addrequest(self, requested_amount, memo='', expiration=60*60, force=False):
        """Create a payment request."""
        addr = self.wallet.get_unused_address(None)
        if addr is None:
            if force:
                addr = self.wallet.create_new_address(None, False)
            else:
                return False
        amount = int(Decimal(requested_amount)*COIN)
        req = self.wallet.add_payment_request(addr, amount, memo, expiration, self.config)
        return self._format_request(req)

    @command('w')
    def rmrequest(self, key):
        """Remove a payment request"""
        return self.wallet.remove_payment_request(key, self.config)

param_descriptions = {
    'privkey': 'Private key. Type \'?\' to get a prompt.',
    'destination': 'Litecoin address, contact or alias',
    'address': 'Litecoin address',
    'seed': 'Seed phrase',
    'txid': 'Transaction ID',
    'pos': 'Position',
    'height': 'Block height',
    'tx': 'Serialized transaction (hexadecimal)',
    'key': 'Variable name',
    'pubkey': 'Public key',
    'message': 'Clear text message. Use quotes if it contains spaces.',
    'encrypted': 'Encrypted message',
    'amount': 'Amount to be sent (in LTC). Type \'!\' to send the maximum available.',
    'requested_amount': 'Requested amount (in LTC).',
    'csv_file': 'CSV file of recipient, amount',
}

command_options = {
    'broadcast':   (None, "--broadcast",   "Broadcast the transaction to the Litecoin network"),
    'password':    ("-W", "--password",    "Password"),
    'concealed':   ("-C", "--concealed",   "Don't echo seed to console when restoring"),
    'receiving':   (None, "--receiving",   "Show only receiving addresses"),
    'change':      (None, "--change",      "Show only change addresses"),
    'frozen':      (None, "--frozen",      "Show only frozen addresses"),
    'unused':      (None, "--unused",      "Show only unused addresses"),
    'funded':      (None, "--funded",      "Show only funded addresses"),
    'show_balance':("-b", "--balance",     "Show the balances of listed addresses"),
    'show_labels': ("-l", "--labels",      "Show the labels of listed addresses"),
    'nocheck':     (None, "--nocheck",     "Do not verify aliases"),
    'tx_fee':      ("-f", "--fee",         "Transaction fee (in LTC)"),
    'from_addr':   ("-F", "--from",        "Source address. If it isn't in the wallet, it will ask for the private key unless supplied in the format public_key:private_key. It's not saved in the wallet."),
    'change_addr': ("-c", "--change",      "Change address. Default is a spare address, or the source address if it's not in the wallet"),
    'nbits':       (None, "--nbits",       "Number of bits of entropy"),
    'entropy':     (None, "--entropy",     "Custom entropy"),
    'language':    ("-L", "--lang",        "Default language for wordlist"),
    'gap_limit':   ("-G", "--gap",         "Gap limit"),
    'mpk':         (None, "--mpk",         "Restore from master public key"),
    'deserialized':("-d", "--deserialized","Return deserialized transaction"),
    'privkey':     (None, "--privkey",     "Private key. Set to '?' to get a prompt."),
    'unsigned':    ("-u", "--unsigned",    "Do not sign transaction"),
    'domain':      ("-D", "--domain",      "List of addresses"),
    'account':     (None, "--account",     "Account"),
    'memo':        ("-m", "--memo",        "Description of the request"),
    'expiration':  (None, "--expiration",  "Time in seconds"),
    'force':       (None, "--force",       "Create new address beyong gap limit, if no more address is available."),
    'pending':     (None, "--pending",     "Show only pending requests."),
    'expired':     (None, "--expired",     "Show only expired requests."),
    'paid':        (None, "--paid",        "Show only paid requests."),
}


arg_types = {
    'num':int,
    'nbits':int,
    'entropy':long,
    'pubkeys': json.loads,
    'inputs': json.loads,
    'outputs': json.loads,
    'tx_fee': lambda x: Decimal(x) if x is not None else None,
    'amount': lambda x: Decimal(x) if x!='!' else '!',
}

config_variables = {

    'addrequest': {
        'requests_dir': 'directory where a bip70 file will be written.',
        'ssl_privkey': 'Path to your SSL private key, needed to sign the request.',
        'ssl_chain': 'Chain of SSL certificates, needed for signed requests. Put your certificate at the top and the root CA at the end',
        'url_rewrite': 'Parameters passed to str.replace(), in order to create the r= part of litecoin: URIs. Example: \"(\'file:///var/www/\',\'https://electrum-ltc.org/\')\"',
    },
    'listrequests':{
        'url_rewrite': 'Parameters passed to str.replace(), in order to create the r= part of litecoin: URIs. Example: \"(\'file:///var/www/\',\'https://electrum-ltc.org/\')\"',
    }
}

def set_default_subparser(self, name, args=None):
    """see http://stackoverflow.com/questions/5176691/argparse-how-to-specify-a-default-subcommand"""
    subparser_found = False
    for arg in sys.argv[1:]:
        if arg in ['-h', '--help']:  # global help if no subparser
            break
    else:
        for x in self._subparsers._actions:
            if not isinstance(x, argparse._SubParsersAction):
                continue
            for sp_name in x._name_parser_map.keys():
                if sp_name in sys.argv[1:]:
                    subparser_found = True
        if not subparser_found:
            # insert default in first position, this implies no
            # global options without a sub_parsers specified
            if args is None:
                sys.argv.insert(1, name)
            else:
                args.insert(0, name)

argparse.ArgumentParser.set_default_subparser = set_default_subparser



def add_network_options(parser):
    parser.add_argument("-1", "--oneserver", action="store_true", dest="oneserver", default=False, help="connect to one server only")
    parser.add_argument("-s", "--server", dest="server", default=None, help="set server host:port:protocol, where protocol is either t (tcp) or s (ssl)")
    parser.add_argument("-p", "--proxy", dest="proxy", default=None, help="set proxy [type:]host[:port], where type is socks4,socks5 or http")

from util import profiler

@profiler
def get_parser(run_gui, run_daemon, run_cmdline):
    # parent parser, because set_default_subparser removes global options
    parent_parser = argparse.ArgumentParser('parent', add_help=False)
<<<<<<< HEAD
    parent_parser.add_argument("-v", "--verbose", action="store_true", dest="verbose", default=False, help="Show debugging information")
    parent_parser.add_argument("-P", "--portable", action="store_true", dest="portable", default=False, help="Use local 'electrum-ltc_data' directory")
    parent_parser.add_argument("-w", "--wallet", dest="wallet_path", help="wallet path")
    parent_parser.add_argument("-o", "--offline", action="store_true", dest="offline", default=False, help="Run offline")
=======
    group = parent_parser.add_argument_group('global options')
    group.add_argument("-v", "--verbose", action="store_true", dest="verbose", default=False, help="Show debugging information")
    group.add_argument("-P", "--portable", action="store_true", dest="portable", default=False, help="Use local 'electrum_data' directory")
    group.add_argument("-w", "--wallet", dest="wallet_path", help="wallet path")
    group.add_argument("-o", "--offline", action="store_true", dest="offline", default=False, help="Run offline")
>>>>>>> bb4d1759
    # create main parser
    parser = argparse.ArgumentParser(
        parents=[parent_parser],
        epilog="Run 'electrum-ltc help <command>' to see the help for a command")
    subparsers = parser.add_subparsers(dest='cmd', metavar='<command>')
    # gui
    parser_gui = subparsers.add_parser('gui', parents=[parent_parser], description="Run Electrum's Graphical User Interface.", help="Run GUI (default)")
    parser_gui.add_argument("url", nargs='?', default=None, help="litecoin URI (or bip70 file)")
    parser_gui.set_defaults(func=run_gui)
    parser_gui.add_argument("-g", "--gui", dest="gui", help="select graphical user interface", choices=['qt', 'lite', 'gtk', 'text', 'stdio', 'jsonrpc'])
    parser_gui.add_argument("-m", action="store_true", dest="hide_gui", default=False, help="hide GUI on startup")
    parser_gui.add_argument("-L", "--lang", dest="language", default=None, help="default language used in GUI")
    add_network_options(parser_gui)
    # daemon
    parser_daemon = subparsers.add_parser('daemon', parents=[parent_parser], help="Run Daemon")
    parser_daemon.add_argument("subcommand", choices=['start', 'status', 'stop'])
    parser_daemon.set_defaults(func=run_daemon)
    add_network_options(parser_daemon)
    # commands
    for cmdname in sorted(known_commands.keys()):
        cmd = known_commands[cmdname]
        p = subparsers.add_parser(cmdname, parents=[parent_parser], help=cmd.help, description=cmd.description)
        p.set_defaults(func=run_cmdline)
        if cmd.requires_password:
            p.add_argument("-W", "--password", dest="password", default=None, help="password")
        for optname, default in zip(cmd.options, cmd.defaults):
            a, b, help = command_options[optname]
            action = "store_true" if type(default) is bool else 'store'
            args = (a, b) if a else (b,)
            if action == 'store':
                _type = arg_types.get(optname, str)
                p.add_argument(*args, dest=optname, action=action, default=default, help=help, type=_type)
            else:
                p.add_argument(*args, dest=optname, action=action, default=default, help=help)

        for param in cmd.params:
            h = param_descriptions.get(param, '')
            _type = arg_types.get(param, str)
            p.add_argument(param, help=h, type=_type)

        cvh = config_variables.get(cmdname)
        if cvh:
            group = p.add_argument_group('configuration variables', '(set with setconfig/getconfig)')
            for k, v in cvh.items():
                group.add_argument(k, nargs='?', help=v)

    # 'gui' is the default command
    parser.set_default_subparser('gui')
    return parser<|MERGE_RESOLUTION|>--- conflicted
+++ resolved
@@ -690,18 +690,11 @@
 def get_parser(run_gui, run_daemon, run_cmdline):
     # parent parser, because set_default_subparser removes global options
     parent_parser = argparse.ArgumentParser('parent', add_help=False)
-<<<<<<< HEAD
-    parent_parser.add_argument("-v", "--verbose", action="store_true", dest="verbose", default=False, help="Show debugging information")
-    parent_parser.add_argument("-P", "--portable", action="store_true", dest="portable", default=False, help="Use local 'electrum-ltc_data' directory")
-    parent_parser.add_argument("-w", "--wallet", dest="wallet_path", help="wallet path")
-    parent_parser.add_argument("-o", "--offline", action="store_true", dest="offline", default=False, help="Run offline")
-=======
     group = parent_parser.add_argument_group('global options')
     group.add_argument("-v", "--verbose", action="store_true", dest="verbose", default=False, help="Show debugging information")
-    group.add_argument("-P", "--portable", action="store_true", dest="portable", default=False, help="Use local 'electrum_data' directory")
+    group.add_argument("-P", "--portable", action="store_true", dest="portable", default=False, help="Use local 'electrum-ltc_data' directory")
     group.add_argument("-w", "--wallet", dest="wallet_path", help="wallet path")
     group.add_argument("-o", "--offline", action="store_true", dest="offline", default=False, help="Run offline")
->>>>>>> bb4d1759
     # create main parser
     parser = argparse.ArgumentParser(
         parents=[parent_parser],
