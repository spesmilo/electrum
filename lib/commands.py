#!/usr/bin/env python
#
# Electrum - lightweight Bitcoin client
# Copyright (C) 2011 thomasv@gitorious
#
# Permission is hereby granted, free of charge, to any person
# obtaining a copy of this software and associated documentation files
# (the "Software"), to deal in the Software without restriction,
# including without limitation the rights to use, copy, modify, merge,
# publish, distribute, sublicense, and/or sell copies of the Software,
# and to permit persons to whom the Software is furnished to do so,
# subject to the following conditions:
#
# The above copyright notice and this permission notice shall be
# included in all copies or substantial portions of the Software.
#
# THE SOFTWARE IS PROVIDED "AS IS", WITHOUT WARRANTY OF ANY KIND,
# EXPRESS OR IMPLIED, INCLUDING BUT NOT LIMITED TO THE WARRANTIES OF
# MERCHANTABILITY, FITNESS FOR A PARTICULAR PURPOSE AND
# NONINFRINGEMENT. IN NO EVENT SHALL THE AUTHORS OR COPYRIGHT HOLDERS
# BE LIABLE FOR ANY CLAIM, DAMAGES OR OTHER LIABILITY, WHETHER IN AN
# ACTION OF CONTRACT, TORT OR OTHERWISE, ARISING FROM, OUT OF OR IN
# CONNECTION WITH THE SOFTWARE OR THE USE OR OTHER DEALINGS IN THE
# SOFTWARE.
from __future__ import absolute_import
from __future__ import division
from __future__ import print_function
from __future__ import unicode_literals

import os
import sys
import datetime
import time
import copy
import argparse
import json
import ast
import base64
from functools import wraps
from decimal import Decimal

from .import util
from .util import print_msg, format_satoshis, print_stderr
from .import bitcoin
from .bitcoin import is_address,  hash_160, COIN, TYPE_ADDRESS
from .transaction import Transaction
from .import paymentrequest
from .paymentrequest import PR_PAID, PR_UNPAID, PR_UNKNOWN, PR_EXPIRED
from .import contacts
from .plugins import run_hook

known_commands = {}


def satoshis(amount):
    # satoshi conversion must not be performed by the parser
    return int(COIN*Decimal(amount)) if amount not in ['!', None] else amount


class Command:
    def __init__(self, func, s):
        self.name = func.__name__
        self.requires_network = 'n' in s
        self.requires_wallet = 'w' in s
        self.requires_password = 'p' in s
        self.description = func.__doc__
        self.help = self.description.split('.')[0] if self.description else None
        varnames = func.__code__.co_varnames[1:func.__code__.co_argcount]
        self.defaults = func.__defaults__
        if self.defaults:
            n = len(self.defaults)
            self.params = list(varnames[:-n])
            self.options = list(varnames[-n:])
        else:
            self.params = list(varnames)
            self.options = []
            self.defaults = []


def command(s):
    def decorator(func):
        global known_commands
        name = func.__name__
        known_commands[name] = Command(func, s)
        @wraps(func)
        def func_wrapper(*args, **kwargs):
            c = known_commands[func.__name__]
            wallet = args[0].wallet
            password = kwargs.get('password')
            if c.requires_wallet and wallet is None:
                raise BaseException("wallet not loaded. Use 'electrum daemon load_wallet'")
            if c.requires_password and password is None and wallet.storage.get('use_encryption'):
                return {'error': 'Password required' }
            return func(*args, **kwargs)
        return func_wrapper
    return decorator


class Commands:

    def __init__(self, config, wallet, network, callback = None):
        self.config = config
        self.wallet = wallet
        self.network = network
        self._callback = callback

    def _run(self, method, args, password_getter):
        # this wrapper is called from the python console
        cmd = known_commands[method]
        if cmd.requires_password and self.wallet.has_password():
            password = password_getter()
            if password is None:
                return
        else:
            password = None

        f = getattr(self, method)
        if cmd.requires_password:
            result = f(*args, **{'password':password})
        else:
            result = f(*args)

        if self._callback:
            self._callback()
        return result

    @command('')
    def commands(self):
        """List of commands"""
        return ' '.join(sorted(known_commands.keys()))

    @command('')
    def create(self):
        """Create a new wallet"""
        raise BaseException('Not a JSON-RPC command')

    @command('wn')
    def restore(self, text):
        """Restore a wallet from text. Text can be a seed phrase, a master
        public key, a master private key, a list of bitcoin addresses
        or bitcoin private keys. If you want to be prompted for your
        seed, type '?' or ':' (concealed) """
        raise BaseException('Not a JSON-RPC command')

    @command('wp')
    def password(self, password=None, new_password=None):
        """Change wallet password. """
        b = self.wallet.storage.is_encrypted()
        self.wallet.update_password(password, new_password, b)
        self.wallet.storage.write()
        return {'password':self.wallet.has_password()}

    @command('')
    def getconfig(self, key):
        """Return a configuration variable. """
        return self.config.get(key)

    @command('')
    def setconfig(self, key, value):
        """Set a configuration variable. 'value' may be a string or a Python expression."""
        try:
            value = ast.literal_eval(value)
        except:
            pass
        self.config.set_key(key, value)
        return True

    @command('')
    def make_seed(self, nbits=132, entropy=1, language=None, segwit=False):
        """Create a seed"""
        from .mnemonic import Mnemonic
        t = 'segwit' if segwit else 'standard'
        s = Mnemonic(language).make_seed(t, nbits, custom_entropy=entropy)
        return s

    @command('')
    def check_seed(self, seed, entropy=1, language=None):
        """Check that a seed was generated with given entropy"""
        from mnemonic import Mnemonic
        return Mnemonic(language).check_seed(seed, entropy)

    @command('n')
    def getaddresshistory(self, address):
        """Return the transaction history of any address. Note: This is a
        walletless server query, results are not checked by SPV.
        """
        return self.network.synchronous_get(('blockchain.address.get_history', [address]))

    @command('w')
    def listunspent(self):
        """List unspent outputs. Returns the list of unspent transaction
        outputs in your wallet."""
        l = copy.deepcopy(self.wallet.get_utxos(exclude_frozen=False))
        for i in l:
            v = i["value"]
            i["value"] = float(v)/COIN if v is not None else None
        return l

    @command('n')
    def getaddressunspent(self, address):
        """Returns the UTXO list of any address. Note: This
        is a walletless server query, results are not checked by SPV.
        """
        return self.network.synchronous_get(('blockchain.address.listunspent', [address]))

    @command('')
    def serialize(self, jsontx):
        """Create a transaction from json inputs.
        Inputs must have a redeemPubkey.
        Outputs must be a list of {'address':address, 'value':satoshi_amount}.
        """
        keypairs = {}
        inputs = jsontx.get('inputs')
        outputs = jsontx.get('outputs')
        locktime = jsontx.get('locktime', 0)
        for txin in inputs:
            if txin.get('output'):
                prevout_hash, prevout_n = txin['output'].split(':')
                txin['prevout_n'] = int(prevout_n)
                txin['prevout_hash'] = prevout_hash
            sec = txin.get('privkey')
            if sec:
                txin_type, privkey, compressed = bitcoin.deserialize_privkey(sec)
                pubkey = bitcoin.public_key_from_private_key(privkey, compressed)
                keypairs[pubkey] = privkey, compressed
                txin['type'] = txin_type
                txin['x_pubkeys'] = [pubkey]
                txin['signatures'] = [None]
                txin['num_sig'] = 1

        outputs = [(TYPE_ADDRESS, x['address'], int(x['value'])) for x in outputs]
        tx = Transaction.from_io(inputs, outputs, locktime=locktime)
        tx.sign(keypairs)
        return tx.as_dict()

    @command('wp')
    def signtransaction(self, tx, privkey=None, password=None):
        """Sign a transaction. The wallet keys will be used unless a private key is provided."""
        tx = Transaction(tx)
        if privkey:
            txin_type, privkey2, compressed = bitcoin.deserialize_privkey(privkey)
            pubkey = bitcoin.public_key_from_private_key(privkey2, compressed)
            h160 = bitcoin.hash_160(bfh(pubkey))
            x_pubkey = 'fd' + bh2u(b'\x00' + h160)
            tx.sign({x_pubkey:(privkey2, compressed)})
        else:
            self.wallet.sign_transaction(tx, password)
        return tx.as_dict()

    @command('')
    def deserialize(self, tx):
        """Deserialize a serialized transaction"""
        tx = Transaction(tx)
        return tx.deserialize()

    @command('n')
    def broadcast(self, tx, timeout=30):
        """Broadcast a transaction to the network. """
        tx = Transaction(tx)
        return self.network.broadcast(tx, timeout)

    @command('')
    def createmultisig(self, num, pubkeys):
        """Create multisig address"""
        assert isinstance(pubkeys, list), (type(num), type(pubkeys))
        redeem_script = Transaction.multisig_script(pubkeys, num)
        address = bitcoin.hash160_to_p2sh(hash_160(bfh(redeem_script)))
        return {'address':address, 'redeemScript':redeem_script}

    @command('w')
    def freeze(self, address):
        """Freeze address. Freeze the funds at one of your wallet\'s addresses"""
        return self.wallet.set_frozen_state([address], True)

    @command('w')
    def unfreeze(self, address):
        """Unfreeze address. Unfreeze the funds at one of your wallet\'s address"""
        return self.wallet.set_frozen_state([address], False)

    @command('wp')
    def getprivatekeys(self, address, password=None):
        """Get private keys of addresses. You may pass a single wallet address, or a list of wallet addresses."""
        if is_address(address):
            return self.wallet.export_private_key(address, password)[0]
        domain = address
        return [self.wallet.export_private_key(address, password)[0] for address in domain]

    @command('w')
    def ismine(self, address):
        """Check if address is in wallet. Return true if and only address is in wallet"""
        return self.wallet.is_mine(address)

    @command('')
    def dumpprivkeys(self):
        """Deprecated."""
        return "This command is deprecated. Use a pipe instead: 'electrum listaddresses | electrum getprivatekeys - '"

    @command('')
    def validateaddress(self, address):
        """Check that an address is valid. """
        return is_address(address)

    @command('w')
    def getpubkeys(self, address):
        """Return the public keys for a wallet address. """
        return self.wallet.get_public_keys(address)

    @command('w')
    def getbalance(self):
        """Return the balance of your wallet. """
        c, u, x = self.wallet.get_balance()
        out = {"confirmed": str(Decimal(c)/COIN)}
        if u:
            out["unconfirmed"] = str(Decimal(u)/COIN)
        if x:
            out["unmatured"] = str(Decimal(x)/COIN)
        return out

    @command('n')
    def getaddressbalance(self, address):
        """Return the balance of any address. Note: This is a walletless
        server query, results are not checked by SPV.
        """
        out = self.network.synchronous_get(('blockchain.address.get_balance', [address]))
        out["confirmed"] =  str(Decimal(out["confirmed"])/COIN)
        out["unconfirmed"] =  str(Decimal(out["unconfirmed"])/COIN)
        return out

    @command('n')
    def getproof(self, address):
        """Get Merkle branch of an address in the UTXO set"""
        p = self.network.synchronous_get(('blockchain.address.get_proof', [address]))
        out = []
        for i,s in p:
            out.append(i)
        return out

    @command('n')
    def getmerkle(self, txid, height):
        """Get Merkle branch of a transaction included in a block. Electrum
        uses this to verify transactions (Simple Payment Verification)."""
        return self.network.synchronous_get(('blockchain.transaction.get_merkle', [txid, int(height)]))

    @command('n')
    def getservers(self):
        """Return the list of available servers"""
        return self.network.get_servers()

    @command('')
    def version(self):
        """Return the version of electrum."""
        from .version import ELECTRUM_VERSION
        return ELECTRUM_VERSION

    @command('w')
    def getmpk(self):
        """Get master public key. Return your wallet\'s master public key"""
        return self.wallet.get_master_public_key()

    @command('wp')
    def getmasterprivate(self, password=None):
        """Get master private key. Return your wallet\'s master private key"""
        return str(self.wallet.keystore.get_master_private_key(password))

    @command('wp')
    def getseed(self, password=None):
        """Get seed phrase. Print the generation seed of your wallet."""
        s = self.wallet.get_seed(password)
        return s

    @command('wp')
    def importprivkey(self, privkey, password=None):
        """Import a private key."""
        if not self.wallet.can_import_privkey():
            return "Error: This type of wallet cannot import private keys. Try to create a new wallet with that key."
        try:
            addr = self.wallet.import_private_key(privkey, password)
            out = "Keypair imported: " + addr
        except BaseException as e:
            out = "Error: " + str(e)
        return out

    def _resolver(self, x):
        if x is None:
            return None
        out = self.wallet.contacts.resolve(x)
        if out.get('type') == 'openalias' and self.nocheck is False and out.get('validated') is False:
            raise BaseException('cannot verify alias', x)
        return out['address']

    @command('nw')
    def sweep(self, privkey, destination, fee=None, nocheck=False, imax=100):
        """Sweep private keys. Returns a transaction that spends UTXOs from
        privkey to a destination address. The transaction is not
        broadcasted."""
        tx_fee = satoshis(fee)
        privkeys = privkey.split()
        self.nocheck = nocheck
        dest = self._resolver(destination)
        tx = self.wallet.sweep(privkeys, self.network, self.config, dest, tx_fee, imax)
        return tx.as_dict() if tx else None

    @command('wp')
    def signmessage(self, address, message, password=None):
        """Sign a message with a key. Use quotes if your message contains
        whitespaces"""
        sig = self.wallet.sign_message(address, message, password)
        return base64.b64encode(sig)

    @command('')
    def verifymessage(self, address, signature, message):
        """Verify a signature."""
        sig = base64.b64decode(signature)
        return bitcoin.verify_message(address, sig, message)

    def _mktx(self, outputs, fee, change_addr, domain, nocheck, unsigned, rbf, password, locktime=None):
        self.nocheck = nocheck
        change_addr = self._resolver(change_addr)
        domain = None if domain is None else map(self._resolver, domain)
        final_outputs = []
        for address, amount in outputs:
            address = self._resolver(address)
            amount = satoshis(amount)
            final_outputs.append((TYPE_ADDRESS, address, amount))

        coins = self.wallet.get_spendable_coins(domain, self.config)
        tx = self.wallet.make_unsigned_transaction(coins, final_outputs, self.config, fee, change_addr)
        if locktime != None: 
            tx.locktime = locktime
        if rbf:
            tx.set_rbf(True)
        if not unsigned:
            run_hook('sign_tx', self.wallet, tx)
            self.wallet.sign_transaction(tx, password)
        return tx

    @command('wp')
    def payto(self, destination, amount, fee=None, from_addr=None, change_addr=None, nocheck=False, unsigned=False, rbf=False, password=None, locktime=None):
        """Create a transaction. """
        tx_fee = satoshis(fee)
        domain = from_addr.split(',') if from_addr else None
        tx = self._mktx([(destination, amount)], tx_fee, change_addr, domain, nocheck, unsigned, rbf, password, locktime)
        return tx.as_dict()

    @command('wp')
    def paytomany(self, outputs, fee=None, from_addr=None, change_addr=None, nocheck=False, unsigned=False, rbf=False, password=None, locktime=None):
        """Create a multi-output transaction. """
        tx_fee = satoshis(fee)
        domain = from_addr.split(',') if from_addr else None
        tx = self._mktx(outputs, tx_fee, change_addr, domain, nocheck, unsigned, rbf, password, locktime)
        return tx.as_dict()

    @command('w')
    def history(self):
        """Wallet history. Returns the transaction history of your wallet."""
        balance = 0
        out = []
        for item in self.wallet.get_history():
            tx_hash, height, conf, timestamp, value, balance = item
            if timestamp:
                date = datetime.datetime.fromtimestamp(timestamp).isoformat(' ')[:-3]
            else:
                date = "----"
            label = self.wallet.get_label(tx_hash)
            tx = self.wallet.transactions.get(tx_hash)
            tx.deserialize()
            input_addresses = []
            output_addresses = []
            for x in tx.inputs():
                if x['type'] == 'coinbase': continue
                addr = x.get('address')
                if addr == None: continue
                if addr == "(pubkey)":
                    prevout_hash = x.get('prevout_hash')
                    prevout_n = x.get('prevout_n')
                    _addr = self.wallet.find_pay_to_pubkey_address(prevout_hash, prevout_n)
                    if _addr:
                        addr = _addr
                input_addresses.append(addr)
            for addr, v in tx.get_outputs():
                output_addresses.append(addr)
            out.append({
                'txid': tx_hash,
                'timestamp': timestamp,
                'date': date,
                'input_addresses': input_addresses,
                'output_addresses': output_addresses,
                'label': label,
                'value': float(value)/COIN if value is not None else None,
                'height': height,
                'confirmations': conf
            })
        return out

    @command('w')
    def setlabel(self, key, label):
        """Assign a label to an item. Item may be a bitcoin address or a
        transaction ID"""
        self.wallet.set_label(key, label)

    @command('w')
    def listcontacts(self):
        """Show your list of contacts"""
        return self.wallet.contacts

    @command('w')
    def getalias(self, key):
        """Retrieve alias. Lookup in your list of contacts, and for an OpenAlias DNS record."""
        return self.wallet.contacts.resolve(key)

    @command('w')
    def searchcontacts(self, query):
        """Search through contacts, return matching entries. """
        results = {}
        for key, value in self.wallet.contacts.items():
            if query.lower() in key.lower():
                results[key] = value
        return results

    @command('w')
    def listaddresses(self, receiving=False, change=False, labels=False, frozen=False, unused=False, funded=False, balance=False):
        """List wallet addresses. Returns the list of all addresses in your wallet. Use optional arguments to filter the results."""
        out = []
        for addr in self.wallet.get_addresses():
            if frozen and not self.wallet.is_frozen(addr):
                continue
            if receiving and self.wallet.is_change(addr):
                continue
            if change and not self.wallet.is_change(addr):
                continue
            if unused and self.wallet.is_used(addr):
                continue
            if funded and self.wallet.is_empty(addr):
                continue
            item = addr
            if labels or balance:
                item = (item,)
            if balance:
                item += (format_satoshis(sum(self.wallet.get_addr_balance(addr))),)
            if labels:
                item += (repr(self.wallet.labels.get(addr, '')),)
            out.append(item)
        return out

    @command('n')
    def gettransaction(self, txid):
        """Retrieve a transaction. """
        if self.wallet and txid in self.wallet.transactions:
            tx = self.wallet.transactions[txid]
        else:
            raw = self.network.synchronous_get(('blockchain.transaction.get', [txid]))
            if raw:
                tx = Transaction(raw)
            else:
                raise BaseException("Unknown transaction")
        return tx.as_dict()

    @command('')
    def encrypt(self, pubkey, message):
        """Encrypt a message with a public key. Use quotes if the message contains whitespaces."""
        return bitcoin.encrypt_message(message, pubkey)

    @command('wp')
    def decrypt(self, pubkey, encrypted, password=None):
        """Decrypt a message encrypted with a public key."""
        return self.wallet.decrypt_message(pubkey, encrypted, password)

    def _format_request(self, out):
        pr_str = {
            PR_UNKNOWN: 'Unknown',
            PR_UNPAID: 'Pending',
            PR_PAID: 'Paid',
            PR_EXPIRED: 'Expired',
        }
        out['amount (BTC)'] = format_satoshis(out.get('amount'))
        out['status'] = pr_str[out.get('status', PR_UNKNOWN)]
        return out

    @command('w')
    def getrequest(self, key):
        """Return a payment request"""
        r = self.wallet.get_payment_request(key, self.config)
        if not r:
            raise BaseException("Request not found")
        return self._format_request(r)

    #@command('w')
    #def ackrequest(self, serialized):
    #    """<Not implemented>"""
    #    pass

    @command('w')
    def listrequests(self, pending=False, expired=False, paid=False):
        """List the payment requests you made."""
        out = self.wallet.get_sorted_requests(self.config)
        if pending:
            f = PR_UNPAID
        elif expired:
            f = PR_EXPIRED
        elif paid:
            f = PR_PAID
        else:
            f = None
        if f is not None:
            out = list(filter(lambda x: x.get('status')==f, out))
        return list(map(self._format_request, out))

    @command('w')
    def createnewaddress(self):
        """Create a new receiving address, beyond the gap limit of the wallet"""
        return self.wallet.create_new_address(False)

    @command('w')
    def getunusedaddress(self):
        """Returns the first unused address of the wallet, or None if all addresses are used.
        An address is considered as used if it has received a transaction, or if it is used in a payment request."""
        return self.wallet.get_unused_address()

    @command('w')
    def addrequest(self, amount, memo='', expiration=None, force=False):
        """Create a payment request, using the first unused address of the wallet.
        The address will be condidered as used after this operation.
        If no payment is received, the address will be considered as unused if the payment request is deleted from the wallet."""
        addr = self.wallet.get_unused_address()
        if addr is None:
            if force:
                addr = self.wallet.create_new_address(False)
            else:
                return False
        amount = satoshis(amount)
        expiration = int(expiration) if expiration else None
        req = self.wallet.make_payment_request(addr, amount, memo, expiration)
        self.wallet.add_payment_request(req, self.config)
        out = self.wallet.get_payment_request(addr, self.config)
        return self._format_request(out)

    @command('wp')
    def signrequest(self, address, password=None):
        "Sign payment request with an OpenAlias"
        alias = self.config.get('alias')
        if not alias:
            raise BaseException('No alias in your configuration')
        alias_addr = self.wallet.contacts.resolve(alias)['address']
        self.wallet.sign_payment_request(address, alias, alias_addr, password)

    @command('w')
    def rmrequest(self, address):
        """Remove a payment request"""
        return self.wallet.remove_payment_request(address, self.config)

    @command('w')
    def clearrequests(self):
        """Remove all payment requests"""
        for k in self.wallet.receive_requests.keys():
            self.wallet.remove_payment_request(k, self.config)

    @command('n')
    def notify(self, address, URL):
        """Watch an address. Everytime the address changes, a http POST is sent to the URL."""
        def callback(x):
            import urllib2
            headers = {'content-type':'application/json'}
            data = {'address':address, 'status':x.get('result')}
            try:
                req = urllib2.Request(URL, json.dumps(data), headers)
                response_stream = urllib2.urlopen(req, timeout=5)
                util.print_error('Got Response for %s' % address)
            except BaseException as e:
                util.print_error(str(e))
        self.network.send([('blockchain.address.subscribe', [address])], callback)
        return True

    @command('wn')
    def is_synchronized(self):
        """ return wallet synchronization status """
        return self.wallet.is_up_to_date()

    @command('')
    def help(self):
        # for the python console
        return sorted(known_commands.keys())

    @command('w')
    def testlightning(self, port):
        from . import lightning
        return lightning.test_lightning(self.wallet, self.network, self.config, port)

param_descriptions = {
    'privkey': 'Private key. Type \'?\' to get a prompt.',
    'destination': 'Bitcoin address, contact or alias',
    'address': 'Bitcoin address',
    'seed': 'Seed phrase',
    'txid': 'Transaction ID',
    'pos': 'Position',
    'height': 'Block height',
    'tx': 'Serialized transaction (hexadecimal)',
    'key': 'Variable name',
    'pubkey': 'Public key',
    'message': 'Clear text message. Use quotes if it contains spaces.',
    'encrypted': 'Encrypted message',
    'amount': 'Amount to be sent (in BTC). Type \'!\' to send the maximum available.',
    'requested_amount': 'Requested amount (in BTC).',
    'outputs': 'list of ["address", amount]',
    'redeem_script': 'redeem script (hexadecimal)',
}

command_options = {
    'password':    ("-W", "Password"),
    'new_password':(None, "New Password"),
    'receiving':   (None, "Show only receiving addresses"),
    'change':      (None, "Show only change addresses"),
    'frozen':      (None, "Show only frozen addresses"),
    'unused':      (None, "Show only unused addresses"),
    'funded':      (None, "Show only funded addresses"),
    'balance':     ("-b", "Show the balances of listed addresses"),
    'labels':      ("-l", "Show the labels of listed addresses"),
    'nocheck':     (None, "Do not verify aliases"),
    'imax':        (None, "Maximum number of inputs"),
    'fee':         ("-f", "Transaction fee (in BTC)"),
    'from_addr':   ("-F", "Source address. If it isn't in the wallet, it will ask for the private key unless supplied in the format public_key:private_key. It's not saved in the wallet."),
    'change_addr': ("-c", "Change address. Default is a spare address, or the source address if it's not in the wallet"),
    'nbits':       (None, "Number of bits of entropy"),
    'entropy':     (None, "Custom entropy"),
    'segwit':      (None, "Create segwit seed"),
    'language':    ("-L", "Default language for wordlist"),
    'privkey':     (None, "Private key. Set to '?' to get a prompt."),
    'unsigned':    ("-u", "Do not sign transaction"),
    'rbf':         (None, "Replace-by-fee transaction"),
    'locktime':    (None, "Set locktime block number"),
    'domain':      ("-D", "List of addresses"),
    'memo':        ("-m", "Description of the request"),
    'expiration':  (None, "Time in seconds"),
    'timeout':     (None, "Timeout in seconds"),
    'force':       (None, "Create new address beyond gap limit, if no more addresses are available."),
    'pending':     (None, "Show only pending requests."),
    'expired':     (None, "Show only expired requests."),
    'paid':        (None, "Show only paid requests."),
}


# don't use floats because of rounding errors
from .transaction import tx_from_str
json_loads = lambda x: json.loads(x, parse_float=lambda x: str(Decimal(x)))
arg_types = {
    'num': int,
    'nbits': int,
    'imax': int,
    'entropy': int,
    'tx': tx_from_str,
    'pubkeys': json_loads,
    'jsontx': json_loads,
    'inputs': json_loads,
    'outputs': json_loads,
    'fee': lambda x: str(Decimal(x)) if x is not None else None,
    'amount': lambda x: str(Decimal(x)) if x != '!' else '!',
    'locktime': int,
}

config_variables = {

    'addrequest': {
        'requests_dir': 'directory where a bip70 file will be written.',
        'ssl_privkey': 'Path to your SSL private key, needed to sign the request.',
        'ssl_chain': 'Chain of SSL certificates, needed for signed requests. Put your certificate at the top and the root CA at the end',
        'url_rewrite': 'Parameters passed to str.replace(), in order to create the r= part of bitcoin: URIs. Example: \"(\'file:///var/www/\',\'https://electrum.org/\')\"',
    },
    'listrequests':{
        'url_rewrite': 'Parameters passed to str.replace(), in order to create the r= part of bitcoin: URIs. Example: \"(\'file:///var/www/\',\'https://electrum.org/\')\"',
    }
}

def set_default_subparser(self, name, args=None):
    """see http://stackoverflow.com/questions/5176691/argparse-how-to-specify-a-default-subcommand"""
    subparser_found = False
    for arg in sys.argv[1:]:
        if arg in ['-h', '--help']:  # global help if no subparser
            break
    else:
        for x in self._subparsers._actions:
            if not isinstance(x, argparse._SubParsersAction):
                continue
            for sp_name in x._name_parser_map.keys():
                if sp_name in sys.argv[1:]:
                    subparser_found = True
        if not subparser_found:
            # insert default in first position, this implies no
            # global options without a sub_parsers specified
            if args is None:
                sys.argv.insert(1, name)
            else:
                args.insert(0, name)

argparse.ArgumentParser.set_default_subparser = set_default_subparser


# workaround https://bugs.python.org/issue23058
# see https://github.com/nickstenning/honcho/pull/121

def subparser_call(self, parser, namespace, values, option_string=None):
    from argparse import ArgumentError, SUPPRESS, _UNRECOGNIZED_ARGS_ATTR
    parser_name = values[0]
    arg_strings = values[1:]
    # set the parser name if requested
    if self.dest is not SUPPRESS:
        setattr(namespace, self.dest, parser_name)
    # select the parser
    try:
        parser = self._name_parser_map[parser_name]
    except KeyError:
        tup = parser_name, ', '.join(self._name_parser_map)
        msg = _('unknown parser %r (choices: %s)') % tup
        raise ArgumentError(self, msg)
    # parse all the remaining options into the namespace
    # store any unrecognized options on the object, so that the top
    # level parser can decide what to do with them
    namespace, arg_strings = parser.parse_known_args(arg_strings, namespace)
    if arg_strings:
        vars(namespace).setdefault(_UNRECOGNIZED_ARGS_ATTR, [])
        getattr(namespace, _UNRECOGNIZED_ARGS_ATTR).extend(arg_strings)

argparse._SubParsersAction.__call__ = subparser_call


def add_network_options(parser):
    parser.add_argument("-1", "--oneserver", action="store_true", dest="oneserver", default=False, help="connect to one server only")
    parser.add_argument("-s", "--server", dest="server", default=None, help="set server host:port:protocol, where protocol is either t (tcp) or s (ssl)")
    parser.add_argument("-p", "--proxy", dest="proxy", default=None, help="set proxy [type:]host[:port], where type is socks4,socks5 or http")

def add_global_options(parser):
    group = parser.add_argument_group('global options')
    group.add_argument("-v", "--verbose", action="store_true", dest="verbose", default=False, help="Show debugging information")
    group.add_argument("-D", "--dir", dest="electrum_path", help="electrum directory")
    group.add_argument("-P", "--portable", action="store_true", dest="portable", default=False, help="Use local 'electrum_data' directory")
    group.add_argument("-w", "--wallet", dest="wallet_path", help="wallet path")
    group.add_argument("--testnet", action="store_true", dest="testnet", default=False, help="Use Testnet")
<<<<<<< HEAD
    group.add_argument("--simnet", action="store_true", dest="simnet", default=False, help="Use Simnet")
    group.add_argument("--segwit", action="store_true", dest="segwit", default=False, help="The Wizard will create Segwit seed phrases (Testnet only).")
=======
>>>>>>> 6b9bfddd

def get_parser():
    # create main parser
    parser = argparse.ArgumentParser(
        epilog="Run 'electrum help <command>' to see the help for a command")
    add_global_options(parser)
    subparsers = parser.add_subparsers(dest='cmd', metavar='<command>')
    # gui
    parser_gui = subparsers.add_parser('gui', description="Run Electrum's Graphical User Interface.", help="Run GUI (default)")
    parser_gui.add_argument("url", nargs='?', default=None, help="bitcoin URI (or bip70 file)")
    parser_gui.add_argument("-g", "--gui", dest="gui", help="select graphical user interface", choices=['qt', 'kivy', 'text', 'stdio'])
    parser_gui.add_argument("-o", "--offline", action="store_true", dest="offline", default=False, help="Run offline")
    parser_gui.add_argument("-m", action="store_true", dest="hide_gui", default=False, help="hide GUI on startup")
    parser_gui.add_argument("-L", "--lang", dest="language", default=None, help="default language used in GUI")
    add_network_options(parser_gui)
    add_global_options(parser_gui)
    # daemon
    parser_daemon = subparsers.add_parser('daemon', help="Run Daemon")
    parser_daemon.add_argument("subcommand", choices=['start', 'status', 'stop', 'load_wallet', 'close_wallet'], nargs='?')
    #parser_daemon.set_defaults(func=run_daemon)
    add_network_options(parser_daemon)
    add_global_options(parser_daemon)
    # commands
    for cmdname in sorted(known_commands.keys()):
        cmd = known_commands[cmdname]
        p = subparsers.add_parser(cmdname, help=cmd.help, description=cmd.description)
        add_global_options(p)
        if cmdname == 'restore':
            p.add_argument("-o", "--offline", action="store_true", dest="offline", default=False, help="Run offline")
        for optname, default in zip(cmd.options, cmd.defaults):
            a, help = command_options[optname]
            b = '--' + optname
            action = "store_true" if type(default) is bool else 'store'
            args = (a, b) if a else (b,)
            if action == 'store':
                _type = arg_types.get(optname, str)
                p.add_argument(*args, dest=optname, action=action, default=default, help=help, type=_type)
            else:
                p.add_argument(*args, dest=optname, action=action, default=default, help=help)

        for param in cmd.params:
            h = param_descriptions.get(param, '')
            _type = arg_types.get(param, str)
            p.add_argument(param, help=h, type=_type)

        cvh = config_variables.get(cmdname)
        if cvh:
            group = p.add_argument_group('configuration variables', '(set with setconfig/getconfig)')
            for k, v in cvh.items():
                group.add_argument(k, nargs='?', help=v)

    # 'gui' is the default command
    parser.set_default_subparser('gui')
    return parser<|MERGE_RESOLUTION|>--- conflicted
+++ resolved
@@ -833,11 +833,7 @@
     group.add_argument("-P", "--portable", action="store_true", dest="portable", default=False, help="Use local 'electrum_data' directory")
     group.add_argument("-w", "--wallet", dest="wallet_path", help="wallet path")
     group.add_argument("--testnet", action="store_true", dest="testnet", default=False, help="Use Testnet")
-<<<<<<< HEAD
     group.add_argument("--simnet", action="store_true", dest="simnet", default=False, help="Use Simnet")
-    group.add_argument("--segwit", action="store_true", dest="segwit", default=False, help="The Wizard will create Segwit seed phrases (Testnet only).")
-=======
->>>>>>> 6b9bfddd
 
 def get_parser():
     # create main parser
