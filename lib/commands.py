#!/usr/bin/env python
#
# Electrum - lightweight Bitcoin client
# Copyright (C) 2011 thomasv@gitorious
#
# Permission is hereby granted, free of charge, to any person
# obtaining a copy of this software and associated documentation files
# (the "Software"), to deal in the Software without restriction,
# including without limitation the rights to use, copy, modify, merge,
# publish, distribute, sublicense, and/or sell copies of the Software,
# and to permit persons to whom the Software is furnished to do so,
# subject to the following conditions:
#
# The above copyright notice and this permission notice shall be
# included in all copies or substantial portions of the Software.
#
# THE SOFTWARE IS PROVIDED "AS IS", WITHOUT WARRANTY OF ANY KIND,
# EXPRESS OR IMPLIED, INCLUDING BUT NOT LIMITED TO THE WARRANTIES OF
# MERCHANTABILITY, FITNESS FOR A PARTICULAR PURPOSE AND
# NONINFRINGEMENT. IN NO EVENT SHALL THE AUTHORS OR COPYRIGHT HOLDERS
# BE LIABLE FOR ANY CLAIM, DAMAGES OR OTHER LIABILITY, WHETHER IN AN
# ACTION OF CONTRACT, TORT OR OTHERWISE, ARISING FROM, OUT OF OR IN
# CONNECTION WITH THE SOFTWARE OR THE USE OR OTHER DEALINGS IN THE
# SOFTWARE.

import os
import sys
import datetime
import time
import copy
import argparse
import json
import ast
import base64
from functools import wraps
from decimal import Decimal

import util
from util import print_msg, format_satoshis, print_stderr
import bitcoin
from bitcoin import is_address, hash_160, COIN, TYPE_ADDRESS
import transaction
from transaction import Transaction
import paymentrequest
from paymentrequest import PR_PAID, PR_UNPAID, PR_UNKNOWN, PR_EXPIRED
import contacts
known_commands = {}


def satoshis(amount):
    # satoshi conversion must not be performed by the parser
    return int(COIN*Decimal(amount)) if amount not in ['!', None] else amount


class Command:

    def __init__(self, func, s):
        self.name = func.__name__
        self.requires_network = 'n' in s
        self.requires_wallet = 'w' in s
        self.requires_password = 'p' in s
        self.description = func.__doc__
        self.help = self.description.split('.')[0] if self.description else None
        varnames = func.func_code.co_varnames[1:func.func_code.co_argcount]
        self.defaults = func.func_defaults
        if self.defaults:
            n = len(self.defaults)
            self.params = list(varnames[:-n])
            self.options = list(varnames[-n:])
        else:
            self.params = list(varnames)
            self.options = []
            self.defaults = []


def command(s):
    def decorator(func):
        global known_commands
        name = func.__name__
        known_commands[name] = Command(func, s)
        @wraps(func)
        def func_wrapper(*args, **kwargs):
            return func(*args, **kwargs)
        return func_wrapper
    return decorator


class Commands:

    def __init__(self, config, wallet, network, callback = None, password=None, new_password=None):
        self.config = config
        self.wallet = wallet
        self.network = network
        self._callback = callback
        self._password = password
        self.new_password = new_password

    def _run(self, method, args, password_getter):
        cmd = known_commands[method]
        if cmd.requires_password and self.wallet.has_password():
            self._password = apply(password_getter,())
            if self._password is None:
                return
        f = getattr(self, method)
        result = f(*args)
        self._password = None
        if self._callback:
            apply(self._callback, ())
        return result

    @command('')
    def commands(self):
        """List of commands"""
        return ' '.join(sorted(known_commands.keys()))

    @command('')
    def create(self):
        """Create a new wallet"""
        raise BaseException('Not a JSON-RPC command')

    @command('wn')
    def restore(self, text):
        """Restore a wallet from text. Text can be a seed phrase, a master
        public key, a master private key, a list of bitcoin addresses
        or bitcoin private keys. If you want to be prompted for your
        seed, type '?' or ':' (concealed) """
        raise BaseException('Not a JSON-RPC command')

    @command('wp')
    def password(self):
        """Change wallet password. """
        self.wallet.update_password(self._password, self.new_password)
        self.wallet.storage.write()
        return {'password':self.wallet.use_encryption}

    @command('')
    def getconfig(self, key):
        """Return a configuration variable. """
        return self.config.get(key)

    @command('')
    def setconfig(self, key, value):
        """Set a configuration variable. 'value' may be a string or a Python expression."""
        try:
            value = ast.literal_eval(value)
        except:
            pass
        self.config.set_key(key, value)
        return True

    @command('')
    def make_seed(self, nbits=132, entropy=1, language=None):
        """Create a seed"""
        from mnemonic import Mnemonic
        s = Mnemonic(language).make_seed('standard', nbits, custom_entropy=entropy)
        return s.encode('utf8')

    @command('')
    def check_seed(self, seed, entropy=1, language=None):
        """Check that a seed was generated with given entropy"""
        from mnemonic import Mnemonic
        return Mnemonic(language).check_seed(seed, entropy)

    @command('n')
    def getaddresshistory(self, address):
        """Return the transaction history of any address. Note: This is a
        walletless server query, results are not checked by SPV.
        """
        return self.network.synchronous_get(('blockchain.address.get_history', [address]))

    @command('w')
    def listunspent(self):
        """List unspent outputs. Returns the list of unspent transaction
        outputs in your wallet."""
        l = copy.deepcopy(self.wallet.get_utxos(exclude_frozen=False))
        for i in l:
            v = i["value"]
            i["value"] = float(v)/COIN if v is not None else None
        return l

    @command('n')
    def getaddressunspent(self, address):
        """Returns the UTXO list of any address. Note: This
        is a walletless server query, results are not checked by SPV.
        """
        return self.network.synchronous_get(('blockchain.address.listunspent', [address]))

    @command('n')
    def getutxoaddress(self, txid, pos):
        """Get the address of a UTXO. Note: This is a walletless server query, results are
        not checked by SPV.
        """
        r = self.network.synchronous_get(('blockchain.utxo.get_address', [txid, pos]))
        return {'address': r}

    @command('')
    def serialize(self, jsontx):
        """Create a transaction from json inputs.
        Inputs must have a redeemPubkey.
        Outputs must be a list of {'address':address, 'value':satoshi_amount}.
        """
        keypairs = {}
        inputs = jsontx.get('inputs')
        outputs = jsontx.get('outputs')
        locktime = jsontx.get('locktime', 0)
        for txin in inputs:
            if txin.get('output'):
                prevout_hash, prevout_n = txin['output'].split(':')
                txin['prevout_n'] = int(prevout_n)
                txin['prevout_hash'] = prevout_hash
            if txin.get('redeemPubkey'):
                pubkey = txin['redeemPubkey']
                txin['type'] = 'p2pkh'
                txin['x_pubkeys'] = [pubkey]
                txin['signatures'] = [None]
                txin['num_sig'] = 1
                if txin.get('privkey'):
                    keypairs[pubkey] = txin['privkey']
            elif txin.get('redeemScript'):
                raise BaseException('Not implemented')

        outputs = map(lambda x: (TYPE_ADDRESS, x['address'], int(x['value'])), outputs)
        tx = Transaction.from_io(inputs, outputs, locktime=locktime)
        tx.sign(keypairs)
        return tx.as_dict()

    @command('wp')
    def signtransaction(self, tx, privkey=None):
        """Sign a transaction. The wallet keys will be used unless a private key is provided."""
        tx = Transaction(tx)
        if privkey:
            pubkey = bitcoin.public_key_from_private_key(privkey)
            h160 = bitcoin.hash_160(pubkey.decode('hex'))
            x_pubkey = 'fd' + (chr(0) + h160).encode('hex')
            tx.sign({x_pubkey:privkey})
        else:
            self.wallet.sign_transaction(tx, self._password)
        return tx.as_dict()

    @command('')
    def deserialize(self, tx):
        """Deserialize a serialized transaction"""
        tx = Transaction(tx)
        return tx.deserialize()

    @command('n')
    def broadcast(self, tx, timeout=30):
        """Broadcast a transaction to the network. """
        tx = Transaction(tx)
        return self.network.broadcast(tx, timeout)

    @command('')
    def createmultisig(self, num, pubkeys):
        """Create multisig address"""
        assert isinstance(pubkeys, list), (type(num), type(pubkeys))
        redeem_script = transaction.multisig_script(pubkeys, num)
        address = bitcoin.hash160_to_p2sh(hash_160(redeem_script.decode('hex')))
        return {'address':address, 'redeemScript':redeem_script}

    @command('w')
    def freeze(self, address):
        """Freeze address. Freeze the funds at one of your wallet\'s addresses"""
        return self.wallet.set_frozen_state([address], True)

    @command('w')
    def unfreeze(self, address):
        """Unfreeze address. Unfreeze the funds at one of your wallet\'s address"""
        return self.wallet.set_frozen_state([address], False)

    @command('wp')
    def getprivatekeys(self, address):
        """Get private keys of addresses. You may pass a single wallet address, or a list of wallet addresses."""
        if is_address(address):
            return self.wallet.get_private_key(address, self._password)
        domain = address
        return [self.wallet.get_private_key(address, self._password) for address in domain]

    @command('w')
    def ismine(self, address):
        """Check if address is in wallet. Return true if and only address is in wallet"""
        return self.wallet.is_mine(address)

    @command('')
    def dumpprivkeys(self):
        """Deprecated."""
        return "This command is deprecated. Use a pipe instead: 'electrum listaddresses | electrum getprivatekeys - '"

    @command('')
    def validateaddress(self, address):
        """Check that an address is valid. """
        return is_address(address)

    @command('w')
    def getpubkeys(self, address):
        """Return the public keys for a wallet address. """
        return self.wallet.get_public_keys(address)

    @command('w')
    def getbalance(self):
        """Return the balance of your wallet. """
        c, u, x = self.wallet.get_balance()
        out = {"confirmed": str(Decimal(c)/COIN)}
        if u:
            out["unconfirmed"] = str(Decimal(u)/COIN)
        if x:
            out["unmatured"] = str(Decimal(x)/COIN)
        return out

    @command('n')
    def getaddressbalance(self, address):
        """Return the balance of any address. Note: This is a walletless
        server query, results are not checked by SPV.
        """
        out = self.network.synchronous_get(('blockchain.address.get_balance', [address]))
        out["confirmed"] =  str(Decimal(out["confirmed"])/COIN)
        out["unconfirmed"] =  str(Decimal(out["unconfirmed"])/COIN)
        return out

    @command('n')
    def getproof(self, address):
        """Get Merkle branch of an address in the UTXO set"""
        p = self.network.synchronous_get(('blockchain.address.get_proof', [address]))
        out = []
        for i,s in p:
            out.append(i)
        return out

    @command('n')
    def getmerkle(self, txid, height):
        """Get Merkle branch of a transaction included in a block. Electrum
        uses this to verify transactions (Simple Payment Verification)."""
        return self.network.synchronous_get(('blockchain.transaction.get_merkle', [txid, int(height)]))

    @command('n')
    def getservers(self):
        """Return the list of available servers"""
        return self.network.get_servers()

    @command('')
    def version(self):
<<<<<<< HEAD
        """Return the version of electrum-grs."""
        import electrum_grs  # Needs to stay here to prevent ciruclar imports
        return electrum_grs.ELECTRUM_VERSION
=======
        """Return the version of electrum."""
        from version import ELECTRUM_VERSION
        return ELECTRUM_VERSION
>>>>>>> d0627924

    @command('w')
    def getmpk(self):
        """Get master public key. Return your wallet\'s master public key"""
        return self.wallet.get_master_public_key()

    @command('wp')
    def getmasterprivate(self):
        """Get master private key. Return your wallet\'s master private key"""
        return str(self.wallet.keystore.get_master_private_key(self._password))

    @command('wp')
    def getseed(self):
        """Get seed phrase. Print the generation seed of your wallet."""
        s = self.wallet.get_seed(self._password)
        return s.encode('utf8')

    @command('wp')
    def importprivkey(self, privkey):
        """Import a private key. """
        try:
            addr = self.wallet.import_key(privkey, self._password)
            out = "Keypair imported: " + addr
        except BaseException as e:
            out = "Error: " + str(e)
        return out

    def _resolver(self, x):
        if x is None:
            return None
        out = self.wallet.contacts.resolve(x)
        if out.get('type') == 'openalias' and self.nocheck is False and out.get('validated') is False:
            raise BaseException('cannot verify alias', x)
        return out['address']

    @command('nw')
    def sweep(self, privkey, destination, tx_fee=None, nocheck=False, imax=100):
        """Sweep private keys. Returns a transaction that spends UTXOs from
        privkey to a destination address. The transaction is not
        broadcasted."""
        tx_fee = satoshis(tx_fee)
        privkeys = privkey if type(privkey) is list else [privkey]
        self.nocheck = nocheck
        dest = self._resolver(destination)
        tx = self.wallet.sweep(privkeys, self.network, self.config, dest, tx_fee, imax)
        return tx.as_dict() if tx else None

    @command('wp')
    def signmessage(self, address, message):
        """Sign a message with a key. Use quotes if your message contains
        whitespaces"""
        sig = self.wallet.sign_message(address, message, self._password)
        return base64.b64encode(sig)

    @command('')
    def verifymessage(self, address, signature, message):
        """Verify a signature."""
        sig = base64.b64decode(signature)
        return bitcoin.verify_message(address, sig, message)

    def _mktx(self, outputs, fee, change_addr, domain, nocheck, unsigned, rbf):
        self.nocheck = nocheck
        change_addr = self._resolver(change_addr)
        domain = None if domain is None else map(self._resolver, domain)
        final_outputs = []
        for address, amount in outputs:
            address = self._resolver(address)
            amount = satoshis(amount)
            final_outputs.append((TYPE_ADDRESS, address, amount))

        coins = self.wallet.get_spendable_coins(domain)
        tx = self.wallet.make_unsigned_transaction(coins, final_outputs, self.config, fee, change_addr)
        if rbf:
            tx.set_rbf(True)
        if not unsigned:
            self.wallet.sign_transaction(tx, self._password)
        return tx

    @command('wp')
    def payto(self, destination, amount, tx_fee=None, from_addr=None, change_addr=None, nocheck=False, unsigned=False, rbf=False):
        """Create a transaction. """
        tx_fee = satoshis(tx_fee)
        domain = [from_addr] if from_addr else None
        tx = self._mktx([(destination, amount)], tx_fee, change_addr, domain, nocheck, unsigned, rbf)
        return tx.as_dict()

    @command('wp')
    def paytomany(self, outputs, tx_fee=None, from_addr=None, change_addr=None, nocheck=False, unsigned=False, rbf=False):
        """Create a multi-output transaction. """
        tx_fee = satoshis(tx_fee)
        domain = [from_addr] if from_addr else None
        tx = self._mktx(outputs, tx_fee, change_addr, domain, nocheck, unsigned, rbf)
        return tx.as_dict()

    @command('w')
    def history(self):
        """Wallet history. Returns the transaction history of your wallet."""
        balance = 0
        out = []
        for item in self.wallet.get_history():
            tx_hash, height, conf, timestamp, value, balance = item
            if timestamp:
                date = datetime.datetime.fromtimestamp(timestamp).isoformat(' ')[:-3]
            else:
                date = "----"
            label = self.wallet.get_label(tx_hash)
            out.append({
                'txid': tx_hash,
                'timestamp': timestamp,
                'date': date,
                'label': label,
                'value': float(value)/COIN if value is not None else None,
                'height': height,
                'confirmations': conf
            })
        return out

    @command('w')
    def setlabel(self, key, label):
        """Assign a label to an item. Item may be a bitcoin address or a
        transaction ID"""
        self.wallet.set_label(key, label)

    @command('w')
    def listcontacts(self):
        """Show your list of contacts"""
        return self.wallet.contacts

    @command('w')
    def getalias(self, key):
        """Retrieve alias. Lookup in your list of contacts, and for an OpenAlias DNS record."""
        return self.wallet.contacts.resolve(key)

    @command('w')
    def searchcontacts(self, query):
        """Search through contacts, return matching entries. """
        results = {}
        for key, value in self.wallet.contacts.items():
            if query.lower() in key.lower():
                results[key] = value
        return results

    @command('w')
    def listaddresses(self, receiving=False, change=False, show_labels=False, frozen=False, unused=False, funded=False, show_balance=False):
        """List wallet addresses. Returns the list of all addresses in your wallet. Use optional arguments to filter the results."""
        out = []
        for addr in self.wallet.get_addresses():
            if frozen and not self.wallet.is_frozen(addr):
                continue
            if receiving and self.wallet.is_change(addr):
                continue
            if change and not self.wallet.is_change(addr):
                continue
            if unused and self.wallet.is_used(addr):
                continue
            if funded and self.wallet.is_empty(addr):
                continue
            item = addr
            if show_balance:
                item += ", "+ format_satoshis(sum(self.wallet.get_addr_balance(addr)))
            if show_labels:
                item += ', ' + repr(self.wallet.labels.get(addr, ''))
            out.append(item)
        return out

    @command('n')
    def gettransaction(self, txid):
        """Retrieve a transaction. """
        if self.wallet and txid in self.wallet.transactions:
            tx = self.wallet.transactions[txid]
        else:
            raw = self.network.synchronous_get(('blockchain.transaction.get', [txid]))
            if raw:
                tx = Transaction(raw)
            else:
                raise BaseException("Unknown transaction")
        return tx.as_dict()

    @command('')
    def encrypt(self, pubkey, message):
        """Encrypt a message with a public key. Use quotes if the message contains whitespaces."""
        return bitcoin.encrypt_message(message, pubkey)

    @command('wp')
    def decrypt(self, pubkey, encrypted):
        """Decrypt a message encrypted with a public key."""
        return self.wallet.decrypt_message(pubkey, encrypted, self._password)

    def _format_request(self, out):
        pr_str = {
            PR_UNKNOWN: 'Unknown',
            PR_UNPAID: 'Pending',
            PR_PAID: 'Paid',
            PR_EXPIRED: 'Expired',
        }
        out['amount (BTC)'] = format_satoshis(out.get('amount'))
        out['status'] = pr_str[out.get('status', PR_UNKNOWN)]
        return out

    @command('w')
    def getrequest(self, key):
        """Return a payment request"""
        r = self.wallet.get_payment_request(key, self.config)
        if not r:
            raise BaseException("Request not found")
        return self._format_request(r)

    #@command('w')
    #def ackrequest(self, serialized):
    #    """<Not implemented>"""
    #    pass

    @command('w')
    def listrequests(self, pending=False, expired=False, paid=False):
        """List the payment requests you made."""
        out = self.wallet.get_sorted_requests(self.config)
        if pending:
            f = PR_UNPAID
        elif expired:
            f = PR_EXPIRED
        elif paid:
            f = PR_PAID
        else:
            f = None
        if f is not None:
            out = filter(lambda x: x.get('status')==f, out)
        return map(self._format_request, out)

    @command('w')
    def getunusedaddress(self,force=False):
        """Returns the first unused address."""
        addr = self.wallet.get_unused_address()
        if addr is None and force:
            addr = self.wallet.create_new_address(False)

        if addr:
            return addr
        else:
            return False


    @command('w')
    def addrequest(self, amount, memo='', expiration=None, force=False):
        """Create a payment request."""
        addr = self.wallet.get_unused_address()
        if addr is None:
            if force:
                addr = self.wallet.create_new_address(False)
            else:
                return False
        amount = satoshis(amount)
        expiration = int(expiration) if expiration else None
        req = self.wallet.make_payment_request(addr, amount, memo, expiration)
        self.wallet.add_payment_request(req, self.config)
        out = self.wallet.get_payment_request(addr, self.config)
        return self._format_request(out)

    @command('wp')
    def signrequest(self, address):
        "Sign payment request with an OpenAlias"
        alias = self.config.get('alias')
        if not alias:
            raise BaseException('No alias in your configuration')
        alias_addr = self.wallet.contacts.resolve(alias)['address']
        self.wallet.sign_payment_request(address, alias, alias_addr, self._password)

    @command('w')
    def rmrequest(self, address):
        """Remove a payment request"""
        return self.wallet.remove_payment_request(address, self.config)

    @command('w')
    def clearrequests(self):
        """Remove all payment requests"""
        for k in self.wallet.receive_requests.keys():
            self.wallet.remove_payment_request(k, self.config)

    @command('n')
    def notify(self, address, URL):
        """Watch an address. Everytime the address changes, a http POST is sent to the URL."""
        def callback(x):
            import urllib2
            headers = {'content-type':'application/json'}
            data = {'address':address, 'status':x.get('result')}
            try:
                req = urllib2.Request(URL, json.dumps(data), headers)
                response_stream = urllib2.urlopen(req)
                util.print_error('Got Response for %s' % address)
            except BaseException as e:
                util.print_error(str(e))
        self.network.send([('blockchain.address.subscribe', [address])], callback)
        return True

    @command('wn')
    def is_synchronized(self):
        """ return wallet synchronization status """
        return self.wallet.is_up_to_date()

    @command('')
    def help(self):
        # for the python console
        return sorted(known_commands.keys())

param_descriptions = {
    'privkey': 'Private key. Type \'?\' to get a prompt.',
    'destination': 'Bitcoin address, contact or alias',
    'address': 'Bitcoin address',
    'seed': 'Seed phrase',
    'txid': 'Transaction ID',
    'pos': 'Position',
    'height': 'Block height',
    'tx': 'Serialized transaction (hexadecimal)',
    'key': 'Variable name',
    'pubkey': 'Public key',
    'message': 'Clear text message. Use quotes if it contains spaces.',
    'encrypted': 'Encrypted message',
    'amount': 'Amount to be sent (in BTC). Type \'!\' to send the maximum available.',
    'requested_amount': 'Requested amount (in BTC).',
    'outputs': 'list of ["address", amount]',
}

command_options = {
    'password':    ("-W", "--password",    "Password"),
    'receiving':   (None, "--receiving",   "Show only receiving addresses"),
    'change':      (None, "--change",      "Show only change addresses"),
    'frozen':      (None, "--frozen",      "Show only frozen addresses"),
    'unused':      (None, "--unused",      "Show only unused addresses"),
    'funded':      (None, "--funded",      "Show only funded addresses"),
    'show_balance':("-b", "--balance",     "Show the balances of listed addresses"),
    'show_labels': ("-l", "--labels",      "Show the labels of listed addresses"),
    'nocheck':     (None, "--nocheck",     "Do not verify aliases"),
    'imax':        (None, "--imax",        "Maximum number of inputs"),
    'tx_fee':      ("-f", "--fee",         "Transaction fee (in BTC)"),
    'from_addr':   ("-F", "--from",        "Source address. If it isn't in the wallet, it will ask for the private key unless supplied in the format public_key:private_key. It's not saved in the wallet."),
    'change_addr': ("-c", "--change",      "Change address. Default is a spare address, or the source address if it's not in the wallet"),
    'nbits':       (None, "--nbits",       "Number of bits of entropy"),
    'entropy':     (None, "--entropy",     "Custom entropy"),
    'language':    ("-L", "--lang",        "Default language for wordlist"),
    'gap_limit':   ("-G", "--gap",         "Gap limit"),
    'privkey':     (None, "--privkey",     "Private key. Set to '?' to get a prompt."),
    'unsigned':    ("-u", "--unsigned",    "Do not sign transaction"),
    'rbf':         (None, "--rbf",         "Replace-by-fee transaction"),
    'domain':      ("-D", "--domain",      "List of addresses"),
    'memo':        ("-m", "--memo",        "Description of the request"),
    'expiration':  (None, "--expiration",  "Time in seconds"),
    'timeout':     (None, "--timeout",     "Timeout in seconds"),
    'force':       (None, "--force",       "Create new address beyong gap limit, if no more address is available."),
    'pending':     (None, "--pending",     "Show only pending requests."),
    'expired':     (None, "--expired",     "Show only expired requests."),
    'paid':        (None, "--paid",        "Show only paid requests."),
}


# don't use floats because of rounding errors
from transaction import tx_from_str
json_loads = lambda x: json.loads(x, parse_float=lambda x: str(Decimal(x)))
arg_types = {
    'num': int,
    'nbits': int,
    'imax': int,
    'entropy': long,
    'tx': tx_from_str,
    'pubkeys': json_loads,
    'jsontx': json_loads,
    'inputs': json_loads,
    'outputs': json_loads,
    'tx_fee': lambda x: str(Decimal(x)) if x is not None else None,
    'amount': lambda x: str(Decimal(x)) if x != '!' else '!',
}

config_variables = {

    'addrequest': {
        'requests_dir': 'directory where a bip70 file will be written.',
        'ssl_privkey': 'Path to your SSL private key, needed to sign the request.',
        'ssl_chain': 'Chain of SSL certificates, needed for signed requests. Put your certificate at the top and the root CA at the end',
        'url_rewrite': 'Parameters passed to str.replace(), in order to create the r= part of bitcoin: URIs. Example: \"(\'file:///var/www/\',\'https://electrum.org/\')\"',
    },
    'listrequests':{
        'url_rewrite': 'Parameters passed to str.replace(), in order to create the r= part of bitcoin: URIs. Example: \"(\'file:///var/www/\',\'https://electrum.org/\')\"',
    }
}

def set_default_subparser(self, name, args=None):
    """see http://stackoverflow.com/questions/5176691/argparse-how-to-specify-a-default-subcommand"""
    subparser_found = False
    for arg in sys.argv[1:]:
        if arg in ['-h', '--help']:  # global help if no subparser
            break
    else:
        for x in self._subparsers._actions:
            if not isinstance(x, argparse._SubParsersAction):
                continue
            for sp_name in x._name_parser_map.keys():
                if sp_name in sys.argv[1:]:
                    subparser_found = True
        if not subparser_found:
            # insert default in first position, this implies no
            # global options without a sub_parsers specified
            if args is None:
                sys.argv.insert(1, name)
            else:
                args.insert(0, name)

argparse.ArgumentParser.set_default_subparser = set_default_subparser


# workaround https://bugs.python.org/issue23058
# see https://github.com/nickstenning/honcho/pull/121

def subparser_call(self, parser, namespace, values, option_string=None):
    from argparse import ArgumentError, SUPPRESS, _UNRECOGNIZED_ARGS_ATTR
    parser_name = values[0]
    arg_strings = values[1:]
    # set the parser name if requested
    if self.dest is not SUPPRESS:
        setattr(namespace, self.dest, parser_name)
    # select the parser
    try:
        parser = self._name_parser_map[parser_name]
    except KeyError:
        tup = parser_name, ', '.join(self._name_parser_map)
        msg = _('unknown parser %r (choices: %s)') % tup
        raise ArgumentError(self, msg)
    # parse all the remaining options into the namespace
    # store any unrecognized options on the object, so that the top
    # level parser can decide what to do with them
    namespace, arg_strings = parser.parse_known_args(arg_strings, namespace)
    if arg_strings:
        vars(namespace).setdefault(_UNRECOGNIZED_ARGS_ATTR, [])
        getattr(namespace, _UNRECOGNIZED_ARGS_ATTR).extend(arg_strings)

argparse._SubParsersAction.__call__ = subparser_call


def add_network_options(parser):
    parser.add_argument("-1", "--oneserver", action="store_true", dest="oneserver", default=False, help="connect to one server only")
    parser.add_argument("-s", "--server", dest="server", default=None, help="set server host:port:protocol, where protocol is either t (tcp) or s (ssl)")
    parser.add_argument("-p", "--proxy", dest="proxy", default=None, help="set proxy [type:]host[:port], where type is socks4,socks5 or http")

def add_global_options(parser):
    group = parser.add_argument_group('global options')
    group.add_argument("-v", "--verbose", action="store_true", dest="verbose", default=False, help="Show debugging information")
    group.add_argument("-D", "--dir", dest="electrum_path", help="electrum directory")
    group.add_argument("-P", "--portable", action="store_true", dest="portable", default=False, help="Use local 'electrum_data' directory")
    group.add_argument("-w", "--wallet", dest="wallet_path", help="wallet path")
    group.add_argument("--testnet", action="store_true", dest="testnet", default=False, help="Use Testnet")
    group.add_argument("--segwit", action="store_true", dest="segwit", default=False, help="The Wizard will create Segwit seed phrases (Testnet only).")
    group.add_argument("--nolnet", action="store_true", dest="nolnet", default=False, help="Use Nolnet")

def get_parser():
    # create main parser
    parser = argparse.ArgumentParser(
        epilog="Run 'electrum help <command>' to see the help for a command")
    add_global_options(parser)
    subparsers = parser.add_subparsers(dest='cmd', metavar='<command>')
    # gui
    parser_gui = subparsers.add_parser('gui', description="Run Electrum's Graphical User Interface.", help="Run GUI (default)")
    parser_gui.add_argument("url", nargs='?', default=None, help="bitcoin URI (or bip70 file)")
    parser_gui.add_argument("-g", "--gui", dest="gui", help="select graphical user interface", choices=['qt', 'kivy', 'text', 'stdio'])
    parser_gui.add_argument("-o", "--offline", action="store_true", dest="offline", default=False, help="Run offline")
    parser_gui.add_argument("-m", action="store_true", dest="hide_gui", default=False, help="hide GUI on startup")
    parser_gui.add_argument("-L", "--lang", dest="language", default=None, help="default language used in GUI")
    add_network_options(parser_gui)
    add_global_options(parser_gui)
    # daemon
    parser_daemon = subparsers.add_parser('daemon', help="Run Daemon")
    parser_daemon.add_argument("subcommand", choices=['start', 'status', 'stop', 'load_wallet', 'close_wallet'], nargs='?')
    #parser_daemon.set_defaults(func=run_daemon)
    add_network_options(parser_daemon)
    add_global_options(parser_daemon)
    # commands
    for cmdname in sorted(known_commands.keys()):
        cmd = known_commands[cmdname]
        p = subparsers.add_parser(cmdname, help=cmd.help, description=cmd.description)
        add_global_options(p)
        if cmdname == 'restore':
            p.add_argument("-o", "--offline", action="store_true", dest="offline", default=False, help="Run offline")
        #p.set_defaults(func=run_cmdline)
        if cmd.requires_password:
            p.add_argument("-W", "--password", dest="password", default=None, help="password")
        for optname, default in zip(cmd.options, cmd.defaults):
            a, b, help = command_options[optname]
            action = "store_true" if type(default) is bool else 'store'
            args = (a, b) if a else (b,)
            if action == 'store':
                _type = arg_types.get(optname, str)
                p.add_argument(*args, dest=optname, action=action, default=default, help=help, type=_type)
            else:
                p.add_argument(*args, dest=optname, action=action, default=default, help=help)

        for param in cmd.params:
            h = param_descriptions.get(param, '')
            _type = arg_types.get(param, str)
            p.add_argument(param, help=h, type=_type)

        cvh = config_variables.get(cmdname)
        if cvh:
            group = p.add_argument_group('configuration variables', '(set with setconfig/getconfig)')
            for k, v in cvh.items():
                group.add_argument(k, nargs='?', help=v)

    # 'gui' is the default command
    parser.set_default_subparser('gui')
    return parser<|MERGE_RESOLUTION|>--- conflicted
+++ resolved
@@ -338,15 +338,9 @@
 
     @command('')
     def version(self):
-<<<<<<< HEAD
         """Return the version of electrum-grs."""
-        import electrum_grs  # Needs to stay here to prevent ciruclar imports
-        return electrum_grs.ELECTRUM_VERSION
-=======
-        """Return the version of electrum."""
         from version import ELECTRUM_VERSION
         return ELECTRUM_VERSION
->>>>>>> d0627924
 
     @command('w')
     def getmpk(self):
