#!/usr/bin/env python
#
# Electrum - lightweight Bitcoin client
# Copyright (C) 2011 thomasv@gitorious
#
# This program is free software: you can redistribute it and/or modify
# it under the terms of the GNU General Public License as published by
# the Free Software Foundation, either version 3 of the License, or
# (at your option) any later version.
#
# This program is distributed in the hope that it will be useful,
# but WITHOUT ANY WARRANTY; without even the implied warranty of
# MERCHANTABILITY or FITNESS FOR A PARTICULAR PURPOSE. See the
# GNU General Public License for more details.
#
# You should have received a copy of the GNU General Public License
# along with this program. If not, see <http://www.gnu.org/licenses/>.

from util import *
from bitcoin import *
from decimal import Decimal
import bitcoin
from transaction import Transaction


class Command:

    def __init__(self, name, min_args, max_args, requires_network, requires_wallet, requires_password, description, syntax='', options_syntax=''):
        self.name = name
        self.min_args = min_args
        self.max_args = max_args
        self.requires_network = requires_network
        self.requires_wallet = requires_wallet
        self.requires_password = requires_password
        self.description = description
        self.syntax = syntax
        self.options = options_syntax

known_commands = {}


def register_command(*args):
    global known_commands
    name = args[0]
    known_commands[name] = Command(*args)


payto_options = ' --fee, -f: set transaction fee\n --fromaddr, -F: send from address -\n --changeaddr, -c: send change to address'
listaddr_options = " -a: show all addresses, including change addresses\n -l: include labels in results"
restore_options = " accepts a seed or master public key."
mksendmany_syntax = 'mksendmanytx <recipient> <amount> [<recipient> <amount> ...]'
payto_syntax = "payto <recipient> <amount> [label]\n<recipient> can be a bitcoin address or a label"
paytomany_syntax = "paytomany <recipient> <amount> [<recipient> <amount> ...]\n<recipient> can be a bitcoin address or a label"
signmessage_syntax = 'signmessage <address> <message>\nIf you want to lead or end a message with spaces, or want double spaces inside the message make sure you quote the string. I.e. " Hello  This is a weird String "'
verifymessage_syntax = 'verifymessage <address> <signature> <message>\nIf you want to lead or end a message with spaces, or want double spaces inside the message make sure you quote the string. I.e. " Hello  This is a weird String "'


#                command
#                                              requires_network
#                                                     requires_wallet
#                                                            requires_password
register_command('contacts',             0, 0, False, True,  False, 'Show your list of contacts')
register_command('create',               0, 0, False, True,  False, 'Create a new wallet')
register_command('createmultisig',       2, 2, False, True,  False, 'similar to bitcoind\'s command')
register_command('createrawtransaction', 2, 2, False, True,  False, 'similar to bitcoind\'s command')
register_command('deseed',               0, 0, False, True,  False, 'Remove seed from wallet, creating a seedless, watching-only wallet.')
register_command('decoderawtransaction', 1, 1, False, False, False, 'similar to bitcoind\'s command')
register_command('dumpprivkey',          1, 1, False, True,  True,  'Dumps a specified private key for a given address', 'dumpprivkey <bitcoin address>')
register_command('dumpprivkeys',         0, 0, False, True,  True,  'dump all private keys')
register_command('freeze',               1, 1, False, True,  True,  'Freeze the funds at one of your wallet\'s addresses', 'freeze <address>')
register_command('getbalance',           0, 1, True,  True,  False, 'Return the balance of your wallet, or of one account in your wallet', 'getbalance [<account>]')
register_command('getservers',           0, 0, True,  False, False, 'Return the list of available servers')
register_command('getversion',           0, 0, False, False, False, 'Return the version of your client', 'getversion')
register_command('getaddressbalance',    1, 1, True,  False, False, 'Return the balance of an address', 'getaddressbalance <address>')
register_command('getaddresshistory',    1, 1, True,  False, False, 'Return the transaction history of a wallet address', 'getaddresshistory <address>')
register_command('getconfig',            1, 1, False, False, False, 'Return a configuration variable', 'getconfig <name>')
register_command('getpubkeys',           1, 1, False, True,  False, 'Return the public keys for a wallet address', 'getpubkeys <bitcoin address>')
register_command('getrawtransaction',    1, 1, True,  False, False, 'Retrieve a transaction', 'getrawtransaction <txhash>')
register_command('getseed',              0, 0, False, True,  True,  'Print the generation seed of your wallet.')
register_command('getmpk',               0, 0, False, True,  False, 'Return your wallet\'s master public key', 'getmpk')
register_command('help',                 0, 1, False, False, False, 'Prints this help')
register_command('history',              0, 0, True,  True,  False, 'Returns the transaction history of your wallet')
register_command('importprivkey',        1, 1, False, True,  True,  'Import a private key', 'importprivkey <privatekey>')
register_command('listaddresses',        2, 2, False, True,  False, 'Returns your list of addresses.', '', listaddr_options)
register_command('listunspent',          0, 0, True,  False, False, 'Returns the list of unspent inputs in your wallet.')
register_command('getaddressunspent',    1, 1, True,  False, False, 'Returns the list of unspent inputs in your wallet.')
register_command('mktx',                 5, 5, False, True,  True,  'Create a signed transaction', 'mktx <recipient> <amount> [label]', payto_options)
register_command('mksendmanytx',         4, 4, False, True,  True,  'Create a signed transaction', mksendmany_syntax, payto_options)
register_command('payto',                5, 5, True,  True,  True,  'Create and broadcast a transaction.', payto_syntax, payto_options)
register_command('paytomany',            4, 4, True,  True,  True,  'Create and broadcast a transaction.', paytomany_syntax, payto_options)
register_command('password',             0, 0, False, True,  True,  'Change your password')
register_command('restore',              0, 0, True,  True,  False, 'Restore a wallet', '', restore_options)
register_command('setconfig',            2, 2, False, False, False, 'Set a configuration variable', 'setconfig <name> <value>')
register_command('setlabel',             2,-1, False, True,  False, 'Assign a label to an item', 'setlabel <tx_hash> <label>')
register_command('sendrawtransaction',   1, 1, True,  False, False, 'Broadcasts a transaction to the network.', 'sendrawtransaction <tx in hexadecimal>')
register_command('signrawtransaction',   1, 3, False, True,  True,  'similar to bitcoind\'s command')
register_command('signmessage',          2,-1, False, True,  True,  'Sign a message with a key', signmessage_syntax)
register_command('unfreeze',             1, 1, False, True,  False, 'Unfreeze the funds at one of your wallet\'s address', 'unfreeze <address>')
register_command('validateaddress',      1, 1, False, False, False, 'Check that the address is valid', 'validateaddress <address>')
register_command('verifymessage',        3,-1, False, False, False, 'Verifies a signature', verifymessage_syntax)

register_command('encrypt',              2,-1, False, False, False, 'encrypt a message with pubkey','encrypt <pubkey> <message>')
register_command('decrypt',              2,-1, False, False, False, 'decrypt a message with privkey','decrypt <privkey> <message>')
register_command('daemon',               1, 1, True, False, False, 'start/stop daemon')
register_command('getproof',             1, 1, True, False, False, 'get merkle proof', 'getproof <address>')
register_command('getunspentaddress',    2, 2, True, False, False, 'get the address of an unspent','getunspentaddress <txid> <pos>')


class Commands:

    def __init__(self, wallet, network, callback=None):
        self.wallet = wallet
        self.network = network
        self._callback = callback
        self.password = None


    def _run(self, method, args, password_getter):
        cmd = known_commands[method]
        if cmd.requires_password and self.wallet.use_encryption:
            self.password = apply(password_getter, ())
        f = getattr(self, method)
        result = f(*args)
        self.password = None
        if self._callback:
            apply(self._callback, ())
        return result


    def getaddresshistory(self, addr):
<<<<<<< HEAD
        assert self.wallet.is_mine(addr)
        h = self.wallet.get_history(addr)
        if h is None:
            h = self.network.synchronous_get(
                [('blockchain.address.get_history', [addr])])[0]
        return h
=======
        return self.network.synchronous_get([ ('blockchain.address.get_history',[addr]) ])[0]


    def daemon(self, arg):
        if arg=='stop':
            return self.network.stop()
        elif arg=='status':
            return { 
                'server':self.network.main_server(), 
                'connected':self.network.is_connected()
            }
        else:
            return "unknown command \"%s\""% arg

>>>>>>> 13280e0b

    def listunspent(self):
        import copy
        l = copy.deepcopy(self.wallet.get_unspent_coins())
        for i in l:
            i["value"] = str(Decimal(i["value"]) / 100000000)
        return l


    def getaddressunspent(self, addr):
        return self.network.synchronous_get([ ('blockchain.address.listunspent',[addr]) ])[0]


    def getunspentaddress(self, txid, num):
        return self.network.synchronous_get([ ('blockchain.utxo.get_address',[txid, num]) ])[0]


    def createrawtransaction(self, inputs, outputs):
        # convert to own format
        for i in inputs:
            i['tx_hash'] = i['txid']
            i['index'] = i['vout']
        outputs = map(lambda x: (x[0], int(1e8 * x[1])), outputs.items())
        tx = Transaction.from_io(inputs, outputs)
        return tx

    def signrawtransaction(self, raw_tx, input_info, private_keys):
        tx = Transaction(raw_tx)
        self.wallet.signrawtransaction(tx, input_info, private_keys, self.password)
        return tx

    def decoderawtransaction(self, raw):
        tx = Transaction(raw)
        return tx.deserialize()

    def sendrawtransaction(self, raw):
        tx = Transaction(raw)
        return self.network.synchronous_get([('blockchain.transaction.broadcast', [str(tx)])])[0]

    def createmultisig(self, num, pubkeys):
        assert isinstance(pubkeys, list)
        redeem_script = Transaction.multisig_script(pubkeys, num)
        address = hash_160_to_bc_address(hash_160(redeem_script.decode('hex')), 5)
        return {'address': address, 'redeemScript': redeem_script}

    def freeze(self, addr):
        return self.wallet.freeze(addr)

    def unfreeze(self, addr):
        return self.wallet.unfreeze(addr)

    def dumpprivkey(self, addr):
        return self.wallet.get_private_key(addr, self.password)

    def dumpprivkeys(self, addresses=None):
        if addresses is None:
            addresses = self.wallet.addresses(True)
        return [self.wallet.get_private_key(address, self.password) for address in addresses]

    def validateaddress(self, addr):
        isvalid = is_valid(addr)
        out = {'isvalid': isvalid}
        if isvalid:
            out['address'] = addr
        return out

    def getpubkeys(self, addr):
        assert is_valid(addr) and self.wallet.is_mine(addr)
        out = {'address': addr}
        account, sequence = self.wallet.get_address_index(addr)
        if account != -1:
            a = self.wallet.accounts[account]
            out['pubkeys'] = a.get_pubkeys(sequence)

        return out

    def getbalance(self, account=None):
        if account is None:
            c, u = self.wallet.get_balance()
        else:
            c, u = self.wallet.get_account_balance(account)

        out = {"confirmed": str(Decimal(c) / 100000000)}
        if u:
            out["unconfirmed"] = str(Decimal(u) / 100000000)
        return out

    def getaddressbalance(self, addr):
<<<<<<< HEAD
        c, u = self.wallet.get_addr_balance(addr)
        out = {"confirmed": str(Decimal(c) / 100000000)}
        if u:
            out["unconfirmed"] = str(Decimal(u) / 100000000)
=======
        b = self.network.synchronous_get([ ('blockchain.address.get_balance',[addr]) ])[0]
        return str(Decimal(b)/100000000)

    def getproof(self, addr):
        p = self.network.synchronous_get([ ('blockchain.address.get_proof',[addr]) ])[0]
        out = []
        for i,s in p:
            out.append(i)
>>>>>>> 13280e0b
        return out

    def getservers(self):
        return self.network.get_servers()

    def getversion(self):
        import electrum
        return electrum.ELECTRUM_VERSION

    def getmpk(self):
        return self.wallet.get_master_public_key()

    def getseed(self):
        mnemonic = self.wallet.get_mnemonic(self.password)
        seed = self.wallet.get_seed(self.password)
        return {'mnemonic': mnemonic, 'seed': seed, 'version': self.wallet.seed_version}

    def importprivkey(self, sec):
        try:
            addr = self.wallet.import_key(sec, self.password)
            out = "Keypair imported: ", addr
        except Exception as e:
            out = "Error: Keypair import failed: " + str(e)
        return out

    def signmessage(self, address, message):
        return self.wallet.sign_message(address, message, self.password)

    def verifymessage(self, address, signature, message):
        return bitcoin.verify_message(address, signature, message)

    def _mktx(self, outputs, fee=None, change_addr=None, domain=None):

        for to_address, amount in outputs:
            if not is_valid(to_address):
                raise Exception("Invalid Bitcoin address", to_address)

        if change_addr:
            if not is_valid(change_addr):
                raise Exception("Invalid Bitcoin address", change_addr)

        if domain is not None:
            for addr in domain:
                if not is_valid(addr):
                    raise Exception("invalid Bitcoin address", addr)

                if not self.wallet.is_mine(addr):
                    raise Exception("address not in wallet", addr)

        for k, v in self.wallet.labels.items():
            if change_addr and v == change_addr:
                change_addr = k

        final_outputs = []
        for to_address, amount in outputs:
            for k, v in self.wallet.labels.items():
                if v == to_address:
                    to_address = k
                    print_msg("alias", to_address)
                    break

            amount = int(100000000 * amount)
            final_outputs.append((to_address, amount))

        if fee:
            fee = int(100000000 * fee)
        return self.wallet.mktx(final_outputs, self.password, fee, change_addr, domain)

    def mktx(self, to_address, amount, fee=None, change_addr=None, domain=None):
        tx = self._mktx([(to_address, amount)], fee, change_addr, domain)
        return tx

    def mksendmanytx(self, outputs, fee=None, change_addr=None, domain=None):
        tx = self._mktx(outputs, fee, change_addr, domain)
        return tx

    def payto(self, to_address, amount, fee=None, change_addr=None, domain=None):
        tx = self._mktx([(to_address, amount)], fee, change_addr, domain)
        r, h = self.wallet.sendtx(tx)
        return h

    def paytomany(self, outputs, fee=None, change_addr=None, domain=None):
        tx = self._mktx(outputs, fee, change_addr, domain)
        r, h = self.wallet.sendtx(tx)
        return h

    def history(self):
        import datetime
        balance = 0
        out = []
        for item in self.wallet.get_tx_history():
            tx_hash, conf, is_mine, value, fee, balance, timestamp = item
            try:
                time_str = datetime.datetime.fromtimestamp(
                    timestamp).isoformat(' ')[:-3]
            except Exception:
                time_str = "----"

            label, is_default_label = self.wallet.get_label(tx_hash)
            if not label:
                label = tx_hash
            else:
                label = label + ' ' * (64 - len(label))

            out.append("%16s" % time_str + "  " + label + "  " +
                       format_satoshis(value) + "  " + format_satoshis(balance))
        return out

    def setlabel(self, key, label):
        self.wallet.set_label(key, label)

    def contacts(self):
        c = {}
        for addr in self.wallet.addressbook:
            c[addr] = self.wallet.labels.get(addr)
        return c

    def listaddresses(self, show_all=False, show_label=False):
        out = []
        for addr in self.wallet.addresses(True):
            if show_all or not self.wallet.is_change(addr):
                if show_label:
                    item = {'address': addr}
                    if show_label:
                        label = self.wallet.labels.get(addr, '')
                        if label:
                            item['label'] = label
                else:
                    item = addr
                out.append(item)
        return out

    def help(self, cmd=None):
        if cmd not in known_commands:
            print_msg("\nList of commands:", ', '.join(sorted(known_commands)))
        else:
            cmd = known_commands[cmd]
            print_msg(cmd.description)
            if cmd.syntax:
                print_msg("Syntax: " + cmd.syntax)
            if cmd.options:
                print_msg("options:\n" + cmd.options)
        return None


    def getrawtransaction(self, tx_hash):
        import transaction
        if self.wallet:
            tx = self.wallet.transactions.get(tx_hash)
            if tx:
                return tx
<<<<<<< HEAD
        return self.network.retrieve_transaction(tx_hash)
=======

        r = self.network.synchronous_get([ ('blockchain.transaction.get',[tx_hash]) ])[0]
        if r:
            return transaction.Transaction(r)
        else:
            return "unknown transaction"

    def encrypt(self, pubkey, message):
        return EC_KEY.encrypt_message(message, pubkey.decode('hex'))

    def decrypt(self, secret, message):
        ec = regenerate_key(secret)
        decrypted = ec.decrypt_message(message)
        return decrypted[0]


>>>>>>> 13280e0b
<|MERGE_RESOLUTION|>--- conflicted
+++ resolved
@@ -22,12 +22,10 @@
 import bitcoin
 from transaction import Transaction
 
-
 class Command:
-
-    def __init__(self, name, min_args, max_args, requires_network, requires_wallet, requires_password, description, syntax='', options_syntax=''):
+    def __init__(self, name, min_args, max_args, requires_network, requires_wallet, requires_password, description, syntax = '', options_syntax = ''):
         self.name = name
-        self.min_args = min_args
+        self.min_args=min_args
         self.max_args = max_args
         self.requires_network = requires_network
         self.requires_wallet = requires_wallet
@@ -37,12 +35,11 @@
         self.options = options_syntax
 
 known_commands = {}
-
-
 def register_command(*args):
     global known_commands
     name = args[0]
     known_commands[name] = Command(*args)
+
 
 
 payto_options = ' --fee, -f: set transaction fee\n --fromaddr, -F: send from address -\n --changeaddr, -c: send change to address'
@@ -106,9 +103,11 @@
 register_command('getunspentaddress',    2, 2, True, False, False, 'get the address of an unspent','getunspentaddress <txid> <pos>')
 
 
+
+
 class Commands:
 
-    def __init__(self, wallet, network, callback=None):
+    def __init__(self, wallet, network, callback = None):
         self.wallet = wallet
         self.network = network
         self._callback = callback
@@ -118,7 +117,7 @@
     def _run(self, method, args, password_getter):
         cmd = known_commands[method]
         if cmd.requires_password and self.wallet.use_encryption:
-            self.password = apply(password_getter, ())
+            self.password = apply(password_getter,())
         f = getattr(self, method)
         result = f(*args)
         self.password = None
@@ -128,14 +127,6 @@
 
 
     def getaddresshistory(self, addr):
-<<<<<<< HEAD
-        assert self.wallet.is_mine(addr)
-        h = self.wallet.get_history(addr)
-        if h is None:
-            h = self.network.synchronous_get(
-                [('blockchain.address.get_history', [addr])])[0]
-        return h
-=======
         return self.network.synchronous_get([ ('blockchain.address.get_history',[addr]) ])[0]
 
 
@@ -150,13 +141,11 @@
         else:
             return "unknown command \"%s\""% arg
 
->>>>>>> 13280e0b
 
     def listunspent(self):
         import copy
         l = copy.deepcopy(self.wallet.get_unspent_coins())
-        for i in l:
-            i["value"] = str(Decimal(i["value"]) / 100000000)
+        for i in l: i["value"] = str(Decimal(i["value"])/100000000)
         return l
 
 
@@ -173,7 +162,7 @@
         for i in inputs:
             i['tx_hash'] = i['txid']
             i['index'] = i['vout']
-        outputs = map(lambda x: (x[0], int(1e8 * x[1])), outputs.items())
+        outputs = map(lambda x: (x[0],int(1e8*x[1])), outputs.items())
         tx = Transaction.from_io(inputs, outputs)
         return tx
 
@@ -194,57 +183,50 @@
         assert isinstance(pubkeys, list)
         redeem_script = Transaction.multisig_script(pubkeys, num)
         address = hash_160_to_bc_address(hash_160(redeem_script.decode('hex')), 5)
-        return {'address': address, 'redeemScript': redeem_script}
-
-    def freeze(self, addr):
+        return {'address':address, 'redeemScript':redeem_script}
+    
+    def freeze(self,addr):
         return self.wallet.freeze(addr)
-
-    def unfreeze(self, addr):
+        
+    def unfreeze(self,addr):
         return self.wallet.unfreeze(addr)
 
     def dumpprivkey(self, addr):
         return self.wallet.get_private_key(addr, self.password)
 
-    def dumpprivkeys(self, addresses=None):
+    def dumpprivkeys(self, addresses = None):
         if addresses is None:
             addresses = self.wallet.addresses(True)
         return [self.wallet.get_private_key(address, self.password) for address in addresses]
 
     def validateaddress(self, addr):
         isvalid = is_valid(addr)
-        out = {'isvalid': isvalid}
+        out = { 'isvalid':isvalid }
         if isvalid:
             out['address'] = addr
         return out
 
     def getpubkeys(self, addr):
         assert is_valid(addr) and self.wallet.is_mine(addr)
-        out = {'address': addr}
+        out = { 'address':addr }
         account, sequence = self.wallet.get_address_index(addr)
         if account != -1:
             a = self.wallet.accounts[account]
-            out['pubkeys'] = a.get_pubkeys(sequence)
-
-        return out
-
-    def getbalance(self, account=None):
+            out['pubkeys'] = a.get_pubkeys( sequence )
+
+        return out
+
+    def getbalance(self, account= None):
         if account is None:
             c, u = self.wallet.get_balance()
         else:
             c, u = self.wallet.get_account_balance(account)
 
-        out = {"confirmed": str(Decimal(c) / 100000000)}
-        if u:
-            out["unconfirmed"] = str(Decimal(u) / 100000000)
+        out = { "confirmed": str(Decimal(c)/100000000) }
+        if u: out["unconfirmed"] = str(Decimal(u)/100000000)
         return out
 
     def getaddressbalance(self, addr):
-<<<<<<< HEAD
-        c, u = self.wallet.get_addr_balance(addr)
-        out = {"confirmed": str(Decimal(c) / 100000000)}
-        if u:
-            out["unconfirmed"] = str(Decimal(u) / 100000000)
-=======
         b = self.network.synchronous_get([ ('blockchain.address.get_balance',[addr]) ])[0]
         return str(Decimal(b)/100000000)
 
@@ -253,39 +235,41 @@
         out = []
         for i,s in p:
             out.append(i)
->>>>>>> 13280e0b
         return out
 
     def getservers(self):
         return self.network.get_servers()
 
     def getversion(self):
-        import electrum
+        import electrum 
         return electrum.ELECTRUM_VERSION
-
+ 
     def getmpk(self):
         return self.wallet.get_master_public_key()
 
     def getseed(self):
         mnemonic = self.wallet.get_mnemonic(self.password)
         seed = self.wallet.get_seed(self.password)
-        return {'mnemonic': mnemonic, 'seed': seed, 'version': self.wallet.seed_version}
+        return { 'mnemonic':mnemonic, 'seed':seed, 'version':self.wallet.seed_version }
 
     def importprivkey(self, sec):
         try:
-            addr = self.wallet.import_key(sec, self.password)
+            addr = self.wallet.import_key(sec,self.password)
             out = "Keypair imported: ", addr
         except Exception as e:
             out = "Error: Keypair import failed: " + str(e)
         return out
 
+
     def signmessage(self, address, message):
         return self.wallet.sign_message(address, message, self.password)
 
+
     def verifymessage(self, address, signature, message):
         return bitcoin.verify_message(address, signature, message)
 
-    def _mktx(self, outputs, fee=None, change_addr=None, domain=None):
+
+    def _mktx(self, outputs, fee = None, change_addr = None, domain = None):
 
         for to_address, amount in outputs:
             if not is_valid(to_address):
@@ -299,7 +283,7 @@
             for addr in domain:
                 if not is_valid(addr):
                     raise Exception("invalid Bitcoin address", addr)
-
+            
                 if not self.wallet.is_mine(addr):
                     raise Exception("address not in wallet", addr)
 
@@ -315,30 +299,32 @@
                     print_msg("alias", to_address)
                     break
 
-            amount = int(100000000 * amount)
+            amount = int(100000000*amount)
             final_outputs.append((to_address, amount))
-
-        if fee:
-            fee = int(100000000 * fee)
-        return self.wallet.mktx(final_outputs, self.password, fee, change_addr, domain)
-
-    def mktx(self, to_address, amount, fee=None, change_addr=None, domain=None):
+            
+        if fee: fee = int(100000000*fee)
+        return self.wallet.mktx(final_outputs, self.password, fee , change_addr, domain)
+
+
+    def mktx(self, to_address, amount, fee = None, change_addr = None, domain = None):
         tx = self._mktx([(to_address, amount)], fee, change_addr, domain)
         return tx
 
-    def mksendmanytx(self, outputs, fee=None, change_addr=None, domain=None):
+    def mksendmanytx(self, outputs, fee = None, change_addr = None, domain = None):
         tx = self._mktx(outputs, fee, change_addr, domain)
         return tx
 
-    def payto(self, to_address, amount, fee=None, change_addr=None, domain=None):
+
+    def payto(self, to_address, amount, fee = None, change_addr = None, domain = None):
         tx = self._mktx([(to_address, amount)], fee, change_addr, domain)
-        r, h = self.wallet.sendtx(tx)
+        r, h = self.wallet.sendtx( tx )
         return h
 
-    def paytomany(self, outputs, fee=None, change_addr=None, domain=None):
+    def paytomany(self, outputs, fee = None, change_addr = None, domain = None):
         tx = self._mktx(outputs, fee, change_addr, domain)
-        r, h = self.wallet.sendtx(tx)
+        r, h = self.wallet.sendtx( tx )
         return h
+
 
     def history(self):
         import datetime
@@ -347,23 +333,23 @@
         for item in self.wallet.get_tx_history():
             tx_hash, conf, is_mine, value, fee, balance, timestamp = item
             try:
-                time_str = datetime.datetime.fromtimestamp(
-                    timestamp).isoformat(' ')[:-3]
+                time_str = datetime.datetime.fromtimestamp( timestamp).isoformat(' ')[:-3]
             except Exception:
                 time_str = "----"
 
             label, is_default_label = self.wallet.get_label(tx_hash)
-            if not label:
-                label = tx_hash
-            else:
-                label = label + ' ' * (64 - len(label))
-
-            out.append("%16s" % time_str + "  " + label + "  " +
-                       format_satoshis(value) + "  " + format_satoshis(balance))
-        return out
+            if not label: label = tx_hash
+            else: label = label + ' '*(64 - len(label) )
+
+            out.append( "%16s"%time_str + "  " + label + "  " + format_satoshis(value)+ "  "+ format_satoshis(balance) )
+        return out
+
+
 
     def setlabel(self, key, label):
         self.wallet.set_label(key, label)
+
+            
 
     def contacts(self):
         c = {}
@@ -371,31 +357,30 @@
             c[addr] = self.wallet.labels.get(addr)
         return c
 
-    def listaddresses(self, show_all=False, show_label=False):
+
+    def listaddresses(self, show_all = False, show_label = False):
         out = []
         for addr in self.wallet.addresses(True):
             if show_all or not self.wallet.is_change(addr):
                 if show_label:
-                    item = {'address': addr}
+                    item = { 'address': addr }
                     if show_label:
-                        label = self.wallet.labels.get(addr, '')
+                        label = self.wallet.labels.get(addr,'')
                         if label:
                             item['label'] = label
                 else:
                     item = addr
-                out.append(item)
-        return out
-
+                out.append( item )
+        return out
+                         
     def help(self, cmd=None):
         if cmd not in known_commands:
             print_msg("\nList of commands:", ', '.join(sorted(known_commands)))
         else:
             cmd = known_commands[cmd]
             print_msg(cmd.description)
-            if cmd.syntax:
-                print_msg("Syntax: " + cmd.syntax)
-            if cmd.options:
-                print_msg("options:\n" + cmd.options)
+            if cmd.syntax: print_msg("Syntax: " + cmd.syntax)
+            if cmd.options: print_msg("options:\n" + cmd.options)
         return None
 
 
@@ -405,9 +390,6 @@
             tx = self.wallet.transactions.get(tx_hash)
             if tx:
                 return tx
-<<<<<<< HEAD
-        return self.network.retrieve_transaction(tx_hash)
-=======
 
         r = self.network.synchronous_get([ ('blockchain.transaction.get',[tx_hash]) ])[0]
         if r:
@@ -424,4 +406,3 @@
         return decrypted[0]
 
 
->>>>>>> 13280e0b
