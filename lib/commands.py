#!/usr/bin/env python
#
# Electrum - lightweight Bitcoin client
# Copyright (C) 2011 thomasv@gitorious
#
# This program is free software: you can redistribute it and/or modify
# it under the terms of the GNU General Public License as published by
# the Free Software Foundation, either version 3 of the License, or
# (at your option) any later version.
#
# This program is distributed in the hope that it will be useful,
# but WITHOUT ANY WARRANTY; without even the implied warranty of
# MERCHANTABILITY or FITNESS FOR A PARTICULAR PURPOSE. See the
# GNU General Public License for more details.
#
# You should have received a copy of the GNU General Public License
# along with this program. If not, see <http://www.gnu.org/licenses/>.

import os
import sys
import datetime
import time
import copy
import argparse
import json
import ast
import base64
from functools import wraps
from decimal import Decimal

import util
from util import print_msg, format_satoshis, print_stderr
import bitcoin
from bitcoin import is_address, hash_160_to_bc_address, hash_160, COIN
from transaction import Transaction
import paymentrequest
from paymentrequest import PR_PAID, PR_UNPAID, PR_UNKNOWN, PR_EXPIRED
import contacts

known_commands = {}

class Command:

    def __init__(self, func, s):
        self.name = func.__name__
        self.requires_network = 'n' in s
        self.requires_wallet = 'w' in s
        self.requires_password = 'p' in s
        self.description = func.__doc__
        self.help = self.description.split('.')[0]
        varnames = func.func_code.co_varnames[1:func.func_code.co_argcount]
        self.defaults = func.func_defaults
        if self.defaults:
            n = len(self.defaults)
            self.params = list(varnames[:-n])
            self.options = list(varnames[-n:])
        else:
            self.params = list(varnames)
            self.options = []
            self.defaults = []


def command(s):
    def decorator(func):
        global known_commands
        name = func.__name__
        known_commands[name] = Command(func, s)
        @wraps(func)
        def func_wrapper(*args):
            return func(*args)
        return func_wrapper
    return decorator


class Commands:

    def __init__(self, config, wallet, network, callback = None):
        self.config = config
        self.wallet = wallet
        self.network = network
        self._callback = callback
        self.password = None
        self.contacts = contacts.Contacts(self.config)

    def _run(self, method, args, password_getter):
        cmd = known_commands[method]
        if cmd.requires_password and self.wallet.use_encryption:
            self.password = apply(password_getter,())
        f = getattr(self, method)
        result = f(*args)
        self.password = None
        if self._callback:
            apply(self._callback, ())
        return result

    @command('')
    def commands(self):
        """List of commands"""
        return ' '.join(sorted(known_commands.keys()))

    @command('')
    def create(self):
        """Create a new wallet"""

    @command('')
    def restore(self):
        """Restore a wallet from seed. """

    @command('w')
    def deseed(self):
        """Remove seed from wallet. This creates a seedless, watching-only
        wallet."""

    @command('wp')
    def password(self):
        """Change wallet password. """

    @command('')
    def getconfig(self, key):
        """Return a configuration variable. """
        return self.config.get(key)

    @command('')
    def setconfig(self, key, value):
        """Set a configuration variable. 'value' may be a string or a Python expression."""
        try:
            value = ast.literal_eval(value)
        except:
            pass
        self.config.set_key(key, value)
        return True

    @command('')
    def make_seed(self, nbits=128, entropy=1, language=None):
        """Create a seed"""
        from mnemonic import Mnemonic
        s = Mnemonic(language).make_seed(nbits, custom_entropy=entropy)
        return s.encode('utf8')

    @command('')
    def check_seed(self, seed, entropy=1, language=None):
        """Check that a seed was generated with given entropy"""
        from mnemonic import Mnemonic
        return Mnemonic(language).check_seed(seed, entropy)

    @command('n')
    def getaddresshistory(self, address):
        """Return the transaction history of any address. Note: This is a
        walletless server query, results are not checked by SPV.
        """
        return self.network.synchronous_get([('blockchain.address.get_history', [address])])[0]

    @command('nw')
    def listunspent(self):
        """List unspent outputs. Returns the list of unspent transaction
        outputs in your wallet."""
        l = copy.deepcopy(self.wallet.get_spendable_coins(exclude_frozen = False))
        for i in l:
            v = i["value"]
            i["value"] = float(v)/COIN if v is not None else None
        return l

    @command('n')
    def getaddressunspent(self, address):
        """Returns the UTXO list of any address. Note: This
        is a walletless server query, results are not checked by SPV.
        """
        return self.network.synchronous_get([('blockchain.address.listunspent', [address])])[0]

    @command('n')
    def getutxoaddress(self, txid, pos):
        """Get the address of a UTXO. Note: This is a walletless server query, results are
        not checked by SPV.
        """
        r = self.network.synchronous_get([('blockchain.utxo.get_address', [txid, pos])])
        if r:
            return {'address':r[0]}

    @command('wp')
    def createrawtx(self, inputs, outputs, unsigned=False):
        """Create a transaction from json inputs. The syntax is similar to bitcoind."""
        coins = self.wallet.get_spendable_coins(exclude_frozen = False)
        tx_inputs = []
        for i in inputs:
            prevout_hash = i['txid']
            prevout_n = i['vout']
            for c in coins:
                if c['prevout_hash'] == prevout_hash and c['prevout_n'] == prevout_n:
                    self.wallet.add_input_info(c)
                    tx_inputs.append(c)
                    break
            else:
                raise BaseException('Transaction output not in wallet', prevout_hash+":%d"%prevout_n)
        outputs = map(lambda x: ('address', x[0], int(COIN*x[1])), outputs.items())
        tx = Transaction.from_io(tx_inputs, outputs)
        if not unsigned:
            self.wallet.sign_transaction(tx, self.password)
        return tx

    @command('wp')
    def signtransaction(self, tx, privkey=None):
        """Sign a transaction. The wallet keys will be used unless a private key is provided."""
        t = Transaction(tx)
        t.deserialize()
        if privkey:
            pubkey = bitcoin.public_key_from_private_key(privkey)
            t.sign({pubkey:privkey})
        else:
            self.wallet.sign_transaction(t, self.password)
        return t

    @command('')
    def deserialize(self, tx):
        """Deserialize a serialized transaction"""
        t = Transaction(tx)
        return t.deserialize()

    @command('n')
    def broadcast(self, tx):
        """Broadcast a transaction to the network. """
        t = Transaction(tx)
        return self.network.synchronous_get([('blockchain.transaction.broadcast', [str(t)])])[0]

    @command('')
    def createmultisig(self, num, pubkeys):
        """Create multisig address"""
        assert isinstance(pubkeys, list), (type(num), type(pubkeys))
        redeem_script = Transaction.multisig_script(pubkeys, num)
        address = hash_160_to_bc_address(hash_160(redeem_script.decode('hex')), 5)
        return {'address':address, 'redeemScript':redeem_script}

    @command('w')
    def freeze(self, address):
        """Freeze address. Freeze the funds at one of your wallet\'s addresses"""
        return self.wallet.set_frozen_state([address], True)

    @command('w')
    def unfreeze(self, address):
        """Unfreeze address. Unfreeze the funds at one of your wallet\'s address"""
        return self.wallet.set_frozen_state([address], False)

    @command('wp')
    def getprivatekeys(self, address):
        """Get private keys of addresses. You may pass a single wallet address, or a list of wallet addresses."""
        is_list = type(address) is list
        domain = address if is_list else [address]
        out = [self.wallet.get_private_key(address, self.password) for address in domain]
        return out if is_list else out[0]

    @command('w')
    def ismine(self, address):
        """Check if address is in wallet. Return true if and only address is in wallet"""
        return self.wallet.is_mine(address)

    @command('')
    def dumpprivkeys(self):
        """Deprecated."""
        return "This command is deprecated. Use a pipe instead: 'electrum listaddresses | electrum getprivatekeys - '"

    @command('')
    def validateaddress(self, address):
        """Check that an address is valid. """
        return is_address(address)

    @command('w')
    def getpubkeys(self, address):
        """Return the public keys for a wallet address. """
        return self.wallet.get_public_keys(address)

    @command('nw')
    def getbalance(self, account=None):
        """Return the balance of your wallet. If run with the --offline flag,
        returns the last known balance."""
        if account is None:
            c, u, x = self.wallet.get_balance()
        else:
            c, u, x = self.wallet.get_account_balance(account)
        out = {"confirmed": str(Decimal(c)/COIN)}
        if u:
            out["unconfirmed"] = str(Decimal(u)/COIN)
        if x:
            out["unmatured"] = str(Decimal(x)/COIN)
        return out

    @command('n')
    def getaddressbalance(self, address):
        """Return the balance of any address. Note: This is a walletless
        server query, results are not checked by SPV.
        """
        out = self.network.synchronous_get([('blockchain.address.get_balance', [address])])[0]
        out["confirmed"] =  str(Decimal(out["confirmed"])/COIN)
        out["unconfirmed"] =  str(Decimal(out["unconfirmed"])/COIN)
        return out

    @command('n')
    def getproof(self, address):
        """Get Merkle branch of an address in the UTXO set"""
        p = self.network.synchronous_get([('blockchain.address.get_proof', [address])])[0]
        out = []
        for i,s in p:
            out.append(i)
        return out

    @command('n')
    def getmerkle(self, txid, height):
        """Get Merkle branch of a transaction included in a block. Electrum
        uses this to verify transactions (Simple Payment Verification)."""
        return self.network.synchronous_get([('blockchain.transaction.get_merkle', [txid, int(height)])])[0]

    @command('n')
    def getservers(self):
        """Return the list of available servers"""
        while not self.network.is_up_to_date():
            time.sleep(0.1)
        return self.network.get_servers()

<<<<<<< HEAD
    def getversion(self):
        import electrum_grs  # Needs to stay here to prevent ciruclar imports
        return electrum_grs.ELECTRUM_VERSION
=======
    @command('')
    def version(self):
        """Return the version of electrum."""
        import electrum  # Needs to stay here to prevent ciruclar imports
        return electrum.ELECTRUM_VERSION
>>>>>>> e23f3a5e

    @command('w')
    def getmpk(self):
        """Get master public key. Return your wallet\'s master public key(s)"""
        return self.wallet.get_master_public_keys()

    @command('wp')
    def getmasterprivate(self):
        """Get master private key. Return your wallet\'s master private key"""
        return str(self.wallet.get_master_private_key(self.wallet.root_name, self.password))

    @command('wp')
    def getseed(self):
        """Get seed phrase. Print the generation seed of your wallet."""
        s = self.wallet.get_mnemonic(self.password)
        return s.encode('utf8')

    @command('wp')
    def importprivkey(self, privkey):
        """Import a private key. """
        try:
            addr = self.wallet.import_key(privkey, self.password)
            out = "Keypair imported: " + addr
        except Exception as e:
            out = "Error: " + str(e)
        return out

    def _resolver(self, x):
        if x is None:
            return None
        out = self.contacts.resolve(x)
        if out.get('type') == 'openalias' and self.nocheck is False and out.get('validated') is False:
            raise BaseException('cannot verify alias', x)
        return out['address']

    @command('n')
    def sweep(self, privkey, destination, tx_fee=None, nocheck=False):
        """Sweep private keys. Returns a transaction that spends UTXOs from
        privkey to a destination address. The transaction is not
        broadcasted."""
        privkeys = privkey if type(privkey) is list else [privkey]
        self.nocheck = nocheck
        dest = self._resolver(destination)
        if tx_fee is None:
            tx_fee = 0.0001
        fee = int(Decimal(tx_fee)*COIN)
        return Transaction.sweep(privkeys, self.network, dest, fee)

    @command('wp')
    def signmessage(self, address, message):
        """Sign a message with a key. Use quotes if your message contains
        whitespaces"""
        sig = self.wallet.sign_message(address, message, self.password)
        return base64.b64encode(sig)

    @command('')
    def verifymessage(self, address, signature, message):
        """Verify a signature."""
        sig = base64.b64decode(signature)
        return bitcoin.verify_message(address, sig, message)

    def _mktx(self, outputs, fee, change_addr, domain, nocheck, unsigned):
        self.nocheck = nocheck
        change_addr = self._resolver(change_addr)
        domain = None if domain is None else map(self._resolver, domain)
        fee = None if fee is None else int(COIN*Decimal(fee))
        final_outputs = []
        for address, amount in outputs:
            address = self._resolver(address)
            #assert self.wallet.is_mine(address)
            if amount == '!':
                assert len(outputs) == 1
                inputs = self.wallet.get_spendable_coins(domain)
                amount = sum(map(lambda x:x['value'], inputs))
                if fee is None:
                    for i in inputs:
                        self.wallet.add_input_info(i)
                    output = ('address', address, amount)
                    dummy_tx = Transaction.from_io(inputs, [output])
                    fee_per_kb = self.wallet.fee_per_kb(self.config)
                    fee = self.wallet.estimated_fee(dummy_tx, fee_per_kb)
                amount -= fee
            else:
                amount = int(COIN*Decimal(amount))
            final_outputs.append(('address', address, amount))

        coins = self.wallet.get_spendable_coins(domain)
        tx = self.wallet.make_unsigned_transaction(coins, final_outputs, self.config, fee, change_addr)
        str(tx) #this serializes
        if not unsigned:
            self.wallet.sign_transaction(tx, self.password)
        return tx

    def _read_csv(self, csvpath):
        import csv
        outputs = []
        with open(csvpath, 'rb') as csvfile:
            csvReader = csv.reader(csvfile, delimiter=',')
            for row in csvReader:
                address, amount = row
                assert bitcoin.is_address(address)
                amount = Decimal(amount)
                outputs.append((address, amount))
        return outputs

    @command('wp')
    def payto(self, destination, amount, tx_fee=None, from_addr=None, change_addr=None, nocheck=False, unsigned=False, deserialized=False, broadcast=False):
        """Create a transaction. """
        domain = [from_addr] if from_addr else None
        tx = self._mktx([(destination, amount)], tx_fee, change_addr, domain, nocheck, unsigned)
        if broadcast:
            r, h = self.wallet.sendtx(tx)
            return h
        else:
            return tx.deserialize() if deserialized else tx

    @command('wp')
    def paytomany(self, csv_file, tx_fee=None, from_addr=None, change_addr=None, nocheck=False, unsigned=False, deserialized=False, broadcast=False):
        """Create a multi-output transaction. """
        domain = [from_addr] if from_addr else None
        outputs = self._read_csv(csv_file)
        tx = self._mktx(outputs, tx_fee, change_addr, domain, nocheck, unsigned)
        if broadcast:
            r, h = self.wallet.sendtx(tx)
            return h
        else:
            return tx.deserialize() if deserialized else tx

    @command('wn')
    def history(self):
        """Wallet history. Returns the transaction history of your wallet."""
        balance = 0
        out = []
        for item in self.wallet.get_history():
            tx_hash, conf, value, timestamp, balance = item
            try:
                time_str = datetime.datetime.fromtimestamp(timestamp).isoformat(' ')[:-3]
            except Exception:
                time_str = "----"
            label, is_default_label = self.wallet.get_label(tx_hash)
            out.append({
                'txid':tx_hash,
                'timestamp':timestamp,
                'date':"%16s"%time_str,
                'label':label,
                'value':float(value)/COIN if value is not None else None,
                'confirmations':conf}
            )
        return out

    @command('w')
    def setlabel(self, key, label):
        """Assign a label to an item. Item may be a bitcoin address or a
        transaction ID"""
        self.wallet.set_label(key, label)

    @command('')
    def listcontacts(self):
        """Show your list of contacts"""
        return self.contacts

    @command('')
    def getalias(self, key):
        """Retrieve alias. Lookup in your list of contacts, and for an OpenAlias DNS record."""
        return self.contacts.resolve(key)

    @command('')
    def searchcontacts(self, query):
        """Search through contacts, return matching entries. """
        results = {}
        for key, value in self.contacts.items():
            if query.lower() in key.lower():
                results[key] = value
        return results

    @command('w')
    def listaddresses(self, receiving=False, change=False, show_labels=False, frozen=False, unused=False, funded=False, show_balance=False):
        """List wallet addresses. Returns your list of addresses."""
        out = []
        for addr in self.wallet.addresses(True):
            if frozen and not self.wallet.is_frozen(addr):
                continue
            if receiving and self.wallet.is_change(addr):
                continue
            if change and not self.wallet.is_change(addr):
                continue
            if unused and self.wallet.is_used(addr):
                continue
            if funded and self.wallet.is_empty(addr):
                continue
            item = addr
            if show_balance:
                item += ", "+ format_satoshis(sum(self.wallet.get_addr_balance(addr)))
            if show_labels:
                item += ', ' + repr(self.wallet.labels.get(addr, ''))
            out.append(item)
        return out

    @command('nw')
    def gettransaction(self, txid, deserialized=False):
        """Retrieve a transaction. """
        tx = self.wallet.transactions.get(txid) if self.wallet else None
        if tx is None and self.network:
            raw = self.network.synchronous_get([('blockchain.transaction.get', [txid])])[0]
            if raw:
                tx = Transaction(raw)
            else:
                raise BaseException("Unknown transaction")
        return tx.deserialize() if deserialized else tx

    @command('')
    def encrypt(self, pubkey, message):
        """Encrypt a message with a public key. Use quotes if the message contains whitespaces."""
        return bitcoin.encrypt_message(message, pubkey)

    @command('wp')
    def decrypt(self, pubkey, encrypted):
        """Decrypt a message encrypted with a public key."""
        return self.wallet.decrypt_message(pubkey, encrypted, self.password)

    def _format_request(self, out):
        pr_str = {
            PR_UNKNOWN: 'Unknown',
            PR_UNPAID: 'Pending',
            PR_PAID: 'Paid',
            PR_EXPIRED: 'Expired',
        }
        out['amount'] = format_satoshis(out.get('amount')) + ' BTC'
        out['status'] = pr_str[out.get('status', PR_UNKNOWN)]
        return out

    @command('wn')
    def getrequest(self, key):
        """Return a payment request"""
        r = self.wallet.get_payment_request(key, self.config)
        if not r:
            raise BaseException("Request not found")
        return self._format_request(r)

    #@command('w')
    #def ackrequest(self, serialized):
    #    """<Not implemented>"""
    #    pass

    @command('wn')
    def listrequests(self, pending=False, expired=False, paid=False):
        """List the payment requests you made."""
        out = self.wallet.get_sorted_requests(self.config)
        if pending:
            f = PR_UNPAID
        elif expired:
            f = PR_EXPIRED
        elif paid:
            f = PR_PAID
        else:
            f = None
        if f is not None:
            out = filter(lambda x: x.get('status')==f, out)
        return map(self._format_request, out)

    @command('w')
    def addrequest(self, requested_amount, memo='', expiration=60*60, force=False):
        """Create a payment request."""
        addr = self.wallet.get_unused_address(None)
        if addr is None:
            if force:
                addr = self.wallet.create_new_address(None, False)
            else:
                return False
        amount = int(Decimal(requested_amount)*COIN)
        expiration = int(expiration)
        req = self.wallet.make_payment_request(addr, amount, memo, expiration)
        self.wallet.add_payment_request(req, self.config)
        return self._format_request(req)

    @command('wp')
    def signrequest(self, address):
        "Sign payment request with an OpenAlias"
        alias = self.config.get('alias')
        if not alias:
            raise BaseException('No alias in your configuration')
        alias_addr = self.contacts.resolve(alias)['address']
        self.wallet.sign_payment_request(address, alias, alias_addr, self.password)

    @command('w')
    def rmrequest(self, address):
        """Remove a payment request"""
        return self.wallet.remove_payment_request(address, self.config)

    @command('w')
    def clearrequests(self):
        """Remove all payment requests"""
        for k in self.wallet.receive_requests.keys():
            self.wallet.remove_payment_request(k, self.config)


param_descriptions = {
    'privkey': 'Private key. Type \'?\' to get a prompt.',
    'destination': 'Bitcoin address, contact or alias',
    'address': 'Bitcoin address',
    'seed': 'Seed phrase',
    'txid': 'Transaction ID',
    'pos': 'Position',
    'height': 'Block height',
    'tx': 'Serialized transaction (hexadecimal)',
    'key': 'Variable name',
    'pubkey': 'Public key',
    'message': 'Clear text message. Use quotes if it contains spaces.',
    'encrypted': 'Encrypted message',
    'amount': 'Amount to be sent (in BTC). Type \'!\' to send the maximum available.',
    'requested_amount': 'Requested amount (in BTC).',
    'csv_file': 'CSV file of recipient, amount',
}

command_options = {
    'broadcast':   (None, "--broadcast",   "Broadcast the transaction to the Bitcoin network"),
    'password':    ("-W", "--password",    "Password"),
    'concealed':   ("-C", "--concealed",   "Don't echo seed to console when restoring"),
    'receiving':   (None, "--receiving",   "Show only receiving addresses"),
    'change':      (None, "--change",      "Show only change addresses"),
    'frozen':      (None, "--frozen",      "Show only frozen addresses"),
    'unused':      (None, "--unused",      "Show only unused addresses"),
    'funded':      (None, "--funded",      "Show only funded addresses"),
    'show_balance':("-b", "--balance",     "Show the balances of listed addresses"),
    'show_labels': ("-l", "--labels",      "Show the labels of listed addresses"),
    'nocheck':     (None, "--nocheck",     "Do not verify aliases"),
    'tx_fee':      ("-f", "--fee",         "Transaction fee (in BTC)"),
    'from_addr':   ("-F", "--from",        "Source address. If it isn't in the wallet, it will ask for the private key unless supplied in the format public_key:private_key. It's not saved in the wallet."),
    'change_addr': ("-c", "--change",      "Change address. Default is a spare address, or the source address if it's not in the wallet"),
    'nbits':       (None, "--nbits",       "Number of bits of entropy"),
    'entropy':     (None, "--entropy",     "Custom entropy"),
    'language':    ("-L", "--lang",        "Default language for wordlist"),
    'gap_limit':   ("-G", "--gap",         "Gap limit"),
    'mpk':         (None, "--mpk",         "Restore from master public key"),
    'deserialized':("-d", "--deserialized","Return deserialized transaction"),
    'privkey':     (None, "--privkey",     "Private key. Set to '?' to get a prompt."),
    'unsigned':    ("-u", "--unsigned",    "Do not sign transaction"),
    'domain':      ("-D", "--domain",      "List of addresses"),
    'account':     (None, "--account",     "Account"),
    'memo':        ("-m", "--memo",        "Description of the request"),
    'expiration':  (None, "--expiration",  "Time in seconds"),
    'force':       (None, "--force",       "Create new address beyong gap limit, if no more address is available."),
    'pending':     (None, "--pending",     "Show only pending requests."),
    'expired':     (None, "--expired",     "Show only expired requests."),
    'paid':        (None, "--paid",        "Show only paid requests."),
}


arg_types = {
    'num':int,
    'nbits':int,
    'entropy':long,
    'pubkeys': json.loads,
    'inputs': json.loads,
    'outputs': json.loads,
    'tx_fee': lambda x: Decimal(x) if x is not None else None,
    'amount': lambda x: Decimal(x) if x!='!' else '!',
}

config_variables = {

    'addrequest': {
        'requests_dir': 'directory where a bip70 file will be written.',
        'ssl_privkey': 'Path to your SSL private key, needed to sign the request.',
        'ssl_chain': 'Chain of SSL certificates, needed for signed requests. Put your certificate at the top and the root CA at the end',
        'url_rewrite': 'Parameters passed to str.replace(), in order to create the r= part of bitcoin: URIs. Example: \"(\'file:///var/www/\',\'https://electrum.org/\')\"',
    },
    'listrequests':{
        'url_rewrite': 'Parameters passed to str.replace(), in order to create the r= part of bitcoin: URIs. Example: \"(\'file:///var/www/\',\'https://electrum.org/\')\"',
    }
}

def set_default_subparser(self, name, args=None):
    """see http://stackoverflow.com/questions/5176691/argparse-how-to-specify-a-default-subcommand"""
    subparser_found = False
    for arg in sys.argv[1:]:
        if arg in ['-h', '--help']:  # global help if no subparser
            break
    else:
        for x in self._subparsers._actions:
            if not isinstance(x, argparse._SubParsersAction):
                continue
            for sp_name in x._name_parser_map.keys():
                if sp_name in sys.argv[1:]:
                    subparser_found = True
        if not subparser_found:
            # insert default in first position, this implies no
            # global options without a sub_parsers specified
            if args is None:
                sys.argv.insert(1, name)
            else:
                args.insert(0, name)

argparse.ArgumentParser.set_default_subparser = set_default_subparser



def add_network_options(parser):
    parser.add_argument("-1", "--oneserver", action="store_true", dest="oneserver", default=False, help="connect to one server only")
    parser.add_argument("-s", "--server", dest="server", default=None, help="set server host:port:protocol, where protocol is either t (tcp) or s (ssl)")
    parser.add_argument("-p", "--proxy", dest="proxy", default=None, help="set proxy [type:]host[:port], where type is socks4,socks5 or http")

from util import profiler

@profiler
def get_parser(run_gui, run_daemon, run_cmdline):
    # parent parser, because set_default_subparser removes global options
    parent_parser = argparse.ArgumentParser('parent', add_help=False)
    group = parent_parser.add_argument_group('global options')
    group.add_argument("-v", "--verbose", action="store_true", dest="verbose", default=False, help="Show debugging information")
    group.add_argument("-P", "--portable", action="store_true", dest="portable", default=False, help="Use local 'electrum_data' directory")
    group.add_argument("-w", "--wallet", dest="wallet_path", help="wallet path")
    group.add_argument("-o", "--offline", action="store_true", dest="offline", default=False, help="Run offline")
    # create main parser
    parser = argparse.ArgumentParser(
        parents=[parent_parser],
        epilog="Run 'electrum help <command>' to see the help for a command")
    subparsers = parser.add_subparsers(dest='cmd', metavar='<command>')
    # gui
    parser_gui = subparsers.add_parser('gui', parents=[parent_parser], description="Run Electrum's Graphical User Interface.", help="Run GUI (default)")
    parser_gui.add_argument("url", nargs='?', default=None, help="bitcoin URI (or bip70 file)")
    parser_gui.set_defaults(func=run_gui)
    parser_gui.add_argument("-g", "--gui", dest="gui", help="select graphical user interface", choices=['qt', 'lite', 'gtk', 'text', 'stdio', 'jsonrpc'])
    parser_gui.add_argument("-m", action="store_true", dest="hide_gui", default=False, help="hide GUI on startup")
    parser_gui.add_argument("-L", "--lang", dest="language", default=None, help="default language used in GUI")
    add_network_options(parser_gui)
    # daemon
    parser_daemon = subparsers.add_parser('daemon', parents=[parent_parser], help="Run Daemon")
    parser_daemon.add_argument("subcommand", choices=['start', 'status', 'stop'])
    parser_daemon.set_defaults(func=run_daemon)
    add_network_options(parser_daemon)
    # commands
    for cmdname in sorted(known_commands.keys()):
        cmd = known_commands[cmdname]
        p = subparsers.add_parser(cmdname, parents=[parent_parser], help=cmd.help, description=cmd.description)
        p.set_defaults(func=run_cmdline)
        if cmd.requires_password:
            p.add_argument("-W", "--password", dest="password", default=None, help="password")
        for optname, default in zip(cmd.options, cmd.defaults):
            a, b, help = command_options[optname]
            action = "store_true" if type(default) is bool else 'store'
            args = (a, b) if a else (b,)
            if action == 'store':
                _type = arg_types.get(optname, str)
                p.add_argument(*args, dest=optname, action=action, default=default, help=help, type=_type)
            else:
                p.add_argument(*args, dest=optname, action=action, default=default, help=help)

        for param in cmd.params:
            h = param_descriptions.get(param, '')
            _type = arg_types.get(param, str)
            p.add_argument(param, help=h, type=_type)

        cvh = config_variables.get(cmdname)
        if cvh:
            group = p.add_argument_group('configuration variables', '(set with setconfig/getconfig)')
            for k, v in cvh.items():
                group.add_argument(k, nargs='?', help=v)

    # 'gui' is the default command
    parser.set_default_subparser('gui')
    return parser<|MERGE_RESOLUTION|>--- conflicted
+++ resolved
@@ -314,17 +314,11 @@
             time.sleep(0.1)
         return self.network.get_servers()
 
-<<<<<<< HEAD
-    def getversion(self):
+    @command('')
+    def version(self):
+        """Return the version of electrum-grs."""
         import electrum_grs  # Needs to stay here to prevent ciruclar imports
         return electrum_grs.ELECTRUM_VERSION
-=======
-    @command('')
-    def version(self):
-        """Return the version of electrum."""
-        import electrum  # Needs to stay here to prevent ciruclar imports
-        return electrum.ELECTRUM_VERSION
->>>>>>> e23f3a5e
 
     @command('w')
     def getmpk(self):
