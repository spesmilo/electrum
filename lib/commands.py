--- conflicted
+++ resolved
@@ -348,13 +348,8 @@
 
     @command('')
     def version(self):
-<<<<<<< HEAD
         """Return the version of electrum-grs."""
-        from version import ELECTRUM_VERSION
-=======
-        """Return the version of electrum."""
         from .version import ELECTRUM_VERSION
->>>>>>> 2774126d
         return ELECTRUM_VERSION
 
     @command('w')
