#!/usr/bin/env python
#
# Electrum - lightweight Bitcoin client
# Copyright (C) 2011 thomasv@gitorious
#
# This program is free software: you can redistribute it and/or modify
# it under the terms of the GNU General Public License as published by
# the Free Software Foundation, either version 3 of the License, or
# (at your option) any later version.
#
# This program is distributed in the hope that it will be useful,
# but WITHOUT ANY WARRANTY; without even the implied warranty of
# MERCHANTABILITY or FITNESS FOR A PARTICULAR PURPOSE. See the
# GNU General Public License for more details.
#
# You should have received a copy of the GNU General Public License
# along with this program. If not, see <http://www.gnu.org/licenses/>.

import os
import sys
import datetime
import time
import copy
import argparse
import json
import ast
from functools import wraps
from decimal import Decimal

import util
from util import print_msg, format_satoshis, print_stderr
import bitcoin
from bitcoin import is_address, hash_160_to_bc_address, hash_160, COIN
from transaction import Transaction
import paymentrequest

known_commands = {}

class Command:

    def __init__(self, func, s):
        self.name = func.__name__
        self.requires_network = 'n' in s
        self.requires_wallet = 'w' in s
        self.requires_password = 'p' in s
        self.description = func.__doc__
        self.help = self.description.split('.')[0]
        varnames = func.func_code.co_varnames[1:func.func_code.co_argcount]
        self.defaults = func.func_defaults
        if self.defaults:
            n = len(self.defaults)
            self.params = list(varnames[:-n])
            self.options = list(varnames[-n:])
        else:
            self.params = list(varnames)
            self.options = []
            self.defaults = []


def command(s):
    def decorator(func):
        global known_commands
        name = func.__name__
        known_commands[name] = Command(func, s)
        @wraps(func)
        def func_wrapper(*args):
            return func(*args)
        return func_wrapper
    return decorator


class Commands:

    def __init__(self, config, wallet, network, callback = None):
        self.config = config
        self.wallet = wallet
        self.network = network
        self._callback = callback
        self.password = None
        self.contacts = util.Contacts(self.config)

    def _run(self, method, args, password_getter):
        cmd = known_commands[method]
        if cmd.requires_password and self.wallet.use_encryption:
            self.password = apply(password_getter,())
        f = getattr(self, method)
        result = f(*args)
        self.password = None
        if self._callback:
            apply(self._callback, ())
        return result

    @command('')
    def help(self):
        """Print help"""
        return 'Commands: ' + ', '.join(sorted(known_commands.keys()))

    @command('')
    def create(self):
        """Create a new wallet"""

    @command('')
    def restore(self):
        """Restore a wallet from seed. """

    @command('')
    def deseed(self):
        """Remove seed from wallet. This creates a seedless, watching-only
        wallet."""

    @command('wp')
    def password(self):
        """Change wallet password. """

    @command('')
    def getconfig(self, key):
        """Return a configuration variable. """
        return self.config.get(key)

    @command('')
    def setconfig(self, key, value):
        """Set a configuration variable. 'value' may be a string or a Python expression."""
        try:
            value = ast.literal_eval(value)
        except:
            pass
        self.config.set_key(key, value)
        return True

    @command('')
    def make_seed(self, nbits=128, entropy=1, language=None):
        """Create a seed"""
        from mnemonic import Mnemonic
        s = Mnemonic(language).make_seed(nbits, custom_entropy=custom_entropy)
        return s.encode('utf8')

    @command('')
    def check_seed(self, seed, entropy=1, language=None):
        """Check that a seed was generated with given entropy"""
        from mnemonic import Mnemonic
        return Mnemonic(language).check_seed(seed, entropy)

    @command('n')
    def getaddresshistory(self, address):
        """Return the transaction history of any address. Note: This is a
        walletless server query, results are not checked by SPV.
        """
        return self.network.synchronous_get([('blockchain.address.get_history', [address])])[0]

    @command('nw')
    def listunspent(self):
        """List unspent outputs. Returns the list of unspent transaction
        outputs in your wallet."""
        l = copy.deepcopy(self.wallet.get_spendable_coins(exclude_frozen = False))
        for i in l: i["value"] = str(Decimal(i["value"])/COIN)
        return l

    @command('n')
    def getaddressunspent(self, address):
        """Returns the list of unspent inputs of a Bitcoin address. Note: This
        is a walletless server query, results are not checked by SPV.
        """
        return self.network.synchronous_get([('blockchain.address.listunspent', [address])])[0]

    @command('n')
    def getutxoaddress(self, txid, pos):
        """Get the address that corresponds to an unspent transaction
        output. Note: This is a walletless server query, results are
        not checked by SPV.
        """
        r = self.network.synchronous_get([('blockchain.utxo.get_address', [txid, pos])])
        if r:
            return {'address':r[0]}

    @command('wp')
    def createrawtx(self, inputs, outputs, unsigned=False):
        """Create a transaction from json inputs. The syntax is similar to litecoind."""
        coins = self.wallet.get_spendable_coins(exclude_frozen = False)
        tx_inputs = []
        for i in inputs:
            prevout_hash = i['txid']
            prevout_n = i['vout']
            for c in coins:
                if c['prevout_hash'] == prevout_hash and c['prevout_n'] == prevout_n:
                    self.wallet.add_input_info(c)
                    tx_inputs.append(c)
                    break
            else:
                raise BaseException('Transaction output not in wallet', prevout_hash+":%d"%prevout_n)
        outputs = map(lambda x: ('address', x[0], int(COIN*x[1])), outputs.items())
        tx = Transaction.from_io(tx_inputs, outputs)
        if not unsigned:
            self.wallet.sign_transaction(tx, self.password)
        return tx

    @command('wp')
    def signtransaction(self, tx, privkey=None):
        """Sign a transaction. The wallet keys will be used unless a private key is provided."""
        t = Transaction(tx)
        t.deserialize()
        if privkey:
            pubkey = bitcoin.public_key_from_private_key(sec)
            t.sign({pubkey:sec})
        else:
            self.wallet.sign_transaction(t, self.password)
        return t

    @command('')
    def decodetx(self, tx):
        """Decode serialized transaction"""
        t = Transaction(tx)
        return t.deserialize()

    @command('n')
    def sendtx(self, tx):
        """Broadcast a transaction to the network. """
        t = Transaction(tx)
        return self.network.synchronous_get([('blockchain.transaction.broadcast', [str(t)])])[0]

    @command('')
    def createmultisig(self, num, pubkeys):
        """Create multisig address"""
        assert isinstance(pubkeys, list), (type(num), type(pubkeys))
        redeem_script = Transaction.multisig_script(pubkeys, num)
        address = hash_160_to_bc_address(hash_160(redeem_script.decode('hex')), 5)
        return {'address':address, 'redeemScript':redeem_script}

    @command('w')
    def freeze(self, address):
        """Freeze address. Freeze the funds at one of your wallet\'s addresses"""
        return self.wallet.set_frozen_state([address], True)

    @command('w')
    def unfreeze(self, address):
        """Unfreeze address. Unfreeze the funds at one of your wallet\'s address"""
        return self.wallet.set_frozen_state([address], False)

    @command('wp')
    def getprivatekeys(self, address):
        """Get the private keys of an address. Address must be in wallet."""
        return self.wallet.get_private_key(address, self.password)

    @command('w')
    def ismine(self, address):
        """Check if address is in wallet. Return true if and only address is in wallet"""
        return self.wallet.is_mine(address)

    @command('wp')
    def dumpprivkeys(self, domain=None):
        """Dump private keys from your wallet"""
        if domain is None:
            domain = self.wallet.addresses(True)
        return [self.wallet.get_private_key(address, self.password) for address in domain]

    @command('')
    def validateaddress(self, address):
        """Check that the address is valid. """
        return is_address(address)

    @command('w')
    def getpubkeys(self, address):
        """Return the public keys for a wallet address. """
        return self.wallet.get_public_keys(address)

    @command('nw')
    def getbalance(self, account=None):
        """Return the balance of your wallet"""
        if account is None:
            c, u, x = self.wallet.get_balance()
        else:
            c, u, x = self.wallet.get_account_balance(account)
        out = {"confirmed": str(Decimal(c)/COIN)}
        if u:
            out["unconfirmed"] = str(Decimal(u)/COIN)
        if x:
            out["unmatured"] = str(Decimal(x)/COIN)
        return out

    @command('n')
    def getaddressbalance(self, address):
        """Return the balance of any address. Note: This is a walletless
        server query, results are not checked by SPV.
        """
        out = self.network.synchronous_get([('blockchain.address.get_balance', [address])])[0]
        out["confirmed"] =  str(Decimal(out["confirmed"])/COIN)
        out["unconfirmed"] =  str(Decimal(out["unconfirmed"])/COIN)
        return out

    @command('n')
    def getproof(self, address):
        """Get Merkle branch of an address in the UTXO set"""
        p = self.network.synchronous_get([('blockchain.address.get_proof', [address])])[0]
        out = []
        for i,s in p:
            out.append(i)
        return out

    @command('n')
    def getmerkle(self, txid, height):
        """Get Merkle branch of a transaction included in a block"""
        return self.network.synchronous_get([('blockchain.transaction.get_merkle', [txid, int(height)])])[0]

    @command('n')
    def getservers(self):
        """Return the list of available servers"""
        while not self.network.is_up_to_date():
            time.sleep(0.1)
        return self.network.get_servers()

    @command('')
    def version(self):
        """Return the version of electrum."""
        import electrum_ltc as electrum  # Needs to stay here to prevent ciruclar imports
        return electrum.ELECTRUM_VERSION

    @command('w')
    def getmpk(self):
        """Get Master Public Key. Return your wallet\'s master public key"""
        return self.wallet.get_master_public_keys()

    @command('wp')
    def getseed(self):
        """Get seed phrase. Print the generation seed of your wallet."""
        s = self.wallet.get_mnemonic(self.password)
        return s.encode('utf8')

    @command('wp')
    def importprivkey(self, privkey):
        """Import a private key. """
        try:
            addr = self.wallet.import_key(privkey, self.password)
            out = "Keypair imported: ", addr
        except Exception as e:
            out = "Error: Keypair import failed: " + str(e)
        return out

    @command('n')
    def sweep(self, privkey, destination, tx_fee=None, nocheck=False):
        """Sweep private key. Returns a transaction that spends UTXOs from
        privkey to a destination address. The transaction is not
        broadcasted."""
        resolver = lambda x: self.contacts.resolve(x, nocheck)['address']
        dest = resolver(destination)
        if tx_fee is None:
            tx_fee = 0.001
        fee = int(Decimal(tx_fee)*COIN)
        return Transaction.sweep([privkey], self.network, dest, fee)

    @command('wp')
    def signmessage(self, address, message):
        """Sign a message with a key. Use quotes if your message contains
        whitespaces"""
        return self.wallet.sign_message(address, message, self.password)

    @command('')
    def verifymessage(self, address, signature, message):
        """Verify a signature."""
        return bitcoin.verify_message(address, signature, message)

    def _mktx(self, outputs, fee, change_addr, domain, nocheck, unsigned, deserialized):
        resolver = lambda x: None if x is None else self.contacts.resolve(x, nocheck)['address']
        change_addr = resolver(change_addr)
        domain = None if domain is None else map(resolver, domain)
        fee = None if fee is None else int(COIN*Decimal(fee))
        final_outputs = []
        for address, amount in outputs:
            address = resolver(address)
            #assert self.wallet.is_mine(address)
            if amount == '!':
                assert len(outputs) == 1
                inputs = self.wallet.get_spendable_coins(domain)
                amount = sum(map(lambda x:x['value'], inputs))
                if fee is None:
                    for i in inputs:
                        self.wallet.add_input_info(i)
                    output = ('address', address, amount)
                    dummy_tx = Transaction.from_io(inputs, [output])
                    fee = self.wallet.estimated_fee(dummy_tx)
                amount -= fee
            else:
                amount = int(COIN*Decimal(amount))
            final_outputs.append(('address', address, amount))

        coins = self.wallet.get_spendable_coins(domain)
        tx = self.wallet.make_unsigned_transaction(coins, final_outputs, fee, change_addr)
        str(tx) #this serializes
        if not unsigned:
            self.wallet.sign_transaction(tx, self.password)
        return tx.deserialize() if deserialized else tx

    def _read_csv(self, csvpath):
        import csv
        outputs = []
        with open(csvpath, 'rb') as csvfile:
            csvReader = csv.reader(csvfile, delimiter=',')
            for row in csvReader:
                address, amount = row
                assert bitcoin.is_address(address)
                amount = Decimal(amount)
                outputs.append((address, amount))
        return outputs

    @command('wp')
    def mktx(self, destination, amount, tx_fee=None, from_addr=None, change_addr=None, nocheck=False, unsigned=False, deserialized=False):
        """Create a transaction. """
        domain = [from_addr] if from_addr else None
        tx = self._mktx([(destination, amount)], tx_fee, change_addr, domain, nocheck, unsigned, deserialized)
        return tx

    @command('wp')
    def mktx_csv(self, csv_file, tx_fee=None, from_addr=None, change_addr=None, nocheck=False, unsigned=False, deserialized=False):
        """Create a multi-output transaction. """
        domain = [from_addr] if from_addr else None
        outputs = self._read_csv(csv_file)
        tx = self._mktx(outputs, tx_fee, change_addr, domain, nocheck, unsigned, deserialized)
        return tx

    @command('wpn')
    def payto(self, destination, amount, tx_fee=None, from_addr=None, change_addr=None, nocheck=False):
        """Create and broadcast a transaction.. """
        domain = [from_addr] if from_addr else None
        tx = self._mktx([(destination, amount)], tx_fee, change_addr, domain, nocheck)
        r, h = self.wallet.sendtx(tx)
        return h

    @command('wpn')
    def payto_csv(self, csv_file, tx_fee=None, from_addr=None, change_addr=None, nocheck=False):
        """Create and broadcast multi-output transaction.. """
        domain = [from_addr] if from_addr else None
        outputs = self._read_csv(csv_file)
        tx = self._mktx(outputs, tx_fee, change_addr, domain, nocheck)
        r, h = self.wallet.sendtx(tx)
        return h

    @command('wn')
    def history(self):
        """Wallet history. Returns the transaction history of your wallet."""
        balance = 0
        out = []
        for item in self.wallet.get_history():
            tx_hash, conf, value, timestamp, balance = item
            try:
                time_str = datetime.datetime.fromtimestamp( timestamp).isoformat(' ')[:-3]
            except Exception:
                time_str = "----"

            label, is_default_label = self.wallet.get_label(tx_hash)

            out.append({'txid':tx_hash, 'date':"%16s"%time_str, 'label':label, 'value':format_satoshis(value), 'confirmations':conf})
        return out

    @command('w')
    def setlabel(self, key, label):
        """Assign a label to an item. Item may be a Litecoin address or a
        transaction ID"""
        self.wallet.set_label(key, label)

    @command('')
    def listcontacts(self):
        """Show your list of contacts"""
        return self.contacts

    @command('')
    def getalias(self, key, nocheck=False):
        """Retrieve alias. Lookup in your list of contacts, and for an OpenAlias DNS record."""
        return self.contacts.resolve(key, nocheck)

    @command('')
    def searchcontacts(self, query):
        """Search through contacts, return matching entries. """
        results = {}
        for key, value in self.contacts.items():
            if query.lower() in key.lower():
                results[key] = value
        return results

    @command('w')
    def listaddresses(self, show_all=False, show_labels=False, frozen=False, unused=False, funded=False, show_balance=False):
        """List wallet addresses. Returns your list of addresses."""
        out = []
        for addr in self.wallet.addresses(True):
            if frozen and not self.wallet.is_frozen(addr):
                continue
            if not show_all and self.wallet.is_change(addr):
                continue
            if unused and self.wallet.is_used(addr):
                continue
            if funded and self.wallet.is_empty(addr):
                continue
            item = addr
            if show_balance:
                item += ", "+ format_satoshis(sum(self.wallet.get_addr_balance(addr)))
            if show_labels:
                item += ', ' + self.wallet.labels.get(addr,'')
            out.append(item)
        return out

    @command('nw')
    def gettransaction(self, txid, deserialized=False):
        """Retrieve a transaction. """
        tx = self.wallet.transactions.get(txid) if self.wallet else None
        if tx is None and self.network:
            raw = self.network.synchronous_get([('blockchain.transaction.get', [txid])])[0]
            if raw:
                tx = Transaction(raw)
            else:
                raise BaseException("Unknown transaction")
        return tx.deserialize() if deserialized else tx

    @command('')
    def encrypt(self, pubkey, message):
        """Encrypt a message with a public key. Use quotes if the message contains whitespaces."""
        return bitcoin.encrypt_message(message, pubkey)

    @command('wp')
    def decrypt(self, pubkey, encrypted):
        """Decrypt a message encrypted with a public key."""
        return self.wallet.decrypt_message(pubkey, encrypted, self.password)

    def _format_request(self, v):
        from paymentrequest import PR_PAID, PR_UNPAID, PR_UNKNOWN, PR_EXPIRED
        pr_str = {
            PR_UNKNOWN: 'Unknown',
            PR_UNPAID: 'Pending',
            PR_PAID: 'Paid',
            PR_EXPIRED: 'Expired',
        }
        key = v['key']
        addr = v.get('address')
        amount = v.get('amount')
        timestamp = v.get('time')
        expiration = v.get('expiration')
        out = {
            'key': key,
            'address': addr,
            'amount': format_satoshis(amount),
            'timestamp': timestamp,
            'reason': v.get('reason'),
            'expiration': expiration,
            'URI':'bitcoin:' + addr + '?amount=' + format_satoshis(amount),
            'status': pr_str[v.get('status', PR_UNKNOWN)]
        }
<<<<<<< HEAD
        if v.get('path'):
            url = 'file://' + v.get('path')
            r = self.config.get('url_rewrite')
            if r:
                a, b = r
                url = url.replace(a, b)
            URI = 'litecoin:?r=' + url
            out['URI'] = URI
        if show_status:
            status = self.wallet.get_request_status(addr, amount, timestamp, expiration)
            out['status'] = pr_str[status]
=======
        # check if bip70 file exists
        rdir = self.config.get('requests_dir')
        path = os.path.join(rdir, key + '.bip70')
        if rdir and os.path.exists(path):
            out['path'] = path
            baseurl = 'file://' + rdir
            rewrite = self.config.get('url_rewrite')
            if rewrite:
                baseurl = baseurl.replace(*rewrite)
            out['request_url'] = os.path.join(baseurl, key + '.bip70')
            out['URI'] += '&r=' + out['request_url']
            out['index_url'] = os.path.join(baseurl, 'index.html') + '?id=' + key

>>>>>>> f02c2fde
        return out

    @command('wn')
    def getrequest(self, key):
        """Return a payment request"""
        r = self.wallet.get_payment_request(key)
        if not r:
            raise BaseException("Request not found")
        return self._format_request(r)

    @command('w')
    def ackrequest(self, serialized):
        """<Not implemented>"""
        pass

    @command('w')
    def listrequests(self):
        """List the payment requests you made, and their status"""
        return map(self._format_request, self.wallet.get_sorted_requests())

    @command('w')
    def addrequest(self, requested_amount, reason='', expiration=60*60):
        """Create a payment request."""
        amount = int(Decimal(requested_amount)*COIN)
        key = self.wallet.add_payment_request(amount, reason, expiration)
        if key is None:
            return
        req = self.wallet.get_payment_request(key)
        rdir = self.config.get('requests_dir')
        if rdir:
            path = paymentrequest.publish_request(self.config, key, req)
            req['path'] = path
        req = self._format_request(req)
        if rdir:
            with open(os.path.join(rdir, key + '.json'), 'w') as f:
                f.write(json.dumps(req))
        return req

    @command('w')
    def rmrequest(self, address):
        """Remove a payment request"""
        return self.wallet.remove_payment_request(address)

param_descriptions = {
    'privkey': 'Private key. Type \'?\' to get a prompt.',
    'destination': 'Litecoin address, contact or alias',
    'address': 'Litecoin address',
    'seed': 'Seed phrase',
    'txid': 'Transaction ID',
    'pos': 'Position',
    'heigh': 'Block height',
    'tx': 'Serialized transaction (hexadecimal)',
    'key': 'Variable name',
    'pubkey': 'Public key',
    'message': 'Clear text message. Use quotes if it contains spaces.',
    'encrypted': 'Encrypted message',
    'amount': 'Amount to be sent (in LTC). Type \'!\' to send the maximum available.',
    'requested_amount': 'Requested amount (in LTC).',
    'csv_file': 'CSV file of recipient, amount',
}

command_options = {
    'password':    ("-W", "--password",    "Password"),
    'concealed':   ("-C", "--concealed",   "Don't echo seed to console when restoring"),
    'show_all':    ("-a", "--all",         "Include change addresses"),
    'frozen':      (None, "--frozen",      "Show only frozen addresses"),
    'unused':      (None, "--unused",      "Show only unused addresses"),
    'funded':      (None, "--funded",      "Show only funded addresses"),
    'show_balance':("-b", "--balance",     "Show the balances of listed addresses"),
    'show_labels': ("-l", "--labels",      "Show the labels of listed addresses"),
    'nocheck':     (None, "--nocheck",     "Do not verify aliases"),
    'tx_fee':      ("-f", "--fee",         "Transaction fee (in LTC)"),
    'from_addr':   ("-F", "--from",        "Source address. If it isn't in the wallet, it will ask for the private key unless supplied in the format public_key:private_key. It's not saved in the wallet."),
    'change_addr': ("-c", "--change",      "Change address. Default is a spare address, or the source address if it's not in the wallet"),
    'nbits':       (None, "--nbits",       "Number of bits of entropy"),
    'entropy':     (None, "--entropy",     "Custom entropy"),
    'language':    ("-L", "--lang",        "Default language for wordlist"),
    'gap_limit':   ("-G", "--gap",         "Gap limit"),
    'mpk':         (None, "--mpk",         "Restore from master public key"),
    'deserialized':("-d", "--deserialized","Return deserialized transaction"),
    'privkey':     (None, "--privkey",     "Private key. Set to '?' to get a prompt."),
    'unsigned':    ("-u", "--unsigned",    "Do not sign transaction"),
    'domain':      ("-D", "--domain",      "List of addresses"),
    'account':     (None, "--account",     "Account"),
    'reason':      (None, "--reason",      "Description of the request"),
    'expiration':  (None, "--expiration",  "Time in seconds"),
    'status':      (None, "--status",      "Show status"),
}


arg_types = {
    'num':int,
    'nbits':int,
    'entropy':long,
    'pubkeys': json.loads,
    'inputs': json.loads,
    'outputs': json.loads,
    'tx_fee': lambda x: Decimal(x) if x is not None else None,
    'amount': lambda x: Decimal(x) if x!='!' else '!',
}

config_variables = {

    'addrequest': {
        'requests_dir': 'directory where a bip70 file will be written.',
        'ssl_privkey': 'Path to your SSL private key, needed to sign the request.',
        'ssl_chain': 'Chain of SSL certificates, needed for signed requests. Put your certificate at the top and the root CA at the end',
    },
    'listrequests':{
        'url_rewrite': 'Parameters passed to str.replace(), in order to create the r= part of bitcoin: URIs. Example: \"(\'file:///var/www/\',\'https://electrum-ltc.org/\')\"',
    }
}

def set_default_subparser(self, name, args=None):
    """see http://stackoverflow.com/questions/5176691/argparse-how-to-specify-a-default-subcommand"""
    subparser_found = False
    for arg in sys.argv[1:]:
        if arg in ['-h', '--help']:  # global help if no subparser
            break
    else:
        for x in self._subparsers._actions:
            if not isinstance(x, argparse._SubParsersAction):
                continue
            for sp_name in x._name_parser_map.keys():
                if sp_name in sys.argv[1:]:
                    subparser_found = True
        if not subparser_found:
            # insert default in first position, this implies no
            # global options without a sub_parsers specified
            if args is None:
                sys.argv.insert(1, name)
            else:
                args.insert(0, name)

argparse.ArgumentParser.set_default_subparser = set_default_subparser



def add_network_options(parser):
    parser.add_argument("-1", "--oneserver", action="store_true", dest="oneserver", default=False, help="connect to one server only")
    parser.add_argument("-s", "--server", dest="server", default=None, help="set server host:port:protocol, where protocol is either t (tcp) or s (ssl)")
    parser.add_argument("-p", "--proxy", dest="proxy", default=None, help="set proxy [type:]host[:port], where type is socks4,socks5 or http")

from util import profiler

@profiler
def get_parser(run_gui, run_daemon, run_cmdline):
    # parent parser, because set_default_subparser removes global options
    parent_parser = argparse.ArgumentParser('parent', add_help=False)
    parent_parser.add_argument("-v", "--verbose", action="store_true", dest="verbose", default=False, help="Show debugging information")
    parent_parser.add_argument("-P", "--portable", action="store_true", dest="portable", default=False, help="Use local 'electrum-ltc_data' directory")
    # create main parser
    parser = argparse.ArgumentParser(
        parents=[parent_parser],
        epilog="Run 'electrum-ltc help <command>' to see the help for a command")
    subparsers = parser.add_subparsers(dest='cmd', metavar='<command>')
    # gui
    parser_gui = subparsers.add_parser('gui', parents=[parent_parser], description="Run Electrum's Graphical User Interface.", help="Run GUI (default)")
    parser_gui.add_argument("url", nargs='?', default=None, help="litecoin URI (or bip70 file)")
    parser_gui.set_defaults(func=run_gui)
    parser_gui.add_argument("-g", "--gui", dest="gui", help="select graphical user interface", choices=['qt', 'lite', 'gtk', 'text', 'stdio', 'jsonrpc'])
    parser_gui.add_argument("-m", action="store_true", dest="hide_gui", default=False, help="hide GUI on startup")
    parser_gui.add_argument("-L", "--lang", dest="language", default=None, help="default language used in GUI")
    parser_gui.add_argument("-o", "--offline", action="store_true", dest="offline", default=False, help="Run the GUI offline")
    parser_gui.add_argument("-w", "--wallet", dest="wallet_path", help="wallet path")
    add_network_options(parser_gui)
    # daemon
    parser_daemon = subparsers.add_parser('daemon', parents=[parent_parser], help="Run Daemon")
    parser_daemon.add_argument("subcommand", choices=['start', 'status', 'stop'])
    parser_daemon.set_defaults(func=run_daemon)
    add_network_options(parser_daemon)
    # commands
    for cmdname in sorted(known_commands.keys()):
        cmd = known_commands[cmdname]
        p = subparsers.add_parser(cmdname, parents=[parent_parser], help=cmd.help, description=cmd.description)
        p.set_defaults(func=run_cmdline)
        if cmd.requires_password:
            p.add_argument("-W", "--password", dest="password", default=None, help="password")
        if cmd.requires_network:
            p.add_argument("-o", "--offline", action="store_true", dest="offline", default=False, help="Run command offline")
        if cmd.requires_wallet:
            p.add_argument("-w", "--wallet", dest="wallet_path", help="wallet path")
        for optname, default in zip(cmd.options, cmd.defaults):
            a, b, help = command_options[optname]
            action = "store_true" if type(default) is bool else 'store'
            args = (a, b) if a else (b,)
            if action == 'store':
                _type = arg_types.get(optname, str)
                p.add_argument(*args, dest=optname, action=action, default=default, help=help, type=_type)
            else:
                p.add_argument(*args, dest=optname, action=action, default=default, help=help)

        for param in cmd.params:
            h = param_descriptions.get(param, '')
            _type = arg_types.get(param, str)
            p.add_argument(param, help=h, type=_type)

        cvh = config_variables.get(cmdname)
        if cvh:
            group = p.add_argument_group('configuration variables', '(set with setconfig/getconfig)')
            for k, v in cvh.items():
                group.add_argument(k, nargs='?', help=v)

    # 'gui' is the default command
    parser.set_default_subparser('gui')
    return parser<|MERGE_RESOLUTION|>--- conflicted
+++ resolved
@@ -537,22 +537,9 @@
             'timestamp': timestamp,
             'reason': v.get('reason'),
             'expiration': expiration,
-            'URI':'bitcoin:' + addr + '?amount=' + format_satoshis(amount),
+            'URI':'litecoin:' + addr + '?amount=' + format_satoshis(amount),
             'status': pr_str[v.get('status', PR_UNKNOWN)]
         }
-<<<<<<< HEAD
-        if v.get('path'):
-            url = 'file://' + v.get('path')
-            r = self.config.get('url_rewrite')
-            if r:
-                a, b = r
-                url = url.replace(a, b)
-            URI = 'litecoin:?r=' + url
-            out['URI'] = URI
-        if show_status:
-            status = self.wallet.get_request_status(addr, amount, timestamp, expiration)
-            out['status'] = pr_str[status]
-=======
         # check if bip70 file exists
         rdir = self.config.get('requests_dir')
         path = os.path.join(rdir, key + '.bip70')
@@ -566,7 +553,6 @@
             out['URI'] += '&r=' + out['request_url']
             out['index_url'] = os.path.join(baseurl, 'index.html') + '?id=' + key
 
->>>>>>> f02c2fde
         return out
 
     @command('wn')
