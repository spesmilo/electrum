--- conflicted
+++ resolved
@@ -1,10 +1,5 @@
-<<<<<<< HEAD
-ELECTRUM_VERSION = '3.0.6'   # version of the client package
-PROTOCOL_VERSION = '1.1'     # protocol version requested
-=======
 ELECTRUM_VERSION = '3.1.1'   # version of the client package
 PROTOCOL_VERSION = '1.2'     # protocol version requested
->>>>>>> f6ab12ac
 
 # The hash of the mnemonic seed must begin with this
 SEED_PREFIX      = '01'      # Standard wallet
