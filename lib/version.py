--- conflicted
+++ resolved
@@ -1,12 +1,5 @@
-<<<<<<< HEAD
- # version of the client package
-ELECTRUM_VERSION = 'Z!1.0.5'
-# protocol version requested
-PROTOCOL_VERSION = '1.1'
-=======
-ELECTRUM_VERSION = '3.1'     # version of the client package
-PROTOCOL_VERSION = '1.2'     # protocol version requested
->>>>>>> 4c81a77c
+ELECTRUM_VERSION = 'Z!1.0.5' #'3.1'     # version of the client package
+PROTOCOL_VERSION = '1.1'     # protocol version requested
 
 # The hash of the mnemonic seed must begin with this
 SEED_PREFIX      = '01'      # Standard wallet
