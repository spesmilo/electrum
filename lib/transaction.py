--- conflicted
+++ resolved
@@ -715,20 +715,6 @@
     def is_final(self):
         return not any([x.get('sequence') < 0xffffffff - 1 for x in self.inputs()])
 
-<<<<<<< HEAD
-    @classmethod
-    def fee_for_size(self, relay_fee, fee_per_kb, size, outputs=[]):
-        '''Given a fee per kB in satoshis, and a tx size in bytes,
-        returns the transaction fee.'''
-        fee = int(fee_per_kb * size / 1000.)
-        fee = max(fee, (1 + size / 1000) * relay_fee)
-        for _, _, value in outputs:
-            if value < DUST_SOFT_LIMIT:
-                fee += DUST_SOFT_LIMIT
-        return fee
-
-=======
->>>>>>> 3ee61c4c
     @profiler
     def estimated_size(self):
         '''Return an estimated tx size in bytes.'''
@@ -739,13 +725,6 @@
         '''Return an estimated of serialized input size in bytes.'''
         return len(self.serialize_input(txin, -1, -1)) / 2
 
-<<<<<<< HEAD
-    def estimated_fee(self, relay_fee, fee_per_kb, outputs=[]):
-        '''Return an estimated fee given a fee per kB in satoshis.'''
-        return self.fee_for_size(relay_fee, fee_per_kb, self.estimated_size(), outputs)
-
-=======
->>>>>>> 3ee61c4c
     def signature_count(self):
         r = 0
         s = 0
