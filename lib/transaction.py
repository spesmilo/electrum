#!/usr/bin/env python
#
# Electrum - lightweight Bitcoin client
# Copyright (C) 2011 Thomas Voegtlin
#
# Permission is hereby granted, free of charge, to any person
# obtaining a copy of this software and associated documentation files
# (the "Software"), to deal in the Software without restriction,
# including without limitation the rights to use, copy, modify, merge,
# publish, distribute, sublicense, and/or sell copies of the Software,
# and to permit persons to whom the Software is furnished to do so,
# subject to the following conditions:
#
# The above copyright notice and this permission notice shall be
# included in all copies or substantial portions of the Software.
#
# THE SOFTWARE IS PROVIDED "AS IS", WITHOUT WARRANTY OF ANY KIND,
# EXPRESS OR IMPLIED, INCLUDING BUT NOT LIMITED TO THE WARRANTIES OF
# MERCHANTABILITY, FITNESS FOR A PARTICULAR PURPOSE AND
# NONINFRINGEMENT. IN NO EVENT SHALL THE AUTHORS OR COPYRIGHT HOLDERS
# BE LIABLE FOR ANY CLAIM, DAMAGES OR OTHER LIABILITY, WHETHER IN AN
# ACTION OF CONTRACT, TORT OR OTHERWISE, ARISING FROM, OUT OF OR IN
# CONNECTION WITH THE SOFTWARE OR THE USE OR OTHER DEALINGS IN THE
# SOFTWARE.



# Note: The deserialization code originally comes from ABE.

from .util import print_error, profiler

from . import bitcoin
from .bitcoin import *
import struct
import traceback
import sys

#
# Workalike python implementation of Bitcoin's CDataStream class.
#
from .keystore import xpubkey_to_address, xpubkey_to_pubkey

NO_SIGNATURE = 'ff'


class SerializationError(Exception):
    """ Thrown when there's a problem deserializing or serializing """


class UnknownTxinType(Exception):
    pass


class NotRecognizedRedeemScript(Exception):
    pass


class BCDataStream(object):
    def __init__(self):
        self.input = None
        self.read_cursor = 0

    def clear(self):
        self.input = None
        self.read_cursor = 0

    def write(self, _bytes):  # Initialize with string of _bytes
        if self.input is None:
            self.input = bytearray(_bytes)
        else:
            self.input += bytearray(_bytes)

    def read_string(self, encoding='ascii'):
        # Strings are encoded depending on length:
        # 0 to 252 :  1-byte-length followed by bytes (if any)
        # 253 to 65,535 : byte'253' 2-byte-length followed by bytes
        # 65,536 to 4,294,967,295 : byte '254' 4-byte-length followed by bytes
        # ... and the Bitcoin client is coded to understand:
        # greater than 4,294,967,295 : byte '255' 8-byte-length followed by bytes of string
        # ... but I don't think it actually handles any strings that big.
        if self.input is None:
            raise SerializationError("call write(bytes) before trying to deserialize")

        length = self.read_compact_size()

        return self.read_bytes(length).decode(encoding)

    def write_string(self, string, encoding='ascii'):
        string = to_bytes(string, encoding)
        # Length-encoded as with read-string
        self.write_compact_size(len(string))
        self.write(string)

    def read_bytes(self, length):
        try:
            result = self.input[self.read_cursor:self.read_cursor+length]
            self.read_cursor += length
            return result
        except IndexError:
            raise SerializationError("attempt to read past end of buffer")

        return ''

    def read_boolean(self): return self.read_bytes(1)[0] != chr(0)
    def read_int16(self): return self._read_num('<h')
    def read_uint16(self): return self._read_num('<H')
    def read_int32(self): return self._read_num('<i')
    def read_uint32(self): return self._read_num('<I')
    def read_int64(self): return self._read_num('<q')
    def read_uint64(self): return self._read_num('<Q')

    def write_boolean(self, val): return self.write(chr(1) if val else chr(0))
    def write_int16(self, val): return self._write_num('<h', val)
    def write_uint16(self, val): return self._write_num('<H', val)
    def write_int32(self, val): return self._write_num('<i', val)
    def write_uint32(self, val): return self._write_num('<I', val)
    def write_int64(self, val): return self._write_num('<q', val)
    def write_uint64(self, val): return self._write_num('<Q', val)

    def read_compact_size(self):
        try:
            size = self.input[self.read_cursor]
            self.read_cursor += 1
            if size == 253:
                size = self._read_num('<H')
            elif size == 254:
                size = self._read_num('<I')
            elif size == 255:
                size = self._read_num('<Q')
            return size
        except IndexError:
            raise SerializationError("attempt to read past end of buffer")

    def write_compact_size(self, size):
        if size < 0:
            raise SerializationError("attempt to write size < 0")
        elif size < 253:
            self.write(bytes([size]))
        elif size < 2**16:
            self.write(b'\xfd')
            self._write_num('<H', size)
        elif size < 2**32:
            self.write(b'\xfe')
            self._write_num('<I', size)
        elif size < 2**64:
            self.write(b'\xff')
            self._write_num('<Q', size)

    def _read_num(self, format):
        try:
            (i,) = struct.unpack_from(format, self.input, self.read_cursor)
            self.read_cursor += struct.calcsize(format)
        except Exception as e:
            raise SerializationError(e)
        return i

    def _write_num(self, format, num):
        s = struct.pack(format, num)
        self.write(s)


# enum-like type
# From the Python Cookbook, downloaded from http://code.activestate.com/recipes/67107/
class EnumException(Exception):
    pass


class Enumeration:
    def __init__(self, name, enumList):
        self.__doc__ = name
        lookup = { }
        reverseLookup = { }
        i = 0
        uniqueNames = [ ]
        uniqueValues = [ ]
        for x in enumList:
            if isinstance(x, tuple):
                x, i = x
            if not isinstance(x, str):
                raise EnumException("enum name is not a string: " + x)
            if not isinstance(i, int):
                raise EnumException("enum value is not an integer: " + i)
            if x in uniqueNames:
                raise EnumException("enum name is not unique: " + x)
            if i in uniqueValues:
                raise EnumException("enum value is not unique for " + x)
            uniqueNames.append(x)
            uniqueValues.append(i)
            lookup[x] = i
            reverseLookup[i] = x
            i = i + 1
        self.lookup = lookup
        self.reverseLookup = reverseLookup

    def __getattr__(self, attr):
        if attr not in self.lookup:
            raise AttributeError
        return self.lookup[attr]
    def whatis(self, value):
        return self.reverseLookup[value]


# This function comes from bitcointools, bct-LICENSE.txt.
def long_hex(bytes):
    return bytes.encode('hex_codec')

# This function comes from bitcointools, bct-LICENSE.txt.
def short_hex(bytes):
    t = bytes.encode('hex_codec')
    if len(t) < 11:
        return t
    return t[0:4]+"..."+t[-4:]



opcodes = Enumeration("Opcodes", [
    ("OP_0", 0), ("OP_PUSHDATA1",76), "OP_PUSHDATA2", "OP_PUSHDATA4", "OP_1NEGATE", "OP_RESERVED",
    "OP_1", "OP_2", "OP_3", "OP_4", "OP_5", "OP_6", "OP_7",
    "OP_8", "OP_9", "OP_10", "OP_11", "OP_12", "OP_13", "OP_14", "OP_15", "OP_16",
    "OP_NOP", "OP_VER", "OP_IF", "OP_NOTIF", "OP_VERIF", "OP_VERNOTIF", "OP_ELSE", "OP_ENDIF", "OP_VERIFY",
    "OP_RETURN", "OP_TOALTSTACK", "OP_FROMALTSTACK", "OP_2DROP", "OP_2DUP", "OP_3DUP", "OP_2OVER", "OP_2ROT", "OP_2SWAP",
    "OP_IFDUP", "OP_DEPTH", "OP_DROP", "OP_DUP", "OP_NIP", "OP_OVER", "OP_PICK", "OP_ROLL", "OP_ROT",
    "OP_SWAP", "OP_TUCK", "OP_CAT", "OP_SUBSTR", "OP_LEFT", "OP_RIGHT", "OP_SIZE", "OP_INVERT", "OP_AND",
    "OP_OR", "OP_XOR", "OP_EQUAL", "OP_EQUALVERIFY", "OP_RESERVED1", "OP_RESERVED2", "OP_1ADD", "OP_1SUB", "OP_2MUL",
    "OP_2DIV", "OP_NEGATE", "OP_ABS", "OP_NOT", "OP_0NOTEQUAL", "OP_ADD", "OP_SUB", "OP_MUL", "OP_DIV",
    "OP_MOD", "OP_LSHIFT", "OP_RSHIFT", "OP_BOOLAND", "OP_BOOLOR",
    "OP_NUMEQUAL", "OP_NUMEQUALVERIFY", "OP_NUMNOTEQUAL", "OP_LESSTHAN",
    "OP_GREATERTHAN", "OP_LESSTHANOREQUAL", "OP_GREATERTHANOREQUAL", "OP_MIN", "OP_MAX",
    "OP_WITHIN", "OP_RIPEMD160", "OP_SHA1", "OP_SHA256", "OP_HASH160",
    "OP_HASH256", "OP_CODESEPARATOR", "OP_CHECKSIG", "OP_CHECKSIGVERIFY", "OP_CHECKMULTISIG",
    "OP_CHECKMULTISIGVERIFY",
    ("OP_SINGLEBYTE_END", 0xF0),
    ("OP_DOUBLEBYTE_BEGIN", 0xF000),
    "OP_PUBKEY", "OP_PUBKEYHASH",
    ("OP_INVALIDOPCODE", 0xFFFF),
])


def script_GetOp(_bytes):
    i = 0
    while i < len(_bytes):
        vch = None
        opcode = _bytes[i]
        i += 1
        if opcode >= opcodes.OP_SINGLEBYTE_END:
            opcode <<= 8
            opcode |= _bytes[i]
            i += 1

        if opcode <= opcodes.OP_PUSHDATA4:
            nSize = opcode
            if opcode == opcodes.OP_PUSHDATA1:
                nSize = _bytes[i]
                i += 1
            elif opcode == opcodes.OP_PUSHDATA2:
                (nSize,) = struct.unpack_from('<H', _bytes, i)
                i += 2
            elif opcode == opcodes.OP_PUSHDATA4:
                (nSize,) = struct.unpack_from('<I', _bytes, i)
                i += 4
            vch = _bytes[i:i + nSize]
            i += nSize

        yield opcode, vch, i


def script_GetOpName(opcode):
    return (opcodes.whatis(opcode)).replace("OP_", "")


def decode_script(bytes):
    result = ''
    for (opcode, vch, i) in script_GetOp(bytes):
        if len(result) > 0: result += " "
        if opcode <= opcodes.OP_PUSHDATA4:
            result += "%d:"%(opcode,)
            result += short_hex(vch)
        else:
            result += script_GetOpName(opcode)
    return result


def match_decoded(decoded, to_match):
    if len(decoded) != len(to_match):
        return False;
    for i in range(len(decoded)):
        if to_match[i] == opcodes.OP_PUSHDATA4 and decoded[i][0] <= opcodes.OP_PUSHDATA4 and decoded[i][0]>0:
            continue  # Opcodes below OP_PUSHDATA4 all just push data onto stack, and are equivalent.
        if to_match[i] != decoded[i][0]:
            return False
    return True


def parse_sig(x_sig):
    return [None if x == NO_SIGNATURE else x for x in x_sig]

def safe_parse_pubkey(x):
    try:
        return xpubkey_to_pubkey(x)
    except:
        return x

def parse_scriptSig(d, _bytes):
    try:
        decoded = [ x for x in script_GetOp(_bytes) ]
    except Exception as e:
        # coinbase transactions raise an exception
        print_error("parse_scriptSig: cannot find address in input script (coinbase?)",
                    bh2u(_bytes))
        return

    match = [ opcodes.OP_PUSHDATA4 ]
    if match_decoded(decoded, match):
        item = decoded[0][1]
        if item[0] == 0:
            # segwit embedded into p2sh
            # witness version 0
            d['address'] = bitcoin.hash160_to_p2sh(bitcoin.hash_160(item))
            if len(item) == 22:
                d['type'] = 'p2wpkh-p2sh'
            elif len(item) == 34:
                d['type'] = 'p2wsh-p2sh'
            else:
                print_error("unrecognized txin type", bh2u(item))
        elif opcodes.OP_1 <= item[0] <= opcodes.OP_16:
            # segwit embedded into p2sh
            # witness version 1-16
            pass
        else:
            # assert item[0] == 0x30
            # pay-to-pubkey
            d['type'] = 'p2pk'
            d['address'] = "(pubkey)"
            d['signatures'] = [bh2u(item)]
            d['num_sig'] = 1
            d['x_pubkeys'] = ["(pubkey)"]
            d['pubkeys'] = ["(pubkey)"]
        return

    # p2pkh TxIn transactions push a signature
    # (71-73 bytes) and then their public key
    # (33 or 65 bytes) onto the stack:
    match = [ opcodes.OP_PUSHDATA4, opcodes.OP_PUSHDATA4 ]
    if match_decoded(decoded, match):
        sig = bh2u(decoded[0][1])
        x_pubkey = bh2u(decoded[1][1])
        try:
            signatures = parse_sig([sig])
            pubkey, address = xpubkey_to_address(x_pubkey)
        except:
            print_error("parse_scriptSig: cannot find address in input script (p2pkh?)",
                        bh2u(_bytes))
            return
        d['type'] = 'p2pkh'
        d['signatures'] = signatures
        d['x_pubkeys'] = [x_pubkey]
        d['num_sig'] = 1
        d['pubkeys'] = [pubkey]
        d['address'] = address
        return

    # p2sh transaction, m of n
    match = [ opcodes.OP_0 ] + [ opcodes.OP_PUSHDATA4 ] * (len(decoded) - 1)
    if match_decoded(decoded, match):
        x_sig = [bh2u(x[1]) for x in decoded[1:-1]]
        try:
            m, n, x_pubkeys, pubkeys, redeemScript = parse_redeemScript(decoded[-1][1])
        except NotRecognizedRedeemScript:
            print_error("parse_scriptSig: cannot find address in input script (p2sh?)",
                        bh2u(_bytes))
            # we could still guess:
            # d['address'] = hash160_to_p2sh(hash_160(decoded[-1][1]))
            return
        # write result in d
        d['type'] = 'p2sh'
        d['num_sig'] = m
        d['signatures'] = parse_sig(x_sig)
        d['x_pubkeys'] = x_pubkeys
        d['pubkeys'] = pubkeys
        d['redeemScript'] = redeemScript
        d['address'] = hash160_to_p2sh(hash_160(bfh(redeemScript)))
        return

    print_error("parse_scriptSig: cannot find address in input script (unknown)",
                bh2u(_bytes))


def parse_redeemScript(s):
    dec2 = [ x for x in script_GetOp(s) ]
    try:
        m = dec2[0][0] - opcodes.OP_1 + 1
        n = dec2[-2][0] - opcodes.OP_1 + 1
    except IndexError:
        raise NotRecognizedRedeemScript()
    op_m = opcodes.OP_1 + m - 1
    op_n = opcodes.OP_1 + n - 1
    match_multisig = [ op_m ] + [opcodes.OP_PUSHDATA4]*n + [ op_n, opcodes.OP_CHECKMULTISIG ]
    if not match_decoded(dec2, match_multisig):
        raise NotRecognizedRedeemScript()
    x_pubkeys = [bh2u(x[1]) for x in dec2[1:-2]]
    pubkeys = [safe_parse_pubkey(x) for x in x_pubkeys]
    redeemScript = multisig_script(pubkeys, m)
    return m, n, x_pubkeys, pubkeys, redeemScript

def get_address_from_output_script(_bytes):
    decoded = [x for x in script_GetOp(_bytes)]

    # The Genesis Block, self-payments, and pay-by-IP-address payments look like:
    # 65 BYTES:... CHECKSIG
    match = [ opcodes.OP_PUSHDATA4, opcodes.OP_CHECKSIG ]
    if match_decoded(decoded, match):
        return TYPE_PUBKEY, bh2u(decoded[0][1])

    # Pay-by-Bitcoin-address TxOuts look like:
    # DUP HASH160 20 BYTES:... EQUALVERIFY CHECKSIG
    match = [ opcodes.OP_DUP, opcodes.OP_HASH160, opcodes.OP_PUSHDATA4, opcodes.OP_EQUALVERIFY, opcodes.OP_CHECKSIG ]
    if match_decoded(decoded, match):
        return TYPE_ADDRESS, hash160_to_p2pkh(decoded[2][1])

    # p2sh
    match = [ opcodes.OP_HASH160, opcodes.OP_PUSHDATA4, opcodes.OP_EQUAL ]
    if match_decoded(decoded, match):
        return TYPE_ADDRESS, hash160_to_p2sh(decoded[1][1])

    # segwit address
    match = [ opcodes.OP_0, opcodes.OP_PUSHDATA4 ]
    if match_decoded(decoded, match):
        return TYPE_ADDRESS, hash_to_segwit_addr(decoded[1][1])

    return TYPE_SCRIPT, bh2u(_bytes)


def parse_input(vds):
    d = {}
    prevout_hash = hash_encode(vds.read_bytes(32))
    prevout_n = vds.read_uint32()
    scriptSig = vds.read_bytes(vds.read_compact_size())
    sequence = vds.read_uint32()
    d['prevout_hash'] = prevout_hash
    d['prevout_n'] = prevout_n
    d['sequence'] = sequence
    if prevout_hash == '00'*32:
        d['type'] = 'coinbase'
        d['scriptSig'] = bh2u(scriptSig)
    else:
        d['x_pubkeys'] = []
        d['pubkeys'] = []
        d['signatures'] = {}
        d['address'] = None
        d['type'] = 'unknown'
        d['num_sig'] = 0
        if scriptSig:
            d['scriptSig'] = bh2u(scriptSig)
            try:
                parse_scriptSig(d, scriptSig)
            except BaseException:
                traceback.print_exc(file=sys.stderr)
                print_error('failed to parse scriptSig', bh2u(scriptSig))
        else:
            d['scriptSig'] = ''

    return d


def parse_witness(vds, txin):
    n = vds.read_compact_size()
    if n == 0:
        return
    if n == 0xffffffff:
        txin['value'] = vds.read_uint64()
        n = vds.read_compact_size()
    # now 'n' is the number of items in the witness
    w = list(bh2u(vds.read_bytes(vds.read_compact_size())) for i in range(n))

    add_w = lambda x: var_int(len(x) // 2) + x
    txin['witness'] = var_int(n) + ''.join(add_w(i) for i in w)

    # FIXME: witness version > 0 will probably fail here.
    # For native segwit, we would need the scriptPubKey of the parent txn
    # to determine witness program version, and properly parse the witness.
    # In case of p2sh-segwit, we can tell based on the scriptSig in this txn.
    # The code below assumes witness version 0.
    # p2sh-segwit should work in that case; for native segwit we need to tell
    # between p2wpkh and p2wsh; we do this based on number of witness items,
    # hence (FIXME) p2wsh with n==2 (maybe n==1 ?) will probably fail.
    # If v==0 and n==2, we need parent scriptPubKey to distinguish between p2wpkh and p2wsh.
    try:
        if txin['type'] == 'coinbase':
            pass
        elif txin['type'] == 'p2wsh-p2sh' or n > 2:
            try:
                m, n, x_pubkeys, pubkeys, witnessScript = parse_redeemScript(bfh(w[-1]))
            except NotRecognizedRedeemScript:
                raise UnknownTxinType()
            txin['signatures'] = parse_sig(w[1:-1])
            txin['num_sig'] = m
            txin['x_pubkeys'] = x_pubkeys
            txin['pubkeys'] = pubkeys
            txin['witnessScript'] = witnessScript
            if not txin.get('scriptSig'):  # native segwit script
                txin['type'] = 'p2wsh'
                txin['address'] = bitcoin.script_to_p2wsh(txin['witnessScript'])
        elif txin['type'] == 'p2wpkh-p2sh' or n == 2:
            txin['num_sig'] = 1
            txin['x_pubkeys'] = [w[1]]
            txin['pubkeys'] = [safe_parse_pubkey(w[1])]
            txin['signatures'] = parse_sig([w[0]])
            if not txin.get('scriptSig'):  # native segwit script
                txin['type'] = 'p2wpkh'
                txin['address'] = bitcoin.public_key_to_p2wpkh(bfh(txin['pubkeys'][0]))
        else:
            raise UnknownTxinType()
    except UnknownTxinType:
        txin['type'] = 'unknown'
        # FIXME: GUI might show 'unknown' address (e.g. for a non-multisig p2wsh)
    except BaseException:
        txin['type'] = 'unknown'
        traceback.print_exc(file=sys.stderr)
        print_error('failed to parse witness', txin.get('witness'))


def parse_output(vds, i):
    d = {}
    d['value'] = vds.read_int64()
    scriptPubKey = vds.read_bytes(vds.read_compact_size())
    d['type'], d['address'] = get_address_from_output_script(scriptPubKey)
    d['scriptPubKey'] = bh2u(scriptPubKey)
    d['prevout_n'] = i
    return d


def deserialize(raw):
    vds = BCDataStream()
    vds.write(bfh(raw))
    d = {}
    start = vds.read_cursor
    d['version'] = vds.read_int32()
    n_vin = vds.read_compact_size()
    d['inputs'] = [parse_input(vds) for i in range(n_vin)]
    n_vout = vds.read_compact_size()
    d['outputs'] = [parse_output(vds, i) for i in range(n_vout)]
<<<<<<< HEAD
=======
    if is_segwit:
        for i in range(n_vin):
            txin = d['inputs'][i]
            parse_witness(vds, txin)
>>>>>>> 4c81a77c
    d['lockTime'] = vds.read_uint32()
    return d


# pay & redeem scripts



def multisig_script(public_keys, m):
    n = len(public_keys)
    assert n <= 15
    assert m <= n
    op_m = format(opcodes.OP_1 + m - 1, 'x')
    op_n = format(opcodes.OP_1 + n - 1, 'x')
    keylist = [op_push(len(k)//2) + k for k in public_keys]
    return op_m + ''.join(keylist) + op_n + 'ae'




class Transaction:

    def __str__(self):
        if self.raw is None:
            self.raw = self.serialize()
        return self.raw

    def __init__(self, raw):
        if raw is None:
            self.raw = None
        elif isinstance(raw, str):
            self.raw = raw.strip() if raw else None
        elif isinstance(raw, dict):
            self.raw = raw['hex']
        else:
            raise BaseException("cannot initialize transaction", raw)
        self._inputs = None
        self._outputs = None
        self.locktime = 0
        self.version = 1

    def update(self, raw):
        self.raw = raw
        self._inputs = None
        self.deserialize()

    def inputs(self):
        if self._inputs is None:
            self.deserialize()
        return self._inputs

    def outputs(self):
        if self._outputs is None:
            self.deserialize()
        return self._outputs

    @classmethod
    def get_sorted_pubkeys(self, txin):
        # sort pubkeys and x_pubkeys, using the order of pubkeys
        x_pubkeys = txin['x_pubkeys']
        pubkeys = txin.get('pubkeys')
        if pubkeys is None:
            pubkeys = [xpubkey_to_pubkey(x) for x in x_pubkeys]
            pubkeys, x_pubkeys = zip(*sorted(zip(pubkeys, x_pubkeys)))
            txin['pubkeys'] = pubkeys = list(pubkeys)
            txin['x_pubkeys'] = x_pubkeys = list(x_pubkeys)
        return pubkeys, x_pubkeys

    def update_signatures(self, raw):
        """Add new signatures to a transaction"""
        d = deserialize(raw)
        for i, txin in enumerate(self.inputs()):
            pubkeys, x_pubkeys = self.get_sorted_pubkeys(txin)
            sigs1 = txin.get('signatures')
            sigs2 = d['inputs'][i].get('signatures')
            for sig in sigs2:
                if sig in sigs1:
                    continue
                pre_hash = Hash(bfh(self.serialize_preimage(i)))
                # der to string
                order = ecdsa.ecdsa.generator_secp256k1.order()
                r, s = ecdsa.util.sigdecode_der(bfh(sig[:-2]), order)
                sig_string = ecdsa.util.sigencode_string(r, s, order)
                compressed = True
                for recid in range(4):
                    public_key = MyVerifyingKey.from_signature(sig_string, recid, pre_hash, curve = SECP256k1)
                    pubkey = bh2u(point_to_ser(public_key.pubkey.point, compressed))
                    if pubkey in pubkeys:
                        public_key.verify_digest(sig_string, pre_hash, sigdecode = ecdsa.util.sigdecode_string)
                        j = pubkeys.index(pubkey)
                        print_error("adding sig", i, j, pubkey, sig)
                        self._inputs[i]['signatures'][j] = sig
                        #self._inputs[i]['x_pubkeys'][j] = pubkey
                        break
        # redo raw
        self.raw = self.serialize()

    def deserialize(self):
        if self.raw is None:
            return
            #self.raw = self.serialize()
        if self._inputs is not None:
            return
        d = deserialize(self.raw)
        self._inputs = d['inputs']
        self._outputs = [(x['type'], x['address'], x['value']) for x in d['outputs']]
        self.locktime = d['lockTime']
        self.version = d['version']
        return d

    @classmethod
    def from_io(klass, inputs, outputs, locktime=0):
        self = klass(None)
        self._inputs = inputs
        self._outputs = outputs
        self.locktime = locktime
        return self

    @classmethod
    def pay_script(self, output_type, addr):
        if output_type == TYPE_SCRIPT:
            return addr
        elif output_type == TYPE_ADDRESS:
            return bitcoin.address_to_script(addr)
        elif output_type == TYPE_PUBKEY:
            return bitcoin.public_key_to_p2pk_script(addr)
        else:
            raise TypeError('Unknown output type')

    @classmethod
    def estimate_pubkey_size_from_x_pubkey(cls, x_pubkey):
        try:
            if x_pubkey[0:2] in ['02', '03']:  # compressed pubkey
                return 0x21
            elif x_pubkey[0:2] == '04':  # uncompressed pubkey
                return 0x41
            elif x_pubkey[0:2] == 'ff':  # bip32 extended pubkey
                return 0x21
            elif x_pubkey[0:2] == 'fe':  # old electrum extended pubkey
                return 0x41
        except Exception as e:
            pass
        return 0x21  # just guess it is compressed

    @classmethod
    def estimate_pubkey_size_for_txin(cls, txin):
        pubkeys = txin.get('pubkeys', [])
        x_pubkeys = txin.get('x_pubkeys', [])
        if pubkeys and len(pubkeys) > 0:
            return cls.estimate_pubkey_size_from_x_pubkey(pubkeys[0])
        elif x_pubkeys and len(x_pubkeys) > 0:
            return cls.estimate_pubkey_size_from_x_pubkey(x_pubkeys[0])
        else:
            return 0x21  # just guess it is compressed

    @classmethod
    def get_siglist(self, txin, estimate_size=False):
        # if we have enough signatures, we use the actual pubkeys
        # otherwise, use extended pubkeys (with bip32 derivation)
        num_sig = txin.get('num_sig', 1)
        if estimate_size:
            pubkey_size = self.estimate_pubkey_size_for_txin(txin)
            pk_list = ["00" * pubkey_size] * len(txin.get('x_pubkeys', [None]))
            # we assume that signature will be 0x48 bytes long
            sig_list = [ "00" * 0x48 ] * num_sig
        else:
            pubkeys, x_pubkeys = self.get_sorted_pubkeys(txin)
            x_signatures = txin['signatures']
            signatures = list(filter(None, x_signatures))
            is_complete = len(signatures) == num_sig
            if is_complete:
                pk_list = pubkeys
                sig_list = signatures
            else:
                pk_list = x_pubkeys
                sig_list = [sig if sig else NO_SIGNATURE for sig in x_signatures]
        return pk_list, sig_list

    @classmethod
    def serialize_witness(self, txin, estimate_size=False):
        add_w = lambda x: var_int(len(x)//2) + x
        if not self.is_segwit_input(txin):
            return '00'
        pubkeys, sig_list = self.get_siglist(txin, estimate_size)
        if txin['type'] in ['p2wpkh', 'p2wpkh-p2sh']:
            witness = var_int(2) + add_w(sig_list[0]) + add_w(pubkeys[0])
        elif txin['type'] in ['p2wsh', 'p2wsh-p2sh']:
            n = len(sig_list) + 2
            witness_script = multisig_script(pubkeys, txin['num_sig'])
            witness = var_int(n) + '00' + ''.join(add_w(x) for x in sig_list) + add_w(witness_script)
        else:
            witness = txin.get('witness', None)
            if not witness:
                raise BaseException('wrong txin type:', txin['type'])
        if self.is_txin_complete(txin) or estimate_size:
            value_field = ''
        else:
            value_field = var_int(0xffffffff) + int_to_hex(txin['value'], 8)
        return value_field + witness

    @classmethod
    def is_segwit_input(cls, txin):
        has_nonzero_witness = txin.get('witness', '00') != '00'
        return cls.is_segwit_inputtype(txin['type']) or has_nonzero_witness

    @classmethod
    def is_segwit_inputtype(cls, txin_type):
        return txin_type in ('p2wpkh', 'p2wpkh-p2sh', 'p2wsh', 'p2wsh-p2sh')

    @classmethod
    def input_script(self, txin, estimate_size=False):
        _type = txin['type']
        if _type == 'coinbase':
            return txin['scriptSig']
        pubkeys, sig_list = self.get_siglist(txin, estimate_size)
        script = ''.join(push_script(x) for x in sig_list)
        if _type == 'p2pk':
            pass
        elif _type == 'p2sh':
            # put op_0 before script
            script = '00' + script
            redeem_script = multisig_script(pubkeys, txin['num_sig'])
            script += push_script(redeem_script)
        elif _type == 'p2pkh':
            script += push_script(pubkeys[0])
        elif _type in ['p2wpkh', 'p2wsh']:
            return ''
        elif _type == 'p2wpkh-p2sh':
            pubkey = safe_parse_pubkey(pubkeys[0])
            scriptSig = bitcoin.p2wpkh_nested_script(pubkey)
            return push_script(scriptSig)
        elif _type == 'p2wsh-p2sh':
            witness_script = self.get_preimage_script(txin)
            scriptSig = bitcoin.p2wsh_nested_script(witness_script)
            return push_script(scriptSig)
        elif _type == 'address':
            script += push_script(pubkeys[0])
        elif _type == 'unknown':
            return txin['scriptSig']
        return script

    @classmethod
    def is_txin_complete(self, txin):
        num_sig = txin.get('num_sig', 1)
        x_signatures = txin['signatures']
        signatures = list(filter(None, x_signatures))
        return len(signatures) == num_sig

    @classmethod
    def get_preimage_script(self, txin):
        # only for non-segwit
        if txin['type'] == 'p2pkh':
            return bitcoin.address_to_script(txin['address'])
        elif txin['type'] in ['p2sh', 'p2wsh', 'p2wsh-p2sh']:
            pubkeys, x_pubkeys = self.get_sorted_pubkeys(txin)
            return multisig_script(pubkeys, txin['num_sig'])
        elif txin['type'] in ['p2wpkh', 'p2wpkh-p2sh']:
            pubkey = txin['pubkeys'][0]
            pkh = bh2u(bitcoin.hash_160(bfh(pubkey)))
            return '76a9' + push_script(pkh) + '88ac'
        elif txin['type'] == 'p2pk':
            pubkey = txin['pubkeys'][0]
            return bitcoin.public_key_to_p2pk_script(pubkey)
        else:
            raise TypeError('Unknown txin type', txin['type'])

    @classmethod
    def serialize_outpoint(self, txin):
        return bh2u(bfh(txin['prevout_hash'])[::-1]) + int_to_hex(txin['prevout_n'], 4)

    @classmethod
    def get_outpoint_from_txin(cls, txin):
        if txin['type'] == 'coinbase':
            return None
        prevout_hash = txin['prevout_hash']
        prevout_n = txin['prevout_n']
        return prevout_hash + ':%d' % prevout_n

    @classmethod
    def serialize_input(self, txin, script):
        # Prev hash and index
        s = self.serialize_outpoint(txin)
        # Script length, script, sequence
        s += var_int(len(script)//2)
        s += script
        s += int_to_hex(txin.get('sequence', 0xffffffff - 1), 4)
        return s

    def set_rbf(self, rbf):
        nSequence = 0xffffffff - (2 if rbf else 1)
        for txin in self.inputs():
            txin['sequence'] = nSequence

    def BIP_LI01_sort(self):
        # See https://github.com/kristovatlas/rfc/blob/master/bips/bip-li01.mediawiki
        self._inputs.sort(key = lambda i: (i['prevout_hash'], i['prevout_n']))
        self._outputs.sort(key = lambda o: (o[2], self.pay_script(o[0], o[1])))

    def serialize_output(self, output):
        output_type, addr, amount = output
        s = int_to_hex(amount, 8)
        script = self.pay_script(output_type, addr)
        s += var_int(len(script)//2)
        s += script
        return s

    def serialize_preimage(self, i):
        nVersion = int_to_hex(self.version, 4)
        nHashType = int_to_hex(1, 4)
        nLocktime = int_to_hex(self.locktime, 4)
        inputs = self.inputs()
        outputs = self.outputs()
        txin = inputs[i]
        # TODO: py3 hex
        if self.is_segwit_input(txin):
            hashPrevouts = bh2u(Hash(bfh(''.join(self.serialize_outpoint(txin) for txin in inputs))))
            hashSequence = bh2u(Hash(bfh(''.join(int_to_hex(txin.get('sequence', 0xffffffff - 1), 4) for txin in inputs))))
            hashOutputs = bh2u(Hash(bfh(''.join(self.serialize_output(o) for o in outputs))))
            outpoint = self.serialize_outpoint(txin)
            preimage_script = self.get_preimage_script(txin)
            scriptCode = var_int(len(preimage_script) // 2) + preimage_script
            amount = int_to_hex(txin['value'], 8)
            nSequence = int_to_hex(txin.get('sequence', 0xffffffff - 1), 4)
            preimage = nVersion + hashPrevouts + hashSequence + outpoint + scriptCode + amount + nSequence + hashOutputs + nLocktime + nHashType
        else:
            txins = var_int(len(inputs)) + ''.join(self.serialize_input(txin, self.get_preimage_script(txin) if i==k else '') for k, txin in enumerate(inputs))
            txouts = var_int(len(outputs)) + ''.join(self.serialize_output(o) for o in outputs)
            preimage = nVersion + txins + txouts + nLocktime + nHashType
        return preimage

    def is_segwit(self):
        return any(self.is_segwit_input(x) for x in self.inputs())

    def serialize(self, estimate_size=False, witness=True):
        nVersion = int_to_hex(self.version, 4)
        nLocktime = int_to_hex(self.locktime, 4)
        inputs = self.inputs()
        outputs = self.outputs()
        txins = var_int(len(inputs)) + ''.join(self.serialize_input(txin, self.input_script(txin, estimate_size)) for txin in inputs)
        txouts = var_int(len(outputs)) + ''.join(self.serialize_output(o) for o in outputs)
        if witness and self.is_segwit():
            marker = '00'
            flag = '01'
            witness = ''.join(self.serialize_witness(x, estimate_size) for x in inputs)
            return nVersion + marker + flag + txins + txouts + witness + nLocktime
        else:
            return nVersion + txins + txouts + nLocktime

    def hash(self):
        print("warning: deprecated tx.hash()")
        return self.txid()

    def txid(self):
        all_segwit = all(self.is_segwit_input(x) for x in self.inputs())
        if not all_segwit and not self.is_complete():
            return None
        ser = self.serialize(witness=False)
        return bh2u(Hash(bfh(ser))[::-1])

    def wtxid(self):
        ser = self.serialize(witness=True)
        return bh2u(Hash(bfh(ser))[::-1])

    def add_inputs(self, inputs):
        self._inputs.extend(inputs)
        self.raw = None

    def add_outputs(self, outputs):
        self._outputs.extend(outputs)
        self.raw = None

    def input_value(self):
        return sum(x['value'] for x in self.inputs())

    def output_value(self):
        return sum(val for tp, addr, val in self.outputs())

    def get_fee(self):
        return self.input_value() - self.output_value()

    def is_final(self):
        return not any([x.get('sequence', 0xffffffff - 1) < 0xffffffff - 1 for x in self.inputs()])

    @profiler
    def estimated_size(self):
        """Return an estimated virtual tx size in vbytes.
        BIP-0141 defines 'Virtual transaction size' to be weight/4 rounded up.
        This definition is only for humans, and has little meaning otherwise.
        If we wanted sub-byte precision, fee calculation should use transaction
        weights, but for simplicity we approximate that with (virtual_size)x4
        """
        weight = self.estimated_weight()
        return self.virtual_size_from_weight(weight)

    @classmethod
    def estimated_input_weight(cls, txin, is_segwit_tx):
        '''Return an estimate of serialized input weight in weight units.'''
        script = cls.input_script(txin, True)
        input_size = len(cls.serialize_input(txin, script)) // 2

        if cls.is_segwit_input(txin):
            assert is_segwit_tx
            witness_size = len(cls.serialize_witness(txin, True)) // 2
        else:
            witness_size = 1 if is_segwit_tx else 0

        return 4 * input_size + witness_size

    @classmethod
    def estimated_output_size(cls, address):
        """Return an estimate of serialized output size in bytes."""
        script = bitcoin.address_to_script(address)
        # 8 byte value + 1 byte script len + script
        return 9 + len(script) // 2

    @classmethod
    def virtual_size_from_weight(cls, weight):
        return weight // 4 + (weight % 4 > 0)

    def estimated_total_size(self):
        """Return an estimated total transaction size in bytes."""
        return len(self.serialize(True)) // 2 if not self.is_complete() or self.raw is None else len(self.raw) // 2  # ASCII hex string

    def estimated_witness_size(self):
        """Return an estimate of witness size in bytes."""
        if not self.is_segwit():
            return 0
        inputs = self.inputs()
        estimate = not self.is_complete()
        witness = ''.join(self.serialize_witness(x, estimate) for x in inputs)
        witness_size = len(witness) // 2 + 2  # include marker and flag
        return witness_size

    def estimated_base_size(self):
        """Return an estimated base transaction size in bytes."""
        return self.estimated_total_size() - self.estimated_witness_size()

    def estimated_weight(self):
        """Return an estimate of transaction weight."""
        total_tx_size = self.estimated_total_size()
        base_tx_size = self.estimated_base_size()
        return 3 * base_tx_size + total_tx_size

    def signature_count(self):
        r = 0
        s = 0
        for txin in self.inputs():
            if txin['type'] == 'coinbase':
                continue
            signatures = list(filter(None, txin.get('signatures',[])))
            s += len(signatures)
            r += txin.get('num_sig',-1)
        return s, r

    def is_complete(self):
        s, r = self.signature_count()
        return r == s

    def sign(self, keypairs):
        for i, txin in enumerate(self.inputs()):
            num = txin['num_sig']
            pubkeys, x_pubkeys = self.get_sorted_pubkeys(txin)
            for j, x_pubkey in enumerate(x_pubkeys):
                signatures = list(filter(None, txin['signatures']))
                if len(signatures) == num:
                    # txin is complete
                    break
                if x_pubkey in keypairs.keys():
                    print_error("adding signature for", x_pubkey)
                    sec, compressed = keypairs.get(x_pubkey)
                    pubkey = public_key_from_private_key(sec, compressed)
                    # add signature
                    pre_hash = Hash(bfh(self.serialize_preimage(i)))
                    pkey = regenerate_key(sec)
                    secexp = pkey.secret
                    private_key = bitcoin.MySigningKey.from_secret_exponent(secexp, curve = SECP256k1)
                    public_key = private_key.get_verifying_key()
                    sig = private_key.sign_digest_deterministic(pre_hash, hashfunc=hashlib.sha256, sigencode = ecdsa.util.sigencode_der)
                    assert public_key.verify_digest(sig, pre_hash, sigdecode = ecdsa.util.sigdecode_der)
                    txin['signatures'][j] = bh2u(sig) + '01'
                    #txin['x_pubkeys'][j] = pubkey
                    txin['pubkeys'][j] = pubkey # needed for fd keys
                    self._inputs[i] = txin
        print_error("is_complete", self.is_complete())
        self.raw = self.serialize()

    def get_outputs(self):
        """convert pubkeys to addresses"""
        o = []
        for type, x, v in self.outputs():
            if type == TYPE_ADDRESS:
                addr = x
            elif type == TYPE_PUBKEY:
                addr = bitcoin.public_key_to_p2pkh(bfh(x))
            else:
                addr = 'SCRIPT ' + x
            o.append((addr,v))      # consider using yield (addr, v)
        return o

    def get_output_addresses(self):
        return [addr for addr, val in self.get_outputs()]


    def has_address(self, addr):
        return (addr in self.get_output_addresses()) or (addr in (tx.get("address") for tx in self.inputs()))

    def as_dict(self):
        if self.raw is None:
            self.raw = self.serialize()
        self.deserialize()
        out = {
            'hex': self.raw,
            'complete': self.is_complete(),
            'final': self.is_final(),
        }
        return out


def tx_from_str(txt):
    "json or raw hexadecimal"
    import json
    txt = txt.strip()
    if not txt:
        raise ValueError("empty string")
    try:
        bfh(txt)
        is_hex = True
    except:
        is_hex = False
    if is_hex:
        return txt
    tx_dict = json.loads(str(txt))
    assert "hex" in tx_dict.keys()
    return tx_dict["hex"]<|MERGE_RESOLUTION|>--- conflicted
+++ resolved
@@ -536,16 +536,18 @@
     start = vds.read_cursor
     d['version'] = vds.read_int32()
     n_vin = vds.read_compact_size()
+    is_segwit = (n_vin == 0)
+    if is_segwit:
+        marker = vds.read_bytes(1)
+        assert marker == b'\x01'
+        n_vin = vds.read_compact_size()
     d['inputs'] = [parse_input(vds) for i in range(n_vin)]
     n_vout = vds.read_compact_size()
     d['outputs'] = [parse_output(vds, i) for i in range(n_vout)]
-<<<<<<< HEAD
-=======
     if is_segwit:
         for i in range(n_vin):
             txin = d['inputs'][i]
             parse_witness(vds, txin)
->>>>>>> 4c81a77c
     d['lockTime'] = vds.read_uint32()
     return d
 
