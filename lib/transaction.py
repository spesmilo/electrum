#!/usr/bin/env python
#
# Electrum - lightweight Bitcoin client
# Copyright (C) 2011 Thomas Voegtlin
#
# Permission is hereby granted, free of charge, to any person
# obtaining a copy of this software and associated documentation files
# (the "Software"), to deal in the Software without restriction,
# including without limitation the rights to use, copy, modify, merge,
# publish, distribute, sublicense, and/or sell copies of the Software,
# and to permit persons to whom the Software is furnished to do so,
# subject to the following conditions:
#
# The above copyright notice and this permission notice shall be
# included in all copies or substantial portions of the Software.
#
# THE SOFTWARE IS PROVIDED "AS IS", WITHOUT WARRANTY OF ANY KIND,
# EXPRESS OR IMPLIED, INCLUDING BUT NOT LIMITED TO THE WARRANTIES OF
# MERCHANTABILITY, FITNESS FOR A PARTICULAR PURPOSE AND
# NONINFRINGEMENT. IN NO EVENT SHALL THE AUTHORS OR COPYRIGHT HOLDERS
# BE LIABLE FOR ANY CLAIM, DAMAGES OR OTHER LIABILITY, WHETHER IN AN
# ACTION OF CONTRACT, TORT OR OTHERWISE, ARISING FROM, OUT OF OR IN
# CONNECTION WITH THE SOFTWARE OR THE USE OR OTHER DEALINGS IN THE
# SOFTWARE.



# Note: The deserialization code originally comes from ABE.

from . import bitcoin
from .bitcoin import *
from .util import print_error, profiler, to_string

from . import bitcoin
from .bitcoin import *
import time
import sys
import struct

#
# Workalike python implementation of Bitcoin's CDataStream class.
#
import struct
import random
from .keystore import xpubkey_to_address, xpubkey_to_pubkey

NO_SIGNATURE = 'ff'


class SerializationError(Exception):
    """ Thrown when there's a problem deserializing or serializing """


class BCDataStream(object):
    def __init__(self):
        self.input = None
        self.read_cursor = 0

    def clear(self):
        self.input = None
        self.read_cursor = 0

    def write(self, _bytes):  # Initialize with string of _bytes
        if self.input is None:
            self.input = bytearray(_bytes)
        else:
            self.input += bytearray(_bytes)

    def read_string(self, encoding='ascii'):
        # Strings are encoded depending on length:
        # 0 to 252 :  1-byte-length followed by bytes (if any)
        # 253 to 65,535 : byte'253' 2-byte-length followed by bytes
        # 65,536 to 4,294,967,295 : byte '254' 4-byte-length followed by bytes
        # ... and the Bitcoin client is coded to understand:
        # greater than 4,294,967,295 : byte '255' 8-byte-length followed by bytes of string
        # ... but I don't think it actually handles any strings that big.
        if self.input is None:
            raise SerializationError("call write(bytes) before trying to deserialize")

        try:
            length = self.read_compact_size()
        except IndexError:
            raise SerializationError("attempt to read past end of buffer")

        return self.read_bytes(length).decode(encoding)

    def write_string(self, string, encoding='ascii'):
        string = to_bytes(string, encoding)
        # Length-encoded as with read-string
        self.write_compact_size(len(string))
        self.write(string)

    def read_bytes(self, length):
        try:
            result = self.input[self.read_cursor:self.read_cursor+length]
            self.read_cursor += length
            return result
        except IndexError:
            raise SerializationError("attempt to read past end of buffer")

        return ''

    def read_boolean(self): return self.read_bytes(1)[0] != chr(0)
    def read_int16(self): return self._read_num('<h')
    def read_uint16(self): return self._read_num('<H')
    def read_int32(self): return self._read_num('<i')
    def read_uint32(self): return self._read_num('<I')
    def read_int64(self): return self._read_num('<q')
    def read_uint64(self): return self._read_num('<Q')

    def write_boolean(self, val): return self.write(chr(1) if val else chr(0))
    def write_int16(self, val): return self._write_num('<h', val)
    def write_uint16(self, val): return self._write_num('<H', val)
    def write_int32(self, val): return self._write_num('<i', val)
    def write_uint32(self, val): return self._write_num('<I', val)
    def write_int64(self, val): return self._write_num('<q', val)
    def write_uint64(self, val): return self._write_num('<Q', val)

    def read_compact_size(self):
        size = self.input[self.read_cursor]
        self.read_cursor += 1
        if size == 253:
            size = self._read_num('<H')
        elif size == 254:
            size = self._read_num('<I')
        elif size == 255:
            size = self._read_num('<Q')
        return size

    def write_compact_size(self, size):
        if size < 0:
            raise SerializationError("attempt to write size < 0")
        elif size < 253:
            self.write(bytes([size]))
        elif size < 2**16:
            self.write(b'\xfd')
            self._write_num('<H', size)
        elif size < 2**32:
            self.write(b'\xfe')
            self._write_num('<I', size)
        elif size < 2**64:
            self.write(b'\xff')
            self._write_num('<Q', size)

    def _read_num(self, format):
        (i,) = struct.unpack_from(format, self.input, self.read_cursor)
        self.read_cursor += struct.calcsize(format)
        return i

    def _write_num(self, format, num):
        s = struct.pack(format, num)
        self.write(s)


# enum-like type
# From the Python Cookbook, downloaded from http://code.activestate.com/recipes/67107/
class EnumException(Exception):
    pass


class Enumeration:
    def __init__(self, name, enumList):
        self.__doc__ = name
        lookup = { }
        reverseLookup = { }
        i = 0
        uniqueNames = [ ]
        uniqueValues = [ ]
        for x in enumList:
            if isinstance(x, tuple):
                x, i = x
            if not isinstance(x, str):
                raise EnumException("enum name is not a string: " + x)
            if not isinstance(i, int):
                raise EnumException("enum value is not an integer: " + i)
            if x in uniqueNames:
                raise EnumException("enum name is not unique: " + x)
            if i in uniqueValues:
                raise EnumException("enum value is not unique for " + x)
            uniqueNames.append(x)
            uniqueValues.append(i)
            lookup[x] = i
            reverseLookup[i] = x
            i = i + 1
        self.lookup = lookup
        self.reverseLookup = reverseLookup

    def __getattr__(self, attr):
        if attr not in self.lookup:
            raise AttributeError
        return self.lookup[attr]
    def whatis(self, value):
        return self.reverseLookup[value]


# This function comes from bitcointools, bct-LICENSE.txt.
def long_hex(bytes):
    return bytes.encode('hex_codec')

# This function comes from bitcointools, bct-LICENSE.txt.
def short_hex(bytes):
    t = bytes.encode('hex_codec')
    if len(t) < 11:
        return t
    return t[0:4]+"..."+t[-4:]



opcodes = Enumeration("Opcodes", [
    ("OP_0", 0), ("OP_PUSHDATA1",76), "OP_PUSHDATA2", "OP_PUSHDATA4", "OP_1NEGATE", "OP_RESERVED",
    "OP_1", "OP_2", "OP_3", "OP_4", "OP_5", "OP_6", "OP_7",
    "OP_8", "OP_9", "OP_10", "OP_11", "OP_12", "OP_13", "OP_14", "OP_15", "OP_16",
    "OP_NOP", "OP_VER", "OP_IF", "OP_NOTIF", "OP_VERIF", "OP_VERNOTIF", "OP_ELSE", "OP_ENDIF", "OP_VERIFY",
    "OP_RETURN", "OP_TOALTSTACK", "OP_FROMALTSTACK", "OP_2DROP", "OP_2DUP", "OP_3DUP", "OP_2OVER", "OP_2ROT", "OP_2SWAP",
    "OP_IFDUP", "OP_DEPTH", "OP_DROP", "OP_DUP", "OP_NIP", "OP_OVER", "OP_PICK", "OP_ROLL", "OP_ROT",
    "OP_SWAP", "OP_TUCK", "OP_CAT", "OP_SUBSTR", "OP_LEFT", "OP_RIGHT", "OP_SIZE", "OP_INVERT", "OP_AND",
    "OP_OR", "OP_XOR", "OP_EQUAL", "OP_EQUALVERIFY", "OP_RESERVED1", "OP_RESERVED2", "OP_1ADD", "OP_1SUB", "OP_2MUL",
    "OP_2DIV", "OP_NEGATE", "OP_ABS", "OP_NOT", "OP_0NOTEQUAL", "OP_ADD", "OP_SUB", "OP_MUL", "OP_DIV",
    "OP_MOD", "OP_LSHIFT", "OP_RSHIFT", "OP_BOOLAND", "OP_BOOLOR",
    "OP_NUMEQUAL", "OP_NUMEQUALVERIFY", "OP_NUMNOTEQUAL", "OP_LESSTHAN",
    "OP_GREATERTHAN", "OP_LESSTHANOREQUAL", "OP_GREATERTHANOREQUAL", "OP_MIN", "OP_MAX",
    "OP_WITHIN", "OP_RIPEMD160", "OP_SHA1", "OP_SHA256", "OP_HASH160",
    "OP_HASH256", "OP_CODESEPARATOR", "OP_CHECKSIG", "OP_CHECKSIGVERIFY", "OP_CHECKMULTISIG",
    "OP_CHECKMULTISIGVERIFY",
    ("OP_SINGLEBYTE_END", 0xF0),
    ("OP_DOUBLEBYTE_BEGIN", 0xF000),
    "OP_PUBKEY", "OP_PUBKEYHASH",
    ("OP_INVALIDOPCODE", 0xFFFF),
])


def script_GetOp(_bytes):
    i = 0
    while i < len(_bytes):
        vch = None
        opcode = _bytes[i]
        i += 1
        if opcode >= opcodes.OP_SINGLEBYTE_END:
            opcode <<= 8
            opcode |= _bytes[i]
            i += 1

        if opcode <= opcodes.OP_PUSHDATA4:
            nSize = opcode
            if opcode == opcodes.OP_PUSHDATA1:
                nSize = _bytes[i]
                i += 1
            elif opcode == opcodes.OP_PUSHDATA2:
                (nSize,) = struct.unpack_from('<H', _bytes, i)
                i += 2
            elif opcode == opcodes.OP_PUSHDATA4:
                (nSize,) = struct.unpack_from('<I', _bytes, i)
                i += 4
            vch = _bytes[i:i + nSize]
            i += nSize

        yield opcode, vch, i


def script_GetOpName(opcode):
    return (opcodes.whatis(opcode)).replace("OP_", "")


def decode_script(bytes):
    result = ''
    for (opcode, vch, i) in script_GetOp(bytes):
        if len(result) > 0: result += " "
        if opcode <= opcodes.OP_PUSHDATA4:
            result += "%d:"%(opcode,)
            result += short_hex(vch)
        else:
            result += script_GetOpName(opcode)
    return result


def match_decoded(decoded, to_match):
    if len(decoded) != len(to_match):
        return False;
    for i in range(len(decoded)):
        if to_match[i] == opcodes.OP_PUSHDATA4 and decoded[i][0] <= opcodes.OP_PUSHDATA4 and decoded[i][0]>0:
            continue  # Opcodes below OP_PUSHDATA4 all just push data onto stack, and are equivalent.
        if to_match[i] != decoded[i][0]:
            return False
    return True


def parse_sig(x_sig):
    return [None if x == NO_SIGNATURE else x for x in x_sig]

def safe_parse_pubkey(x):
    try:
        return xpubkey_to_pubkey(x)
    except:
        return x

def parse_scriptSig(d, _bytes):
    try:
        decoded = [ x for x in script_GetOp(_bytes) ]
    except Exception as e:
        # coinbase transactions raise an exception
        print_error("cannot find address in input script", bh2u(_bytes))
        return

    match = [ opcodes.OP_PUSHDATA4 ]
    if match_decoded(decoded, match):
        item = decoded[0][1]
        if item[0] == 0:
            d['address'] = bitcoin.hash160_to_p2sh(bitcoin.hash_160(item))
            d['type'] = 'p2wpkh-p2sh' if len(item) == 22 else 'p2wsh-p2sh'
        else:
            # payto_pubkey
            d['type'] = 'p2pk'
            d['address'] = "(pubkey)"
            d['signatures'] = [bh2u(item)]
            d['num_sig'] = 1
            d['x_pubkeys'] = ["(pubkey)"]
            d['pubkeys'] = ["(pubkey)"]
        return

    # non-generated TxIn transactions push a signature
    # (seventy-something bytes) and then their public key
    # (65 bytes) onto the stack:
    match = [ opcodes.OP_PUSHDATA4, opcodes.OP_PUSHDATA4 ]
    if match_decoded(decoded, match):
        sig = bh2u(decoded[0][1])
        x_pubkey = bh2u(decoded[1][1])
        try:
            signatures = parse_sig([sig])
            pubkey, address = xpubkey_to_address(x_pubkey)
        except:
            print_error("cannot find address in input script", bh2u(_bytes))
            return
        d['type'] = 'p2pkh'
        d['signatures'] = signatures
        d['x_pubkeys'] = [x_pubkey]
        d['num_sig'] = 1
        d['pubkeys'] = [pubkey]
        d['address'] = address
        return

    # p2sh transaction, m of n
    match = [ opcodes.OP_0 ] + [ opcodes.OP_PUSHDATA4 ] * (len(decoded) - 1)
    if not match_decoded(decoded, match):
        print_error("cannot find address in input script", bh2u(_bytes))
        return
    x_sig = [bh2u(x[1]) for x in decoded[1:-1]]
    m, n, x_pubkeys, pubkeys, redeemScript = parse_redeemScript(decoded[-1][1])
    # write result in d
    d['type'] = 'p2sh'
    d['num_sig'] = m
    d['signatures'] = parse_sig(x_sig)
    d['x_pubkeys'] = x_pubkeys
    d['pubkeys'] = pubkeys
    d['redeemScript'] = redeemScript
    d['address'] = hash160_to_p2sh(hash_160(bfh(redeemScript)))


def parse_redeemScript(s):
    dec2 = [ x for x in script_GetOp(s) ]
    m = dec2[0][0] - opcodes.OP_1 + 1
    n = dec2[-2][0] - opcodes.OP_1 + 1
    op_m = opcodes.OP_1 + m - 1
    op_n = opcodes.OP_1 + n - 1
    match_multisig = [ op_m ] + [opcodes.OP_PUSHDATA4]*n + [ op_n, opcodes.OP_CHECKMULTISIG ]
    if not match_decoded(dec2, match_multisig):
        print_error("cannot find address in input script", bh2u(s))
        return
    x_pubkeys = [bh2u(x[1]) for x in dec2[1:-2]]
    pubkeys = [safe_parse_pubkey(x) for x in x_pubkeys]
    redeemScript = multisig_script(pubkeys, m)
    return m, n, x_pubkeys, pubkeys, redeemScript

def get_address_from_output_script(_bytes):
    decoded = [x for x in script_GetOp(_bytes)]

    # The Genesis Block, self-payments, and pay-by-IP-address payments look like:
    # 65 BYTES:... CHECKSIG
    match = [ opcodes.OP_PUSHDATA4, opcodes.OP_CHECKSIG ]
    if match_decoded(decoded, match):
        return TYPE_PUBKEY, bh2u(decoded[0][1])

    # Pay-by-Bitcoin-address TxOuts look like:
    # DUP HASH160 20 BYTES:... EQUALVERIFY CHECKSIG
    match = [ opcodes.OP_DUP, opcodes.OP_HASH160, opcodes.OP_PUSHDATA4, opcodes.OP_EQUALVERIFY, opcodes.OP_CHECKSIG ]
    if match_decoded(decoded, match):
        return TYPE_ADDRESS, hash160_to_p2pkh(decoded[2][1])

    # p2sh
    match = [ opcodes.OP_HASH160, opcodes.OP_PUSHDATA4, opcodes.OP_EQUAL ]
    if match_decoded(decoded, match):
        return TYPE_ADDRESS, hash160_to_p2sh(decoded[1][1])

    # segwit address
    match = [ opcodes.OP_0, opcodes.OP_PUSHDATA4 ]
    if match_decoded(decoded, match):
        return TYPE_ADDRESS, hash_to_segwit_addr(decoded[1][1])

    return TYPE_SCRIPT, bh2u(_bytes)


def parse_input(vds):
    d = {}
    prevout_hash = hash_encode(vds.read_bytes(32))
    prevout_n = vds.read_uint32()
    scriptSig = vds.read_bytes(vds.read_compact_size())
    sequence = vds.read_uint32()
    d['prevout_hash'] = prevout_hash
    d['prevout_n'] = prevout_n
    d['sequence'] = sequence
    if prevout_hash == '00'*32:
        d['type'] = 'coinbase'
        d['scriptSig'] = bh2u(scriptSig)
    else:
        d['x_pubkeys'] = []
        d['pubkeys'] = []
        d['signatures'] = {}
        d['address'] = None
        d['type'] = 'unknown'
        d['num_sig'] = 0
        if scriptSig:
            d['scriptSig'] = bh2u(scriptSig)
            parse_scriptSig(d, scriptSig)
        else:
            d['scriptSig'] = ''

    return d


def parse_witness(vds, txin):
    n = vds.read_compact_size()
    if n == 0:
        return
    if n == 0xffffffff:
        txin['value'] = vds.read_uint64()
        n = vds.read_compact_size()
    w = list(bh2u(vds.read_bytes(vds.read_compact_size())) for i in range(n))
    if n > 2:
        txin['num_sig'] = n - 2
        txin['signatures'] = parse_sig(w[1:-1])
        m, n, x_pubkeys, pubkeys, witnessScript = parse_redeemScript(bfh(w[-1]))
        txin['x_pubkeys'] = x_pubkeys
        txin['pubkeys'] = pubkeys
        txin['witnessScript'] = witnessScript
    else:
        txin['num_sig'] = 1
        txin['pubkeys'] = [w[1]]
        txin['signatures'] = parse_sig([w[0]])


def parse_output(vds, i):
    d = {}
    d['value'] = vds.read_int64()
    scriptPubKey = vds.read_bytes(vds.read_compact_size())
    d['type'], d['address'] = get_address_from_output_script(scriptPubKey)
    d['scriptPubKey'] = bh2u(scriptPubKey)
    d['prevout_n'] = i
    return d


def deserialize(raw):
    vds = BCDataStream()
    vds.write(bfh(raw))
    d = {}
    start = vds.read_cursor
    d['version'] = vds.read_int32()
    n_vin = vds.read_compact_size()
    is_segwit = (n_vin == 0)
    if is_segwit:
        marker = vds.read_bytes(1)
        assert marker == b'\x01'
        n_vin = vds.read_compact_size()
    d['inputs'] = [parse_input(vds) for i in range(n_vin)]
    n_vout = vds.read_compact_size()
    d['outputs'] = [parse_output(vds, i) for i in range(n_vout)]
    if is_segwit:
        for i in range(n_vin):
            txin = d['inputs'][i]
            parse_witness(vds, txin)
            # segwit-native script
            if not txin.get('scriptSig'):
                if txin['num_sig'] == 1:
                    txin['type'] = 'p2wpkh'
                    txin['address'] = bitcoin.public_key_to_p2wpkh(bfh(txin['pubkeys'][0]))
                else:
                    txin['type'] = 'p2wsh'
                    txin['address'] = bitcoin.script_to_p2wsh(txin['witnessScript'])
    d['lockTime'] = vds.read_uint32()
    return d


# pay & redeem scripts


<<<<<<< HEAD
def segwit_script(pubkey):
    pubkey = safe_parse_pubkey(pubkey)
    pkh = bh2u(hash_160(bfh(pubkey)))
    return '00' + push_script(pkh)

=======
>>>>>>> 6b9bfddd

def multisig_script(public_keys, m):
    n = len(public_keys)
    assert n <= 15
    assert m <= n
    op_m = format(opcodes.OP_1 + m - 1, 'x')
    op_n = format(opcodes.OP_1 + n - 1, 'x')
    keylist = [op_push(len(k)//2) + k for k in public_keys]
    return op_m + ''.join(keylist) + op_n + 'ae'




class Transaction:

    def __str__(self):
        if self.raw is None:
            self.raw = self.serialize()
        return self.raw

    def __init__(self, raw):
        if raw is None:
            self.raw = None
        elif isinstance(raw, str):
            self.raw = raw.strip() if raw else None
        elif isinstance(raw, dict):
            self.raw = raw['hex']
        else:
            raise BaseException("cannot initialize transaction", raw)
        self._inputs = None
        self._outputs = None
        self.locktime = 0
        self.version = 1

    def update(self, raw):
        self.raw = raw
        self._inputs = None
        self.deserialize()

    def inputs(self):
        if self._inputs is None:
            self.deserialize()
        return self._inputs

    def outputs(self):
        if self._outputs is None:
            self.deserialize()
        return self._outputs

    @classmethod
    def get_sorted_pubkeys(self, txin):
        # sort pubkeys and x_pubkeys, using the order of pubkeys
        x_pubkeys = txin['x_pubkeys']
        pubkeys = txin.get('pubkeys')
        if pubkeys is None:
            pubkeys = [xpubkey_to_pubkey(x) for x in x_pubkeys]
            pubkeys, x_pubkeys = zip(*sorted(zip(pubkeys, x_pubkeys)))
            txin['pubkeys'] = pubkeys = list(pubkeys)
            txin['x_pubkeys'] = x_pubkeys = list(x_pubkeys)
        return pubkeys, x_pubkeys

    def update_signatures(self, raw):
        """Add new signatures to a transaction"""
        d = deserialize(raw)
        for i, txin in enumerate(self.inputs()):
            pubkeys, x_pubkeys = self.get_sorted_pubkeys(txin)
            sigs1 = txin.get('signatures')
            sigs2 = d['inputs'][i].get('signatures')
            for sig in sigs2:
                if sig in sigs1:
                    continue
                pre_hash = Hash(bfh(self.serialize_preimage(i)))
                # der to string
                order = ecdsa.ecdsa.generator_secp256k1.order()
                r, s = ecdsa.util.sigdecode_der(bfh(sig[:-2]), order)
                sig_string = ecdsa.util.sigencode_string(r, s, order)
                compressed = True
                for recid in range(4):
                    public_key = MyVerifyingKey.from_signature(sig_string, recid, pre_hash, curve = SECP256k1)
                    pubkey = bh2u(point_to_ser(public_key.pubkey.point, compressed))
                    if pubkey in pubkeys:
                        public_key.verify_digest(sig_string, pre_hash, sigdecode = ecdsa.util.sigdecode_string)
                        j = pubkeys.index(pubkey)
                        print_error("adding sig", i, j, pubkey, sig)
                        self._inputs[i]['signatures'][j] = sig
                        #self._inputs[i]['x_pubkeys'][j] = pubkey
                        break
        # redo raw
        self.raw = self.serialize()

    def deserialize(self):
        if self.raw is None:
            return
            #self.raw = self.serialize()
        if self._inputs is not None:
            return
        d = deserialize(self.raw)
        self._inputs = d['inputs']
        self._outputs = [(x['type'], x['address'], x['value']) for x in d['outputs']]
        self.locktime = d['lockTime']
        self.version = d['version']
        return d

    @classmethod
    def from_io(klass, inputs, outputs, locktime=0):
        self = klass(None)
        self._inputs = inputs
        self._outputs = outputs
        self.locktime = locktime
        return self

    @classmethod
    def pay_script(self, output_type, addr):
        if output_type == TYPE_SCRIPT:
            return addr
        elif output_type == TYPE_ADDRESS:
            return bitcoin.address_to_script(addr)
        elif output_type == TYPE_PUBKEY:
            return bitcoin.public_key_to_p2pk_script(addr)
        else:
            raise TypeError('Unknown output type')

    @classmethod
    def get_siglist(self, txin, estimate_size=False):
        # if we have enough signatures, we use the actual pubkeys
        # otherwise, use extended pubkeys (with bip32 derivation)
        num_sig = txin.get('num_sig', 1)
        if estimate_size:
            # we assume that signature will be 0x48 bytes long
            pk_list = [ "00" * 0x21 ] * num_sig
            sig_list = [ "00" * 0x48 ] * num_sig
        else:
            pubkeys, x_pubkeys = self.get_sorted_pubkeys(txin)
            x_signatures = txin['signatures']
            signatures = list(filter(None, x_signatures))
            is_complete = len(signatures) == num_sig
            if is_complete:
                pk_list = pubkeys
                sig_list = signatures
            else:
                pk_list = x_pubkeys
                sig_list = [sig if sig else NO_SIGNATURE for sig in x_signatures]
        return pk_list, sig_list

    @classmethod
    def serialize_witness(self, txin):
        if not self.is_segwit_input(txin):
            return '00'
        pubkeys, sig_list = self.get_siglist(txin)
        if txin['type'] in ['p2wpkh', 'p2wpkh-p2sh']:
            witness = var_int(2) + push_script(sig_list[0]) + push_script(pubkeys[0])
        elif txin['type'] in ['p2wsh', 'p2wsh-p2sh']:
            n = len(sig_list) + 2
            witness_script = multisig_script(pubkeys, txin['num_sig'])
            witness = var_int(n) + '00' + ''.join(var_int(len(x)//2) + x for x in sig_list) + var_int(len(witness_script)//2) + witness_script
        else:
            raise BaseException('wrong txin type')
        value_field = '' if self.is_txin_complete(txin) else var_int(0xffffffff) + int_to_hex(txin['value'], 8)
        return value_field + witness

    @classmethod
    def is_segwit_input(self, txin):
        return txin['type'] in ['p2wpkh', 'p2wpkh-p2sh', 'p2wsh', 'p2wsh-p2sh']

    @classmethod
    def input_script(self, txin, estimate_size=False):
        _type = txin['type']
        if _type == 'coinbase':
            return txin['scriptSig']
        pubkeys, sig_list = self.get_siglist(txin, estimate_size)
        script = ''.join(push_script(x) for x in sig_list)
        if _type == 'p2pk':
            pass
        elif _type == 'p2sh':
            # put op_0 before script
            script = '00' + script
            redeem_script = multisig_script(pubkeys, txin['num_sig'])
            script += push_script(redeem_script)
        elif _type == 'p2pkh':
            script += push_script(pubkeys[0])
        elif _type in ['p2wpkh', 'p2wsh']:
            return ''
        elif _type == 'p2wpkh-p2sh':
            pubkey = safe_parse_pubkey(pubkeys[0])
            scriptSig = bitcoin.p2wpkh_nested_script(pubkey)
            return push_script(scriptSig)
        elif _type == 'p2wsh-p2sh':
            witness_script = self.get_preimage_script(txin)
            scriptSig = bitcoin.p2wsh_nested_script(witness_script)
            return push_script(scriptSig)
        elif _type == 'address':
            script += push_script(pubkeys[0])
        elif _type == 'unknown':
            return txin['scriptSig']
        return script

    @classmethod
    def is_txin_complete(self, txin):
        num_sig = txin.get('num_sig', 1)
        x_signatures = txin['signatures']
        signatures = list(filter(None, x_signatures))
        return len(signatures) == num_sig

    @classmethod
    def get_preimage_script(self, txin):
        # only for non-segwit
        if txin['type'] == 'p2pkh':
            return bitcoin.address_to_script(txin['address'])
        elif txin['type'] in ['p2sh', 'p2wsh', 'p2wsh-p2sh']:
            pubkeys, x_pubkeys = self.get_sorted_pubkeys(txin)
            return multisig_script(pubkeys, txin['num_sig'])
        elif txin['type'] in ['p2wpkh', 'p2wpkh-p2sh']:
            pubkey = txin['pubkeys'][0]
            pkh = bh2u(bitcoin.hash_160(bfh(pubkey)))
            return '76a9' + push_script(pkh) + '88ac'
        elif txin['type'] == 'p2pk':
            pubkey = txin['pubkeys'][0]
            return bitcoin.public_key_to_p2pk_script(pubkey)
        else:
            raise TypeError('Unknown txin type', txin['type'])

    @classmethod
    def serialize_outpoint(self, txin):
        return bh2u(bfh(txin['prevout_hash'])[::-1]) + int_to_hex(txin['prevout_n'], 4)

    @classmethod
    def serialize_input(self, txin, script):
        # Prev hash and index
        s = self.serialize_outpoint(txin)
        # Script length, script, sequence
        s += var_int(len(script)//2)
        s += script
        s += int_to_hex(txin.get('sequence', 0xffffffff - 1), 4)
        return s

    def set_rbf(self, rbf):
        nSequence = 0xffffffff - (2 if rbf else 1)
        for txin in self.inputs():
            txin['sequence'] = nSequence

    def BIP_LI01_sort(self):
        # See https://github.com/kristovatlas/rfc/blob/master/bips/bip-li01.mediawiki
        self._inputs.sort(key = lambda i: (i['prevout_hash'], i['prevout_n']))
        self._outputs.sort(key = lambda o: (o[2], self.pay_script(o[0], o[1])))

    def serialize_output(self, output):
        output_type, addr, amount = output
        s = int_to_hex(amount, 8)
        script = self.pay_script(output_type, addr)
        s += var_int(len(script)//2)
        s += script
        return s

    def serialize_preimage(self, i):
        nVersion = int_to_hex(self.version, 4)
        nHashType = int_to_hex(1, 4)
        nLocktime = int_to_hex(self.locktime, 4)
        inputs = self.inputs()
        outputs = self.outputs()
        txin = inputs[i]
        # TODO: py3 hex
        if self.is_segwit_input(txin):
            hashPrevouts = bh2u(Hash(bfh(''.join(self.serialize_outpoint(txin) for txin in inputs))))
            hashSequence = bh2u(Hash(bfh(''.join(int_to_hex(txin.get('sequence', 0xffffffff - 1), 4) for txin in inputs))))
            hashOutputs = bh2u(Hash(bfh(''.join(self.serialize_output(o) for o in outputs))))
            outpoint = self.serialize_outpoint(txin)
            preimage_script = self.get_preimage_script(txin)
            scriptCode = var_int(len(preimage_script) // 2) + preimage_script
            amount = int_to_hex(txin['value'], 8)
            nSequence = int_to_hex(txin.get('sequence', 0xffffffff - 1), 4)
            preimage = nVersion + hashPrevouts + hashSequence + outpoint + scriptCode + amount + nSequence + hashOutputs + nLocktime + nHashType
        else:
            txins = var_int(len(inputs)) + ''.join(self.serialize_input(txin, self.get_preimage_script(txin) if i==k else '') for k, txin in enumerate(inputs))
            txouts = var_int(len(outputs)) + ''.join(self.serialize_output(o) for o in outputs)
            preimage = nVersion + txins + txouts + nLocktime + nHashType
        return preimage

    def is_segwit(self):
        return any(self.is_segwit_input(x) for x in self.inputs())

    def serialize(self, estimate_size=False, witness=True):
        nVersion = int_to_hex(self.version, 4)
        nLocktime = int_to_hex(self.locktime, 4)
        inputs = self.inputs()
        outputs = self.outputs()
        txins = var_int(len(inputs)) + ''.join(self.serialize_input(txin, self.input_script(txin, estimate_size)) for txin in inputs)
        txouts = var_int(len(outputs)) + ''.join(self.serialize_output(o) for o in outputs)
        if witness and self.is_segwit():
            marker = '00'
            flag = '01'
            witness = ''.join(self.serialize_witness(x) for x in inputs)
            return nVersion + marker + flag + txins + txouts + witness + nLocktime
        else:
            return nVersion + txins + txouts + nLocktime

    def hash(self):
        print("warning: deprecated tx.hash()")
        return self.txid()

    def txid(self):
        all_segwit = all(self.is_segwit_input(x) for x in self.inputs())
        if not all_segwit and not self.is_complete():
            return None
        ser = self.serialize(witness=False)
        return bh2u(Hash(bfh(ser))[::-1])

    def wtxid(self):
        ser = self.serialize(witness=True)
        return bh2u(Hash(bfh(ser))[::-1])

    def add_inputs(self, inputs):
        self._inputs.extend(inputs)
        self.raw = None

    def add_outputs(self, outputs):
        self._outputs.extend(outputs)
        self.raw = None

    def input_value(self):
        return sum(x['value'] for x in self.inputs())

    def output_value(self):
        return sum(val for tp, addr, val in self.outputs())

    def get_fee(self):
        return self.input_value() - self.output_value()

    def is_final(self):
        return not any([x.get('sequence', 0xffffffff - 1) < 0xffffffff - 1 for x in self.inputs()])

    @profiler
    def estimated_size(self):
        """Return an estimated virtual tx size in vbytes.
        BIP-0141 defines 'Virtual transaction size' to be weight/4 rounded up.
        This definition is only for humans, and has little meaning otherwise.
        If we wanted sub-byte precision, fee calculation should use transaction
        weights, but for simplicity we approximate that with (virtual_size)x4
        """
        weight = self.estimated_weight()
        return weight // 4 + (weight % 4 > 0)

    @classmethod
    def estimated_input_size(self, txin):
        '''Return an estimated of serialized input size in bytes.'''
        script = self.input_script(txin, True)
        return len(self.serialize_input(txin, script)) // 2

    def estimated_total_size(self):
        """Return an estimated total transaction size in bytes."""
        return len(self.serialize(True)) // 2 if not self.is_complete() or self.raw is None else len(self.raw) // 2  # ASCII hex string

    def estimated_witness_size(self):
        """Return an estimate of witness size in bytes."""
        if not self.is_segwit():
            return 0
        inputs = self.inputs()
        witness = ''.join(self.serialize_witness(x) for x in inputs)
        witness_size = len(witness) // 2 + 2  # include marker and flag
        return witness_size

    def estimated_base_size(self):
        """Return an estimated base transaction size in bytes."""
        return self.estimated_total_size() - self.estimated_witness_size()

    def estimated_weight(self):
        """Return an estimate of transaction weight."""
        total_tx_size = self.estimated_total_size()
        base_tx_size = self.estimated_base_size()
        return 3 * base_tx_size + total_tx_size

    def signature_count(self):
        r = 0
        s = 0
        for txin in self.inputs():
            if txin['type'] == 'coinbase':
                continue
            signatures = list(filter(None, txin.get('signatures',[])))
            s += len(signatures)
            r += txin.get('num_sig',-1)
        return s, r

    def is_complete(self):
        s, r = self.signature_count()
        return r == s

    def sign(self, keypairs):
        for i, txin in enumerate(self.inputs()):
            num = txin['num_sig']
            pubkeys, x_pubkeys = self.get_sorted_pubkeys(txin)
            for j, x_pubkey in enumerate(x_pubkeys):
                signatures = list(filter(None, txin['signatures']))
                if len(signatures) == num:
                    # txin is complete
                    break
                if x_pubkey in keypairs.keys():
                    print_error("adding signature for", x_pubkey)
                    sec, compressed = keypairs.get(x_pubkey)
                    pubkey = public_key_from_private_key(sec, compressed)
                    # add signature
                    pre_hash = Hash(bfh(self.serialize_preimage(i)))
                    pkey = regenerate_key(sec)
                    secexp = pkey.secret
                    private_key = bitcoin.MySigningKey.from_secret_exponent(secexp, curve = SECP256k1)
                    public_key = private_key.get_verifying_key()
                    sig = private_key.sign_digest_deterministic(pre_hash, hashfunc=hashlib.sha256, sigencode = ecdsa.util.sigencode_der)
                    assert public_key.verify_digest(sig, pre_hash, sigdecode = ecdsa.util.sigdecode_der)
                    txin['signatures'][j] = bh2u(sig) + '01'
                    #txin['x_pubkeys'][j] = pubkey
                    txin['pubkeys'][j] = pubkey # needed for fd keys
                    self._inputs[i] = txin
        print_error("is_complete", self.is_complete())
        self.raw = self.serialize()

    def get_outputs(self):
        """convert pubkeys to addresses"""
        o = []
        for type, x, v in self.outputs():
            if type == TYPE_ADDRESS:
                addr = x
            elif type == TYPE_PUBKEY:
                addr = bitcoin.public_key_to_p2pkh(bfh(x))
            else:
                addr = 'SCRIPT ' + x
            o.append((addr,v))      # consider using yield (addr, v)
        return o

    def get_output_addresses(self):
        return [addr for addr, val in self.get_outputs()]


    def has_address(self, addr):
        return (addr in self.get_output_addresses()) or (addr in (tx.get("address") for tx in self.inputs()))

    def as_dict(self):
        if self.raw is None:
            self.raw = self.serialize()
        self.deserialize()
        out = {
            'hex': self.raw,
            'complete': self.is_complete(),
            'final': self.is_final(),
        }
        return out

    def requires_fee(self, wallet):
        # see https://en.bitcoin.it/wiki/Transaction_fees
        #
        # size must be smaller than 1 kbyte for free tx
        size = len(self.serialize(-1))/2
        if size >= 10000:
            return True
        # all outputs must be 0.01 BTC or larger for free tx
        for addr, value in self.get_outputs():
            if value < 1000000:
                return True
        # priority must be large enough for free tx
        threshold = 57600000
        weight = 0
        for txin in self.inputs():
            height, conf, timestamp = wallet.get_tx_height(txin["prevout_hash"])
            weight += txin["value"] * conf
        priority = weight / size
        print_error(priority, threshold)

        return priority < threshold



def tx_from_str(txt):
    "json or raw hexadecimal"
    import json
    txt = txt.strip()
    if not txt:
        raise ValueError("empty string")
    try:
        bfh(txt)
        is_hex = True
    except:
        is_hex = False
    if is_hex:
        return txt
    tx_dict = json.loads(str(txt))
    assert "hex" in tx_dict.keys()
    return tx_dict["hex"]<|MERGE_RESOLUTION|>--- conflicted
+++ resolved
@@ -490,15 +490,6 @@
 
 # pay & redeem scripts
 
-
-<<<<<<< HEAD
-def segwit_script(pubkey):
-    pubkey = safe_parse_pubkey(pubkey)
-    pkh = bh2u(hash_160(bfh(pubkey)))
-    return '00' + push_script(pkh)
-
-=======
->>>>>>> 6b9bfddd
 
 def multisig_script(public_keys, m):
     n = len(public_keys)
