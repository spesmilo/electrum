# -*- coding: utf-8 -*-
#
# Electrum - lightweight Bitcoin client
# Copyright (C) 2016 Thomas Voegtlin
#
# Permission is hereby granted, free of charge, to any person
# obtaining a copy of this software and associated documentation files
# (the "Software"), to deal in the Software without restriction,
# including without limitation the rights to use, copy, modify, merge,
# publish, distribute, sublicense, and/or sell copies of the Software,
# and to permit persons to whom the Software is furnished to do so,
# subject to the following conditions:
#
# The above copyright notice and this permission notice shall be
# included in all copies or substantial portions of the Software.
#
# THE SOFTWARE IS PROVIDED "AS IS", WITHOUT WARRANTY OF ANY KIND,
# EXPRESS OR IMPLIED, INCLUDING BUT NOT LIMITED TO THE WARRANTIES OF
# MERCHANTABILITY, FITNESS FOR A PARTICULAR PURPOSE AND
# NONINFRINGEMENT. IN NO EVENT SHALL THE AUTHORS OR COPYRIGHT HOLDERS
# BE LIABLE FOR ANY CLAIM, DAMAGES OR OTHER LIABILITY, WHETHER IN AN
# ACTION OF CONTRACT, TORT OR OTHERWISE, ARISING FROM, OUT OF OR IN
# CONNECTION WITH THE SOFTWARE OR THE USE OR OTHER DEALINGS IN THE
# SOFTWARE.

import os
import sys
import traceback

from . import bitcoin
from . import keystore
from .keystore import bip44_derivation
from .wallet import Imported_Wallet, Standard_Wallet, Multisig_Wallet, wallet_types
from .storage import STO_EV_USER_PW, STO_EV_XPUB_PW, get_derivation_used_for_hw_device_encryption
from .i18n import _
from .util import UserCancelled, InvalidPassword

# hardware device setup purpose
HWD_SETUP_NEW_WALLET, HWD_SETUP_DECRYPT_WALLET = range(0, 2)

class ScriptTypeNotSupported(Exception): pass


class BaseWizard(object):

    def __init__(self, config, storage):
        super(BaseWizard, self).__init__()
        self.config = config
        self.storage = storage
        self.wallet = None
        self.stack = []
        self.plugin = None
        self.keystores = []
        self.is_kivy = config.get('gui') == 'kivy'
        self.seed_type = None

    def run(self, *args):
        action = args[0]
        args = args[1:]
        self.stack.append((action, args))
        if not action:
            return
        if type(action) is tuple:
            self.plugin, action = action
        if self.plugin and hasattr(self.plugin, action):
            f = getattr(self.plugin, action)
            f(self, *args)
        elif hasattr(self, action):
            f = getattr(self, action)
            f(*args)
        else:
            raise BaseException("unknown action", action)

    def can_go_back(self):
        return len(self.stack)>1

    def go_back(self):
        if not self.can_go_back():
            return
        self.stack.pop()
        action, args = self.stack.pop()
        self.run(action, *args)

    def new(self):
        name = os.path.basename(self.storage.path)
        title = _("Create") + ' ' + name
        message = '\n'.join([
            _("What kind of wallet do you want to create?")
        ])
        wallet_kinds = [
            ('standard',  _("Standard wallet")),
            # Uncomment if 2FA becomes available.
            #('2fa', _("Wallet with two-factor authentication")),
            ('multisig',  _("Multi-signature wallet")),
            ('imported',  _("Import Groestlcoin addresses or private keys")),
        ]
        choices = [pair for pair in wallet_kinds if pair[0] in wallet_types]
        self.choice_dialog(title=title, message=message, choices=choices, run_next=self.on_wallet_type)

    def load_2fa(self):
        self.storage.put('wallet_type', '2fa')
        self.storage.put('use_trustedcoin', True)
        self.plugin = self.plugins.load_plugin('trustedcoin')

    def on_wallet_type(self, choice):
        self.wallet_type = choice
        if choice == 'standard':
            action = 'choose_keystore'
        elif choice == 'multisig':
            action = 'choose_multisig'
        elif choice == '2fa':
            self.load_2fa()
            action = self.storage.get_action()
        elif choice == 'imported':
            action = 'import_addresses_or_keys'
        self.run(action)

    def choose_multisig(self):
        def on_multisig(m, n):
            self.multisig_type = "%dof%d"%(m, n)
            self.storage.put('wallet_type', self.multisig_type)
            self.n = n
            self.run('choose_keystore')
        self.multisig_dialog(run_next=on_multisig)

    def choose_keystore(self):
        assert self.wallet_type in ['standard', 'multisig']
        i = len(self.keystores)
        title = _('Add cosigner') + ' (%d of %d)'%(i+1, self.n) if self.wallet_type=='multisig' else _('Keystore')
        if self.wallet_type =='standard' or i==0:
            message = _('Do you want to create a new seed, or to restore a wallet using an existing seed?')
            choices = [
                ('choose_seed_type', _('Create a new seed')),
                ('restore_from_seed', _('I already have a seed')),
                ('restore_from_key', _('Use a master key')),
            ]
            # Change this when at least one hardware wallet supports Groestlcoin. (TODO)
            #if not self.is_kivy:
            #    choices.append(('choose_hw_device',  _('Use a hardware device')))
        else:
            message = _('Add a cosigner to your multi-sig wallet')
            choices = [
                ('restore_from_key', _('Enter cosigner key')),
                ('restore_from_seed', _('Enter cosigner seed')),
            ]
            # Change this when at least one hardware wallet supports Groestlcoin. (TODO)
            #if not self.is_kivy:
            #    choices.append(('choose_hw_device',  _('Cosign with hardware device')))

        self.choice_dialog(title=title, message=message, choices=choices, run_next=self.run)

    def import_addresses_or_keys(self):
        v = lambda x: keystore.is_address_list(x) or keystore.is_private_key_list(x)
<<<<<<< HEAD
        title = _("Import Groestlcoin Addresses")
        message = _("Enter a list of Groestlcoin addresses (this will create a watching-only wallet), or a list of private keys.")
        self.add_xpub_dialog(title=title, message=message, run_next=self.on_import, is_valid=v)
=======
        title = _("Import Bitcoin Addresses")
        message = _("Enter a list of Bitcoin addresses (this will create a watching-only wallet), or a list of private keys.")
        self.add_xpub_dialog(title=title, message=message, run_next=self.on_import,
                             is_valid=v, allow_multi=True)
>>>>>>> f6ab12ac

    def on_import(self, text):
        # create a temporary wallet and exploit that modifications
        # will be reflected on self.storage
        if keystore.is_address_list(text):
            w = Imported_Wallet(self.storage)
            for x in text.split():
                w.import_address(x)
        elif keystore.is_private_key_list(text):
            k = keystore.Imported_KeyStore({})
            self.storage.put('keystore', k.dump())
            w = Imported_Wallet(self.storage)
            for x in keystore.get_private_keys(text):
                w.import_private_key(x, None)
            self.keystores.append(w.keystore)
        else:
            return self.terminate()
        return self.run('create_wallet')

    def restore_from_key(self):
        if self.wallet_type == 'standard':
            v = keystore.is_master_key
            title = _("Create keystore from a master key")
            message = ' '.join([
                _("To create a watching-only wallet, please enter your master public key (xpub/ypub/zpub)."),
                _("To create a spending wallet, please enter a master private key (xprv/yprv/zprv).")
            ])
            self.add_xpub_dialog(title=title, message=message, run_next=self.on_restore_from_key, is_valid=v)
        else:
            i = len(self.keystores) + 1
            self.add_cosigner_dialog(index=i, run_next=self.on_restore_from_key, is_valid=keystore.is_bip32_key)

    def on_restore_from_key(self, text):
        k = keystore.from_master_key(text)
        self.on_keystore(k)

    def choose_hw_device(self, purpose=HWD_SETUP_NEW_WALLET):
        title = _('Hardware Keystore')
        # check available plugins
        support = self.plugins.get_hardware_support()
        if not support:
            msg = '\n'.join([
                _('No hardware wallet support found on your system.'),
                _('Please install the relevant libraries (eg python-trezor for Trezor).'),
            ])
            self.confirm_dialog(title=title, message=msg, run_next= lambda x: self.choose_hw_device(purpose))
            return
        # scan devices
        devices = []
        devmgr = self.plugins.device_manager
        for name, description, plugin in support:
            try:
                # FIXME: side-effect: unpaired_device_info sets client.handler
                u = devmgr.unpaired_device_infos(None, plugin)
            except:
                devmgr.print_error("error", name)
                continue
            devices += list(map(lambda x: (name, x), u))
        if not devices:
            msg = ''.join([
                _('No hardware device detected.') + '\n',
                _('To trigger a rescan, press \'Next\'.') + '\n\n',
                _('If your device is not detected on Windows, go to "Settings", "Devices", "Connected devices", and do "Remove device". Then, plug your device again.') + ' ',
                _('On Linux, you might have to add a new permission to your udev rules.'),
            ])
            self.confirm_dialog(title=title, message=msg, run_next= lambda x: self.choose_hw_device(purpose))
            return
        # select device
        self.devices = devices
        choices = []
        for name, info in devices:
            state = _("initialized") if info.initialized else _("wiped")
            label = info.label or _("An unnamed {}").format(name)
            descr = "%s [%s, %s]" % (label, name, state)
            choices.append(((name, info), descr))
        msg = _('Select a device') + ':'
        self.choice_dialog(title=title, message=msg, choices=choices, run_next= lambda *args: self.on_device(*args, purpose=purpose))

    def on_device(self, name, device_info, *, purpose):
        self.plugin = self.plugins.get_plugin(name)
        try:
            self.plugin.setup_device(device_info, self, purpose)
        except OSError as e:
            self.show_error(_('We encountered an error while connecting to your device:')
                            + '\n' + str(e) + '\n'
                            + _('To try to fix this, we will now re-pair with your device.') + '\n'
                            + _('Please try again.'))
            devmgr = self.plugins.device_manager
            devmgr.unpair_id(device_info.device.id_)
            self.choose_hw_device(purpose)
            return
        except BaseException as e:
            self.show_error(str(e))
            self.choose_hw_device(purpose)
            return
        if purpose == HWD_SETUP_NEW_WALLET:
            if self.wallet_type=='multisig':
                # There is no general standard for HD multisig.
                # This is partially compatible with BIP45; assumes index=0
                self.on_hw_derivation(name, device_info, "m/45'/0")
            else:
                f = lambda x: self.run('on_hw_derivation', name, device_info, str(x))
                self.derivation_dialog(f)
        elif purpose == HWD_SETUP_DECRYPT_WALLET:
            derivation = get_derivation_used_for_hw_device_encryption()
            xpub = self.plugin.get_xpub(device_info.device.id_, derivation, 'standard', self)
            password = keystore.Xpub.get_pubkey_from_xpub(xpub, ())
            try:
                self.storage.decrypt(password)
            except InvalidPassword:
                # try to clear session so that user can type another passphrase
                devmgr = self.plugins.device_manager
                client = devmgr.client_by_id(device_info.device.id_)
                if hasattr(client, 'clear_session'):  # FIXME not all hw wallet plugins have this
                    client.clear_session()
                raise
        else:
            raise Exception('unknown purpose: %s' % purpose)

    def derivation_dialog(self, f):
        default = bip44_derivation(0, bip43_purpose=44)
        message = '\n'.join([
            _('Enter your wallet derivation here.'),
            _('If you are not sure what this is, leave this field unchanged.')
        ])
        presets = (
            ('legacy BIP44', bip44_derivation(0, bip43_purpose=44)),
            ('p2sh-segwit BIP49', bip44_derivation(0, bip43_purpose=49)),
            ('native-segwit BIP84', bip44_derivation(0, bip43_purpose=84)),
        )
        while True:
            try:
                self.line_dialog(run_next=f, title=_('Derivation'), message=message,
                                 default=default, test=bitcoin.is_bip32_derivation,
                                 presets=presets)
                return
            except ScriptTypeNotSupported as e:
                self.show_error(e)
                # let the user choose again

    def on_hw_derivation(self, name, device_info, derivation):
        from .keystore import hardware_keystore
        xtype = keystore.xtype_from_derivation(derivation)
        try:
            xpub = self.plugin.get_xpub(device_info.device.id_, derivation, xtype, self)
        except ScriptTypeNotSupported:
            raise  # this is handled in derivation_dialog
        except BaseException as e:
            self.show_error(e)
            return
        d = {
            'type': 'hardware',
            'hw_type': name,
            'derivation': derivation,
            'xpub': xpub,
            'label': device_info.label,
        }
        k = hardware_keystore(d)
        self.on_keystore(k)

    def passphrase_dialog(self, run_next):
        title = _('Seed extension')
        message = '\n'.join([
            _('You may extend your seed with custom words.'),
            _('Your seed extension must be saved together with your seed.'),
        ])
        warning = '\n'.join([
            _('Note that this is NOT your encryption password.'),
            _('If you do not know what this is, leave this field empty.'),
        ])
        self.line_dialog(title=title, message=message, warning=warning, default='', test=lambda x:True, run_next=run_next)

    def restore_from_seed(self):
        self.opt_bip39 = True
        self.opt_ext = True
        is_cosigning_seed = lambda x: bitcoin.seed_type(x) in ['standard', 'segwit']
        test = bitcoin.is_seed if self.wallet_type == 'standard' else is_cosigning_seed
        self.restore_seed_dialog(run_next=self.on_restore_seed, test=test)

    def on_restore_seed(self, seed, is_bip39, is_ext):
        self.seed_type = 'bip39' if is_bip39 else bitcoin.seed_type(seed)
        if self.seed_type == 'bip39':
            f = lambda passphrase: self.on_restore_bip39(seed, passphrase)
            self.passphrase_dialog(run_next=f) if is_ext else f('')
        elif self.seed_type in ['standard', 'segwit']:
            f = lambda passphrase: self.run('create_keystore', seed, passphrase)
            self.passphrase_dialog(run_next=f) if is_ext else f('')
        elif self.seed_type == 'old':
            self.run('create_keystore', seed, '')
        elif self.seed_type == '2fa':
            if self.is_kivy:
                self.show_error(_('2FA seeds are not supported in this version'))
                self.run('restore_from_seed')
            else:
                self.load_2fa()
                self.run('on_restore_seed', seed, is_ext)
        else:
            raise BaseException('Unknown seed type', self.seed_type)

    def on_restore_bip39(self, seed, passphrase):
        f = lambda x: self.run('on_bip43', seed, passphrase, str(x))
        self.derivation_dialog(f)

    def create_keystore(self, seed, passphrase):
        k = keystore.from_seed(seed, passphrase, self.wallet_type == 'multisig')
        self.on_keystore(k)

    def on_bip43(self, seed, passphrase, derivation):
        k = keystore.from_bip39_seed(seed, passphrase, derivation)
        self.on_keystore(k)

    def on_keystore(self, k):
        has_xpub = isinstance(k, keystore.Xpub)
        if has_xpub:
            from .bitcoin import xpub_type
            t1 = xpub_type(k.xpub)
        if self.wallet_type == 'standard':
            if has_xpub and t1 not in ['standard', 'p2wpkh', 'p2wpkh-p2sh']:
                self.show_error(_('Wrong key type') + ' %s'%t1)
                self.run('choose_keystore')
                return
            self.keystores.append(k)
            self.run('create_wallet')
        elif self.wallet_type == 'multisig':
            assert has_xpub
            if t1 not in ['standard', 'p2wsh', 'p2wsh-p2sh']:
                self.show_error(_('Wrong key type') + ' %s'%t1)
                self.run('choose_keystore')
                return
            if k.xpub in map(lambda x: x.xpub, self.keystores):
                self.show_error(_('Error: duplicate master public key'))
                self.run('choose_keystore')
                return
            if len(self.keystores)>0:
                t2 = xpub_type(self.keystores[0].xpub)
                if t1 != t2:
                    self.show_error(_('Cannot add this cosigner:') + '\n' + "Their key type is '%s', we are '%s'"%(t1, t2))
                    self.run('choose_keystore')
                    return
            self.keystores.append(k)
            if len(self.keystores) == 1:
                xpub = k.get_master_public_key()
                self.stack = []
                self.run('show_xpub_and_add_cosigners', xpub)
            elif len(self.keystores) < self.n:
                self.run('choose_keystore')
            else:
                self.run('create_wallet')

    def create_wallet(self):
        encrypt_keystore = any(k.may_have_password() for k in self.keystores)
        # note: the following condition ("if") is duplicated logic from
        # wallet.get_available_storage_encryption_version()
        if self.wallet_type == 'standard' and isinstance(self.keystores[0], keystore.Hardware_KeyStore):
            # offer encrypting with a pw derived from the hw device
            k = self.keystores[0]
            try:
                k.handler = self.plugin.create_handler(self)
                password = k.get_password_for_storage_encryption()
            except UserCancelled:
                devmgr = self.plugins.device_manager
                devmgr.unpair_xpub(k.xpub)
                self.choose_hw_device()
                return
            except BaseException as e:
                traceback.print_exc(file=sys.stderr)
                self.show_error(str(e))
                return
            self.request_storage_encryption(
                run_next=lambda encrypt_storage: self.on_password(
                    password,
                    encrypt_storage=encrypt_storage,
                    storage_enc_version=STO_EV_XPUB_PW,
                    encrypt_keystore=False))
        else:
            # prompt the user to set an arbitrary password
            self.request_password(
                run_next=lambda password, encrypt_storage: self.on_password(
                    password,
                    encrypt_storage=encrypt_storage,
                    storage_enc_version=STO_EV_USER_PW,
                    encrypt_keystore=encrypt_keystore),
                force_disable_encrypt_cb=not encrypt_keystore)

    def on_password(self, password, *, encrypt_storage,
                    storage_enc_version=STO_EV_USER_PW, encrypt_keystore):
        self.storage.set_keystore_encryption(bool(password) and encrypt_keystore)
        if encrypt_storage:
            self.storage.set_password(password, enc_version=storage_enc_version)
        for k in self.keystores:
            if k.may_have_password():
                k.update_password(None, password)
        if self.wallet_type == 'standard':
            self.storage.put('seed_type', self.seed_type)
            keys = self.keystores[0].dump()
            self.storage.put('keystore', keys)
            self.wallet = Standard_Wallet(self.storage)
            self.run('create_addresses')
        elif self.wallet_type == 'multisig':
            for i, k in enumerate(self.keystores):
                self.storage.put('x%d/'%(i+1), k.dump())
            self.storage.write()
            self.wallet = Multisig_Wallet(self.storage)
            self.run('create_addresses')
        elif self.wallet_type == 'imported':
            if len(self.keystores) > 0:
                keys = self.keystores[0].dump()
                self.storage.put('keystore', keys)
            self.wallet = Imported_Wallet(self.storage)
            self.wallet.storage.write()
            self.terminate()

    def show_xpub_and_add_cosigners(self, xpub):
        self.show_xpub_dialog(xpub=xpub, run_next=lambda x: self.run('choose_keystore'))

    def on_cosigner(self, text, password, i):
        k = keystore.from_master_key(text, password)
        self.on_keystore(k)

    def choose_seed_type(self):
        title = _('Choose Seed type')
        message = ' '.join([
<<<<<<< HEAD
            "The type of addresses used by your wallet will depend on your seed.",
            "Segwit wallets use bech32 addresses, defined in BIP173.",
            "Please note that websites and other wallets may not support these addresses yet.",
            "Thus, you might want to keep using a non-segwit wallet in order to be able to receive groestlcoins during the transition period."
=======
            _("The type of addresses used by your wallet will depend on your seed."),
            _("Segwit wallets use bech32 addresses, defined in BIP173."),
            _("Please note that websites and other wallets may not support these addresses yet."),
            _("Thus, you might want to keep using a non-segwit wallet in order to be able to receive bitcoins during the transition period.")
>>>>>>> f6ab12ac
        ])
        choices = [
            ('create_standard_seed', _('Standard')),
            ('create_segwit_seed', _('Segwit')),
        ]
        self.choice_dialog(title=title, message=message, choices=choices, run_next=self.run)

    def create_segwit_seed(self): self.create_seed('segwit')
    def create_standard_seed(self): self.create_seed('standard')

    def create_seed(self, seed_type):
        from . import mnemonic
        self.seed_type = seed_type
        seed = mnemonic.Mnemonic('en').make_seed(self.seed_type)
        self.opt_bip39 = False
        f = lambda x: self.request_passphrase(seed, x)
        self.show_seed_dialog(run_next=f, seed_text=seed)

    def request_passphrase(self, seed, opt_passphrase):
        if opt_passphrase:
            f = lambda x: self.confirm_seed(seed, x)
            self.passphrase_dialog(run_next=f)
        else:
            self.run('confirm_seed', seed, '')

    def confirm_seed(self, seed, passphrase):
        f = lambda x: self.confirm_passphrase(seed, passphrase)
        self.confirm_seed_dialog(run_next=f, test=lambda x: x==seed)

    def confirm_passphrase(self, seed, passphrase):
        f = lambda x: self.run('create_keystore', seed, x)
        if passphrase:
            title = _('Confirm Seed Extension')
            message = '\n'.join([
                _('Your seed extension must be saved together with your seed.'),
                _('Please type it here.'),
            ])
            self.line_dialog(run_next=f, title=title, message=message, default='', test=lambda x: x==passphrase)
        else:
            f('')

    def create_addresses(self):
        def task():
            self.wallet.synchronize()
            self.wallet.storage.write()
            self.terminate()
<<<<<<< HEAD
        msg = _("Electrum-GRS is generating your addresses, please wait.")
=======
        msg = _("Electrum is generating your addresses, please wait...")
>>>>>>> f6ab12ac
        self.waiting_dialog(task, msg)<|MERGE_RESOLUTION|>--- conflicted
+++ resolved
@@ -151,16 +151,10 @@
 
     def import_addresses_or_keys(self):
         v = lambda x: keystore.is_address_list(x) or keystore.is_private_key_list(x)
-<<<<<<< HEAD
         title = _("Import Groestlcoin Addresses")
         message = _("Enter a list of Groestlcoin addresses (this will create a watching-only wallet), or a list of private keys.")
-        self.add_xpub_dialog(title=title, message=message, run_next=self.on_import, is_valid=v)
-=======
-        title = _("Import Bitcoin Addresses")
-        message = _("Enter a list of Bitcoin addresses (this will create a watching-only wallet), or a list of private keys.")
         self.add_xpub_dialog(title=title, message=message, run_next=self.on_import,
                              is_valid=v, allow_multi=True)
->>>>>>> f6ab12ac
 
     def on_import(self, text):
         # create a temporary wallet and exploit that modifications
@@ -483,17 +477,10 @@
     def choose_seed_type(self):
         title = _('Choose Seed type')
         message = ' '.join([
-<<<<<<< HEAD
-            "The type of addresses used by your wallet will depend on your seed.",
-            "Segwit wallets use bech32 addresses, defined in BIP173.",
-            "Please note that websites and other wallets may not support these addresses yet.",
-            "Thus, you might want to keep using a non-segwit wallet in order to be able to receive groestlcoins during the transition period."
-=======
             _("The type of addresses used by your wallet will depend on your seed."),
             _("Segwit wallets use bech32 addresses, defined in BIP173."),
             _("Please note that websites and other wallets may not support these addresses yet."),
-            _("Thus, you might want to keep using a non-segwit wallet in order to be able to receive bitcoins during the transition period.")
->>>>>>> f6ab12ac
+            _("Thus, you might want to keep using a non-segwit wallet in order to be able to receive groestlcoins during the transition period.")
         ])
         choices = [
             ('create_standard_seed', _('Standard')),
@@ -540,9 +527,5 @@
             self.wallet.synchronize()
             self.wallet.storage.write()
             self.terminate()
-<<<<<<< HEAD
-        msg = _("Electrum-GRS is generating your addresses, please wait.")
-=======
-        msg = _("Electrum is generating your addresses, please wait...")
->>>>>>> f6ab12ac
+        msg = _("Electrum-GRS is generating your addresses, please wait...")
         self.waiting_dialog(task, msg)