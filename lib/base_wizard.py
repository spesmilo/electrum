#!/usr/bin/env python
#
# Electrum - lightweight Bitcoin client
# Copyright (C) 2016 Thomas Voegtlin
#
# Permission is hereby granted, free of charge, to any person
# obtaining a copy of this software and associated documentation files
# (the "Software"), to deal in the Software without restriction,
# including without limitation the rights to use, copy, modify, merge,
# publish, distribute, sublicense, and/or sell copies of the Software,
# and to permit persons to whom the Software is furnished to do so,
# subject to the following conditions:
#
# The above copyright notice and this permission notice shall be
# included in all copies or substantial portions of the Software.
#
# THE SOFTWARE IS PROVIDED "AS IS", WITHOUT WARRANTY OF ANY KIND,
# EXPRESS OR IMPLIED, INCLUDING BUT NOT LIMITED TO THE WARRANTIES OF
# MERCHANTABILITY, FITNESS FOR A PARTICULAR PURPOSE AND
# NONINFRINGEMENT. IN NO EVENT SHALL THE AUTHORS OR COPYRIGHT HOLDERS
# BE LIABLE FOR ANY CLAIM, DAMAGES OR OTHER LIABILITY, WHETHER IN AN
# ACTION OF CONTRACT, TORT OR OTHERWISE, ARISING FROM, OUT OF OR IN
# CONNECTION WITH THE SOFTWARE OR THE USE OR OTHER DEALINGS IN THE
# SOFTWARE.

import os
import keystore
from wallet import Wallet, Imported_Wallet, Standard_Wallet, Multisig_Wallet, WalletStorage, wallet_types
from i18n import _
from plugins import run_hook

class BaseWizard(object):

    def __init__(self, config, network, path):
        super(BaseWizard, self).__init__()
        self.config = config
        self.network = network
        self.storage = WalletStorage(path)
        self.wallet = None
        self.stack = []
        self.plugin = None

    def run(self, *args):
        action = args[0]
        args = args[1:]
        self.stack.append((action, args))
        if not action:
            return
        if type(action) is tuple:
            self.plugin, action = action
        if self.plugin and hasattr(self.plugin, action):
            f = getattr(self.plugin, action)
            apply(f, (self,) + args)
        elif hasattr(self, action):
            f = getattr(self, action)
            apply(f, args)
        else:
            raise BaseException("unknown action", action)

    def can_go_back(self):
        return len(self.stack)>1

    def go_back(self):
        if not self.can_go_back():
            return
        self.stack.pop()
        action, args = self.stack.pop()
        self.run(action, *args)

    def new(self):
        name = os.path.basename(self.storage.path)
        title = _("Welcome to the Electrum installation wizard.")
        message = '\n'.join([
            _("The wallet '%s' does not exist.") % name,
            _("What kind of wallet do you want to create?")
        ])
        wallet_kinds = [
            ('standard',  _("Standard wallet")),
            ('2fa', _("Wallet with two-factor authentication")),
            ('multisig',  _("Multi-signature wallet")),
            ('imported',  _("Watch Bitcoin addresses")),
        ]
        choices = [pair for pair in wallet_kinds if pair[0] in wallet_types]
        self.choice_dialog(title=title, message=message, choices=choices, run_next=self.on_wallet_type)

    def on_wallet_type(self, choice):
        self.wallet_type = choice
        if choice == 'standard':
            action = 'choose_keystore'
        elif choice == 'multisig':
            action = 'choose_multisig'
        elif choice == '2fa':
            self.storage.put('wallet_type', '2fa')
            self.storage.put('use_trustedcoin', True)
            self.plugin = self.plugins.load_plugin('trustedcoin')
            action = self.storage.get_action()
        elif choice == 'imported':
            action = 'import_addresses'
        self.run(action)

    def choose_multisig(self):
        def on_multisig(m, n):
            self.multisig_type = "%dof%d"%(m, n)
            self.storage.put('wallet_type', self.multisig_type)
            self.n = n
            self.keystores = []
            self.run('choose_keystore')
        self.multisig_dialog(run_next=on_multisig)

    def choose_keystore(self):
        assert self.wallet_type in ['standard', 'multisig']
        c = self.wallet_type == 'multisig' and len(self.keystores)>0
        title = _('Add cosigner') + ' %d'%len(self.keystores) if c else _('Keystore')
        message = _('Do you want to create a new seed, or to restore a wallet using an existing seed?')
        if not c:
            choices = [
                ('create_seed', _('Create a new seed')),
                ('restore_seed', _('I already have a seed')),
                ('restore_from_key', _('Import keys')),
                ('choose_hw',  _('Use hardware device')),
            ]
        else:
            choices = [
                ('restore_from_key', _('Import cosigner key')),
                ('choose_hw',  _('Cosign with hardware device')),
            ]

        self.choice_dialog(title=title, message=message, choices=choices, run_next=self.run)

    def restore_seed(self):
        # TODO: return derivation password too
        self.restore_seed_dialog(run_next=self.add_password, is_valid=keystore.is_seed)

    def on_restore(self, text):
        if keystore.is_address_list(text):
            self.wallet = Imported_Wallet(self.storage)
            for x in text.split():
                self.wallet.import_address(x)
            self.terminate()
        elif keystore.is_private(text):
            self.add_password(text)
        else:
            self.create_keystore(text, None)

    def import_addresses(self):
        v = keystore.is_address_list
        title = _("Import Bitcoin Addresses")
        message = _("Enter a list of Bitcoin addresses. This will create a watching-only wallet.")
        self.restore_keys_dialog(title=title, message=message, run_next=self.on_restore, is_valid=v)

    def restore_from_key(self):
        if self.wallet_type == 'standard':
            v = keystore.is_any_key
            title = _("Import keys")
            message = ' '.join([
<<<<<<< HEAD
                _("To create a watching-only wallet, please enter your master public key (xpub), or a list of Litecoin addresses."),
                _("To create a spending wallet, please enter a master private key (xprv), or a list of Litecoin private keys.")
=======
                _("To create a watching-only wallet, please enter your master public key (xpub)."),
                _("To create a spending wallet, please enter a master private key (xprv), or a list of Bitcoin private keys.")
>>>>>>> 80675121
            ])
        else:
            v = keystore.is_bip32_key
            title = _("Master public or private key")
            message = ' '.join([
                _("To create a watching-only wallet, please enter your master public key (xpub)."),
                _("To create a spending wallet, please enter a master private key (xprv).")
            ])
        self.restore_keys_dialog(title=title, message=message, run_next=self.on_restore, is_valid=v)

    def choose_hw(self):
        hw_wallet_types, choices = self.plugins.hardware_wallets('create')
        choices = zip(hw_wallet_types, choices)
        title = _('Hardware Keystore')
        if choices:
            msg = _('Select the type of device') + ':'
        else:
            msg = ' '.join([
                _('No hardware wallet support found on your system.'),
                _('Please install the relevant libraries (eg python-trezor for Trezor).'),
            ])
        self.choice_dialog(title=title, message=msg, choices=choices, run_next=self.on_hardware)

    def on_hardware(self, hw_type):
        self.hw_type = hw_type
        title = _('Hardware wallet') + ' [%s]' % hw_type
        message = _('Do you have a device, or do you want to restore a wallet using an existing seed?')
        choices = [
            ('on_hardware_device', _('I have a %s device')%hw_type),
            ('on_hardware_seed', _('I have a %s seed')%hw_type),
        ]
        self.choice_dialog(title=title, message=message, choices=choices, run_next=self.run)

    def on_hardware_device(self):
        f = lambda x: self.run('on_hardware_account_id', x)
        self.account_id_dialog(run_next=f)

    def on_hardware_account_id(self, account_id):
        from keystore import load_keystore, bip44_derivation
        derivation = bip44_derivation(int(account_id))
        plugin = self.plugins.get_plugin(self.hw_type)
        k = plugin.create_keystore(self.hw_type, derivation, self)
        self.on_keystore(k, None)

    def on_hardware_seed(self):
        self.storage.put('key_type', 'hw_seed')
        is_valid = lambda x: True #fixme: bip39
        f = lambda seed: self.run('on_bip39_seed', seed)
        self.restore_seed_dialog(run_next=f, is_valid=is_valid)

    def on_bip39_seed(self, seed):
        f = lambda passphrase: self.run('on_bip39_passphrase', seed, passphrase)
        self.request_passphrase(self.storage.get('hw_type'), run_next=f)

    def on_bip39_passphrase(self, seed, passphrase):
        f = lambda account_id: self.run('on_bip44_account_id', seed, passphrase, account_id)
        self.account_id_dialog(run_next=f)

    def on_bip44_account_id(self, seed, passphrase, account_id):
        f = lambda pw: self.run('on_bip44', seed, passphrase, account_id, pw)
        self.request_password(run_next=f)

    def on_bip44(self, seed, passphrase, account_id, password):
        import keystore
        k = keystore.BIP32_KeyStore()
        k.add_seed(seed, password)
        bip32_seed = keystore.bip39_to_seed(seed, passphrase)
        derivation = "m/44'/2'/%d'"%account_id
        self.storage.put('account_id', account_id)
        k.add_xprv_from_seed(bip32_seed, derivation, password)
        self.on_keystore(k, password)

    def on_keystore(self, k, password):
        if self.wallet_type == 'standard':
            self.storage.put('keystore', k.dump())
            self.wallet = Standard_Wallet(self.storage)
            self.run('create_addresses')
        elif self.wallet_type == 'multisig':

            if k.xpub in map(lambda x: x.xpub, self.keystores):
                raise BaseException('duplicate key')
            self.keystores.append(k)

            if len(self.keystores) == 1:
                xpub = k.get_master_public_key()
                self.stack = []
                self.run('show_xpub_and_add_cosigners', xpub)
            elif len(self.keystores) < self.n:
                self.run('choose_keystore')
            else:
                for i, k in enumerate(self.keystores):
                    self.storage.put('x%d/'%(i+1), k.dump())
                self.storage.write()
                self.wallet = Multisig_Wallet(self.storage)
                self.run('create_addresses')

    def show_xpub_and_add_cosigners(self, xpub):
        self.show_xpub_dialog(xpub=xpub, run_next=lambda x: self.run('choose_keystore'))

    def add_cosigners(self, password, i):
        self.add_cosigner_dialog(run_next=lambda x: self.on_cosigner(x, password, i), index=i, is_valid=keystore.is_xpub)

    def on_cosigner(self, text, password, i):
        k = keystore.from_text(text, password)
        self.on_keystore(k)

    def create_seed(self):
        from electrum_ltc.mnemonic import Mnemonic
        seed = Mnemonic('en').make_seed()
        self.show_seed_dialog(run_next=self.confirm_seed, seed_text=seed)

    def confirm_seed(self, seed):
        self.confirm_seed_dialog(run_next=self.add_password, is_valid=lambda x: x==seed)

    def add_password(self, text):
        f = lambda pw: self.run('create_keystore', text, pw)
        self.request_password(run_next=f)

    def create_keystore(self, text, password):
        k = keystore.from_text(text, password)
        self.on_keystore(k, password)

    def create_addresses(self):
        def task():
            self.wallet.synchronize()
            self.wallet.storage.write()
            self.terminate()
        msg = _("Electrum is generating your addresses, please wait.")
        self.waiting_dialog(task, msg)<|MERGE_RESOLUTION|>--- conflicted
+++ resolved
@@ -78,7 +78,7 @@
             ('standard',  _("Standard wallet")),
             ('2fa', _("Wallet with two-factor authentication")),
             ('multisig',  _("Multi-signature wallet")),
-            ('imported',  _("Watch Bitcoin addresses")),
+            ('imported',  _("Watch Litecoin addresses")),
         ]
         choices = [pair for pair in wallet_kinds if pair[0] in wallet_types]
         self.choice_dialog(title=title, message=message, choices=choices, run_next=self.on_wallet_type)
@@ -144,8 +144,8 @@
 
     def import_addresses(self):
         v = keystore.is_address_list
-        title = _("Import Bitcoin Addresses")
-        message = _("Enter a list of Bitcoin addresses. This will create a watching-only wallet.")
+        title = _("Import Litecoin Addresses")
+        message = _("Enter a list of Litecoin addresses. This will create a watching-only wallet.")
         self.restore_keys_dialog(title=title, message=message, run_next=self.on_restore, is_valid=v)
 
     def restore_from_key(self):
@@ -153,13 +153,8 @@
             v = keystore.is_any_key
             title = _("Import keys")
             message = ' '.join([
-<<<<<<< HEAD
-                _("To create a watching-only wallet, please enter your master public key (xpub), or a list of Litecoin addresses."),
+                _("To create a watching-only wallet, please enter your master public key (xpub)."),
                 _("To create a spending wallet, please enter a master private key (xprv), or a list of Litecoin private keys.")
-=======
-                _("To create a watching-only wallet, please enter your master public key (xpub)."),
-                _("To create a spending wallet, please enter a master private key (xprv), or a list of Bitcoin private keys.")
->>>>>>> 80675121
             ])
         else:
             v = keystore.is_bip32_key
