# Electrum - lightweight Bitcoin client
# Copyright (C) 2011 Thomas Voegtlin
#
# Permission is hereby granted, free of charge, to any person
# obtaining a copy of this software and associated documentation files
# (the "Software"), to deal in the Software without restriction,
# including without limitation the rights to use, copy, modify, merge,
# publish, distribute, sublicense, and/or sell copies of the Software,
# and to permit persons to whom the Software is furnished to do so,
# subject to the following conditions:
#
# The above copyright notice and this permission notice shall be
# included in all copies or substantial portions of the Software.
#
# THE SOFTWARE IS PROVIDED "AS IS", WITHOUT WARRANTY OF ANY KIND,
# EXPRESS OR IMPLIED, INCLUDING BUT NOT LIMITED TO THE WARRANTIES OF
# MERCHANTABILITY, FITNESS FOR A PARTICULAR PURPOSE AND
# NONINFRINGEMENT. IN NO EVENT SHALL THE AUTHORS OR COPYRIGHT HOLDERS
# BE LIABLE FOR ANY CLAIM, DAMAGES OR OTHER LIABILITY, WHETHER IN AN
# ACTION OF CONTRACT, TORT OR OTHERWISE, ARISING FROM, OUT OF OR IN
# CONNECTION WITH THE SOFTWARE OR THE USE OR OTHER DEALINGS IN THE
# SOFTWARE.
from __future__ import absolute_import
from __future__ import division
from __future__ import print_function
from __future__ import unicode_literals

import binascii
import os, sys, re, json
from collections import defaultdict
from datetime import datetime
from decimal import Decimal
import traceback
import urllib
import threading

from .i18n import _


import urllib.request, urllib.parse, urllib.error
import queue

<<<<<<< HEAD
base_units = {'LTC':8, 'mLTC':5, 'uLTC':2}
=======
def inv_dict(d):
    return {v: k for k, v in d.items()}


base_units = {'BTC':8, 'mBTC':5, 'uBTC':2}
>>>>>>> 1daecf28
fee_levels = [_('Within 25 blocks'), _('Within 10 blocks'), _('Within 5 blocks'), _('Within 2 blocks'), _('In the next block')]

def normalize_version(v):
    return [int(x) for x in re.sub(r'(\.0+)*$','', v).split(".")]

class NotEnoughFunds(Exception): pass

class InvalidPassword(Exception):
    def __str__(self):
        return _("Incorrect password")

# Throw this exception to unwind the stack like when an error occurs.
# However unlike other exceptions the user won't be informed.
class UserCancelled(Exception):
    '''An exception that is suppressed from the user'''
    pass

class MyEncoder(json.JSONEncoder):
    def default(self, obj):
        from .transaction import Transaction
        if isinstance(obj, Transaction):
            return obj.as_dict()
        return super(MyEncoder, self).default(obj)

class PrintError(object):
    '''A handy base class'''
    def diagnostic_name(self):
        return self.__class__.__name__

    def print_error(self, *msg):
        print_error("[%s]" % self.diagnostic_name(), *msg)

    def print_msg(self, *msg):
        print_msg("[%s]" % self.diagnostic_name(), *msg)

class ThreadJob(PrintError):
    """A job that is run periodically from a thread's main loop.  run() is
    called from that thread's context.
    """

    def run(self):
        """Called periodically from the thread"""
        pass

class DebugMem(ThreadJob):
    '''A handy class for debugging GC memory leaks'''
    def __init__(self, classes, interval=30):
        self.next_time = 0
        self.classes = classes
        self.interval = interval

    def mem_stats(self):
        import gc
        self.print_error("Start memscan")
        gc.collect()
        objmap = defaultdict(list)
        for obj in gc.get_objects():
            for class_ in self.classes:
                if isinstance(obj, class_):
                    objmap[class_].append(obj)
        for class_, objs in objmap.items():
            self.print_error("%s: %d" % (class_.__name__, len(objs)))
        self.print_error("Finish memscan")

    def run(self):
        if time.time() > self.next_time:
            self.mem_stats()
            self.next_time = time.time() + self.interval

class DaemonThread(threading.Thread, PrintError):
    """ daemon thread that terminates cleanly """

    def __init__(self):
        threading.Thread.__init__(self)
        self.parent_thread = threading.currentThread()
        self.running = False
        self.running_lock = threading.Lock()
        self.job_lock = threading.Lock()
        self.jobs = []

    def add_jobs(self, jobs):
        with self.job_lock:
            self.jobs.extend(jobs)

    def run_jobs(self):
        # Don't let a throwing job disrupt the thread, future runs of
        # itself, or other jobs.  This is useful protection against
        # malformed or malicious server responses
        with self.job_lock:
            for job in self.jobs:
                try:
                    job.run()
                except Exception as e:
                    traceback.print_exc(file=sys.stderr)

    def remove_jobs(self, jobs):
        with self.job_lock:
            for job in jobs:
                self.jobs.remove(job)

    def start(self):
        with self.running_lock:
            self.running = True
        return threading.Thread.start(self)

    def is_running(self):
        with self.running_lock:
            return self.running and self.parent_thread.is_alive()

    def stop(self):
        with self.running_lock:
            self.running = False

    def on_stop(self):
        if 'ANDROID_DATA' in os.environ:
            import jnius
            jnius.detach()
            self.print_error("jnius detach")
        self.print_error("stopped")


# TODO: disable
is_verbose = True
def set_verbosity(b):
    global is_verbose
    is_verbose = b


def print_error(*args):
    if not is_verbose: return
    print_stderr(*args)

def print_stderr(*args):
    args = [str(item) for item in args]
    sys.stderr.write(" ".join(args) + "\n")
    sys.stderr.flush()

def print_msg(*args):
    # Stringify args
    args = [str(item) for item in args]
    sys.stdout.write(" ".join(args) + "\n")
    sys.stdout.flush()

def json_encode(obj):
    try:
        s = json.dumps(obj, sort_keys = True, indent = 4, cls=MyEncoder)
    except TypeError:
        s = repr(obj)
    return s

def json_decode(x):
    try:
        return json.loads(x, parse_float=Decimal)
    except:
        return x

# decorator that prints execution time
def profiler(func):
    def do_profile(func, args, kw_args):
        n = func.__name__
        t0 = time.time()
        o = func(*args, **kw_args)
        t = time.time() - t0
        print_error("[profiler]", n, "%.4f"%t)
        return o
    return lambda *args, **kw_args: do_profile(func, args, kw_args)


def android_ext_dir():
    import jnius
    env = jnius.autoclass('android.os.Environment')
    return env.getExternalStorageDirectory().getPath()

def android_data_dir():
    import jnius
    PythonActivity = jnius.autoclass('org.kivy.android.PythonActivity')
    return PythonActivity.mActivity.getFilesDir().getPath() + '/data'

def android_headers_dir():
    d = android_ext_dir() + '/org.electrum_ltc.electrum_ltc'
    if not os.path.exists(d):
        os.mkdir(d)
    return d

def android_check_data_dir():
    """ if needed, move old directory to sandbox """
    ext_dir = android_ext_dir()
    data_dir = android_data_dir()
    old_electrum_dir = ext_dir + '/electrum-ltc'
    if not os.path.exists(data_dir) and os.path.exists(old_electrum_dir):
        import shutil
        new_headers_path = android_headers_dir() + '/blockchain_headers'
        old_headers_path = old_electrum_dir + '/blockchain_headers'
        if not os.path.exists(new_headers_path) and os.path.exists(old_headers_path):
            print_error("Moving headers file to", new_headers_path)
            shutil.move(old_headers_path, new_headers_path)
        print_error("Moving data to", data_dir)
        shutil.move(old_electrum_dir, data_dir)
    return data_dir

def get_headers_dir(config):
    return android_headers_dir() if 'ANDROID_DATA' in os.environ else config.path


def assert_bytes(*args):
    """
    porting helper, assert args type
    """
    try:
        for x in args:
            assert isinstance(x, (bytes, bytearray))
    except:
        print('assert bytes failed', list(map(type, args)))
        raise


def assert_str(*args):
    """
    porting helper, assert args type
    """
    for x in args:
        assert isinstance(x, str)



def to_string(x, enc):
    if isinstance(x, (bytes, bytearray)):
        return x.decode(enc)
    if isinstance(x, str):
        return x
    else:
        raise TypeError("Not a string or bytes like object")

def to_bytes(something, encoding='utf8'):
    """
    cast string to bytes() like object, but for python2 support it's bytearray copy
    """
    if isinstance(something, bytes):
        return something
    if isinstance(something, str):
        return something.encode(encoding)
    elif isinstance(something, bytearray):
        return bytes(something)
    else:
        raise TypeError("Not a string or bytes like object")

bfh_builder = lambda x: bytes.fromhex(x)


def hfu(x):
    """
    py2-py3 aware wrapper for str.encode('hex')
    :param x: str
    :return: str
    """
    assert_bytes(x)
    return binascii.hexlify(x)


def bfh(x):
    """
    py2-py3 aware wrapper to "bytes.fromhex()" func
    :param x: str
    :rtype: bytes
    """
    if isinstance(x, str):
        return bfh_builder(x)
    # TODO: check for iterator interface
    elif isinstance(x, (list, tuple, map)):
        return [bfh(sub) for sub in x]
    else:
        raise TypeError('Unexpected type: ' + str(type(x)))


def bh2u(x):
    """
    unicode with hex representation of bytes()
    e.g. x = bytes([1, 2, 10])
    bh2u(x) -> '01020A'
    :param x: bytes
    :rtype: str
    """
    assert_bytes(x)
    return binascii.hexlify(x).decode('ascii')


def user_dir():
    if 'ANDROID_DATA' in os.environ:
        return android_check_data_dir()
    elif os.name == 'posix':
        return os.path.join(os.environ["HOME"], ".electrum-ltc")
    elif "APPDATA" in os.environ:
        return os.path.join(os.environ["APPDATA"], "Electrum-LTC")
    elif "LOCALAPPDATA" in os.environ:
        return os.path.join(os.environ["LOCALAPPDATA"], "Electrum-LTC")
    else:
        #raise Exception("No home directory found in environment variables.")
        return


def format_satoshis_plain(x, decimal_point = 8):
    """Display a satoshi amount scaled.  Always uses a '.' as a decimal
    point and has no thousands separator"""
    scale_factor = pow(10, decimal_point)
    return "{:.8f}".format(Decimal(x) / scale_factor).rstrip('0').rstrip('.')


def format_satoshis(x, is_diff=False, num_zeros = 0, decimal_point = 8, whitespaces=False):
    from locale import localeconv
    if x is None:
        return 'unknown'
    x = int(x)  # Some callers pass Decimal
    scale_factor = pow (10, decimal_point)
    integer_part = "{:n}".format(int(abs(x) / scale_factor))
    if x < 0:
        integer_part = '-' + integer_part
    elif is_diff:
        integer_part = '+' + integer_part
    dp = localeconv()['decimal_point']
    fract_part = ("{:0" + str(decimal_point) + "}").format(abs(x) % scale_factor)
    fract_part = fract_part.rstrip('0')
    if len(fract_part) < num_zeros:
        fract_part += "0" * (num_zeros - len(fract_part))
    result = integer_part + dp + fract_part
    if whitespaces:
        result += " " * (decimal_point - len(fract_part))
        result = " " * (15 - len(result)) + result
    return result

def timestamp_to_datetime(timestamp):
    try:
        return datetime.fromtimestamp(timestamp)
    except:
        return None

def format_time(timestamp):
    date = timestamp_to_datetime(timestamp)
    return date.isoformat(' ')[:-3] if date else _("Unknown")


# Takes a timestamp and returns a string with the approximation of the age
def age(from_date, since_date = None, target_tz=None, include_seconds=False):
    if from_date is None:
        return "Unknown"

    from_date = datetime.fromtimestamp(from_date)
    if since_date is None:
        since_date = datetime.now(target_tz)

    td = time_difference(from_date - since_date, include_seconds)
    return td + " ago" if from_date < since_date else "in " + td


def time_difference(distance_in_time, include_seconds):
    #distance_in_time = since_date - from_date
    distance_in_seconds = int(round(abs(distance_in_time.days * 86400 + distance_in_time.seconds)))
    distance_in_minutes = int(round(distance_in_seconds/60))

    if distance_in_minutes <= 1:
        if include_seconds:
            for remainder in [5, 10, 20]:
                if distance_in_seconds < remainder:
                    return "less than %s seconds" % remainder
            if distance_in_seconds < 40:
                return "half a minute"
            elif distance_in_seconds < 60:
                return "less than a minute"
            else:
                return "1 minute"
        else:
            if distance_in_minutes == 0:
                return "less than a minute"
            else:
                return "1 minute"
    elif distance_in_minutes < 45:
        return "%s minutes" % distance_in_minutes
    elif distance_in_minutes < 90:
        return "about 1 hour"
    elif distance_in_minutes < 1440:
        return "about %d hours" % (round(distance_in_minutes / 60.0))
    elif distance_in_minutes < 2880:
        return "1 day"
    elif distance_in_minutes < 43220:
        return "%d days" % (round(distance_in_minutes / 1440))
    elif distance_in_minutes < 86400:
        return "about 1 month"
    elif distance_in_minutes < 525600:
        return "%d months" % (round(distance_in_minutes / 43200))
    elif distance_in_minutes < 1051200:
        return "about 1 year"
    else:
        return "over %d years" % (round(distance_in_minutes / 525600))

mainnet_block_explorers = {
    'explorer.litecoin.net': ('http://explorer.litecoin.net',
                        {'tx': 'tx', 'addr': 'address'}),
    'Blockr.io': ('https://ltc.blockr.io',
                        {'tx': 'tx/info', 'addr': 'address/info'}),
    'BlockCypher.com': ('https://live.blockcypher.com/ltc',
                        {'tx': 'tx', 'addr': 'address'}),
    'SoChain': ('https://chain.so',
                        {'tx': 'tx/LTC', 'addr': 'address/LTC'}),
    'system default': ('blockchain:',
                        {'tx': 'tx', 'addr': 'address'}),
}

testnet_block_explorers = {
    'SoChain': ('https://chain.so',
                        {'tx': 'tx/LTCTEST', 'addr': 'address/LTCTEST'}),
    'system default': ('blockchain:',
                       {'tx': 'tx', 'addr': 'address'}),
}

def block_explorer_info():
    from . import bitcoin
    return testnet_block_explorers if bitcoin.TESTNET else mainnet_block_explorers

def block_explorer(config):
    return config.get('block_explorer', 'SoChain')

def block_explorer_tuple(config):
    return block_explorer_info().get(block_explorer(config))

def block_explorer_URL(config, kind, item):
    be_tuple = block_explorer_tuple(config)
    if not be_tuple:
        return
    kind_str = be_tuple[1].get(kind)
    if not kind_str:
        return
    url_parts = [be_tuple[0], kind_str, item]
    return "/".join(url_parts)

# URL decode
#_ud = re.compile('%([0-9a-hA-H]{2})', re.MULTILINE)
#urldecode = lambda x: _ud.sub(lambda m: chr(int(m.group(1), 16)), x)

def parse_URI(uri, on_pr=None):
    from . import bitcoin
    from .bitcoin import COIN

    if ':' not in uri:
        if not bitcoin.is_address(uri):
            raise BaseException("Not a litecoin address")
        return {'address': uri}

    u = urllib.parse.urlparse(uri)
    if u.scheme != 'litecoin':
        raise BaseException("Not a litecoin URI")
    address = u.path

    # python for android fails to parse query
    if address.find('?') > 0:
        address, query = u.path.split('?')
        pq = urllib.parse.parse_qs(query)
    else:
        pq = urllib.parse.parse_qs(u.query)

    for k, v in pq.items():
        if len(v)!=1:
            raise Exception('Duplicate Key', k)

    out = {k: v[0] for k, v in pq.items()}
    if address:
        if not bitcoin.is_address(address):
            raise BaseException("Invalid litecoin address:" + address)
        out['address'] = address
    if 'amount' in out:
        am = out['amount']
        m = re.match('([0-9\.]+)X([0-9])', am)
        if m:
            k = int(m.group(2)) - 8
            amount = Decimal(m.group(1)) * pow(  Decimal(10) , k)
        else:
            amount = Decimal(am) * COIN
        out['amount'] = int(amount)
    if 'message' in out:
        out['message'] = out['message']
        out['memo'] = out['message']
    if 'time' in out:
        out['time'] = int(out['time'])
    if 'exp' in out:
        out['exp'] = int(out['exp'])
    if 'sig' in out:
        out['sig'] = bh2u(bitcoin.base_decode(out['sig'], None, base=58))

    r = out.get('r')
    sig = out.get('sig')
    name = out.get('name')
    if on_pr and (r or (name and sig)):
        def get_payment_request_thread():
            from . import paymentrequest as pr
            if name and sig:
                s = pr.serialize_request(out).SerializeToString()
                request = pr.PaymentRequest(s)
            else:
                request = pr.get_payment_request(r)
            if on_pr:
                on_pr(request)
        t = threading.Thread(target=get_payment_request_thread)
        t.setDaemon(True)
        t.start()

    return out


def create_URI(addr, amount, message):
    from . import bitcoin
    if not bitcoin.is_address(addr):
        return ""
    query = []
    if amount:
        query.append('amount=%s'%format_satoshis_plain(amount))
    if message:
        query.append('message=%s'%urllib.parse.quote(message))
    p = urllib.parse.ParseResult(scheme='litecoin', netloc='', path=addr, params='', query='&'.join(query), fragment='')
    return urllib.parse.urlunparse(p)


# Python bug (http://bugs.python.org/issue1927) causes raw_input
# to be redirected improperly between stdin/stderr on Unix systems
#TODO: py3
def raw_input(prompt=None):
    if prompt:
        sys.stdout.write(prompt)
    return builtin_raw_input()

import builtins
builtin_raw_input = builtins.input
builtins.input = raw_input


def parse_json(message):
    # TODO: check \r\n pattern
    n = message.find(b'\n')
    if n==-1:
        return None, message
    try:
        j = json.loads(message[0:n].decode('utf8'))
    except:
        j = None
    return j, message[n+1:]


class timeout(Exception):
    pass

import socket
import errno
import json
import ssl
import time


class SocketPipe:
    def __init__(self, socket):
        self.socket = socket
        self.message = b''
        self.set_timeout(0.1)
        self.recv_time = time.time()

    def set_timeout(self, t):
        self.socket.settimeout(t)

    def idle_time(self):
        return time.time() - self.recv_time

    def get(self):
        while True:
            response, self.message = parse_json(self.message)
            if response is not None:
                return response
            try:
                data = self.socket.recv(1024)
            except socket.timeout:
                raise timeout
            except ssl.SSLError:
                raise timeout
            except socket.error as err:
                if err.errno == 60:
                    raise timeout
                elif err.errno in [11, 35, 10035]:
                    print_error("socket errno %d (resource temporarily unavailable)"% err.errno)
                    time.sleep(0.2)
                    raise timeout
                else:
                    print_error("pipe: socket error", err)
                    data = b''
            except:
                traceback.print_exc(file=sys.stderr)
                data = b''

            if not data:  # Connection closed remotely
                return None
            self.message += data
            self.recv_time = time.time()

    def send(self, request):
        out = json.dumps(request) + '\n'
        out = out.encode('utf8')
        self._send(out)

    def send_all(self, requests):
        out = b''.join(map(lambda x: (json.dumps(x) + '\n').encode('utf8'), requests))
        self._send(out)

    def _send(self, out):
        while out:
            try:
                sent = self.socket.send(out)
                out = out[sent:]
            except ssl.SSLError as e:
                print_error("SSLError:", e)
                time.sleep(0.1)
                continue
            except socket.error as e:
                if e[0] in (errno.EWOULDBLOCK,errno.EAGAIN):
                    print_error("EAGAIN: retrying")
                    time.sleep(0.1)
                    continue
                elif e[0] in ['timed out', 'The write operation timed out']:
                    print_error("socket timeout, retry")
                    time.sleep(0.1)
                    continue
                else:
                    traceback.print_exc(file=sys.stdout)
                    raise e


class QueuePipe:

    def __init__(self, send_queue=None, get_queue=None):
        self.send_queue = send_queue if send_queue else queue.Queue()
        self.get_queue = get_queue if get_queue else queue.Queue()
        self.set_timeout(0.1)

    def get(self):
        try:
            return self.get_queue.get(timeout=self.timeout)
        except queue.Empty:
            raise timeout

    def get_all(self):
        responses = []
        while True:
            try:
                r = self.get_queue.get_nowait()
                responses.append(r)
            except queue.Empty:
                break
        return responses

    def set_timeout(self, t):
        self.timeout = t

    def send(self, request):
        self.send_queue.put(request)

    def send_all(self, requests):
        for request in requests:
            self.send(request)


def check_www_dir(rdir):
    import urllib, shutil, os
    if not os.path.exists(rdir):
        os.mkdir(rdir)
    index = os.path.join(rdir, 'index.html')
    if not os.path.exists(index):
        print_error("copying index.html")
        src = os.path.join(os.path.dirname(__file__), 'www', 'index.html')
        shutil.copy(src, index)
    files = [
        "https://code.jquery.com/jquery-1.9.1.min.js",
        "https://raw.githubusercontent.com/davidshimjs/qrcodejs/master/qrcode.js",
        "https://code.jquery.com/ui/1.10.3/jquery-ui.js",
        "https://code.jquery.com/ui/1.10.3/themes/smoothness/jquery-ui.css"
    ]
    for URL in files:
        path = urllib.parse.urlsplit(URL).path
        filename = os.path.basename(path)
        path = os.path.join(rdir, filename)
        if not os.path.exists(path):
            print_error("downloading ", URL)
            urllib.request.urlretrieve(URL, path)<|MERGE_RESOLUTION|>--- conflicted
+++ resolved
@@ -40,15 +40,11 @@
 import urllib.request, urllib.parse, urllib.error
 import queue
 
-<<<<<<< HEAD
-base_units = {'LTC':8, 'mLTC':5, 'uLTC':2}
-=======
 def inv_dict(d):
     return {v: k for k, v in d.items()}
 
 
-base_units = {'BTC':8, 'mBTC':5, 'uBTC':2}
->>>>>>> 1daecf28
+base_units = {'LTC':8, 'mLTC':5, 'uLTC':2}
 fee_levels = [_('Within 25 blocks'), _('Within 10 blocks'), _('Within 5 blocks'), _('Within 2 blocks'), _('In the next block')]
 
 def normalize_version(v):
