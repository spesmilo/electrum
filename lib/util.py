--- conflicted
+++ resolved
@@ -89,7 +89,6 @@
     return local_data
 
 
-<<<<<<< HEAD
 # create a string displaying the quantity of bitcoins out of an int value x
 # which is expressed in "satoshis".  If is_diff is true, always include a sign.
 # The string representation returned will have at least num_zeros decimal places
@@ -103,10 +102,7 @@
 #
 # Note: Truncation never happens.  Even if num_zeros is 0 and x is 11, we
 # will get a string representing 0.000,000,11.
-def format_satoshis(x, is_diff=False, num_zeros = 0, decimal_point = 8):
-=======
 def format_satoshis(x, is_diff=False, num_zeros = 0, decimal_point = 8, whitespaces=False):
->>>>>>> 4eb1eb36
     from decimal import Decimal
     s = Decimal(x)
     sign, digits, exp = s.as_tuple()
