--- conflicted
+++ resolved
@@ -243,32 +243,14 @@
         return os.path.join(config.path, 'blockchain_headers')
 
 def user_dir():
-<<<<<<< HEAD
-    if "HOME" in os.environ:
-        return os.path.join(os.environ["HOME"], ".electrum-grs")
-=======
     if 'ANDROID_DATA' in os.environ:
         return android_check_data_dir()
     elif os.name == 'posix':
-        return os.path.join(os.environ["HOME"], ".electrum")
->>>>>>> d0627924
+        return os.path.join(os.environ["HOME"], ".electrum-grs")
     elif "APPDATA" in os.environ:
         return os.path.join(os.environ["APPDATA"], "Electrum-grs")
     elif "LOCALAPPDATA" in os.environ:
-<<<<<<< HEAD
         return os.path.join(os.environ["LOCALAPPDATA"], "Electrum-grs")
-    elif 'ANDROID_DATA' in os.environ:
-        try:
-            import jnius
-            env  = jnius.autoclass('android.os.Environment')
-            _dir =  env.getExternalStorageDirectory().getPath()
-            return _dir + '/electrum-grs/'
-        except ImportError:
-            pass
-        return "/sdcard/electrum-grs/"
-=======
-        return os.path.join(os.environ["LOCALAPPDATA"], "Electrum")
->>>>>>> d0627924
     else:
         #raise Exception("No home directory found in environment variables.")
         return
@@ -366,33 +348,8 @@
         return "over %d years" % (round(distance_in_minutes / 525600))
 
 block_explorer_info = {
-<<<<<<< HEAD
     'cryptoID.info': ('https://chainz.cryptoid.info/grs/',
                         {'tx': 'tx.dws?', 'addr': 'address.dws?'}),
-=======
-    'Biteasy.com': ('https://www.biteasy.com/blockchain',
-                        {'tx': 'transactions', 'addr': 'addresses'}),
-    'Bitflyer.jp': ('https://chainflyer.bitflyer.jp',
-                        {'tx': 'Transaction', 'addr': 'Address'}),
-    'Blockchain.info': ('https://blockchain.info',
-                        {'tx': 'tx', 'addr': 'address'}),
-    'blockchainbdgpzk.onion': ('https://blockchainbdgpzk.onion',
-                        {'tx': 'tx', 'addr': 'address'}),
-    'Blockr.io': ('https://btc.blockr.io',
-                        {'tx': 'tx/info', 'addr': 'address/info'}),
-    'Blocktrail.com': ('https://www.blocktrail.com/BTC',
-                        {'tx': 'tx', 'addr': 'address'}),
-    'BTC.com': ('https://chain.btc.com',
-                        {'tx': 'tx', 'addr': 'address'}),
-    'Chain.so': ('https://www.chain.so',
-                        {'tx': 'tx/BTC', 'addr': 'address/BTC'}),
-    'Insight.is': ('https://insight.bitpay.com',
-                        {'tx': 'tx', 'addr': 'address'}),
-    'TradeBlock.com': ('https://tradeblock.com/blockchain',
-                        {'tx': 'tx', 'addr': 'address'}),
-    'system default': ('blockchain:',
-                        {'tx': 'tx', 'addr': 'address'}),
->>>>>>> d0627924
 }
 
 def block_explorer(config):
@@ -425,13 +382,8 @@
         return {'address': uri}
 
     u = urlparse.urlparse(uri)
-<<<<<<< HEAD
-    assert u.scheme == 'groestlcoin'
-
-=======
-    if u.scheme != 'bitcoin':
-        raise BaseException("Not a bitcoin URI")
->>>>>>> d0627924
+    if u.scheme != 'groestlcoin':
+        raise BaseException("Not a groestlcoin URI")
     address = u.path
 
     # python for android fails to parse query
