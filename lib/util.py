--- conflicted
+++ resolved
@@ -29,7 +29,6 @@
 import urllib
 import threading
 import hmac
-import requests
 
 from .i18n import _
 
@@ -41,15 +40,7 @@
     return {v: k for k, v in d.items()}
 
 
-<<<<<<< HEAD
-is_bundle = getattr(sys, 'frozen', False)
-is_macOS = sys.platform == 'darwin'
-
 base_units = {'ZCL':8, 'mZCL':5, 'uZCL':2}
-fee_levels = [_('Within 25 blocks'), _('Within 10 blocks'), _('Within 5 blocks'), _('Within 2 blocks'), _('In the next block')]
-=======
-base_units = {'BTC':8, 'mBTC':5, 'uBTC':2}
->>>>>>> 4c81a77c
 
 def normalize_version(v):
     return [int(x) for x in re.sub(r'(\.0+)*$','', v).split(".")]
@@ -418,7 +409,7 @@
 def format_satoshis(x, is_diff=False, num_zeros = 0, decimal_point = 8, whitespaces=False):
     from locale import localeconv
     if x is None:
-        return 'Unknown'
+        return 'unknown'
     x = int(x)  # Some callers pass Decimal
     scale_factor = pow (10, decimal_point)
     integer_part = "{:n}".format(int(abs(x) / scale_factor))
@@ -502,7 +493,6 @@
 
 # For raw json, append /insight-api-zcash
 mainnet_block_explorers = {
-<<<<<<< HEAD
     'zcl-explorer.com': ('https://zcl-explorer.com',
                         {'tx': 'tx', 'addr': 'address'}),
     'eu1.zcl-explorer.com': ('https://eu1.zcl-explorer.com',
@@ -513,36 +503,6 @@
                         {'tx': 'tx', 'addr': 'address'}),
     'zclzclzcl.com': ('https://zclzclzcl.com',
                         {'tx': 'tx', 'addr': 'address'}),
-=======
-    'Biteasy.com': ('https://www.biteasy.com/blockchain/',
-                        {'tx': 'transactions/', 'addr': 'addresses/'}),
-    'Bitflyer.jp': ('https://chainflyer.bitflyer.jp/',
-                        {'tx': 'Transaction/', 'addr': 'Address/'}),
-    'Blockchain.info': ('https://blockchain.info/',
-                        {'tx': 'tx/', 'addr': 'address/'}),
-    'blockchainbdgpzk.onion': ('https://blockchainbdgpzk.onion/',
-                        {'tx': 'tx/', 'addr': 'address/'}),
-    'Blockr.io': ('https://btc.blockr.io/',
-                        {'tx': 'tx/info/', 'addr': 'address/info/'}),
-    'Blocktrail.com': ('https://www.blocktrail.com/BTC/',
-                        {'tx': 'tx/', 'addr': 'address/'}),
-    'BTC.com': ('https://chain.btc.com/',
-                        {'tx': 'tx/', 'addr': 'address/'}),
-    'Chain.so': ('https://www.chain.so/',
-                        {'tx': 'tx/BTC/', 'addr': 'address/BTC/'}),
-    'Insight.is': ('https://insight.bitpay.com/',
-                        {'tx': 'tx/', 'addr': 'address/'}),
-    'TradeBlock.com': ('https://tradeblock.com/blockchain/',
-                        {'tx': 'tx/', 'addr': 'address/'}),
-    'BlockCypher.com': ('https://live.blockcypher.com/btc/',
-                        {'tx': 'tx/', 'addr': 'address/'}),
-    'Blockchair.com': ('https://blockchair.com/bitcoin/',
-                        {'tx': 'transaction/', 'addr': 'address/'}),
-    'blockonomics.co': ('https://www.blockonomics.co/',
-                        {'tx': 'api/tx?txid=', 'addr': '#/search?q='}),
-    'system default': ('blockchain:/',
-                        {'tx': 'tx/', 'addr': 'address/'}),
->>>>>>> 4c81a77c
 }
 
 #http://zcl-explorer.com/insight/
@@ -553,17 +513,10 @@
 #http://explorer1.zclassic.org
 
 testnet_block_explorers = {
-<<<<<<< HEAD
     #'testnet.zclassic.org': ('https://testnet.zclassic.org',
                        #{'tx': 'tx', 'addr': 'address'}),
     'system default': ('blockchain:',
                        {'tx': 'tx', 'addr': 'address'})
-=======
-    'Blocktrail.com': ('https://www.blocktrail.com/tBTC/',
-                       {'tx': 'tx/', 'addr': 'address/'}),
-    'system default': ('blockchain://000000000933ea01ad0ee984209779baaec3ced90fa3f408719526f8d77f4943/',
-                       {'tx': 'tx/', 'addr': 'address/'}),
->>>>>>> 4c81a77c
 }
 
 def block_explorer_info():
@@ -807,13 +760,6 @@
             self.send(request)
 
 
-<<<<<<< HEAD
-def get_cert_path():
-    if is_bundle and is_macOS:
-        # set in ./electrum
-        return requests.utils.DEFAULT_CA_BUNDLE_PATH
-    return requests.certs.where()
-=======
 
 
 def setup_thread_excepthook():
@@ -866,5 +812,4 @@
             json.dump(meta, f, indent=4, sort_keys=True)
     except (IOError, os.error) as e:
         traceback.print_exc(file=sys.stderr)
-        raise FileExportFailed(e)
->>>>>>> 4c81a77c
+        raise FileExportFailed(e)