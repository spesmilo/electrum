--- conflicted
+++ resolved
@@ -1,9 +1,5 @@
 language: python
 python:
     - "2.7"
-<<<<<<< HEAD
-install: "pip install slowaes==0.1a1 ecdsa>=0.9 pbkdf2 requests pyasn1 pyasn1-modules tlslite>=0.4.5 qrcode scrypt"
-=======
-install: "pip install slowaes==0.1a1 ecdsa>=0.9 pbkdf2 requests pyasn1 pyasn1-modules tlslite>=0.4.5 qrcode SocksiPy-branch"
->>>>>>> 49c0a3a0
+install: "pip install slowaes==0.1a1 ecdsa>=0.9 pbkdf2 requests pyasn1 pyasn1-modules tlslite>=0.4.5 qrcode SocksiPy-branch scrypt"
 script: nosetests -e gui