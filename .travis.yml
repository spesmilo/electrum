dist: bionic
git:
  depth: false
cache:
  - pip: true
  - directories:
    - /tmp/electrum-grs-build
jobs:
  include:
    - stage: binary builds
      if: (branch = master) OR (tag IS present)
      name: "Windows build"
      language: c
      python: false
      env:
        - TARGET_OS=Windows
      services:
        - docker
      before_install:  # we need a newer version of docker; 20.10+ seems to work
        - sudo rm -rf /var/lib/apt/lists/*
        - curl -fsSL https://download.docker.com/linux/ubuntu/gpg | sudo apt-key add -
        - sudo add-apt-repository "deb [arch=amd64] https://download.docker.com/linux/ubuntu $(lsb_release -cs) stable"
        - sudo apt-get update
        - sudo apt-get -y -o Dpkg::Options::="--force-confnew" install docker-ce
        - docker version
      install:
        - sudo docker build --no-cache -t electrum-grs-wine-builder-img ./contrib/build-wine/
      script:
        - sudo docker run --name electrum-grs-wine-builder-cont -v $PWD:/opt/wine64/drive_c/electrum-grs --rm --workdir /opt/wine64/drive_c/electrum-grs/contrib/build-wine electrum-grs-wine-builder-img ./build.sh
      after_success: true
    - if: (branch = master) OR (tag IS present)
      name: "Android build"
      language: python
      python: 3.7
      services:
        - docker
      install:
        - pip install requests && ./contrib/pull_locale
        - ./contrib/make_packages
        - sudo docker build --no-cache -t electrum-grs-android-builder-img contrib/android
      script:
        - sudo chown -R 1000:1000 .
        # Output something every minute or Travis kills the job
        - while sleep 60; do echo "=====[ $SECONDS seconds still running ]====="; done &
        - sudo docker run -it -u 1000:1000 --rm --name electrum-grs-android-builder-cont --env CI=true -v $PWD:/home/user/wspace/electrum-grs --workdir /home/user/wspace/electrum-grs electrum-grs-android-builder-img ./contrib/android/make_apk
        # kill background sleep loop
        - kill %1
        - ls -la bin
        - if [ $(ls bin | grep -c Electrum-GRS-*) -eq 0 ]; then exit 1; fi
      after_success: true
<<<<<<< HEAD
    # disabled for now as travis started to always time out:
=======
      # disabled for now as travis started to always time out:
>>>>>>> 6cc34803
    - if: false AND ((branch = master) OR (tag IS present))
      name: "MacOS build"
      os: osx
      language: c
      env:
        - TARGET_OS=macOS
      python: false
      install:
        - git fetch --all --tags
      script:
        # Output something every minute or Travis kills the job
        - while sleep 60; do echo "=====[ $SECONDS seconds still running ]====="; done &
        - ./contrib/osx/make_osx
        # kill background sleep loop
        - kill %1
      cache:
        directories:
          - $HOME/.cache/pip
      after_script: ls -lah dist && md5 dist/*
      after_success: true
    - if: (branch = master) OR (tag IS present)
      name: "AppImage build"
      language: c
      python: false
      services:
        - docker
      install:
        - sudo docker build --no-cache -t electrum-grs-appimage-builder-img ./contrib/build-linux/appimage/
      script:
        - sudo docker run --name electrum-grs-appimage-builder-cont -v $PWD:/opt/electrum-grs --rm --workdir /opt/electrum-grs/contrib/build-linux/appimage electrum-grs-appimage-builder-img ./build.sh
      after_success: true
    - if: (branch = master) OR (tag IS present)
      name: "tarball build"
      language: c
      python: false
      services:
        - docker
      before_install:
        # hack: travis already cloned the repo, but we re-clone now, as we need to have umask set BEFORE cloning
        - umask 0022
        - mkdir fresh_clone && cd fresh_clone
        - git clone https://github.com/$TRAVIS_REPO_SLUG.git && cd electrum-grs
        - if [ "$TRAVIS_PULL_REQUEST" != "false" ]; then git fetch origin pull/$TRAVIS_PULL_REQUEST/merge; fi
        - git checkout $TRAVIS_COMMIT
        - echo "Second git clone ready at $PWD"
      install:
        - sudo docker build --no-cache -t electrum-grs-sdist-builder-img ./contrib/build-linux/sdist/
      script:
        - echo "Building sdist at $PWD"
        - sudo docker run --name electrum-grs-sdist-builder-cont -v $PWD:/opt/electrum-grs --rm --workdir /opt/electrum-grs/contrib/build-linux/sdist electrum-grs-sdist-builder-img ./build.sh
      after_success: true
    - stage: release check
      install:
          - git fetch --all --tags
      script:
        - ./contrib/deterministic-build/check_submodules.sh
      after_success: true
      if: tag IS present<|MERGE_RESOLUTION|>--- conflicted
+++ resolved
@@ -48,11 +48,7 @@
         - ls -la bin
         - if [ $(ls bin | grep -c Electrum-GRS-*) -eq 0 ]; then exit 1; fi
       after_success: true
-<<<<<<< HEAD
-    # disabled for now as travis started to always time out:
-=======
       # disabled for now as travis started to always time out:
->>>>>>> 6cc34803
     - if: false AND ((branch = master) OR (tag IS present))
       name: "MacOS build"
       os: osx
