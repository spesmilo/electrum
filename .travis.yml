<<<<<<< HEAD
dist: xenial
=======
dist: bionic
>>>>>>> 942e03e3
language: python
python:
    - 3.6
    - 3.7
    - 3.8
git:
  depth: false
before_install:
  - git tag
install:
  - sudo apt-get -y install libsecp256k1-0
  - pip install -r contrib/requirements/requirements-travis.txt
cache:
  - pip: true
  - directories:
    - /tmp/electrum-build
script:
    - tox
after_success:
    - if [ "$TRAVIS_BRANCH" = "master" ]; then pip install requests && contrib/push_locale; fi
    - coveralls
jobs:
  include:
    - name: "Regtest functional tests"
<<<<<<< HEAD
      before_install:
        - sudo add-apt-repository -y ppa:bitcoin/bitcoin
        - sudo apt-get -qq update
        - sudo apt-get install -yq bitcoind
      install:
        - pip install -r contrib/requirements/requirements.txt
=======
      language: python
      python: 3.7
      install:
        - sudo add-apt-repository -y ppa:bitcoin/bitcoin
        - sudo apt-get -qq update
        - sudo apt-get install -yq bitcoind
        - sudo apt-get -y install libsecp256k1-0
        - pip install .[tests]
>>>>>>> 942e03e3
        - pip install electrumx
      before_script:
          - electrum/tests/regtest/start_bitcoind.sh
          - electrum/tests/regtest/start_electrumx.sh
      script:
        - python -m unittest electrum/tests/regtest.py
      after_success: True
    - name: "Flake8 linter tests"
      language: python
      install: pip install flake8
      script: flake8 . --count --select=E9,F63,F7,F82 --show-source --statistics
    - stage: binary builds
      if: branch = master
      name: "Windows build"
      language: c
      python: false
      env:
        - TARGET_OS=Windows
      services:
        - docker
      install:
        - sudo docker build --no-cache -t electrum-wine-builder-img ./contrib/build-wine/
      script:
        - sudo docker run --name electrum-wine-builder-cont -v $PWD:/opt/wine64/drive_c/electrum --rm --workdir /opt/wine64/drive_c/electrum/contrib/build-wine electrum-wine-builder-img ./build.sh
      after_success: true
    - if: branch = master
      name: "Android build"
      language: python
      python: 3.7
      services:
        - docker
      install:
        - pip install requests && ./contrib/pull_locale
        - ./contrib/make_packages
        - sudo docker build --no-cache -t electrum-android-builder-img electrum/gui/kivy/tools
      script:
        - sudo chown -R 1000:1000 .
        # Output something every minute or Travis kills the job
        - while sleep 60; do echo "=====[ $SECONDS seconds still running ]====="; done &
        - sudo docker run -it -u 1000:1000 --rm --name electrum-android-builder-cont --env CI=true -v $PWD:/home/user/wspace/electrum --workdir /home/user/wspace/electrum electrum-android-builder-img ./contrib/make_apk
        # kill background sleep loop
        - kill %1
        - ls -la bin
        - if [ $(ls bin | grep -c Electrum-*) -eq 0 ]; then exit 1; fi
      after_success: true
    - if: branch = master
      name: "MacOS build"
      os: osx
      language: c
      env:
        - TARGET_OS=macOS
      python: false
      install:
        - git fetch --all --tags
      script: ./contrib/osx/make_osx
      after_script: ls -lah dist && md5 dist/*
      after_success: true
    - if: branch = master
      name: "AppImage build"
      language: c
      python: false
      services:
        - docker
      install:
        - sudo docker build --no-cache -t electrum-appimage-builder-img ./contrib/build-linux/appimage/
      script:
        - sudo docker run --name electrum-appimage-builder-cont -v $PWD:/opt/electrum --rm --workdir /opt/electrum/contrib/build-linux/appimage electrum-appimage-builder-img ./build.sh
      after_success: true
    - stage: release check
      install:
          - git fetch --all --tags
      script:
        - ./contrib/deterministic-build/check_submodules.sh
      after_success: true
      if: tag IS present<|MERGE_RESOLUTION|>--- conflicted
+++ resolved
@@ -1,8 +1,4 @@
-<<<<<<< HEAD
-dist: xenial
-=======
 dist: bionic
->>>>>>> 942e03e3
 language: python
 python:
     - 3.6
@@ -27,14 +23,6 @@
 jobs:
   include:
     - name: "Regtest functional tests"
-<<<<<<< HEAD
-      before_install:
-        - sudo add-apt-repository -y ppa:bitcoin/bitcoin
-        - sudo apt-get -qq update
-        - sudo apt-get install -yq bitcoind
-      install:
-        - pip install -r contrib/requirements/requirements.txt
-=======
       language: python
       python: 3.7
       install:
@@ -43,7 +31,6 @@
         - sudo apt-get install -yq bitcoind
         - sudo apt-get -y install libsecp256k1-0
         - pip install .[tests]
->>>>>>> 942e03e3
         - pip install electrumx
       before_script:
           - electrum/tests/regtest/start_bitcoind.sh
