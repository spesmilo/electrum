#!/usr/bin/python


if __name__ == '__main__':
    import sys, re, shutil, os, hashlib
    import imp
    os.chdir(os.path.dirname(os.path.realpath(__file__)))
    os.chdir('..')

    v = imp.load_source('version', 'lib/version.py')
    version = v.ELECTRUM_VERSION

    if not ( os.path.exists('packages')):
        print "The packages directory is missing."
        sys.exit()

<<<<<<< HEAD
    os.system('rm -rf dist/el4a-%s'%version)
    os.mkdir('dist/el4a-%s'%version)
    shutil.copyfile("electrum-ltc",'dist/el4a-%s/el4a.py'%version)
    shutil.copytree("packages",'dist/el4a-%s/packages'%version, ignore=shutil.ignore_patterns('*.pyc'))
    shutil.copytree("lib",'dist/el4a-%s/lib'%version, ignore=shutil.ignore_patterns('*.pyc'))
    # dns is not used by android app
    os.system('rm -rf dist/el4a-%s/packages/dns')
    os.mkdir('dist/el4a-%s/gui'%version)
    for n in ['android.py']:
        shutil.copy("gui/%s"%n,'dist/el4a-%s/gui'%version)
    open('dist/el4a-%s/gui/__init__.py'%version,'w').close()
=======
    target = 'dist/e4a-%s'%version
    os.system('rm -rf %s'%target)
    os.mkdir(target)
    shutil.copyfile('electrum', target + '/e4a.py')
    shutil.copyfile('scripts/authenticator.py', target + '/authenticator.py')
    shutil.copytree("packages",'dist/e4a-%s/packages'%version, ignore=shutil.ignore_patterns('*.pyc'))
    shutil.copytree("lib",'dist/e4a-%s/lib'%version, ignore=shutil.ignore_patterns('*.pyc'))
    # dns is not used by android app
    os.system('rm -rf %s/packages/dns'%target)
    os.mkdir(target + '/gui')
    shutil.copyfile('gui/android.py', target + '/gui/android.py')
    open(target + '/gui/__init__.py','w').close()
>>>>>>> 883f9be7

    os.chdir("dist")
    # create the zip file
    os.system( "zip -qr el4a-%s.zip el4a-%s"%(version, version) )
    os.system( "rm -rf el4a-%s"%(version) )

    # change filename because some 3G carriers do not allow users to download a zip file...
    e4a_name = "el4a-%s.zip"%version
    e4a_name2 = e4a_name.replace(".","")
    os.system("mv %s %s"%(e4a_name, e4a_name2))
    print "dist/%s"%e4a_name2
<|MERGE_RESOLUTION|>--- conflicted
+++ resolved
@@ -14,32 +14,18 @@
         print "The packages directory is missing."
         sys.exit()
 
-<<<<<<< HEAD
-    os.system('rm -rf dist/el4a-%s'%version)
-    os.mkdir('dist/el4a-%s'%version)
-    shutil.copyfile("electrum-ltc",'dist/el4a-%s/el4a.py'%version)
+    target = 'dist/el4a-%s'%version
+    os.system('rm -rf %s'%target)
+    os.mkdir(target)
+    shutil.copyfile('electrum-ltc', target + '/el4a.py')
+    shutil.copyfile('scripts/authenticator.py', target + '/authenticator.py')
     shutil.copytree("packages",'dist/el4a-%s/packages'%version, ignore=shutil.ignore_patterns('*.pyc'))
     shutil.copytree("lib",'dist/el4a-%s/lib'%version, ignore=shutil.ignore_patterns('*.pyc'))
-    # dns is not used by android app
-    os.system('rm -rf dist/el4a-%s/packages/dns')
-    os.mkdir('dist/el4a-%s/gui'%version)
-    for n in ['android.py']:
-        shutil.copy("gui/%s"%n,'dist/el4a-%s/gui'%version)
-    open('dist/el4a-%s/gui/__init__.py'%version,'w').close()
-=======
-    target = 'dist/e4a-%s'%version
-    os.system('rm -rf %s'%target)
-    os.mkdir(target)
-    shutil.copyfile('electrum', target + '/e4a.py')
-    shutil.copyfile('scripts/authenticator.py', target + '/authenticator.py')
-    shutil.copytree("packages",'dist/e4a-%s/packages'%version, ignore=shutil.ignore_patterns('*.pyc'))
-    shutil.copytree("lib",'dist/e4a-%s/lib'%version, ignore=shutil.ignore_patterns('*.pyc'))
     # dns is not used by android app
     os.system('rm -rf %s/packages/dns'%target)
     os.mkdir(target + '/gui')
     shutil.copyfile('gui/android.py', target + '/gui/android.py')
     open(target + '/gui/__init__.py','w').close()
->>>>>>> 883f9be7
 
     os.chdir("dist")
     # create the zip file
