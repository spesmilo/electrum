--- conflicted
+++ resolved
@@ -21,19 +21,11 @@
 print("Found {} files to translate".format(len(files.splitlines())))
 
 # Generate fresh translation template
-<<<<<<< HEAD
 if not os.path.exists('electrum_grs/locale'):
     os.mkdir('electrum_grs/locale')
+print('Generating template...')
 cmd = 'xgettext -s --from-code UTF-8 --language Python --no-wrap -f app.fil --output=electrum_grs/locale/messages.pot'
-print('Generate template')
-os.system(cmd)
-=======
-if not os.path.exists('electrum/locale'):
-    os.mkdir('electrum/locale')
-print('Generating template...')
-cmd = 'xgettext -s --from-code UTF-8 --language Python --no-wrap -f app.fil --output=electrum/locale/messages.pot'
 subprocess.check_output(cmd, shell=True)
->>>>>>> be084dd4
 
 os.chdir('electrum_grs')
 
@@ -47,20 +39,6 @@
 if "crowdin_api_key" in os.environ:
     crowdin_api_key = os.environ["crowdin_api_key"]
 
-<<<<<<< HEAD
-if crowdin_api_key:
-    # Push to Crowdin
-    print('Push to Crowdin')
-    url = ('https://api.crowdin.com/api/project/' + crowdin_identifier + '/update-file?key=' + crowdin_api_key)
-    with open(locale_file_name, 'rb') as f:
-        files = {crowdin_file_name: f}
-        response = requests.request('POST', url, files=files)
-    print("", "update-file:", "-"*20, response.text, "-"*20, sep="\n")
-    # Build translations
-    print('Build translations')
-    response = requests.request('GET', 'https://api.crowdin.com/api/project/' + crowdin_identifier + '/export?key=' + crowdin_api_key)
-    print("", "export:", "-" * 20, response.text, "-" * 20, sep="\n")
-=======
 if not crowdin_api_key:
     print('Missing crowdin_api_key. Cannot push.')
     sys.exit(0)
@@ -93,5 +71,4 @@
 url = f'https://api.crowdin.com/api/v2/projects/{crowdin_project_id}/translations/builds'
 headers = {**global_headers, **{"content-type": "application/json"}}
 response = requests.request("POST", url, headers=headers)
-print("", "translations.build_crowdin_project_translation:", "-" * 20, response.text, "-" * 20, sep="\n")
->>>>>>> be084dd4
+print("", "translations.build_crowdin_project_translation:", "-" * 20, response.text, "-" * 20, sep="\n")