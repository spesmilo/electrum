--- conflicted
+++ resolved
@@ -30,20 +30,12 @@
 # see https://stackoverflow.com/questions/51437924/bash-shell-sftp-check-if-directory-exists-before-creating
 
 sftp -oBatchMode=no -b - "$SSHUSER@uploadserver" << !
-<<<<<<< HEAD
    cd electrum-grs-downloads-airlock
-   -mkdir "$version"
-   -chmod 777 "$version"
-   cd "$version"
-   mput *
-=======
-   cd electrum-downloads-airlock
    -mkdir "$VERSION"
    -chmod 777 "$VERSION"
    cd "$VERSION"
    -mput *
    -chmod 444 *  # this prevents future re-uploads of same file
->>>>>>> 4aa319e5
    bye
 !
 
