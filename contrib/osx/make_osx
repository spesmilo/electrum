--- conflicted
+++ resolved
@@ -3,17 +3,10 @@
 set -e
 
 # Parameterize
-<<<<<<< HEAD
-PYTHON_VERSION=3.7.10
+PYTHON_VERSION=3.7.9
 BUILDDIR=/tmp/electrum-grs-build
 PACKAGE=Electrum-GRS
 GIT_REPO=https://github.com/groestlcoin/electrum-grs
-=======
-PYTHON_VERSION=3.7.9
-BUILDDIR=/tmp/electrum-build
-PACKAGE=Electrum
-GIT_REPO=https://github.com/spesmilo/electrum
->>>>>>> e679e607
 
 export GCC_STRIP_BINARIES="1"
 export PYTHONDONTWRITEBYTECODE=1  # don't create __pycache__/ folders with .pyc files
@@ -122,15 +115,9 @@
     fi
     cd "$CONTRIB"/deterministic-build/electrum-locale
     # we want the binary to have only compiled (.mo) locale files; not source (.po) files
-<<<<<<< HEAD
-    rm -rf "$ROOT_FOLDER/electrum_grs/locale/"
+    rm -rf "$PROJECT_ROOT/electrum_grs/locale/"
     for i in ./locale/*; do
-        dir="$ROOT_FOLDER/electrum_grs/$i/LC_MESSAGES"
-=======
-    rm -rf "$PROJECT_ROOT/electrum/locale/"
-    for i in ./locale/*; do
-        dir="$PROJECT_ROOT/electrum/$i/LC_MESSAGES"
->>>>>>> e679e607
+        dir="$PROJECT_ROOT/electrum_grs/$i/LC_MESSAGES"
         mkdir -p "$dir"
         msgfmt --output-file="$dir/electrum.mo" "$i/electrum.po" || true
     done
@@ -142,19 +129,11 @@
 
 info "Building libsecp256k1 dylib..."
 "$CONTRIB"/make_libsecp256k1.sh || fail "Could not build libsecp"
-<<<<<<< HEAD
-cp "$ROOT_FOLDER"/electrum_grs/libsecp256k1.0.dylib "$CONTRIB"/osx
+cp "$PROJECT_ROOT"/electrum_grs/libsecp256k1.0.dylib "$CONTRIB"/osx
 
 info "Building ZBar dylib..."
 "$CONTRIB"/make_zbar.sh || fail "Could not build ZBar dylib"
-cp "$ROOT_FOLDER"/electrum_grs/libzbar.0.dylib "$CONTRIB"/osx
-=======
-cp "$PROJECT_ROOT"/electrum/libsecp256k1.0.dylib "$CONTRIB"/osx
-
-info "Building ZBar dylib..."
-"$CONTRIB"/make_zbar.sh || fail "Could not build ZBar dylib"
-cp "$PROJECT_ROOT"/electrum/libzbar.0.dylib "$CONTRIB"/osx
->>>>>>> e679e607
+cp "$PROJECT_ROOT"/electrum_grs/libzbar.0.dylib "$CONTRIB"/osx
 
 info "Building libusb dylib..."
 "$CONTRIB"/make_libusb.sh || fail "Could not build libusb dylib"
