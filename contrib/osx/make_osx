--- conflicted
+++ resolved
@@ -4,14 +4,8 @@
 
 # Parameterize
 PYTHON_VERSION=3.9.11
-<<<<<<< HEAD
-BUILDDIR=/tmp/electrum-ltc-build
 PACKAGE=Electrum-LTC
 GIT_REPO=https://github.com/pooler/electrum-ltc
-=======
-PACKAGE=Electrum
-GIT_REPO=https://github.com/spesmilo/electrum
->>>>>>> 70da10d6
 
 export GCC_STRIP_BINARIES="1"
 export PYTHONDONTWRITEBYTECODE=1  # don't create __pycache__/ folders with .pyc files
@@ -225,17 +219,7 @@
 VERSION=`git describe --tags --dirty --always`
 
 info "Building binary"
-<<<<<<< HEAD
-pyinstaller --noconfirm --ascii --clean --name $VERSION contrib/osx/osx.spec || fail "Could not build binary"
-
-info "Adding litecoin URI types to Info.plist"
-plutil -insert 'CFBundleURLTypes' \
-	-xml '<array><dict> <key>CFBundleURLName</key> <string>litecoin</string> <key>CFBundleURLSchemes</key> <array><string>litecoin</string></array> </dict></array>' \
-	-- dist/$PACKAGE.app/Contents/Info.plist \
-	|| fail "Could not add keys to Info.plist. Make sure the program 'plutil' exists and is installed."
-=======
 ELECTRUM_VERSION=$VERSION pyinstaller --noconfirm --ascii --clean contrib/osx/osx.spec || fail "Could not build binary"
->>>>>>> 70da10d6
 
 DoCodeSignMaybe "app bundle" "dist/${PACKAGE}.app"
 
