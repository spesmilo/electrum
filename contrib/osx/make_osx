--- conflicted
+++ resolved
@@ -4,16 +4,9 @@
 
 # Parameterize
 PYTHON_VERSION=3.9.11
-<<<<<<< HEAD
-PY_VER_MAJOR="3.9"  # as it appears in fs paths
 BUILDDIR=/tmp/electrum-ltc-build
 PACKAGE=Electrum-LTC
 GIT_REPO=https://github.com/pooler/electrum-ltc
-=======
-BUILDDIR=/tmp/electrum-build
-PACKAGE=Electrum
-GIT_REPO=https://github.com/spesmilo/electrum
->>>>>>> 019d2133
 
 export GCC_STRIP_BINARIES="1"
 export PYTHONDONTWRITEBYTECODE=1  # don't create __pycache__/ folders with .pyc files
@@ -171,21 +164,10 @@
         brew install gettext
         brew link --force gettext
     fi
-<<<<<<< HEAD
-    cd "$CONTRIB"/deterministic-build/electrum-ltc-locale
-    # we want the binary to have only compiled (.mo) locale files; not source (.po) files
-    rm -rf "$PROJECT_ROOT/electrum_ltc/locale/"
-    for i in ./locale/*; do
-        dir="$PROJECT_ROOT/electrum_ltc/$i/LC_MESSAGES"
-        mkdir -p "$dir"
-        msgfmt --output-file="$dir/electrum.mo" "$i/electrum.po" || true
-    done
-=======
-    LOCALE="$PROJECT_ROOT/electrum/locale/"
+    LOCALE="$PROJECT_ROOT/electrum_ltc/locale/"
     # we want the binary to have only compiled (.mo) locale files; not source (.po) files
     rm -rf "$LOCALE"
-    "$CONTRIB/build_locale.sh" "$CONTRIB/deterministic-build/electrum-locale/locale/" "$LOCALE"
->>>>>>> 019d2133
+    "$CONTRIB/build_locale.sh" "$CONTRIB/deterministic-build/electrum-ltc-locale/locale/" "$LOCALE"
 ) || fail "failed generating locale"
 
 
@@ -225,15 +207,10 @@
     || fail "Could not install hardware wallet requirements"
 
 info "Installing dependencies specific to binaries..."
-<<<<<<< HEAD
 brew install openssl
 export CFLAGS="-I$(brew --prefix openssl)/include $CFLAGS"
 export LDFLAGS="-L$(brew --prefix openssl)/lib $LDFLAGS"
-python3 -m pip install --no-build-isolation --no-dependencies --no-binary :all: --only-binary PyQt5,PyQt5-Qt5,cryptography \
-    --no-warn-script-location \
-=======
-python3 -m pip install --no-build-isolation --no-dependencies --no-warn-script-location \
->>>>>>> 019d2133
+python3 -m pip install --no-build-isolation --no-dependencies --no-warn-script-location \
     -Ir ./contrib/deterministic-build/requirements-binaries-mac.txt \
     || fail "Could not install dependencies specific to binaries"
 
