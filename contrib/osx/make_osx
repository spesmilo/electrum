#!/usr/bin/env bash

set -e

# Parameterize
PYTHON_VERSION=3.9.11
<<<<<<< HEAD
BUILDDIR=/tmp/electrum-ltc-build
PACKAGE=Electrum-LTC
GIT_REPO=https://github.com/pooler/electrum-ltc
=======
PY_VER_MAJOR="3.9"  # as it appears in fs paths
BUILDDIR=/tmp/electrum-build
PACKAGE=Electrum
GIT_REPO=https://github.com/spesmilo/electrum
>>>>>>> 8486168b

export GCC_STRIP_BINARIES="1"
export PYTHONDONTWRITEBYTECODE=1  # don't create __pycache__/ folders with .pyc files


. "$(dirname "$0")/../build_tools_util.sh"


CONTRIB_OSX="$(dirname "$(realpath "$0")")"
CONTRIB="$CONTRIB_OSX/.."
PROJECT_ROOT="$CONTRIB/.."
CACHEDIR="$CONTRIB_OSX/.cache"

mkdir -p "$CACHEDIR"

cd "$PROJECT_ROOT"


which brew > /dev/null 2>&1 || fail "Please install brew from https://brew.sh/ to continue"
which xcodebuild > /dev/null 2>&1 || fail "Please install xcode command line tools to continue"

# Code Signing: See https://developer.apple.com/library/archive/documentation/Security/Conceptual/CodeSigningGuide/Procedures/Procedures.html
if [ -n "$CODESIGN_CERT" ]; then
    # Test the identity is valid for signing by doing this hack. There is no other way to do this.
    cp -f /bin/ls ./CODESIGN_TEST
    set +e
    codesign -s "$CODESIGN_CERT" --dryrun -f ./CODESIGN_TEST > /dev/null 2>&1
    res=$?
    set -e
    rm -f ./CODESIGN_TEST
    if ((res)); then
        fail "Code signing identity \"$CODESIGN_CERT\" appears to be invalid."
    fi
    unset res
    info "Code signing enabled using identity \"$CODESIGN_CERT\""
else
    warn "Code signing DISABLED. Specify a valid macOS Developer identity installed on the system to enable signing."
fi


function DoCodeSignMaybe { # ARGS: infoName fileOrDirName
    infoName="$1"
    file="$2"
    deep=""
    if [ -z "$CODESIGN_CERT" ]; then
        # no cert -> we won't codesign
        return
    fi
    if [ -d "$file" ]; then
        deep="--deep"
    fi
    if [ -z "$infoName" ] || [ -z "$file" ] || [ ! -e "$file" ]; then
        fail "Argument error to internal function DoCodeSignMaybe()"
    fi
    hardened_arg="--entitlements=${CONTRIB_OSX}/entitlements.plist -o runtime"

    info "Code signing ${infoName}..."
    codesign -f -v $deep -s "$CODESIGN_CERT" $hardened_arg "$file" || fail "Could not code sign ${infoName}"
}

info "Installing Python $PYTHON_VERSION"
PKG_FILE="python-${PYTHON_VERSION}-macosx10.9.pkg"
if [ ! -f "$CACHEDIR/$PKG_FILE" ]; then
    curl -o "$CACHEDIR/$PKG_FILE" "https://www.python.org/ftp/python/${PYTHON_VERSION}/$PKG_FILE"
fi
echo "c2073d44c404c661dadbf0cbda55c6e7d681baba9178ed1bdb126d34caa898a9  $CACHEDIR/$PKG_FILE" | shasum -a 256 -c \
     || fail "python pkg checksum mismatched"
sudo installer -pkg "$CACHEDIR/$PKG_FILE" -target / \
    || fail "failed to install python"

# sanity check "python3" has the version we just installed.
FOUND_PY_VERSION=$(python3 -c 'import sys; print(".".join(map(str, sys.version_info[:3])))')
if [[ "$FOUND_PY_VERSION" != "$PYTHON_VERSION" ]]; then
    fail "python version mismatch: $FOUND_PY_VERSION != $PYTHON_VERSION"
fi

break_legacy_easy_install

# create a fresh virtualenv
# This helps to avoid older versions of pip-installed dependencies interfering with the build.
VENV_DIR="$CONTRIB_OSX/build-venv"
rm -rf "$VENV_DIR"
python3 -m venv $VENV_DIR
source $VENV_DIR/bin/activate

# don't add debug info to compiled C files (e.g. when pip calls setuptools/wheel calls gcc)
# see https://github.com/pypa/pip/issues/6505#issuecomment-526613584
# note: this does not seem sufficient when cython is involved (although it is on linux, just not on mac... weird.)
#       see additional "strip" pass on built files later in the file.
export CFLAGS="-g0"

info "Installing build dependencies"
# note: re pip installing from PyPI,
#       we prefer compiling C extensions ourselves, instead of using binary wheels,
#       hence "--no-binary :all:" flags. However, we specifically allow
#       - PyQt5, as it's harder to build from source
#       - cryptography, as it's harder to build from source
#       - the whole of "requirements-build-base.txt", which includes pip and friends, as it also includes "wheel",
#         and I am not quite sure how to break the circular dependence there (I guess we could introduce
#         "requirements-build-base-base.txt" with just wheel in it...)
python3 -m pip install --no-build-isolation --no-dependencies --no-warn-script-location \
    -Ir ./contrib/deterministic-build/requirements-build-base.txt \
    || fail "Could not install build dependencies (base)"
python3 -m pip install --no-build-isolation --no-dependencies --no-binary :all: --no-warn-script-location \
    -Ir ./contrib/deterministic-build/requirements-build-mac.txt \
    || fail "Could not install build dependencies (mac)"

info "Installing some build-time deps for compilation..."
brew install autoconf automake libtool gettext coreutils pkgconfig

info "Building PyInstaller."
PYINSTALLER_REPO="https://github.com/pyinstaller/pyinstaller.git"
PYINSTALLER_COMMIT="40c9abce2d8de879e414fd377c933dccaab1e156"
# ^ tag "4.2"
# TODO test newer versions of pyinstaller for build-reproducibility.
#      we are using this version for now due to change in code-signing behaviour
#      (https://github.com/pyinstaller/pyinstaller/pull/5581)
(
    if [ -f "$CACHEDIR/pyinstaller/PyInstaller/bootloader/Darwin-64bit/runw" ]; then
        info "pyinstaller already built, skipping"
        exit 0
    fi
    cd "$PROJECT_ROOT"
    ELECTRUM_COMMIT_HASH=$(git rev-parse HEAD)
    cd "$CACHEDIR"
    rm -rf pyinstaller
    mkdir pyinstaller
    cd pyinstaller
    # Shallow clone
    git init
    git remote add origin $PYINSTALLER_REPO
    git fetch --depth 1 origin $PYINSTALLER_COMMIT
    git checkout -b pinned "${PYINSTALLER_COMMIT}^{commit}"
    rm -fv PyInstaller/bootloader/Darwin-*/run* || true
    # add reproducible randomness. this ensures we build a different bootloader for each commit.
    # if we built the same one for all releases, that might also get anti-virus false positives
    echo "const char *electrum_tag = \"tagged by Electrum@$ELECTRUM_COMMIT_HASH\";" >> ./bootloader/src/pyi_main.c
    pushd bootloader
    # compile bootloader
    python3 ./waf all CFLAGS="-static"
    popd
    # sanity check bootloader is there:
    [[ -e "PyInstaller/bootloader/Darwin-64bit/runw" ]] || fail "Could not find runw in target dir!"
    rm pyinstaller.py  # workaround for https://github.com/pyinstaller/pyinstaller/pull/6701
) || fail "PyInstaller build failed"
info "Installing PyInstaller."
python3 -m pip install --no-build-isolation --no-dependencies --no-warn-script-location "$CACHEDIR/pyinstaller"

info "Using these versions for building $PACKAGE:"
sw_vers
python3 --version
echo -n "Pyinstaller "
pyinstaller --version

rm -rf ./dist

git submodule update --init

rm  -rf "$BUILDDIR" > /dev/null 2>&1
mkdir "$BUILDDIR"

info "generating locale"
(
    if ! which msgfmt > /dev/null 2>&1; then
        brew install gettext
        brew link --force gettext
    fi
    cd "$CONTRIB"/deterministic-build/electrum-ltc-locale
    # we want the binary to have only compiled (.mo) locale files; not source (.po) files
    rm -rf "$PROJECT_ROOT/electrum_ltc/locale/"
    for i in ./locale/*; do
        dir="$PROJECT_ROOT/electrum_ltc/$i/LC_MESSAGES"
        mkdir -p "$dir"
        msgfmt --output-file="$dir/electrum.mo" "$i/electrum.po" || true
    done
) || fail "failed generating locale"


if [ ! -f "$PROJECT_ROOT"/electrum_ltc/libsecp256k1.0.dylib ]; then
    info "Building libsecp256k1 dylib..."
    "$CONTRIB"/make_libsecp256k1.sh || fail "Could not build libsecp"
else
    info "Skipping libsecp256k1 build: reusing already built dylib."
fi
cp "$PROJECT_ROOT"/electrum_ltc/libsecp256k1.0.dylib "$CONTRIB"/osx

if [ ! -f "$PROJECT_ROOT"/electrum_ltc/libzbar.0.dylib ]; then
    info "Building ZBar dylib..."
    "$CONTRIB"/make_zbar.sh || fail "Could not build ZBar dylib"
else
    info "Skipping ZBar build: reusing already built dylib."
fi
cp "$PROJECT_ROOT"/electrum_ltc/libzbar.0.dylib "$CONTRIB"/osx

if [ ! -f "$PROJECT_ROOT"/electrum_ltc/libusb-1.0.dylib ]; then
    info "Building libusb dylib..."
    "$CONTRIB"/make_libusb.sh || fail "Could not build libusb dylib"
else
    info "Skipping libusb build: reusing already built dylib."
fi
cp "$PROJECT_ROOT"/electrum_ltc/libusb-1.0.dylib "$CONTRIB"/osx


info "Installing requirements..."
python3 -m pip install --no-build-isolation --no-dependencies --no-binary :all: \
    --no-warn-script-location \
    -Ir ./contrib/deterministic-build/requirements.txt \
    || fail "Could not install requirements"

info "Installing hardware wallet requirements..."
python3 -m pip install --no-build-isolation --no-dependencies --no-binary :all: --only-binary cryptography \
    --no-warn-script-location \
    -Ir ./contrib/deterministic-build/requirements-hw.txt \
    || fail "Could not install hardware wallet requirements"

info "Installing dependencies specific to binaries..."
<<<<<<< HEAD
brew install openssl
export CFLAGS="-I$(brew --prefix openssl)/include $CFLAGS"
export LDFLAGS="-L$(brew --prefix openssl)/lib $LDFLAGS"
python3 -m pip install --no-build-isolation --no-dependencies --no-warn-script-location \
=======
python3 -m pip install --no-build-isolation --no-dependencies --no-binary :all: --only-binary PyQt5,PyQt5-Qt5,cryptography \
    --no-warn-script-location \
>>>>>>> 8486168b
    -Ir ./contrib/deterministic-build/requirements-binaries-mac.txt \
    || fail "Could not install dependencies specific to binaries"

info "Building $PACKAGE..."
python3 -m pip install --no-build-isolation --no-dependencies \
    --no-warn-script-location . > /dev/null || fail "Could not build $PACKAGE"

# strip debug symbols of some compiled libs
# - hidapi (hid.cpython-39-darwin.so) in particular is not reproducible without this
find "$VENV_DIR/lib/python$PY_VER_MAJOR/site-packages/" -type f -name '*.so' -print0 \
    | xargs -0 -t strip -x

info "Faking timestamps..."
find . -exec touch -t '200101220000' {} + || true

VERSION=`git describe --tags --dirty --always`

info "Building binary"
pyinstaller --noconfirm --ascii --clean --name $VERSION contrib/osx/osx.spec || fail "Could not build binary"

info "Adding litecoin URI types to Info.plist"
plutil -insert 'CFBundleURLTypes' \
	-xml '<array><dict> <key>CFBundleURLName</key> <string>litecoin</string> <key>CFBundleURLSchemes</key> <array><string>litecoin</string></array> </dict></array>' \
	-- dist/$PACKAGE.app/Contents/Info.plist \
	|| fail "Could not add keys to Info.plist. Make sure the program 'plutil' exists and is installed."

DoCodeSignMaybe "app bundle" "dist/${PACKAGE}.app"

if [ ! -z "$CODESIGN_CERT" ]; then
    if [ ! -z "$APPLE_ID_USER" ]; then
        info "Notarizing .app with Apple's central server..."
        "${CONTRIB_OSX}/notarize_app.sh" "dist/${PACKAGE}.app" || fail "Could not notarize binary."
    else
        warn "AppleID details not set! Skipping Apple notarization."
    fi
fi

info "Creating .DMG"
hdiutil create -fs HFS+ -volname $PACKAGE -srcfolder dist/$PACKAGE.app dist/electrum-ltc-$VERSION.dmg || fail "Could not create .DMG"

DoCodeSignMaybe ".DMG" "dist/electrum-ltc-${VERSION}.dmg"

if [ -z "$CODESIGN_CERT" ]; then
    warn "App was built successfully but was not code signed. Users may get security warnings from macOS."
    warn "Specify a valid code signing identity to enable code signing."
fi<|MERGE_RESOLUTION|>--- conflicted
+++ resolved
@@ -4,16 +4,10 @@
 
 # Parameterize
 PYTHON_VERSION=3.9.11
-<<<<<<< HEAD
+PY_VER_MAJOR="3.9"  # as it appears in fs paths
 BUILDDIR=/tmp/electrum-ltc-build
 PACKAGE=Electrum-LTC
 GIT_REPO=https://github.com/pooler/electrum-ltc
-=======
-PY_VER_MAJOR="3.9"  # as it appears in fs paths
-BUILDDIR=/tmp/electrum-build
-PACKAGE=Electrum
-GIT_REPO=https://github.com/spesmilo/electrum
->>>>>>> 8486168b
 
 export GCC_STRIP_BINARIES="1"
 export PYTHONDONTWRITEBYTECODE=1  # don't create __pycache__/ folders with .pyc files
@@ -230,15 +224,11 @@
     || fail "Could not install hardware wallet requirements"
 
 info "Installing dependencies specific to binaries..."
-<<<<<<< HEAD
 brew install openssl
 export CFLAGS="-I$(brew --prefix openssl)/include $CFLAGS"
 export LDFLAGS="-L$(brew --prefix openssl)/lib $LDFLAGS"
-python3 -m pip install --no-build-isolation --no-dependencies --no-warn-script-location \
-=======
 python3 -m pip install --no-build-isolation --no-dependencies --no-binary :all: --only-binary PyQt5,PyQt5-Qt5,cryptography \
     --no-warn-script-location \
->>>>>>> 8486168b
     -Ir ./contrib/deterministic-build/requirements-binaries-mac.txt \
     || fail "Could not install dependencies specific to binaries"
 
