#!/usr/bin/env bash

set -e

# Parameterize
PYTHON_VERSION=3.7.9
BUILDDIR=/tmp/electrum-ltc-build
PACKAGE=Electrum-LTC
GIT_REPO=https://github.com/pooler/electrum-ltc

export GCC_STRIP_BINARIES="1"
export PYTHONDONTWRITEBYTECODE=1  # don't create __pycache__/ folders with .pyc files


. "$(dirname "$0")/../build_tools_util.sh"


CONTRIB_OSX="$(dirname "$(realpath "$0")")"
CONTRIB="$CONTRIB_OSX/.."
PROJECT_ROOT="$CONTRIB/.."
CACHEDIR="$CONTRIB_OSX/.cache"

mkdir -p "$CACHEDIR"

cd "$PROJECT_ROOT"


which brew > /dev/null 2>&1 || fail "Please install brew from https://brew.sh/ to continue"
which xcodebuild > /dev/null 2>&1 || fail "Please install xcode command line tools to continue"

# Code Signing: See https://developer.apple.com/library/archive/documentation/Security/Conceptual/CodeSigningGuide/Procedures/Procedures.html
if [ -n "$CODESIGN_CERT" ]; then
    # Test the identity is valid for signing by doing this hack. There is no other way to do this.
    cp -f /bin/ls ./CODESIGN_TEST
    set +e
    codesign -s "$CODESIGN_CERT" --dryrun -f ./CODESIGN_TEST > /dev/null 2>&1
    res=$?
    set -e
    rm -f ./CODESIGN_TEST
    if ((res)); then
        fail "Code signing identity \"$CODESIGN_CERT\" appears to be invalid."
    fi
    unset res
    info "Code signing enabled using identity \"$CODESIGN_CERT\""
else
    warn "Code signing DISABLED. Specify a valid macOS Developer identity installed on the system to enable signing."
fi


function DoCodeSignMaybe { # ARGS: infoName fileOrDirName
    infoName="$1"
    file="$2"
    deep=""
    if [ -z "$CODESIGN_CERT" ]; then
        # no cert -> we won't codesign
        return
    fi
    if [ -d "$file" ]; then
        deep="--deep"
    fi
    if [ -z "$infoName" ] || [ -z "$file" ] || [ ! -e "$file" ]; then
        fail "Argument error to internal function DoCodeSignMaybe()"
    fi
    hardened_arg="--entitlements=${CONTRIB_OSX}/entitlements.plist -o runtime"

    info "Code signing ${infoName}..."
    codesign -f -v $deep -s "$CODESIGN_CERT" $hardened_arg "$file" || fail "Could not code sign ${infoName}"
}

info "Installing Python $PYTHON_VERSION"
PKG_FILE="python-${PYTHON_VERSION}-macosx10.9.pkg"
if [ ! -f "$CACHEDIR/$PKG_FILE" ]; then
    curl -o "$CACHEDIR/$PKG_FILE" "https://www.python.org/ftp/python/${PYTHON_VERSION}/$PKG_FILE"
fi
echo "bf54a14eef23467991e8c7a88c7307762e484c024a94ec1ee292ac1db3d41fc9  $CACHEDIR/$PKG_FILE" | shasum -a 256 -c \
     || fail "python pkg checksum mismatched"
sudo installer -pkg "$CACHEDIR/$PKG_FILE" -target / \
    || fail "failed to install python"

# sanity check "python3" has the version we just installed.
FOUND_PY_VERSION=$(python3 -c 'import sys; print(".".join(map(str, sys.version_info[:3])))')
if [[ "$FOUND_PY_VERSION" != "$PYTHON_VERSION" ]]; then
    fail "python version mismatch: $FOUND_PY_VERSION != $PYTHON_VERSION"
fi

break_legacy_easy_install

# create a fresh virtualenv
# This helps to avoid older versions of pip-installed dependencies interfering with the build.
VENV_DIR="$CONTRIB_OSX/build-venv"
rm -rf "$VENV_DIR"
python3 -m venv $VENV_DIR
source $VENV_DIR/bin/activate

info "Installing build dependencies"
python3 -m pip install --no-dependencies --no-warn-script-location -Ir ./contrib/deterministic-build/requirements-build-mac.txt \
    || fail "Could not install build dependencies"

info "Using these versions for building $PACKAGE:"
sw_vers
python3 --version
echo -n "Pyinstaller "
pyinstaller --version

rm -rf ./dist

git submodule update --init

rm  -rf "$BUILDDIR" > /dev/null 2>&1
mkdir "$BUILDDIR"

info "generating locale"
(
    if ! which msgfmt > /dev/null 2>&1; then
        brew install gettext
        brew link --force gettext
    fi
    cd "$CONTRIB"/deterministic-build/electrum-ltc-locale
    # we want the binary to have only compiled (.mo) locale files; not source (.po) files
    rm -rf "$PROJECT_ROOT/electrum_ltc/locale/"
    for i in ./locale/*; do
        dir="$PROJECT_ROOT/electrum_ltc/$i/LC_MESSAGES"
        mkdir -p "$dir"
        msgfmt --output-file="$dir/electrum.mo" "$i/electrum.po" || true
    done
) || fail "failed generating locale"


info "Installing some build-time deps for compilation..."
brew install autoconf automake libtool gettext coreutils pkgconfig

<<<<<<< HEAD
info "Building libsecp256k1 dylib..."
"$CONTRIB"/make_libsecp256k1.sh || fail "Could not build libsecp"
cp "$PROJECT_ROOT"/electrum_ltc/libsecp256k1.0.dylib "$CONTRIB"/osx

info "Building ZBar dylib..."
"$CONTRIB"/make_zbar.sh || fail "Could not build ZBar dylib"
cp "$PROJECT_ROOT"/electrum_ltc/libzbar.0.dylib "$CONTRIB"/osx

info "Building libusb dylib..."
"$CONTRIB"/make_libusb.sh || fail "Could not build libusb dylib"
cp "$PROJECT_ROOT"/electrum_ltc/libusb-1.0.dylib "$CONTRIB"/osx
=======
if [ ! -f "$PROJECT_ROOT"/electrum/libsecp256k1.0.dylib ]; then
    info "Building libsecp256k1 dylib..."
    "$CONTRIB"/make_libsecp256k1.sh || fail "Could not build libsecp"
else
    info "Skipping libsecp256k1 build: reusing already built dylib."
fi
cp "$PROJECT_ROOT"/electrum/libsecp256k1.0.dylib "$CONTRIB"/osx

if [ ! -f "$PROJECT_ROOT"/electrum/libzbar.0.dylib ]; then
    info "Building ZBar dylib..."
    "$CONTRIB"/make_zbar.sh || fail "Could not build ZBar dylib"
else
    info "Skipping ZBar build: reusing already built dylib."
fi
cp "$PROJECT_ROOT"/electrum/libzbar.0.dylib "$CONTRIB"/osx

if [ ! -f "$PROJECT_ROOT"/electrum/libusb-1.0.dylib ]; then
    info "Building libusb dylib..."
    "$CONTRIB"/make_libusb.sh || fail "Could not build libusb dylib"
else
    info "Skipping libusb build: reusing already built dylib."
fi
cp "$PROJECT_ROOT"/electrum/libusb-1.0.dylib "$CONTRIB"/osx
>>>>>>> 5115e14a


info "Installing requirements..."
python3 -m pip install --no-dependencies --no-warn-script-location -Ir ./contrib/deterministic-build/requirements.txt \
    || fail "Could not install requirements"

info "Installing hardware wallet requirements..."
python3 -m pip install --no-dependencies --no-warn-script-location -Ir ./contrib/deterministic-build/requirements-hw.txt \
    || fail "Could not install hardware wallet requirements"

info "Installing dependencies specific to binaries..."
brew install openssl
export CFLAGS="-I$(brew --prefix openssl)/include $CFLAGS"
export LDFLAGS="-L$(brew --prefix openssl)/lib $LDFLAGS"
python3 -m pip install --no-dependencies --no-warn-script-location -Ir ./contrib/deterministic-build/requirements-binaries-mac.txt \
    || fail "Could not install dependencies specific to binaries"

info "Building $PACKAGE..."
python3 -m pip install --no-dependencies --no-warn-script-location . > /dev/null || fail "Could not build $PACKAGE"

info "Faking timestamps..."
find . -exec touch -t '200101220000' {} + || true

VERSION=`git describe --tags --dirty --always`

info "Building binary"
pyinstaller --noconfirm --ascii --clean --name $VERSION contrib/osx/osx.spec || fail "Could not build binary"

info "Adding litecoin URI types to Info.plist"
plutil -insert 'CFBundleURLTypes' \
	-xml '<array><dict> <key>CFBundleURLName</key> <string>litecoin</string> <key>CFBundleURLSchemes</key> <array><string>litecoin</string></array> </dict></array>' \
	-- dist/$PACKAGE.app/Contents/Info.plist \
	|| fail "Could not add keys to Info.plist. Make sure the program 'plutil' exists and is installed."

DoCodeSignMaybe "app bundle" "dist/${PACKAGE}.app"

if [ ! -z "$CODESIGN_CERT" ]; then
    if [ ! -z "$APPLE_ID_USER" ]; then
        info "Notarizing .app with Apple's central server..."
        "${CONTRIB_OSX}/notarize_app.sh" "dist/${PACKAGE}.app" || fail "Could not notarize binary."
    else
        warn "AppleID details not set! Skipping Apple notarization."
    fi
fi

info "Creating .DMG"
hdiutil create -fs HFS+ -volname $PACKAGE -srcfolder dist/$PACKAGE.app dist/electrum-ltc-$VERSION.dmg || fail "Could not create .DMG"

DoCodeSignMaybe ".DMG" "dist/electrum-ltc-${VERSION}.dmg"

if [ -z "$CODESIGN_CERT" ]; then
    warn "App was built successfully but was not code signed. Users may get security warnings from macOS."
    warn "Specify a valid code signing identity to enable code signing."
fi<|MERGE_RESOLUTION|>--- conflicted
+++ resolved
@@ -129,43 +129,29 @@
 info "Installing some build-time deps for compilation..."
 brew install autoconf automake libtool gettext coreutils pkgconfig
 
-<<<<<<< HEAD
-info "Building libsecp256k1 dylib..."
-"$CONTRIB"/make_libsecp256k1.sh || fail "Could not build libsecp"
-cp "$PROJECT_ROOT"/electrum_ltc/libsecp256k1.0.dylib "$CONTRIB"/osx
-
-info "Building ZBar dylib..."
-"$CONTRIB"/make_zbar.sh || fail "Could not build ZBar dylib"
-cp "$PROJECT_ROOT"/electrum_ltc/libzbar.0.dylib "$CONTRIB"/osx
-
-info "Building libusb dylib..."
-"$CONTRIB"/make_libusb.sh || fail "Could not build libusb dylib"
-cp "$PROJECT_ROOT"/electrum_ltc/libusb-1.0.dylib "$CONTRIB"/osx
-=======
-if [ ! -f "$PROJECT_ROOT"/electrum/libsecp256k1.0.dylib ]; then
+if [ ! -f "$PROJECT_ROOT"/electrum_ltc/libsecp256k1.0.dylib ]; then
     info "Building libsecp256k1 dylib..."
     "$CONTRIB"/make_libsecp256k1.sh || fail "Could not build libsecp"
 else
     info "Skipping libsecp256k1 build: reusing already built dylib."
 fi
-cp "$PROJECT_ROOT"/electrum/libsecp256k1.0.dylib "$CONTRIB"/osx
-
-if [ ! -f "$PROJECT_ROOT"/electrum/libzbar.0.dylib ]; then
+cp "$PROJECT_ROOT"/electrum_ltc/libsecp256k1.0.dylib "$CONTRIB"/osx
+
+if [ ! -f "$PROJECT_ROOT"/electrum_ltc/libzbar.0.dylib ]; then
     info "Building ZBar dylib..."
     "$CONTRIB"/make_zbar.sh || fail "Could not build ZBar dylib"
 else
     info "Skipping ZBar build: reusing already built dylib."
 fi
-cp "$PROJECT_ROOT"/electrum/libzbar.0.dylib "$CONTRIB"/osx
-
-if [ ! -f "$PROJECT_ROOT"/electrum/libusb-1.0.dylib ]; then
+cp "$PROJECT_ROOT"/electrum_ltc/libzbar.0.dylib "$CONTRIB"/osx
+
+if [ ! -f "$PROJECT_ROOT"/electrum_ltc/libusb-1.0.dylib ]; then
     info "Building libusb dylib..."
     "$CONTRIB"/make_libusb.sh || fail "Could not build libusb dylib"
 else
     info "Skipping libusb build: reusing already built dylib."
 fi
-cp "$PROJECT_ROOT"/electrum/libusb-1.0.dylib "$CONTRIB"/osx
->>>>>>> 5115e14a
+cp "$PROJECT_ROOT"/electrum_ltc/libusb-1.0.dylib "$CONTRIB"/osx
 
 
 info "Installing requirements..."
