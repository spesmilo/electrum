--- conflicted
+++ resolved
@@ -175,19 +175,10 @@
         brew install gettext
         brew link --force gettext
     fi
-    LOCALE="$PROJECT_ROOT/electrum/locale/"
+    LOCALE="$PROJECT_ROOT/electrum_grs/locale/"
     # we want the binary to have only compiled (.mo) locale files; not source (.po) files
-<<<<<<< HEAD
-    rm -rf "$PROJECT_ROOT/electrum_grs/locale/"
-    for i in ./locale/*; do
-        dir="$PROJECT_ROOT/electrum_grs/$i/LC_MESSAGES"
-        mkdir -p "$dir"
-        msgfmt --output-file="$dir/electrum.mo" "$i/electrum.po" || true
-    done
-=======
     rm -rf "$LOCALE"
     "$CONTRIB/build_locale.sh" "$CONTRIB/deterministic-build/electrum-locale/locale/" "$LOCALE"
->>>>>>> f13a2578
 ) || fail "failed generating locale"
 
 
@@ -246,7 +237,7 @@
 info "Faking timestamps..."
 find . -exec touch -t '200101220000' {} + || true
 
-VERSION=4.3.0
+VERSION=`python3 -c "import electrum_grs; print(electrum_grs.version.ELECTRUM_VERSION)"`
 
 info "Building binary"
 pyinstaller --noconfirm --ascii --clean --name $VERSION contrib/osx/osx.spec || fail "Could not build binary"
