--- conflicted
+++ resolved
@@ -60,11 +60,7 @@
 
 
 info "Installing pyinstaller"
-<<<<<<< HEAD
-python3 -m pip install -I --user pyinstaller==3.5 || fail "Could not install pyinstaller"
-=======
 python3 -m pip install -I --user pyinstaller==3.6 || fail "Could not install pyinstaller"
->>>>>>> 942e03e3
 
 info "Using these versions for building $PACKAGE:"
 sw_vers
@@ -103,20 +99,8 @@
 
 info "Preparing for building libsecp256k1"
 brew install autoconf automake libtool
-<<<<<<< HEAD
-git clone https://github.com/bitcoin-core/secp256k1 $BUILDDIR/secp256k1
-pushd $BUILDDIR/secp256k1
-git reset --hard $LIBSECP_VERSION
-git clean -f -x -q
-./autogen.sh
-./configure --enable-module-recovery --enable-experimental --enable-module-ecdh --disable-jni
-make -j4
-popd
-cp $BUILDDIR/secp256k1/.libs/libsecp256k1.0.dylib contrib/osx
-=======
 "$CONTRIB"/make_libsecp256k1.sh || fail "Could not build libsecp"
 cp "$ROOT_FOLDER"/electrum/libsecp256k1.0.dylib contrib/osx
->>>>>>> 942e03e3
 
 info "Building CalinsQRReader..."
 d=contrib/osx/CalinsQRReader
