# -*- mode: python -*-

from PyInstaller.utils.hooks import collect_data_files, collect_submodules, collect_dynamic_libs

import sys, os

<<<<<<< HEAD
PACKAGE='Electrum-GRS'
PYPKG='electrum_grs'
MAIN_SCRIPT='run_electrum_grs'
ICONS_FILE=PYPKG + '/gui/icons/electrum-grs.icns'
APP_SIGN = os.environ.get('APP_SIGN', '')

def fail(*msg):
    RED='\033[0;31m'
    NC='\033[0m' # No Color
    print("\r🗯 {}ERROR:{}".format(RED, NC), *msg)
    sys.exit(1)

def codesign(identity, binary):
    d = os.path.dirname(binary)
    saved_dir=None
    if d:
        # switch to directory of the binary so codesign verbose messages don't include long path
        saved_dir = os.path.abspath(os.path.curdir)
        os.chdir(d)
        binary = os.path.basename(binary)
    os.system("codesign -v -f -s '{}' '{}'".format(identity, binary))==0 or fail("Could not code sign " + binary)
    if saved_dir:
        os.chdir(saved_dir)

def monkey_patch_pyinstaller_for_codesigning(identity):
    # Monkey-patch PyInstaller so that we app-sign all binaries *after* they are modified by PyInstaller
    # If we app-sign before that point, the signature will be invalid because PyInstaller modifies
    # @loader_path in the Mach-O loader table.
    try:
        import PyInstaller.depend.dylib
        _saved_func = PyInstaller.depend.dylib.mac_set_relative_dylib_deps
    except (ImportError, NameError, AttributeError):
        # Hmm. Likely wrong PyInstaller version.
        fail("Could not monkey-patch PyInstaller for code signing. Please ensure that you are using PyInstaller 3.4.")
    _signed = set()
    def my_func(fn, distname):
        _saved_func(fn, distname)
        if  (fn, distname) not in _signed:
            codesign(identity, fn)
            _signed.add((fn,distname)) # remember we signed it so we don't sign again
    PyInstaller.depend.dylib.mac_set_relative_dylib_deps = my_func
=======
PACKAGE='Electrum'
PYPKG='electrum'
MAIN_SCRIPT='run_electrum'
ICONS_FILE=PYPKG + '/gui/icons/electrum.icns'
>>>>>>> d8d2c180


for i, x in enumerate(sys.argv):
    if x == '--name':
        VERSION = sys.argv[i+1]
        break
else:
    raise Exception('no version')

electrum = os.path.abspath(".") + "/"
block_cipher = None

# see https://github.com/pyinstaller/pyinstaller/issues/2005
hiddenimports = []
hiddenimports += collect_submodules('pkg_resources')  # workaround for https://github.com/pypa/setuptools/issues/1963
hiddenimports += collect_submodules('trezorlib')
hiddenimports += collect_submodules('safetlib')
hiddenimports += collect_submodules('btchip')
hiddenimports += collect_submodules('keepkeylib')
hiddenimports += collect_submodules('websocket')
hiddenimports += collect_submodules('ckcc')
hiddenimports += collect_submodules('bitbox02')
hiddenimports += ['PyQt5.QtPrintSupport']  # needed by Revealer

datas = [
    (electrum + PYPKG + '/*.json', PYPKG),
    (electrum + PYPKG + '/lnwire/*.csv', PYPKG + '/lnwire'),
    (electrum + PYPKG + '/wordlist/english.txt', PYPKG + '/wordlist'),
    (electrum + PYPKG + '/wordlist/slip39.txt', PYPKG + '/wordlist'),
    (electrum + PYPKG + '/locale', PYPKG + '/locale'),
    (electrum + PYPKG + '/plugins', PYPKG + '/plugins'),
    (electrum + PYPKG + '/gui/icons', PYPKG + '/gui/icons'),
]
datas += collect_data_files('trezorlib')
datas += collect_data_files('safetlib')
datas += collect_data_files('btchip')
datas += collect_data_files('keepkeylib')
datas += collect_data_files('ckcc')
datas += collect_data_files('bitbox02')

# Add libusb so Trezor and Safe-T mini will work
binaries = [(electrum + "contrib/osx/libusb-1.0.dylib", ".")]
binaries += [(electrum + "contrib/osx/libsecp256k1.0.dylib", ".")]
binaries += [(electrum + "contrib/osx/libzbar.0.dylib", ".")]

# Workaround for "Retro Look":
binaries += [b for b in collect_dynamic_libs('PyQt5') if 'macstyle' in b[0]]

# We don't put these files in to actually include them in the script but to make the Analysis method scan them for imports
a = Analysis([electrum+ MAIN_SCRIPT,
              electrum+'electrum_grs/gui/qt/main_window.py',
              electrum+'electrum_grs/gui/qt/qrreader/qtmultimedia/camera_dialog.py',
              electrum+'electrum_grs/gui/text.py',
              electrum+'electrum_grs/util.py',
              electrum+'electrum_grs/wallet.py',
              electrum+'electrum_grs/simple_config.py',
              electrum+'electrum_grs/bitcoin.py',
              electrum+'electrum_grs/dnssec.py',
              electrum+'electrum_grs/commands.py',
              electrum+'electrum_grs/plugins/cosigner_pool/qt.py',
              electrum+'electrum_grs/plugins/email_requests/qt.py',
              electrum+'electrum_grs/plugins/trezor/qt.py',
              electrum+'electrum_grs/plugins/safe_t/client.py',
              electrum+'electrum_grs/plugins/safe_t/qt.py',
              electrum+'electrum_grs/plugins/keepkey/qt.py',
              electrum+'electrum_grs/plugins/ledger/qt.py',
              electrum+'electrum_grs/plugins/coldcard/qt.py',
              ],
             binaries=binaries,
             datas=datas,
             hiddenimports=hiddenimports,
             hookspath=[])

# http://stackoverflow.com/questions/19055089/pyinstaller-onefile-warning-pyconfig-h-when-importing-scipy-or-scipy-signal
for d in a.datas:
    if 'pyconfig' in d[0]:
        a.datas.remove(d)
        break

# Strip out parts of Qt that we never use. Reduces binary size by tens of MBs. see #4815
qt_bins2remove=('qtweb', 'qt3d', 'qtgame', 'qtdesigner', 'qtquick', 'qtlocation', 'qttest', 'qtxml')
print("Removing Qt binaries:", *qt_bins2remove)
for x in a.binaries.copy():
    for r in qt_bins2remove:
        if x[0].lower().startswith(r):
            a.binaries.remove(x)
            print('----> Removed x =', x)

<<<<<<< HEAD
# If code signing, monkey-patch in a code signing step to pyinstaller.
if APP_SIGN:
    monkey_patch_pyinstaller_for_codesigning(APP_SIGN)

=======
>>>>>>> d8d2c180
pyz = PYZ(a.pure, a.zipped_data, cipher=block_cipher)

exe = EXE(
    pyz,
    a.scripts,
    exclude_binaries=True,
    name=MAIN_SCRIPT,
    debug=False,
    strip=False,
    upx=True,
    icon=electrum+ICONS_FILE,
    console=False,
)

app = BUNDLE(
    exe,
    a.binaries,
    a.zipfiles,
    a.datas,
    version = VERSION,
    name=PACKAGE + '.app',
    icon=electrum+ICONS_FILE,
    bundle_identifier=None,
    info_plist={
        'NSHighResolutionCapable': 'True',
        'NSSupportsAutomaticGraphicsSwitching': 'True'
    },
)<|MERGE_RESOLUTION|>--- conflicted
+++ resolved
@@ -4,54 +4,10 @@
 
 import sys, os
 
-<<<<<<< HEAD
 PACKAGE='Electrum-GRS'
 PYPKG='electrum_grs'
 MAIN_SCRIPT='run_electrum_grs'
 ICONS_FILE=PYPKG + '/gui/icons/electrum-grs.icns'
-APP_SIGN = os.environ.get('APP_SIGN', '')
-
-def fail(*msg):
-    RED='\033[0;31m'
-    NC='\033[0m' # No Color
-    print("\r🗯 {}ERROR:{}".format(RED, NC), *msg)
-    sys.exit(1)
-
-def codesign(identity, binary):
-    d = os.path.dirname(binary)
-    saved_dir=None
-    if d:
-        # switch to directory of the binary so codesign verbose messages don't include long path
-        saved_dir = os.path.abspath(os.path.curdir)
-        os.chdir(d)
-        binary = os.path.basename(binary)
-    os.system("codesign -v -f -s '{}' '{}'".format(identity, binary))==0 or fail("Could not code sign " + binary)
-    if saved_dir:
-        os.chdir(saved_dir)
-
-def monkey_patch_pyinstaller_for_codesigning(identity):
-    # Monkey-patch PyInstaller so that we app-sign all binaries *after* they are modified by PyInstaller
-    # If we app-sign before that point, the signature will be invalid because PyInstaller modifies
-    # @loader_path in the Mach-O loader table.
-    try:
-        import PyInstaller.depend.dylib
-        _saved_func = PyInstaller.depend.dylib.mac_set_relative_dylib_deps
-    except (ImportError, NameError, AttributeError):
-        # Hmm. Likely wrong PyInstaller version.
-        fail("Could not monkey-patch PyInstaller for code signing. Please ensure that you are using PyInstaller 3.4.")
-    _signed = set()
-    def my_func(fn, distname):
-        _saved_func(fn, distname)
-        if  (fn, distname) not in _signed:
-            codesign(identity, fn)
-            _signed.add((fn,distname)) # remember we signed it so we don't sign again
-    PyInstaller.depend.dylib.mac_set_relative_dylib_deps = my_func
-=======
-PACKAGE='Electrum'
-PYPKG='electrum'
-MAIN_SCRIPT='run_electrum'
-ICONS_FILE=PYPKG + '/gui/icons/electrum.icns'
->>>>>>> d8d2c180
 
 
 for i, x in enumerate(sys.argv):
@@ -140,13 +96,6 @@
             a.binaries.remove(x)
             print('----> Removed x =', x)
 
-<<<<<<< HEAD
-# If code signing, monkey-patch in a code signing step to pyinstaller.
-if APP_SIGN:
-    monkey_patch_pyinstaller_for_codesigning(APP_SIGN)
-
-=======
->>>>>>> d8d2c180
 pyz = PYZ(a.pure, a.zipped_data, cipher=block_cipher)
 
 exe = EXE(
