SHELL := /bin/bash
PYTHON = python3

# for reproducible builds
export LC_ALL             := C
export TZ                 := UTC
ifndef ELEC_APK_USE_CURRENT_TIME
    export SOURCE_DATE_EPOCH  := $(shell git log -1 --pretty=%ct)
else
    # p4a sets "private_version" based on SOURCE_DATE_EPOCH. "private_version" gets compiled into the apk,
    # and is used at runtime to decide whether the already extracted project files in the app's datadir need updating.
    # So, "private_version" needs to be reproducible, but it would be useful during development if it changed
    # between subsequent builds (otherwise the new code won't be unpacked and used at runtime!).
    # For this reason, for development purposes, we set SOURCE_DATE_EPOCH here to the current time.
    # see https://github.com/kivy/python-for-android/blob/develop/pythonforandroid/bootstraps/common/build/build.py#L567-L579
    export SOURCE_DATE_EPOCH  := $(shell date +%s)
endif
export PYTHONHASHSEED     := $(SOURCE_DATE_EPOCH)
export BUILD_DATE         := $(shell LC_ALL=C TZ=UTC date +'%b %e %Y' -d @$(SOURCE_DATE_EPOCH))
export BUILD_TIME         := $(shell LC_ALL=C TZ=UTC date +'%H:%M:%S' -d @$(SOURCE_DATE_EPOCH))

# needs kivy installed or in PYTHONPATH

.PHONY: theming apk clean

theming:
	#bash -c 'for i in network lightning; do convert -background none theming/light/$i.{svg,png}; done'
	$(PYTHON) -m kivy.atlas ../../electrum_grs/gui/kivy/theming/atlas/light 1024 ../../electrum_grs/gui/kivy/theming/light/*.png
prepare:
	# running pre build setup
<<<<<<< HEAD
	@cp buildozer.spec ../../buildozer.spec
	# copy electrum-grs to main.py
	@cp ../../run_electrum_grs ../../main.py
=======
	# copy electrum to main.py
	@cp buildozer_$(ELEC_APK_GUI).spec ../../buildozer.spec
	@cp ../../run_electrum ../../main.py
>>>>>>> 12832a31
	@-if [ ! -d "../../.buildozer" ];then \
		cd ../..; buildozer android debug;\
		cp -f blacklist.txt .buildozer/android/platform/python-for-android/src/blacklist.txt;\
		rm -rf ./.buildozer/android/platform/python-for-android/dist;\
	fi
apk:
	@make prepare
	@-cd ../..; buildozer android debug
	@make clean
release:
	@make prepare
	@-cd ../..; buildozer android release
	@make clean
clean:
	# Cleaning up
	# rename main.py to electrum-grs
	@-rm ../../main.py
	# remove buildozer.spec
	@-rm ../../buildozer.spec<|MERGE_RESOLUTION|>--- conflicted
+++ resolved
@@ -28,15 +28,9 @@
 	$(PYTHON) -m kivy.atlas ../../electrum_grs/gui/kivy/theming/atlas/light 1024 ../../electrum_grs/gui/kivy/theming/light/*.png
 prepare:
 	# running pre build setup
-<<<<<<< HEAD
-	@cp buildozer.spec ../../buildozer.spec
 	# copy electrum-grs to main.py
+	@cp buildozer_$(ELEC_APK_GUI).spec ../../buildozer.spec
 	@cp ../../run_electrum_grs ../../main.py
-=======
-	# copy electrum to main.py
-	@cp buildozer_$(ELEC_APK_GUI).spec ../../buildozer.spec
-	@cp ../../run_electrum ../../main.py
->>>>>>> 12832a31
 	@-if [ ! -d "../../.buildozer" ];then \
 		cd ../..; buildozer android debug;\
 		cp -f blacklist.txt .buildozer/android/platform/python-for-android/src/blacklist.txt;\
