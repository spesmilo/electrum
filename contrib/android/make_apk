#!/bin/bash

set -e

CONTRIB_ANDROID="$(dirname "$(readlink -e "$0")")"
<<<<<<< HEAD
ROOT_FOLDER="$CONTRIB_ANDROID"/../..
PACKAGES="$ROOT_FOLDER"/packages/
LOCALE="$ROOT_FOLDER"/electrum_grs/locale/
=======
CONTRIB="$CONTRIB_ANDROID"/..
PROJECT_ROOT="$CONTRIB"/..
PACKAGES="$PROJECT_ROOT"/packages/
LOCALE="$PROJECT_ROOT"/electrum/locale/
>>>>>>> fbd8c5f7

. "$CONTRIB"/build_tools_util.sh

if [ ! -d "$PACKAGES" ]; then
  "$CONTRIB"/make_packages || fail "make_packages failed"
fi

pushd "$PROJECT_ROOT"
git submodule update --init
popd

# update locale
info "preparing electrum-locale."
(
    cd "$CONTRIB"/deterministic-build/electrum-locale
    if ! which msgfmt > /dev/null 2>&1; then
        fail "Please install gettext"
    fi
    # we want the binary to have only compiled (.mo) locale files; not source (.po) files
    rm -rf "$PROJECT_ROOT/electrum/locale/"
    for i in ./locale/*; do
        dir="$PROJECT_ROOT/electrum/$i/LC_MESSAGES"
        mkdir -p $dir
        msgfmt --output-file="$dir/electrum.mo" "$i/electrum.po" || true
    done
)

pushd "$CONTRIB_ANDROID"

info "apk building phase starts."
if [[ -n "$1"  && "$1" == "release" ]] ; then
    # do release build, and sign the APKs.
    echo -n Keystore Password:
    read -s password
    export P4A_RELEASE_KEYSTORE=~/.keystore/electrumgrs.keystore
    export P4A_RELEASE_KEYSTORE_PASSWD=$password
    export P4A_RELEASE_KEYALIAS_PASSWD=$password
    export P4A_RELEASE_KEYALIAS=electrumgrs
    # build two apks
    export APP_ANDROID_ARCH=armeabi-v7a
    make release
    export APP_ANDROID_ARCH=arm64-v8a
    make release
elif [[ -n "$1"  && "$1" == "release-unsigned" ]] ; then
    # do release build, but do not sign the APKs.
    # build two apks
    export APP_ANDROID_ARCH=armeabi-v7a
    make release
    export APP_ANDROID_ARCH=arm64-v8a
    make release
else
    # do debug build; the default.
    export P4A_DEBUG_KEYSTORE="$CONTRIB_ANDROID"/android_debug.keystore
    export P4A_DEBUG_KEYSTORE_PASSWD=unsafepassword
    export P4A_DEBUG_KEYALIAS_PASSWD=unsafepassword
    export P4A_DEBUG_KEYALIAS=electrumgrs
    # create keystore if needed
    if [ ! -f "$P4A_DEBUG_KEYSTORE" ]; then
        keytool -genkey -v -keystore "$CONTRIB_ANDROID"/android_debug.keystore \
            -alias "$P4A_DEBUG_KEYALIAS" -keyalg RSA -keysize 2048 -validity 10000 \
            -dname "CN=mqttserver.ibm.com, OU=ID, O=IBM, L=Hursley, S=Hants, C=GB" \
            -storepass "$P4A_DEBUG_KEYSTORE_PASSWD" \
            -keypass "$P4A_DEBUG_KEYALIAS_PASSWD"
    fi
    # only build one apk for debug build, for faster testing iterations
    export APP_ANDROID_ARCH=arm64-v8a
    make apk
    # export APP_ANDROID_ARCH=armeabi-v7a
    # make apk
fi

popd


info "done."
ls -la "$PROJECT_ROOT/bin"
sha256sum "$PROJECT_ROOT/bin"/*<|MERGE_RESOLUTION|>--- conflicted
+++ resolved
@@ -3,16 +3,10 @@
 set -e
 
 CONTRIB_ANDROID="$(dirname "$(readlink -e "$0")")"
-<<<<<<< HEAD
-ROOT_FOLDER="$CONTRIB_ANDROID"/../..
-PACKAGES="$ROOT_FOLDER"/packages/
-LOCALE="$ROOT_FOLDER"/electrum_grs/locale/
-=======
 CONTRIB="$CONTRIB_ANDROID"/..
 PROJECT_ROOT="$CONTRIB"/..
 PACKAGES="$PROJECT_ROOT"/packages/
-LOCALE="$PROJECT_ROOT"/electrum/locale/
->>>>>>> fbd8c5f7
+LOCALE="$PROJECT_ROOT"/electrum_grs/locale/
 
 . "$CONTRIB"/build_tools_util.sh
 
@@ -32,9 +26,9 @@
         fail "Please install gettext"
     fi
     # we want the binary to have only compiled (.mo) locale files; not source (.po) files
-    rm -rf "$PROJECT_ROOT/electrum/locale/"
+    rm -rf "$PROJECT_ROOT/electrum_grs/locale/"
     for i in ./locale/*; do
-        dir="$PROJECT_ROOT/electrum/$i/LC_MESSAGES"
+        dir="$PROJECT_ROOT/electrum_grs/$i/LC_MESSAGES"
         mkdir -p $dir
         msgfmt --output-file="$dir/electrum.mo" "$i/electrum.po" || true
     done
