[app]

# (str) Title of your application
title = Electrum-GRS

# (str) Package name
package.name = ElectrumGRS

# (str) Package domain (needed for android/ios packaging)
package.domain = org.groestlcoin

# (str) Source code where the main.py live
source.dir = .

# (list) Source files to include (let empty to include all the files)
source.include_exts = py,png,jpg,qml,qmltypes,ttf,txt,gif,pem,mo,json,csv,so

# (list) Source files to exclude (let empty to not exclude anything)
source.exclude_exts = spec

# (list) List of directory to exclude (let empty to not exclude anything)
<<<<<<< HEAD
source.exclude_dirs = bin, build, dist, contrib,
    electrum_grs/tests,
    electrum_grs/gui/qt,
    electrum_grs/gui/kivy,
=======
source.exclude_dirs = bin, build, dist, contrib, env,
    electrum/tests,
    electrum/www,
    electrum/gui/qt,
    electrum/gui/kivy,
>>>>>>> fbd7d504
    packages/qdarkstyle,
    packages/qtpy,
    packages/bin,
    packages/share,
    packages/pkg_resources,
    packages/setuptools

# (list) List of exclusions using pattern matching
source.exclude_patterns = Makefile,setup*,
    # not reproducible:
    packages/aiohttp-*.dist-info/*,
    packages/frozenlist-*.dist-info/*

# (str) Application versioning (method 1)
version.regex = APK_VERSION = '(.*)'
version.filename = %(source.dir)s/electrum_grs/version.py

# (str) Application versioning (method 2)
#version = 4.2.1

# (list) Application requirements
# note: versions and hashes are pinned in ./p4a_recipes/*
requirements =
    hostpython3,
    python3,
    android,
    openssl,
    plyer,
    libffi,
    libsecp256k1,
    cryptography,
    pyqt5sip,
    pyqt5,
<<<<<<< HEAD
    groestlcoin_hash==1.0.1
=======
    pillow,
    libzbar
>>>>>>> fbd7d504

# (str) Presplash of the application
#presplash.filename = %(source.dir)s/gui/kivy/theming/splash.png
presplash.filename = %(source.dir)s/electrum_grs/gui/icons/electrum_presplash.png

# (str) Icon of the application
icon.filename = %(source.dir)s/electrum_grs/gui/icons/android_electrum_icon_legacy.png
icon.adaptive_foreground.filename = %(source.dir)s/electrum_grs/gui/icons/android_electrum_icon_foreground.png
icon.adaptive_background.filename = %(source.dir)s/electrum_grs/gui/icons/android_electrum_icon_background.png

# (str) Supported orientation (one of landscape, portrait or all)
orientation = portrait

# (bool) Indicate if the application should be fullscreen or not
fullscreen = False


#
# Android specific
#

# (list) Permissions
android.permissions = INTERNET, CAMERA, WRITE_EXTERNAL_STORAGE

# (int) Android API to use  (targetSdkVersion AND compileSdkVersion)
# note: when changing, Dockerfile also needs to be changed to install corresponding build tools
android.api = 30

# (int) Minimum API required. You will need to set the android.ndk_api to be as low as this value.
android.minapi = 21

# (str) Android NDK version to use
android.ndk = 22b

# (int) Android NDK API to use (optional). This is the minimum API your app will support.
android.ndk_api = 21

# (bool) Use --private data storage (True) or --dir public storage (False)
android.private_storage = True

# (str) Android NDK directory (if empty, it will be automatically downloaded.)
android.ndk_path = /opt/android/android-ndk

# (str) Android SDK directory (if empty, it will be automatically downloaded.)
android.sdk_path = /opt/android/android-sdk

# (str) ANT directory (if empty, it will be automatically downloaded.)
android.ant_path = /opt/android/apache-ant

# (bool) If True, then skip trying to update the Android sdk
# This can be useful to avoid excess Internet downloads or save time
# when an update is due and you just want to test/build your package
# note(ghost43): probably needed for reproducibility. versions pinned in Dockerfile.
android.skip_update = True

# (bool) If True, then automatically accept SDK license
# agreements. This is intended for automation only. If set to False,
# the default, you will be shown the license when first running
# buildozer.
android.accept_sdk_license = True

# (str) Android entry point, default is ok for Kivy-based app
#android.entrypoint = org.renpy.android.PythonActivity

# (list) List of Java .jar files to add to the libs so that pyjnius can access
# their classes. Don't add jars that you do not need, since extra jars can slow
# down the build process. Allows wildcards matching, for example:
# OUYA-ODK/libs/*.jar
#android.add_jars = foo.jar,bar.jar,path/to/more/*.jar
#android.add_jars = lib/android/zbar.jar

android.add_jars = .buildozer/android/platform/*/build/libs_collections/ElectrumGRS/jar/*.jar


# (list) List of Java files to add to the android project (can be java or a
# directory containing the files)
android.add_src = electrum_grs/gui/kivy/data/java-classes/

android.gradle_dependencies = me.dm7.barcodescanner:zxing:1.9.8

android.add_activities = org.electrum.qr.SimpleScannerActivity

# (str) python-for-android branch to use, if not master, useful to try
# not yet merged features.
#android.branch = master

# (str) OUYA Console category. Should be one of GAME or APP
# If you leave this blank, OUYA support will not be enabled
#android.ouya.category = GAME

# (str) Filename of OUYA Console icon. It must be a 732x412 png image.
#android.ouya.icon.filename = %(source.dir)s/data/ouya_icon.png

# (str) XML file to include as an intent filters in <activity> tag
android.manifest.intent_filters = contrib/android/bitcoin_intent.xml

# (str) launchMode to set for the main activity
android.manifest.launch_mode = singleTask

# (list) Android additionnal libraries to copy into libs/armeabi
#android.add_libs_armeabi = lib/android/*.so

# (bool) Indicate whether the screen should stay on
# Don't forget to add the WAKE_LOCK permission if you set this to True
#android.wakelock = False

# (str) The Android arch to build for, choices: armeabi-v7a, arm64-v8a, x86, x86_64
# note: can be overwritten by APP_ANDROID_ARCH env var
#android.arch = armeabi-v7a

# (list) Android application meta-data to set (key=value format)
#android.meta_data =

# (list) Android library project to add (will be added in the
# project.properties automatically.)
#android.library_references =

android.whitelist = lib-dynload/_csv.so

# (bool) enables Android auto backup feature (Android API >=23)
android.allow_backup = False

#
# Python for android (p4a) specific
#

# (str) python-for-android git clone directory (if empty, it will be automatically cloned from github)
p4a.source_dir = /opt/python-for-android

# (str) The directory in which python-for-android should look for your own build recipes (if any)
p4a.local_recipes = %(source.dir)s/contrib/android/p4a_recipes/

# (str) Filename to the hook for p4a
#p4a.hook =

# (str) Bootstrap to use for android builds
p4a.bootstrap = qt5

# (int) port number to specify an explicit --port= p4a argument (eg for bootstrap flask)
#p4a.port =


#
# iOS specific
#

# (str) Name of the certificate to use for signing the debug version
# Get a list of available identities: buildozer ios list_identities
#ios.codesign.debug = "iPhone Developer: <lastname> <firstname> (<hexstring>)"

# (str) Name of the certificate to use for signing the release version
#ios.codesign.release = %(ios.codesign.debug)s



[buildozer]
warn_on_root=0

# (int) Log level (0 = error only, 1 = info, 2 = debug (with command output))
log_level = 1

# (str) Path to build output (i.e. .apk, .ipa) storage
bin_dir = ./dist


# -----------------------------------------------------------------------------
# List as sections
#
# You can define all the "list" as [section:key].
# Each line will be considered as a option to the list.
# Let's take [app] / source.exclude_patterns.
# Instead of doing:
#
#     [app]
#     source.exclude_patterns = license,data/audio/*.wav,data/images/original/*
#
# This can be translated into:
#
#     [app:source.exclude_patterns]
#     license
#     data/audio/*.wav
#     data/images/original/*
#

# -----------------------------------------------------------------------------
# Profiles
#
# You can extend section / key with a profile
# For example, you want to deploy a demo version of your application without
# HD content. You could first change the title to add "(demo)" in the name
# and extend the excluded directories to remove the HD content.
#
#     [app@demo]
#     title = My Application (demo)
#
#     [app:source.exclude_patterns@demo]
#     images/hd/*
#
# Then, invoke the command line with the "demo" profile:
#
#     buildozer --profile demo android debug<|MERGE_RESOLUTION|>--- conflicted
+++ resolved
@@ -19,18 +19,11 @@
 source.exclude_exts = spec
 
 # (list) List of directory to exclude (let empty to not exclude anything)
-<<<<<<< HEAD
-source.exclude_dirs = bin, build, dist, contrib,
+source.exclude_dirs = bin, build, dist, contrib, env,
     electrum_grs/tests,
+    electrum_grs/www,
     electrum_grs/gui/qt,
     electrum_grs/gui/kivy,
-=======
-source.exclude_dirs = bin, build, dist, contrib, env,
-    electrum/tests,
-    electrum/www,
-    electrum/gui/qt,
-    electrum/gui/kivy,
->>>>>>> fbd7d504
     packages/qdarkstyle,
     packages/qtpy,
     packages/bin,
@@ -64,12 +57,9 @@
     cryptography,
     pyqt5sip,
     pyqt5,
-<<<<<<< HEAD
+    pillow,
+    libzbar,
     groestlcoin_hash==1.0.1
-=======
-    pillow,
-    libzbar
->>>>>>> fbd7d504
 
 # (str) Presplash of the application
 #presplash.filename = %(source.dir)s/gui/kivy/theming/splash.png
