# based on https://github.com/kivy/python-for-android/blob/master/Dockerfile

FROM ubuntu:20.04@sha256:86ac87f73641c920fb42cc9612d4fb57b5626b56ea2a19b894d0673fd5b4f2e9

ENV DEBIAN_FRONTEND=noninteractive

ENV ANDROID_HOME="/opt/android"

# configure locale
RUN apt update -qq > /dev/null && apt install -qq --yes --no-install-recommends \
    locales && \
    locale-gen en_US.UTF-8
ENV LANG="en_US.UTF-8" \
    LANGUAGE="en_US.UTF-8" \
    LC_ALL="en_US.UTF-8"

RUN apt -y update -qq \
    && apt -y install -qq --no-install-recommends curl unzip ca-certificates \
    && apt -y autoremove


ENV ANDROID_NDK_HOME="${ANDROID_HOME}/android-ndk"
ENV ANDROID_NDK_VERSION="22b"
ENV ANDROID_NDK_HASH="ac3a0421e76f71dd330d0cd55f9d99b9ac864c4c034fc67e0d671d022d4e806b"
ENV ANDROID_NDK_HOME_V="${ANDROID_NDK_HOME}-r${ANDROID_NDK_VERSION}"

# get the latest version from https://developer.android.com/ndk/downloads/index.html
ENV ANDROID_NDK_ARCHIVE="android-ndk-r${ANDROID_NDK_VERSION}-linux-x86_64.zip"
ENV ANDROID_NDK_DL_URL="https://dl.google.com/android/repository/${ANDROID_NDK_ARCHIVE}"

# download and install Android NDK
RUN curl --location --progress-bar \
        "${ANDROID_NDK_DL_URL}" \
        --output "${ANDROID_NDK_ARCHIVE}" \
    && echo "${ANDROID_NDK_HASH} ${ANDROID_NDK_ARCHIVE}" | sha256sum -c - \
    && mkdir --parents "${ANDROID_NDK_HOME_V}" \
    && unzip -q "${ANDROID_NDK_ARCHIVE}" -d "${ANDROID_HOME}" \
    && ln -sfn "${ANDROID_NDK_HOME_V}" "${ANDROID_NDK_HOME}" \
    && rm -rf "${ANDROID_NDK_ARCHIVE}"


ENV ANDROID_SDK_HOME="${ANDROID_HOME}/android-sdk"

# get the latest version from https://developer.android.com/studio/index.html
ENV ANDROID_SDK_TOOLS_VERSION="6514223"
ENV ANDROID_SDK_BUILD_TOOLS_VERSION="29.0.3"
ENV ANDROID_SDK_HASH="ef319a5afdb41822cb1c88d93bc7c23b0af4fc670abca89ff0346ee6688da797"
ENV ANDROID_SDK_TOOLS_ARCHIVE="commandlinetools-linux-${ANDROID_SDK_TOOLS_VERSION}_latest.zip"
ENV ANDROID_SDK_TOOLS_DL_URL="https://dl.google.com/android/repository/${ANDROID_SDK_TOOLS_ARCHIVE}"
ENV ANDROID_SDK_MANAGER="${ANDROID_SDK_HOME}/tools/bin/sdkmanager --sdk_root=${ANDROID_SDK_HOME}"

# download and install Android SDK
RUN curl --location --progress-bar \
        "${ANDROID_SDK_TOOLS_DL_URL}" \
        --output "${ANDROID_SDK_TOOLS_ARCHIVE}" \
    && echo "${ANDROID_SDK_HASH} ${ANDROID_SDK_TOOLS_ARCHIVE}" | sha256sum -c - \
    && mkdir --parents "${ANDROID_SDK_HOME}" \
    && unzip -q "${ANDROID_SDK_TOOLS_ARCHIVE}" -d "${ANDROID_SDK_HOME}" \
    && rm -rf "${ANDROID_SDK_TOOLS_ARCHIVE}"

# update Android SDK, install Android API, Build Tools...
RUN mkdir --parents "${ANDROID_SDK_HOME}/.android/" \
    && echo '### User Sources for Android SDK Manager' \
        > "${ANDROID_SDK_HOME}/.android/repositories.cfg"

# accept Android licenses (JDK necessary!)
RUN apt -y update -qq \
    && apt -y install -qq --no-install-recommends \
        openjdk-11-jdk-headless \
    && apt -y autoremove
RUN yes | ${ANDROID_SDK_MANAGER} --licenses > /dev/null

# download platforms, API, build tools
RUN ${ANDROID_SDK_MANAGER} "platforms;android-24" > /dev/null && \
    ${ANDROID_SDK_MANAGER} "platforms;android-29" > /dev/null && \
    ${ANDROID_SDK_MANAGER} "build-tools;${ANDROID_SDK_BUILD_TOOLS_VERSION}" > /dev/null && \
    ${ANDROID_SDK_MANAGER} "extras;android;m2repository" > /dev/null && \
    chmod +x "${ANDROID_SDK_HOME}/tools/bin/avdmanager"

# download ANT
ENV APACHE_ANT_VERSION="1.9.4"
ENV APACHE_ANT_HASH="66d3edcbb0eba11387705cd89178ffb65e55cd53f13ca35c1bb983c0f9992540"
ENV APACHE_ANT_ARCHIVE="apache-ant-${APACHE_ANT_VERSION}-bin.tar.gz"
ENV APACHE_ANT_DL_URL="https://archive.apache.org/dist/ant/binaries/${APACHE_ANT_ARCHIVE}"
ENV APACHE_ANT_HOME="${ANDROID_HOME}/apache-ant"
ENV APACHE_ANT_HOME_V="${APACHE_ANT_HOME}-${APACHE_ANT_VERSION}"

RUN curl --location --progress-bar \
        "${APACHE_ANT_DL_URL}" \
        --output "${APACHE_ANT_ARCHIVE}" \
    && echo "${APACHE_ANT_HASH} ${APACHE_ANT_ARCHIVE}" | sha256sum -c - \
    && tar -xf "${APACHE_ANT_ARCHIVE}" -C "${ANDROID_HOME}" \
    && ln -sfn "${APACHE_ANT_HOME_V}" "${APACHE_ANT_HOME}" \
    && rm -rf "${APACHE_ANT_ARCHIVE}"


# install system/build dependencies
# https://github.com/kivy/buildozer/blob/master/docs/source/installation.rst#android-on-ubuntu-2004-64bit
# TODO probably need to pin versions of at least some of these for over-time reproducibility?
RUN apt -y update -qq \
    && apt -y install -qq --no-install-recommends \
        python3 \
        python3-dev \
        python3-pip \
        python3-setuptools \
        python3-venv \
        wget \
        lbzip2 \
        patch \
        sudo \
        software-properties-common \
        git \
        zip \
        unzip \
        build-essential \
        ccache \
        autoconf \
        libtool \
        pkg-config \
        zlib1g-dev \
        libncurses5-dev \
        libncursesw5-dev \
        libtinfo5 \
        cmake \
        libffi-dev \
        libssl-dev \
        automake \
        gettext \
        libltdl-dev \
    && apt -y autoremove \
    && apt -y clean


# create new user to avoid using root; but with sudo access and no password for convenience.
ENV USER="root"
ENV HOME_DIR="/home/${USER}"
ENV WORK_DIR="${HOME_DIR}/wspace" \
    PATH="${HOME_DIR}/.local/bin:${PATH}"
#RUN useradd --create-home --shell /bin/bash ${USER}
#RUN usermod -append --groups sudo ${USER}
#RUN echo "%sudo ALL=(ALL) NOPASSWD: ALL" >> /etc/sudoers
WORKDIR ${WORK_DIR}
#RUN chown --recursive ${USER} ${WORK_DIR} ${ANDROID_SDK_HOME}
#RUN chown ${USER} /opt
#USER ${USER}


COPY contrib/deterministic-build/requirements-build-android.txt /opt/deterministic-build/
RUN python3 -m pip install --no-dependencies \
    -r /opt/deterministic-build/requirements-build-android.txt

# install buildozer
RUN cd /opt \
    && git clone https://github.com/kivy/buildozer \
    && cd buildozer \
    && git remote add sombernight https://github.com/SomberNight/buildozer \
    && git fetch --all \
    # commit: from branch sombernight/electrum_20210421
    && git checkout "d570116e88184b0eca0c6b59a25edd49d977da23^{commit}" \
    && SETUPTOOLS_USE_DISTUTILS=stdlib python3 -m pip install --no-dependencies -e .

# install python-for-android
RUN cd /opt \
    && git clone https://github.com/kivy/python-for-android \
    && cd python-for-android \
    && git remote add sombernight https://github.com/SomberNight/python-for-android \
    && git remote add accumulator https://github.com/accumulator/python-for-android \
    && git fetch --all \
<<<<<<< HEAD
    # commit: from branch sombernight/electrum_20210421b
    && git checkout "cdee188f0ef28ff8452207da409912da19e917ca^{commit}" \
    && python3 -m pip install --no-dependencies -e .
=======
    # commit: from branch accumulator/qt5-wip
    && git checkout "ebbe8dcc271e36468666feb98f936d0a96936cf2^{commit}" \
    && python3 -m pip install --no-dependencies --user -e .
>>>>>>> 12832a31

# build env vars
ENV USE_SDK_WRAPPER=1
ENV GRADLE_OPTS="-Xmx1536M -Dorg.gradle.jvmargs='-Xmx1536M'"<|MERGE_RESOLUTION|>--- conflicted
+++ resolved
@@ -166,15 +166,9 @@
     && git remote add sombernight https://github.com/SomberNight/python-for-android \
     && git remote add accumulator https://github.com/accumulator/python-for-android \
     && git fetch --all \
-<<<<<<< HEAD
-    # commit: from branch sombernight/electrum_20210421b
-    && git checkout "cdee188f0ef28ff8452207da409912da19e917ca^{commit}" \
-    && python3 -m pip install --no-dependencies -e .
-=======
     # commit: from branch accumulator/qt5-wip
     && git checkout "ebbe8dcc271e36468666feb98f936d0a96936cf2^{commit}" \
-    && python3 -m pip install --no-dependencies --user -e .
->>>>>>> 12832a31
+    && python3 -m pip install --no-dependencies -e .
 
 # build env vars
 ENV USE_SDK_WRAPPER=1
