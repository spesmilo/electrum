# based on https://github.com/kivy/python-for-android/blob/master/Dockerfile

FROM debian:bullseye@sha256:43ef0c6c3585d5b406caa7a0f232ff5a19c1402aeb415f68bcd1cf9d10180af8

ENV DEBIAN_FRONTEND=noninteractive

ENV ANDROID_HOME="/opt/android"

# need ca-certificates before using snapshot packages
RUN apt update -qq > /dev/null && apt install -qq --yes --no-install-recommends \
    ca-certificates

# pin the distro packages.
COPY contrib/android/apt.sources.list /etc/apt/sources.list
COPY contrib/android/apt.preferences /etc/apt/preferences.d/snapshot

# configure locale
RUN apt update -qq > /dev/null && apt install -qq --yes --no-install-recommends --allow-downgrades \
    locales && \
    locale-gen en_US.UTF-8
ENV LANG="en_US.UTF-8" \
    LANGUAGE="en_US.UTF-8" \
    LC_ALL="en_US.UTF-8"

RUN apt -y update -qq \
    && apt -y install -qq --no-install-recommends --allow-downgrades \
    curl \
    unzip \
    ca-certificates \
    && apt -y autoremove


ENV ANDROID_NDK_HOME="${ANDROID_HOME}/android-ndk"
ENV ANDROID_NDK_VERSION="22b"
ENV ANDROID_NDK_HASH="ac3a0421e76f71dd330d0cd55f9d99b9ac864c4c034fc67e0d671d022d4e806b"
ENV ANDROID_NDK_HOME_V="${ANDROID_NDK_HOME}-r${ANDROID_NDK_VERSION}"

# get the latest version from https://developer.android.com/ndk/downloads/index.html
ENV ANDROID_NDK_ARCHIVE="android-ndk-r${ANDROID_NDK_VERSION}-linux-x86_64.zip"
ENV ANDROID_NDK_DL_URL="https://dl.google.com/android/repository/${ANDROID_NDK_ARCHIVE}"

# download and install Android NDK
RUN curl --location --progress-bar \
        "${ANDROID_NDK_DL_URL}" \
        --output "${ANDROID_NDK_ARCHIVE}" \
    && echo "${ANDROID_NDK_HASH} ${ANDROID_NDK_ARCHIVE}" | sha256sum -c - \
    && mkdir --parents "${ANDROID_NDK_HOME_V}" \
    && unzip -q "${ANDROID_NDK_ARCHIVE}" -d "${ANDROID_HOME}" \
    && ln -sfn "${ANDROID_NDK_HOME_V}" "${ANDROID_NDK_HOME}" \
    && rm -rf "${ANDROID_NDK_ARCHIVE}"


ENV ANDROID_SDK_HOME="${ANDROID_HOME}/android-sdk"

# get the latest version from https://developer.android.com/studio/index.html
ENV ANDROID_SDK_TOOLS_VERSION="8092744"
ENV ANDROID_SDK_BUILD_TOOLS_VERSION="30.0.3"
ENV ANDROID_SDK_HASH="d71f75333d79c9c6ef5c39d3456c6c58c613de30e6a751ea0dbd433e8f8b9cbf"
ENV ANDROID_SDK_TOOLS_ARCHIVE="commandlinetools-linux-${ANDROID_SDK_TOOLS_VERSION}_latest.zip"
ENV ANDROID_SDK_TOOLS_DL_URL="https://dl.google.com/android/repository/${ANDROID_SDK_TOOLS_ARCHIVE}"
ENV ANDROID_SDK_MANAGER="${ANDROID_SDK_HOME}/cmdline-tools/bin/sdkmanager --sdk_root=${ANDROID_SDK_HOME}"

# download and install Android SDK
RUN curl --location --progress-bar \
        "${ANDROID_SDK_TOOLS_DL_URL}" \
        --output "${ANDROID_SDK_TOOLS_ARCHIVE}" \
    && echo "${ANDROID_SDK_HASH} ${ANDROID_SDK_TOOLS_ARCHIVE}" | sha256sum -c - \
    && mkdir --parents "${ANDROID_SDK_HOME}" \
    && unzip -q "${ANDROID_SDK_TOOLS_ARCHIVE}" -d "${ANDROID_SDK_HOME}" \
    && rm -rf "${ANDROID_SDK_TOOLS_ARCHIVE}"

# update Android SDK, install Android API, Build Tools...
RUN mkdir --parents "${ANDROID_SDK_HOME}/.android/" \
    && echo '### User Sources for Android SDK Manager' \
        > "${ANDROID_SDK_HOME}/.android/repositories.cfg"

# accept Android licenses (JDK necessary!)
RUN apt -y update -qq \
    && apt -y install -qq --no-install-recommends --allow-downgrades \
        openjdk-11-jdk-headless \
    && apt -y autoremove
RUN yes | ${ANDROID_SDK_MANAGER} --licenses > /dev/null

# download platforms, API, build tools
RUN ${ANDROID_SDK_MANAGER} "platforms;android-30" > /dev/null && \
    ${ANDROID_SDK_MANAGER} "build-tools;${ANDROID_SDK_BUILD_TOOLS_VERSION}" > /dev/null && \
    ${ANDROID_SDK_MANAGER} "extras;android;m2repository" > /dev/null && \
    chmod +x "${ANDROID_SDK_HOME}/cmdline-tools/bin/avdmanager"

# download ANT
ENV APACHE_ANT_VERSION="1.9.4"
ENV APACHE_ANT_HASH="66d3edcbb0eba11387705cd89178ffb65e55cd53f13ca35c1bb983c0f9992540"
ENV APACHE_ANT_ARCHIVE="apache-ant-${APACHE_ANT_VERSION}-bin.tar.gz"
ENV APACHE_ANT_DL_URL="https://archive.apache.org/dist/ant/binaries/${APACHE_ANT_ARCHIVE}"
ENV APACHE_ANT_HOME="${ANDROID_HOME}/apache-ant"
ENV APACHE_ANT_HOME_V="${APACHE_ANT_HOME}-${APACHE_ANT_VERSION}"

RUN curl --location --progress-bar \
        "${APACHE_ANT_DL_URL}" \
        --output "${APACHE_ANT_ARCHIVE}" \
    && echo "${APACHE_ANT_HASH} ${APACHE_ANT_ARCHIVE}" | sha256sum -c - \
    && tar -xf "${APACHE_ANT_ARCHIVE}" -C "${ANDROID_HOME}" \
    && ln -sfn "${APACHE_ANT_HOME_V}" "${APACHE_ANT_HOME}" \
    && rm -rf "${APACHE_ANT_ARCHIVE}"


# install system/build dependencies
# https://github.com/kivy/buildozer/blob/master/docs/source/installation.rst#android-on-ubuntu-2004-64bit
RUN apt -y update -qq \
    && apt -y install -qq --no-install-recommends --allow-downgrades \
        python3 \
        python3-dev \
        python3-pip \
        python3-setuptools \
        python3-venv \
        wget \
        lbzip2 \
        patch \
        sudo \
        software-properties-common \
        git \
        zip \
        unzip \
        build-essential \
        ccache \
        autoconf \
        libtool \
        pkg-config \
        zlib1g-dev \
        libncurses5-dev \
        libncursesw5-dev \
        libtinfo5 \
        cmake \
        libffi-dev \
        libssl-dev \
        automake \
        gettext \
        libltdl-dev \
    && apt -y autoremove \
    && apt -y clean


# create new user to avoid using root; but with sudo access and no password for convenience.
<<<<<<< HEAD
ENV USER="root"
ENV HOME_DIR="/home/${USER}"
ENV WORK_DIR="${HOME_DIR}/wspace" \
    PATH="${HOME_DIR}/.local/bin:${PATH}"
#RUN useradd --create-home --shell /bin/bash ${USER}
#RUN usermod -append --groups sudo ${USER}
#RUN echo "%sudo ALL=(ALL) NOPASSWD: ALL" >> /etc/sudoers
=======
ARG UID=1000
ENV USER="user"
ENV HOME_DIR="/home/${USER}"
ENV WORK_DIR="${HOME_DIR}/wspace" \
    PATH="${HOME_DIR}/.local/bin:${PATH}"
RUN useradd --uid $UID --create-home --shell /bin/bash ${USER}
RUN usermod -append --groups sudo ${USER}
RUN echo "%sudo ALL=(ALL) NOPASSWD: ALL" >> /etc/sudoers
>>>>>>> 7834f6c4
WORKDIR ${WORK_DIR}
#RUN chown --recursive ${USER} ${WORK_DIR} ${ANDROID_SDK_HOME}
#RUN chown ${USER} /opt
#USER ${USER}


COPY contrib/deterministic-build/requirements-build-base.txt /opt/deterministic-build/
COPY contrib/deterministic-build/requirements-build-android.txt /opt/deterministic-build/
RUN python3 -m pip install --no-build-isolation --no-dependencies \
    -r /opt/deterministic-build/requirements-build-base.txt
RUN python3 -m pip install --no-build-isolation --no-dependencies --no-binary :all: --only-binary Cython \
    -r /opt/deterministic-build/requirements-build-android.txt

# install buildozer
RUN cd /opt \
    && git clone https://github.com/kivy/buildozer \
    && cd buildozer \
    && git remote add sombernight https://github.com/SomberNight/buildozer \
    && git fetch --all \
    # commit: from branch sombernight/electrum_20210421 (note: careful with force-pushing! see #8162)
    && git checkout "6f03256e8312f8d1e5a6da3a2a1bf06e2738325e^{commit}" \
    # SETUPTOOLS_USE_DISTUTILS=stdlib needed to build buildozer for GRS
    && SETUPTOOLS_USE_DISTUTILS=stdlib python3 -m pip install --no-build-isolation --no-dependencies -e .

# install python-for-android
RUN cd /opt \
    && git clone https://github.com/kivy/python-for-android \
    && cd python-for-android \
    && git remote add sombernight https://github.com/SomberNight/python-for-android \
    && git remote add accumulator https://github.com/accumulator/python-for-android \
    && git fetch --all \
    # commit: from branch accumulator/electrum_20210421d (note: careful with force-pushing! see #8162)
<<<<<<< HEAD
    && git checkout "8589243afb48fdb116d791dc5b3973382e83273f^{commit}" \
    && python3 -m pip install --no-build-isolation --no-dependencies -e .
=======
    && git checkout "a3add4f5f2a15a0b56f0c09d729418e4dbef475f^{commit}" \
    && python3 -m pip install --no-build-isolation --no-dependencies --user -e .
>>>>>>> 7834f6c4

# build env vars
ENV USE_SDK_WRAPPER=1
ENV GRADLE_OPTS="-Xmx1536M -Dorg.gradle.jvmargs='-Xmx1536M'"
#ENV P4A_FULL_DEBUG=1<|MERGE_RESOLUTION|>--- conflicted
+++ resolved
@@ -141,24 +141,14 @@
 
 
 # create new user to avoid using root; but with sudo access and no password for convenience.
-<<<<<<< HEAD
+#ARG UID=1000
 ENV USER="root"
 ENV HOME_DIR="/home/${USER}"
 ENV WORK_DIR="${HOME_DIR}/wspace" \
     PATH="${HOME_DIR}/.local/bin:${PATH}"
-#RUN useradd --create-home --shell /bin/bash ${USER}
+#RUN useradd --uid $UID --create-home --shell /bin/bash ${USER}
 #RUN usermod -append --groups sudo ${USER}
 #RUN echo "%sudo ALL=(ALL) NOPASSWD: ALL" >> /etc/sudoers
-=======
-ARG UID=1000
-ENV USER="user"
-ENV HOME_DIR="/home/${USER}"
-ENV WORK_DIR="${HOME_DIR}/wspace" \
-    PATH="${HOME_DIR}/.local/bin:${PATH}"
-RUN useradd --uid $UID --create-home --shell /bin/bash ${USER}
-RUN usermod -append --groups sudo ${USER}
-RUN echo "%sudo ALL=(ALL) NOPASSWD: ALL" >> /etc/sudoers
->>>>>>> 7834f6c4
 WORKDIR ${WORK_DIR}
 #RUN chown --recursive ${USER} ${WORK_DIR} ${ANDROID_SDK_HOME}
 #RUN chown ${USER} /opt
@@ -191,13 +181,8 @@
     && git remote add accumulator https://github.com/accumulator/python-for-android \
     && git fetch --all \
     # commit: from branch accumulator/electrum_20210421d (note: careful with force-pushing! see #8162)
-<<<<<<< HEAD
-    && git checkout "8589243afb48fdb116d791dc5b3973382e83273f^{commit}" \
+    && git checkout "a3add4f5f2a15a0b56f0c09d729418e4dbef475f^{commit}" \
     && python3 -m pip install --no-build-isolation --no-dependencies -e .
-=======
-    && git checkout "a3add4f5f2a15a0b56f0c09d729418e4dbef475f^{commit}" \
-    && python3 -m pip install --no-build-isolation --no-dependencies --user -e .
->>>>>>> 7834f6c4
 
 # build env vars
 ENV USE_SDK_WRAPPER=1
