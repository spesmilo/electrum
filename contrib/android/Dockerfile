--- conflicted
+++ resolved
@@ -147,13 +147,9 @@
 
 COPY contrib/deterministic-build/requirements-build-base.txt /opt/deterministic-build/
 COPY contrib/deterministic-build/requirements-build-android.txt /opt/deterministic-build/
-<<<<<<< HEAD
-RUN python3 -m pip install --no-dependencies \
-=======
-RUN python3 -m pip install --no-build-isolation --no-dependencies --user \
+RUN python3 -m pip install --no-build-isolation --no-dependencies \
     -r /opt/deterministic-build/requirements-build-base.txt
-RUN python3 -m pip install --no-build-isolation --no-dependencies --user \
->>>>>>> c51655ad
+RUN python3 -m pip install --no-build-isolation --no-dependencies \
     -r /opt/deterministic-build/requirements-build-android.txt
 
 # install buildozer
@@ -164,11 +160,7 @@
     && git fetch --all \
     # commit: from branch sombernight/electrum_20210421
     && git checkout "d570116e88184b0eca0c6b59a25edd49d977da23^{commit}" \
-<<<<<<< HEAD
-    && SETUPTOOLS_USE_DISTUTILS=stdlib python3 -m pip install --no-dependencies -e .
-=======
-    && python3 -m pip install --no-build-isolation --no-dependencies --user -e .
->>>>>>> c51655ad
+    && python3 -m pip install --no-build-isolation --no-dependencies -e .
 
 # install python-for-android
 RUN cd /opt \
@@ -179,11 +171,7 @@
     && git fetch --all \
     # commit: from branch accumulator/qt5-wip
     && git checkout "ebbe8dcc271e36468666feb98f936d0a96936cf2^{commit}" \
-<<<<<<< HEAD
-    && python3 -m pip install --no-dependencies -e .
-=======
-    && python3 -m pip install --no-build-isolation --no-dependencies --user -e .
->>>>>>> c51655ad
+    && python3 -m pip install --no-build-isolation --no-dependencies -e .
 
 # build env vars
 ENV USE_SDK_WRAPPER=1
