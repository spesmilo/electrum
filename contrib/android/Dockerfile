# based on https://github.com/kivy/python-for-android/blob/master/Dockerfile

FROM ubuntu:20.04@sha256:86ac87f73641c920fb42cc9612d4fb57b5626b56ea2a19b894d0673fd5b4f2e9

ENV DEBIAN_FRONTEND=noninteractive

ENV ANDROID_HOME="/opt/android"

# configure locale
RUN apt update -qq > /dev/null && apt install -qq --yes --no-install-recommends \
    locales && \
    locale-gen en_US.UTF-8
ENV LANG="en_US.UTF-8" \
    LANGUAGE="en_US.UTF-8" \
    LC_ALL="en_US.UTF-8"

RUN apt -y update -qq \
    && apt -y install -qq --no-install-recommends curl unzip ca-certificates \
    && apt -y autoremove


ENV ANDROID_NDK_HOME="${ANDROID_HOME}/android-ndk"
ENV ANDROID_NDK_VERSION="22b"
ENV ANDROID_NDK_HASH="ac3a0421e76f71dd330d0cd55f9d99b9ac864c4c034fc67e0d671d022d4e806b"
ENV ANDROID_NDK_HOME_V="${ANDROID_NDK_HOME}-r${ANDROID_NDK_VERSION}"

# get the latest version from https://developer.android.com/ndk/downloads/index.html
ENV ANDROID_NDK_ARCHIVE="android-ndk-r${ANDROID_NDK_VERSION}-linux-x86_64.zip"
ENV ANDROID_NDK_DL_URL="https://dl.google.com/android/repository/${ANDROID_NDK_ARCHIVE}"

# download and install Android NDK
RUN curl --location --progress-bar \
        "${ANDROID_NDK_DL_URL}" \
        --output "${ANDROID_NDK_ARCHIVE}" \
    && echo "${ANDROID_NDK_HASH} ${ANDROID_NDK_ARCHIVE}" | sha256sum -c - \
    && mkdir --parents "${ANDROID_NDK_HOME_V}" \
    && unzip -q "${ANDROID_NDK_ARCHIVE}" -d "${ANDROID_HOME}" \
    && ln -sfn "${ANDROID_NDK_HOME_V}" "${ANDROID_NDK_HOME}" \
    && rm -rf "${ANDROID_NDK_ARCHIVE}"


ENV ANDROID_SDK_HOME="${ANDROID_HOME}/android-sdk"

# get the latest version from https://developer.android.com/studio/index.html
ENV ANDROID_SDK_TOOLS_VERSION="6514223"
ENV ANDROID_SDK_BUILD_TOOLS_VERSION="29.0.3"
ENV ANDROID_SDK_HASH="ef319a5afdb41822cb1c88d93bc7c23b0af4fc670abca89ff0346ee6688da797"
ENV ANDROID_SDK_TOOLS_ARCHIVE="commandlinetools-linux-${ANDROID_SDK_TOOLS_VERSION}_latest.zip"
ENV ANDROID_SDK_TOOLS_DL_URL="https://dl.google.com/android/repository/${ANDROID_SDK_TOOLS_ARCHIVE}"
ENV ANDROID_SDK_MANAGER="${ANDROID_SDK_HOME}/tools/bin/sdkmanager --sdk_root=${ANDROID_SDK_HOME}"

# download and install Android SDK
RUN curl --location --progress-bar \
        "${ANDROID_SDK_TOOLS_DL_URL}" \
        --output "${ANDROID_SDK_TOOLS_ARCHIVE}" \
    && echo "${ANDROID_SDK_HASH} ${ANDROID_SDK_TOOLS_ARCHIVE}" | sha256sum -c - \
    && mkdir --parents "${ANDROID_SDK_HOME}" \
    && unzip -q "${ANDROID_SDK_TOOLS_ARCHIVE}" -d "${ANDROID_SDK_HOME}" \
    && rm -rf "${ANDROID_SDK_TOOLS_ARCHIVE}"

# update Android SDK, install Android API, Build Tools...
RUN mkdir --parents "${ANDROID_SDK_HOME}/.android/" \
    && echo '### User Sources for Android SDK Manager' \
        > "${ANDROID_SDK_HOME}/.android/repositories.cfg"

# accept Android licenses (JDK necessary!)
RUN apt -y update -qq \
    && apt -y install -qq --no-install-recommends \
        openjdk-11-jdk-headless \
    && apt -y autoremove
RUN yes | ${ANDROID_SDK_MANAGER} --licenses > /dev/null

# download platforms, API, build tools
RUN ${ANDROID_SDK_MANAGER} "platforms;android-24" > /dev/null && \
    ${ANDROID_SDK_MANAGER} "platforms;android-29" > /dev/null && \
    ${ANDROID_SDK_MANAGER} "build-tools;${ANDROID_SDK_BUILD_TOOLS_VERSION}" > /dev/null && \
    ${ANDROID_SDK_MANAGER} "extras;android;m2repository" > /dev/null && \
    chmod +x "${ANDROID_SDK_HOME}/tools/bin/avdmanager"

# download ANT
ENV APACHE_ANT_VERSION="1.9.4"
ENV APACHE_ANT_HASH="66d3edcbb0eba11387705cd89178ffb65e55cd53f13ca35c1bb983c0f9992540"
ENV APACHE_ANT_ARCHIVE="apache-ant-${APACHE_ANT_VERSION}-bin.tar.gz"
ENV APACHE_ANT_DL_URL="https://archive.apache.org/dist/ant/binaries/${APACHE_ANT_ARCHIVE}"
ENV APACHE_ANT_HOME="${ANDROID_HOME}/apache-ant"
ENV APACHE_ANT_HOME_V="${APACHE_ANT_HOME}-${APACHE_ANT_VERSION}"

RUN curl --location --progress-bar \
        "${APACHE_ANT_DL_URL}" \
        --output "${APACHE_ANT_ARCHIVE}" \
    && echo "${APACHE_ANT_HASH} ${APACHE_ANT_ARCHIVE}" | sha256sum -c - \
    && tar -xf "${APACHE_ANT_ARCHIVE}" -C "${ANDROID_HOME}" \
    && ln -sfn "${APACHE_ANT_HOME_V}" "${APACHE_ANT_HOME}" \
    && rm -rf "${APACHE_ANT_ARCHIVE}"


<<<<<<< HEAD
ENV USER="root"
ENV HOME_DIR="/home/${USER}"
ENV WORK_DIR="${HOME_DIR}/wspace" \
    PATH="${HOME_DIR}/.local/bin:${PATH}"

=======
>>>>>>> cc8587ae
# install system/build dependencies
# https://github.com/kivy/buildozer/blob/master/docs/source/installation.rst#android-on-ubuntu-2004-64bit
# TODO probably need to pin versions of at least some of these for over-time reproducibility?
RUN apt -y update -qq \
    && apt -y install -qq --no-install-recommends \
        python3 \
        python3-dev \
        python3-pip \
        python3-setuptools \
        python3-venv \
        wget \
        lbzip2 \
        patch \
        sudo \
        software-properties-common \
        git \
        zip \
        unzip \
        build-essential \
        ccache \
        autoconf \
        libtool \
        pkg-config \
        zlib1g-dev \
        libncurses5-dev \
        libncursesw5-dev \
        libtinfo5 \
        cmake \
        libffi-dev \
        libssl-dev \
        automake \
        gettext \
        libltdl-dev \
    && apt -y autoremove \
    && apt -y clean


<<<<<<< HEAD
# prepare non root env
#RUN useradd --create-home --shell /bin/bash ${USER}

# with sudo access and no password
#RUN usermod -append --groups sudo ${USER}
#RUN echo "%sudo ALL=(ALL) NOPASSWD: ALL" >> /etc/sudoers


WORKDIR ${WORK_DIR}

# user needs ownership/write access to these directories
#RUN chown --recursive ${USER} ${WORK_DIR} ${ANDROID_SDK_HOME}
#RUN chown ${USER} /opt
#USER ${USER}
=======
# create new user to avoid using root; but with sudo access and no password for convenience.
ENV USER="user"
ENV HOME_DIR="/home/${USER}"
ENV WORK_DIR="${HOME_DIR}/wspace" \
    PATH="${HOME_DIR}/.local/bin:${PATH}"
RUN useradd --create-home --shell /bin/bash ${USER}
RUN usermod -append --groups sudo ${USER}
RUN echo "%sudo ALL=(ALL) NOPASSWD: ALL" >> /etc/sudoers
WORKDIR ${WORK_DIR}
RUN chown --recursive ${USER} ${WORK_DIR} ${ANDROID_SDK_HOME}
RUN chown ${USER} /opt
USER ${USER}
>>>>>>> cc8587ae


COPY contrib/deterministic-build/requirements-build-android.txt /opt/deterministic-build/
RUN python3 -m pip install --no-dependencies \
    -r /opt/deterministic-build/requirements-build-android.txt

# install buildozer
RUN cd /opt \
    && git clone https://github.com/kivy/buildozer \
    && cd buildozer \
    && git remote add sombernight https://github.com/SomberNight/buildozer \
    && git fetch --all \
    # commit: from branch sombernight/electrum_20210421
    && git checkout "d570116e88184b0eca0c6b59a25edd49d977da23^{commit}" \
    && SETUPTOOLS_USE_DISTUTILS=stdlib python3 -m pip install --no-dependencies -e .

# install python-for-android
RUN cd /opt \
    && git clone https://github.com/kivy/python-for-android \
    && cd python-for-android \
    && git remote add sombernight https://github.com/SomberNight/python-for-android \
    && git fetch --all \
    # commit: from branch sombernight/electrum_20210421b
    && git checkout "cdee188f0ef28ff8452207da409912da19e917ca^{commit}" \
    && python3 -m pip install --no-dependencies -e .

# build env vars
ENV USE_SDK_WRAPPER=1
ENV GRADLE_OPTS="-Xmx1536M -Dorg.gradle.jvmargs='-Xmx1536M'"<|MERGE_RESOLUTION|>--- conflicted
+++ resolved
@@ -94,14 +94,6 @@
     && rm -rf "${APACHE_ANT_ARCHIVE}"
 
 
-<<<<<<< HEAD
-ENV USER="root"
-ENV HOME_DIR="/home/${USER}"
-ENV WORK_DIR="${HOME_DIR}/wspace" \
-    PATH="${HOME_DIR}/.local/bin:${PATH}"
-
-=======
->>>>>>> cc8587ae
 # install system/build dependencies
 # https://github.com/kivy/buildozer/blob/master/docs/source/installation.rst#android-on-ubuntu-2004-64bit
 # TODO probably need to pin versions of at least some of these for over-time reproducibility?
@@ -139,35 +131,18 @@
     && apt -y clean
 
 
-<<<<<<< HEAD
-# prepare non root env
+# create new user to avoid using root; but with sudo access and no password for convenience.
+ENV USER="root"
+ENV HOME_DIR="/home/${USER}"
+ENV WORK_DIR="${HOME_DIR}/wspace" \
+    PATH="${HOME_DIR}/.local/bin:${PATH}"
 #RUN useradd --create-home --shell /bin/bash ${USER}
-
-# with sudo access and no password
 #RUN usermod -append --groups sudo ${USER}
 #RUN echo "%sudo ALL=(ALL) NOPASSWD: ALL" >> /etc/sudoers
-
-
 WORKDIR ${WORK_DIR}
-
-# user needs ownership/write access to these directories
 #RUN chown --recursive ${USER} ${WORK_DIR} ${ANDROID_SDK_HOME}
 #RUN chown ${USER} /opt
 #USER ${USER}
-=======
-# create new user to avoid using root; but with sudo access and no password for convenience.
-ENV USER="user"
-ENV HOME_DIR="/home/${USER}"
-ENV WORK_DIR="${HOME_DIR}/wspace" \
-    PATH="${HOME_DIR}/.local/bin:${PATH}"
-RUN useradd --create-home --shell /bin/bash ${USER}
-RUN usermod -append --groups sudo ${USER}
-RUN echo "%sudo ALL=(ALL) NOPASSWD: ALL" >> /etc/sudoers
-WORKDIR ${WORK_DIR}
-RUN chown --recursive ${USER} ${WORK_DIR} ${ANDROID_SDK_HOME}
-RUN chown ${USER} /opt
-USER ${USER}
->>>>>>> cc8587ae
 
 
 COPY contrib/deterministic-build/requirements-build-android.txt /opt/deterministic-build/
