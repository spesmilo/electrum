--- conflicted
+++ resolved
@@ -151,21 +151,9 @@
 USER ${USER}
 
 
-<<<<<<< HEAD
-RUN python3 -m pip install --upgrade pip
-RUN python3 -m pip install --upgrade wheel
-RUN python3 -m pip install --upgrade cython==0.29.19
-RUN python3 -m pip install --pre kivy
-RUN python3 -m pip install image
-
-# prepare git
-RUN git config --global user.name "John Doe" \
-    && git config --global user.email johndoe@example.com
-=======
 COPY requirements-build-android.txt /opt/deterministic-build/
-RUN python3 -m pip install --no-dependencies --user \
+RUN python3 -m pip install --no-dependencies \
     -r /opt/deterministic-build/requirements-build-android.txt
->>>>>>> fbd8c5f7
 
 # install buildozer
 RUN cd /opt \
@@ -174,13 +162,8 @@
     && git remote add sombernight https://github.com/SomberNight/buildozer \
     && git fetch --all \
     # commit: from branch sombernight/electrum_20210421
-<<<<<<< HEAD
-    && git checkout "c17ac3618334c9936253e8f5b88dce43dc4da75b^{commit}" \
-    && python3 -m pip install -e .
-=======
     && git checkout "d570116e88184b0eca0c6b59a25edd49d977da23^{commit}" \
-    && python3 -m pip install --no-dependencies --user -e .
->>>>>>> fbd8c5f7
+    && python3 -m pip install --no-dependencies -e .
 
 # install python-for-android
 RUN cd /opt \
@@ -188,15 +171,9 @@
     && cd python-for-android \
     && git remote add sombernight https://github.com/SomberNight/python-for-android \
     && git fetch --all \
-<<<<<<< HEAD
-    # commit: from branch sombernight/electrum_20210421
-    && git checkout "5356bc7838b03c8c174c91fe01539c91d1b40b9f^{commit}" \
-    && python3 -m pip install -e .
-=======
     # commit: from branch sombernight/electrum_20210421b
     && git checkout "cdee188f0ef28ff8452207da409912da19e917ca^{commit}" \
-    && python3 -m pip install --no-dependencies --user -e .
->>>>>>> fbd8c5f7
+    && python3 -m pip install --no-dependencies -e .
 
 # build env vars
 ENV USE_SDK_WRAPPER=1
