# based on https://github.com/kivy/python-for-android/blob/master/Dockerfile

FROM debian:bullseye@sha256:43ef0c6c3585d5b406caa7a0f232ff5a19c1402aeb415f68bcd1cf9d10180af8

ENV DEBIAN_FRONTEND=noninteractive

ENV ANDROID_HOME="/opt/android"

# need ca-certificates before using snapshot packages
RUN apt update -qq > /dev/null && apt install -qq --yes --no-install-recommends \
    ca-certificates

# pin the distro packages.
COPY contrib/android/apt.sources.list /etc/apt/sources.list
COPY contrib/android/apt.preferences /etc/apt/preferences.d/snapshot

# configure locale
RUN apt update -qq > /dev/null && apt install -qq --yes --no-install-recommends --allow-downgrades \
    locales && \
    locale-gen en_US.UTF-8
ENV LANG="en_US.UTF-8" \
    LANGUAGE="en_US.UTF-8" \
    LC_ALL="en_US.UTF-8"

RUN apt -y update -qq \
    && apt -y install -qq --no-install-recommends --allow-downgrades \
    curl \
    unzip \
    ca-certificates \
    && apt -y autoremove


ENV ANDROID_NDK_HOME="${ANDROID_HOME}/android-ndk"
ENV ANDROID_NDK_VERSION="22b"
ENV ANDROID_NDK_HASH="ac3a0421e76f71dd330d0cd55f9d99b9ac864c4c034fc67e0d671d022d4e806b"
ENV ANDROID_NDK_HOME_V="${ANDROID_NDK_HOME}-r${ANDROID_NDK_VERSION}"

# get the latest version from https://developer.android.com/ndk/downloads/index.html
ENV ANDROID_NDK_ARCHIVE="android-ndk-r${ANDROID_NDK_VERSION}-linux-x86_64.zip"
ENV ANDROID_NDK_DL_URL="https://dl.google.com/android/repository/${ANDROID_NDK_ARCHIVE}"

# download and install Android NDK
RUN curl --location --progress-bar \
        "${ANDROID_NDK_DL_URL}" \
        --output "${ANDROID_NDK_ARCHIVE}" \
    && echo "${ANDROID_NDK_HASH} ${ANDROID_NDK_ARCHIVE}" | sha256sum -c - \
    && mkdir --parents "${ANDROID_NDK_HOME_V}" \
    && unzip -q "${ANDROID_NDK_ARCHIVE}" -d "${ANDROID_HOME}" \
    && ln -sfn "${ANDROID_NDK_HOME_V}" "${ANDROID_NDK_HOME}" \
    && rm -rf "${ANDROID_NDK_ARCHIVE}"


ENV ANDROID_SDK_HOME="${ANDROID_HOME}/android-sdk"

# get the latest version from https://developer.android.com/studio/index.html
ENV ANDROID_SDK_TOOLS_VERSION="8092744"
ENV ANDROID_SDK_BUILD_TOOLS_VERSION="30.0.3"
ENV ANDROID_SDK_HASH="d71f75333d79c9c6ef5c39d3456c6c58c613de30e6a751ea0dbd433e8f8b9cbf"
ENV ANDROID_SDK_TOOLS_ARCHIVE="commandlinetools-linux-${ANDROID_SDK_TOOLS_VERSION}_latest.zip"
ENV ANDROID_SDK_TOOLS_DL_URL="https://dl.google.com/android/repository/${ANDROID_SDK_TOOLS_ARCHIVE}"
ENV ANDROID_SDK_MANAGER="${ANDROID_SDK_HOME}/cmdline-tools/bin/sdkmanager --sdk_root=${ANDROID_SDK_HOME}"

# download and install Android SDK
RUN curl --location --progress-bar \
        "${ANDROID_SDK_TOOLS_DL_URL}" \
        --output "${ANDROID_SDK_TOOLS_ARCHIVE}" \
    && echo "${ANDROID_SDK_HASH} ${ANDROID_SDK_TOOLS_ARCHIVE}" | sha256sum -c - \
    && mkdir --parents "${ANDROID_SDK_HOME}" \
    && unzip -q "${ANDROID_SDK_TOOLS_ARCHIVE}" -d "${ANDROID_SDK_HOME}" \
    && rm -rf "${ANDROID_SDK_TOOLS_ARCHIVE}"

# update Android SDK, install Android API, Build Tools...
RUN mkdir --parents "${ANDROID_SDK_HOME}/.android/" \
    && echo '### User Sources for Android SDK Manager' \
        > "${ANDROID_SDK_HOME}/.android/repositories.cfg"

# accept Android licenses (JDK necessary!)
RUN apt -y update -qq \
    && apt -y install -qq --no-install-recommends --allow-downgrades \
        openjdk-11-jdk-headless \
    && apt -y autoremove
RUN yes | ${ANDROID_SDK_MANAGER} --licenses > /dev/null

# download platforms, API, build tools
RUN ${ANDROID_SDK_MANAGER} "platforms;android-30" > /dev/null && \
    ${ANDROID_SDK_MANAGER} "build-tools;${ANDROID_SDK_BUILD_TOOLS_VERSION}" > /dev/null && \
    ${ANDROID_SDK_MANAGER} "extras;android;m2repository" > /dev/null && \
    chmod +x "${ANDROID_SDK_HOME}/cmdline-tools/bin/avdmanager"

# download ANT
ENV APACHE_ANT_VERSION="1.9.4"
ENV APACHE_ANT_HASH="66d3edcbb0eba11387705cd89178ffb65e55cd53f13ca35c1bb983c0f9992540"
ENV APACHE_ANT_ARCHIVE="apache-ant-${APACHE_ANT_VERSION}-bin.tar.gz"
ENV APACHE_ANT_DL_URL="https://archive.apache.org/dist/ant/binaries/${APACHE_ANT_ARCHIVE}"
ENV APACHE_ANT_HOME="${ANDROID_HOME}/apache-ant"
ENV APACHE_ANT_HOME_V="${APACHE_ANT_HOME}-${APACHE_ANT_VERSION}"

RUN curl --location --progress-bar \
        "${APACHE_ANT_DL_URL}" \
        --output "${APACHE_ANT_ARCHIVE}" \
    && echo "${APACHE_ANT_HASH} ${APACHE_ANT_ARCHIVE}" | sha256sum -c - \
    && tar -xf "${APACHE_ANT_ARCHIVE}" -C "${ANDROID_HOME}" \
    && ln -sfn "${APACHE_ANT_HOME_V}" "${APACHE_ANT_HOME}" \
    && rm -rf "${APACHE_ANT_ARCHIVE}"


# install system/build dependencies
# https://github.com/kivy/buildozer/blob/master/docs/source/installation.rst#android-on-ubuntu-2004-64bit
RUN apt -y update -qq \
    && apt -y install -qq --no-install-recommends --allow-downgrades \
        python3 \
        python3-dev \
        python3-pip \
        python3-setuptools \
        python3-venv \
        wget \
        lbzip2 \
        patch \
        sudo \
        software-properties-common \
        git \
        zip \
        unzip \
        build-essential \
        ccache \
        autoconf \
        libtool \
        pkg-config \
        zlib1g-dev \
        libncurses5-dev \
        libncursesw5-dev \
        libtinfo5 \
        cmake \
        libffi-dev \
        libssl-dev \
        automake \
        gettext \
        libltdl-dev \
    && apt -y autoremove \
    && apt -y clean


# create new user to avoid using root; but with sudo access and no password for convenience.
#ARG UID=1000
ENV USER="root"
ENV HOME_DIR="/home/${USER}"
ENV WORK_DIR="${HOME_DIR}/wspace" \
    PATH="${HOME_DIR}/.local/bin:${PATH}"
#RUN useradd --uid $UID --create-home --shell /bin/bash ${USER}
#RUN usermod -append --groups sudo ${USER}
#RUN echo "%sudo ALL=(ALL) NOPASSWD: ALL" >> /etc/sudoers
WORKDIR ${WORK_DIR}
#RUN chown --recursive ${USER} ${WORK_DIR} ${ANDROID_SDK_HOME}
#RUN chown ${USER} /opt
#USER ${USER}


COPY contrib/deterministic-build/requirements-build-base.txt /opt/deterministic-build/
COPY contrib/deterministic-build/requirements-build-android.txt /opt/deterministic-build/
RUN python3 -m pip install --no-build-isolation --no-dependencies \
    -r /opt/deterministic-build/requirements-build-base.txt
RUN python3 -m pip install --no-build-isolation --no-dependencies --no-binary :all: --only-binary Cython \
    -r /opt/deterministic-build/requirements-build-android.txt

# install buildozer
RUN cd /opt \
    && git clone https://github.com/kivy/buildozer \
    && cd buildozer \
    && git remote add sombernight https://github.com/SomberNight/buildozer \
    && git fetch --all \
    # commit: from branch sombernight/electrum_20210421 (note: careful with force-pushing! see #8162)
    && git checkout "6f03256e8312f8d1e5a6da3a2a1bf06e2738325e^{commit}" \
    # SETUPTOOLS_USE_DISTUTILS=stdlib needed to build buildozer for GRS
    && SETUPTOOLS_USE_DISTUTILS=stdlib python3 -m pip install --no-build-isolation --no-dependencies -e .

# install python-for-android
RUN cd /opt \
    && git clone https://github.com/kivy/python-for-android \
    && cd python-for-android \
    && git remote add sombernight https://github.com/SomberNight/python-for-android \
    && git remote add accumulator https://github.com/accumulator/python-for-android \
    && git fetch --all \
    # commit: from branch accumulator/electrum_20210421d (note: careful with force-pushing! see #8162)
<<<<<<< HEAD
    && git checkout "8d73dc4f2b74b187c4f1ff59b55873ba1e357b05^{commit}" \
    && python3 -m pip install --no-build-isolation --no-dependencies -e .
=======
    && git checkout "087fc3c583d46bfb2dec54878ddea508afb27de6^{commit}" \
    && python3 -m pip install --no-build-isolation --no-dependencies --user -e .
>>>>>>> 663ea431

# build env vars
ENV USE_SDK_WRAPPER=1
ENV GRADLE_OPTS="-Xmx1536M -Dorg.gradle.jvmargs='-Xmx1536M'"
#ENV P4A_FULL_DEBUG=1<|MERGE_RESOLUTION|>--- conflicted
+++ resolved
@@ -181,13 +181,8 @@
     && git remote add accumulator https://github.com/accumulator/python-for-android \
     && git fetch --all \
     # commit: from branch accumulator/electrum_20210421d (note: careful with force-pushing! see #8162)
-<<<<<<< HEAD
-    && git checkout "8d73dc4f2b74b187c4f1ff59b55873ba1e357b05^{commit}" \
+    && git checkout "087fc3c583d46bfb2dec54878ddea508afb27de6^{commit}" \
     && python3 -m pip install --no-build-isolation --no-dependencies -e .
-=======
-    && git checkout "087fc3c583d46bfb2dec54878ddea508afb27de6^{commit}" \
-    && python3 -m pip install --no-build-isolation --no-dependencies --user -e .
->>>>>>> 663ea431
 
 # build env vars
 ENV USE_SDK_WRAPPER=1
