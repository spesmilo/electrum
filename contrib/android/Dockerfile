--- conflicted
+++ resolved
@@ -180,15 +180,9 @@
     && git remote add sombernight https://github.com/SomberNight/python-for-android \
     && git remote add accumulator https://github.com/accumulator/python-for-android \
     && git fetch --all \
-<<<<<<< HEAD
-    # commit: from branch sombernight/electrum_20210421d (note: careful with force-pushing! see #8162)
-    && git checkout "ec82acf894822373ae88247658a233c77e76f879^{commit}" \
-    && python3 -m pip install --no-build-isolation --no-dependencies -e .
-=======
     # commit: from branch accumulator/electrum_20210421d (note: careful with force-pushing! see #8162)
     && git checkout "8d73dc4f2b74b187c4f1ff59b55873ba1e357b05^{commit}" \
-    && python3 -m pip install --no-build-isolation --no-dependencies --user -e .
->>>>>>> e77b0560
+    && python3 -m pip install --no-build-isolation --no-dependencies -e .
 
 # build env vars
 ENV USE_SDK_WRAPPER=1
