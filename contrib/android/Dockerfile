# based on https://github.com/kivy/python-for-android/blob/master/Dockerfile

FROM debian:bookworm@sha256:d568e251e460295a8743e9d5ef7de673c5a8f9027db11f4e666e96fb5bed708e

ENV DEBIAN_FRONTEND=noninteractive

ENV ANDROID_HOME="/opt/android"

# need ca-certificates before using snapshot packages
RUN apt update -qq > /dev/null && apt install -qq --yes --no-install-recommends \
    ca-certificates

# pin the distro packages.
# COPY contrib/android/apt.sources.list /etc/apt/sources.list
# COPY contrib/android/apt.preferences /etc/apt/preferences.d/snapshot

# configure locale
RUN apt update -qq > /dev/null && apt install -qq --yes --no-install-recommends --allow-downgrades \
    locales && \
    locale-gen en_US.UTF-8
ENV LANG="en_US.UTF-8" \
    LANGUAGE="en_US.UTF-8" \
    LC_ALL="en_US.UTF-8"

RUN apt -y update -qq \
    && apt -y install -qq --no-install-recommends --allow-downgrades \
    curl \
    unzip \
    ca-certificates \
    && apt -y autoremove


ENV ANDROID_NDK_HOME="${ANDROID_HOME}/android-ndk"
ENV ANDROID_NDK_VERSION="23b"
ENV ANDROID_NDK_HASH="c6e97f9c8cfe5b7be0a9e6c15af8e7a179475b7ded23e2d1c1fa0945d6fb4382"
ENV ANDROID_NDK_HOME_V="${ANDROID_NDK_HOME}-r${ANDROID_NDK_VERSION}"

# get the latest version from https://developer.android.com/ndk/downloads/index.html
ENV ANDROID_NDK_ARCHIVE="android-ndk-r${ANDROID_NDK_VERSION}-linux.zip"
ENV ANDROID_NDK_DL_URL="https://dl.google.com/android/repository/${ANDROID_NDK_ARCHIVE}"

# download and install Android NDK
RUN curl --location --progress-bar \
        "${ANDROID_NDK_DL_URL}" \
        --output "${ANDROID_NDK_ARCHIVE}" \
    && echo "${ANDROID_NDK_HASH} ${ANDROID_NDK_ARCHIVE}" | sha256sum -c - \
    && mkdir --parents "${ANDROID_NDK_HOME_V}" \
    && unzip -q "${ANDROID_NDK_ARCHIVE}" -d "${ANDROID_HOME}" \
    && ln -sfn "${ANDROID_NDK_HOME_V}" "${ANDROID_NDK_HOME}" \
    && rm -rf "${ANDROID_NDK_ARCHIVE}"


ENV ANDROID_SDK_HOME="${ANDROID_HOME}/android-sdk"

# get the latest version from https://developer.android.com/studio/index.html
ENV ANDROID_SDK_TOOLS_VERSION="9477386"
ENV ANDROID_SDK_HASH="bd1aa17c7ef10066949c88dc6c9c8d536be27f992a1f3b5a584f9bd2ba5646a0"
ENV ANDROID_SDK_TOOLS_ARCHIVE="commandlinetools-linux-${ANDROID_SDK_TOOLS_VERSION}_latest.zip"
ENV ANDROID_SDK_TOOLS_DL_URL="https://dl.google.com/android/repository/${ANDROID_SDK_TOOLS_ARCHIVE}"
ENV ANDROID_SDK_MANAGER="${ANDROID_SDK_HOME}/cmdline-tools/bin/sdkmanager --sdk_root=${ANDROID_SDK_HOME}"

# download and install Android SDK
RUN curl --location --progress-bar \
        "${ANDROID_SDK_TOOLS_DL_URL}" \
        --output "${ANDROID_SDK_TOOLS_ARCHIVE}" \
    && echo "${ANDROID_SDK_HASH} ${ANDROID_SDK_TOOLS_ARCHIVE}" | sha256sum -c - \
    && mkdir --parents "${ANDROID_SDK_HOME}" \
    && unzip -q "${ANDROID_SDK_TOOLS_ARCHIVE}" -d "${ANDROID_SDK_HOME}" \
    && rm -rf "${ANDROID_SDK_TOOLS_ARCHIVE}"

# update Android SDK, install Android API, Build Tools...
RUN mkdir --parents "${ANDROID_SDK_HOME}/.android/" \
    && echo '### User Sources for Android SDK Manager' \
        > "${ANDROID_SDK_HOME}/.android/repositories.cfg"

# accept Android licenses (JDK necessary!)
RUN apt -y update -qq \
    && apt -y install -qq --no-install-recommends --allow-downgrades \
        openjdk-17-jdk-headless \
    && apt -y autoremove
RUN yes | ${ANDROID_SDK_MANAGER} --licenses > /dev/null


ENV ANDROID_SDK_BUILD_TOOLS_VERSION="31.0.0"

# download platforms, API, build tools
RUN ${ANDROID_SDK_MANAGER} "platforms;android-31" > /dev/null && \
    ${ANDROID_SDK_MANAGER} "build-tools;${ANDROID_SDK_BUILD_TOOLS_VERSION}" > /dev/null && \
    ${ANDROID_SDK_MANAGER} "extras;android;m2repository" > /dev/null && \
    chmod +x "${ANDROID_SDK_HOME}/cmdline-tools/bin/avdmanager"

# download ANT
ENV APACHE_ANT_VERSION="1.10.13"
ENV APACHE_ANT_HASH="776be4a5704158f00ef3f23c0327546e38159389bc8f39abbfe114913f88bab1"
ENV APACHE_ANT_ARCHIVE="apache-ant-${APACHE_ANT_VERSION}-bin.tar.gz"
ENV APACHE_ANT_DL_URL="https://archive.apache.org/dist/ant/binaries/${APACHE_ANT_ARCHIVE}"
ENV APACHE_ANT_HOME="${ANDROID_HOME}/apache-ant"
ENV APACHE_ANT_HOME_V="${APACHE_ANT_HOME}-${APACHE_ANT_VERSION}"

RUN curl --location --progress-bar \
        "${APACHE_ANT_DL_URL}" \
        --output "${APACHE_ANT_ARCHIVE}" \
    && echo "${APACHE_ANT_HASH} ${APACHE_ANT_ARCHIVE}" | sha256sum -c - \
    && tar -xf "${APACHE_ANT_ARCHIVE}" -C "${ANDROID_HOME}" \
    && ln -sfn "${APACHE_ANT_HOME_V}" "${APACHE_ANT_HOME}" \
    && rm -rf "${APACHE_ANT_ARCHIVE}"


# install system/build dependencies
# https://github.com/kivy/buildozer/blob/master/docs/source/installation.rst#android-on-ubuntu-2004-64bit
RUN apt -y update -q \
    && apt -y install -q --no-install-recommends --allow-downgrades \
        python3 \
        python3-dev \
        python3-pip \
        python3-setuptools \
        python3-venv \
        wget \
        lbzip2 \
        patch \
        sudo \
        software-properties-common \
        git \
        zip \
        unzip \
        rsync \
        build-essential \
        ccache \
        autoconf \
        autopoint \
        libtool \
        pkg-config \
        zlib1g-dev \
        libncurses5-dev \
        libncursesw5-dev \
        libtinfo5 \
        cmake \
        libffi-dev \
        libssl-dev \
        automake \
        gettext \
        libltdl-dev \
    && apt -y autoremove \
    && apt -y clean

RUN git config --global --add safe.directory '*'

RUN apt -y update -qq \
    && apt -y install -qq --no-install-recommends --allow-downgrades \
        libopengl-dev \
        libegl-dev \
        dos2unix \
    && apt -y autoremove \
    && apt -y clean


# create new user to avoid using root; but with sudo access and no password for convenience.
#ARG UID=1000
ENV USER="root"
ENV HOME_DIR="/home/${USER}"
ENV WORK_DIR="${HOME_DIR}/wspace" \
    PATH="${HOME_DIR}/.local/bin:${PATH}"
#RUN useradd --uid $UID --create-home --shell /bin/bash ${USER}
#RUN usermod -append --groups sudo ${USER}
#RUN echo "%sudo ALL=(ALL) NOPASSWD: ALL" >> /etc/sudoers
WORKDIR ${WORK_DIR}
#RUN chown --recursive ${USER} ${WORK_DIR} ${ANDROID_SDK_HOME}
#RUN chown ${USER} /opt
#USER ${USER}

# venv, VIRTUAL_ENV is used by buildozer to indicate a venv environment
ENV VIRTUAL_ENV=/opt/venv
RUN python3 -m venv ${VIRTUAL_ENV}
ENV PATH="${VIRTUAL_ENV}/bin:${PATH}"

COPY contrib/deterministic-build/requirements-build-base.txt /opt/deterministic-build/
COPY contrib/deterministic-build/requirements-build-android.txt /opt/deterministic-build/
RUN /opt/venv/bin/python3 -m pip install --no-build-isolation --no-dependencies \
    -r /opt/deterministic-build/requirements-build-base.txt
RUN /opt/venv/bin/python3 -m pip install --no-build-isolation --no-dependencies --no-binary :all: --only-binary Cython \
    -r /opt/deterministic-build/requirements-build-android.txt

# install buildozer
RUN cd /opt \
    && git clone https://github.com/kivy/buildozer \
    && cd buildozer \
    && git remote add sombernight https://github.com/SomberNight/buildozer \
    && git remote add accumulator https://github.com/accumulator/buildozer \
    && git fetch --all \
    # commit: from branch electrum-qt6 (note: careful with force-pushing! see #8162) \
<<<<<<< HEAD
    && git checkout "ce4f2257249fdf4ff1f4cb8983fd7ac44174a274^{commit}" \
    # SETUPTOOLS_USE_DISTUTILS=stdlib needed to build buildozer for GRS
    && SETUPTOOLS_USE_DISTUTILS=stdlib /opt/venv/bin/python3  -m pip install --no-build-isolation --no-dependencies -e . \
=======
    && git checkout "4403ecf445f10b5fbf7c74f4621bf2b922ad35b5^{commit}" \
>>>>>>> 52c4acb4
    && /opt/venv/bin/python3 -m pip install --no-build-isolation --no-dependencies -e .

# install python-for-android
RUN cd /opt \
    && git clone https://github.com/kivy/python-for-android \
    && cd python-for-android \
    && git remote add sombernight https://github.com/SomberNight/python-for-android \
    && git remote add accumulator https://github.com/accumulator/python-for-android \
    && git fetch --all \
    # commit: from branch accumulator/qt6-wip (note: careful with force-pushing! see #8162) \
    && git checkout "d976b539dc7c808d103a7edfe6dc1fd300582a89^{commit}" \
    && /opt/venv/bin/python3 -m pip install --no-build-isolation --no-dependencies -e .

# build env vars
ENV USE_SDK_WRAPPER=1
ENV GRADLE_OPTS="-Xmx1536M -Dorg.gradle.jvmargs='-Xmx1536M'"
#ENV P4A_FULL_DEBUG=1<|MERGE_RESOLUTION|>--- conflicted
+++ resolved
@@ -188,13 +188,9 @@
     && git remote add accumulator https://github.com/accumulator/buildozer \
     && git fetch --all \
     # commit: from branch electrum-qt6 (note: careful with force-pushing! see #8162) \
-<<<<<<< HEAD
-    && git checkout "ce4f2257249fdf4ff1f4cb8983fd7ac44174a274^{commit}" \
+    && git checkout "4403ecf445f10b5fbf7c74f4621bf2b922ad35b5^{commit}" \
     # SETUPTOOLS_USE_DISTUTILS=stdlib needed to build buildozer for GRS
     && SETUPTOOLS_USE_DISTUTILS=stdlib /opt/venv/bin/python3  -m pip install --no-build-isolation --no-dependencies -e . \
-=======
-    && git checkout "4403ecf445f10b5fbf7c74f4621bf2b922ad35b5^{commit}" \
->>>>>>> 52c4acb4
     && /opt/venv/bin/python3 -m pip install --no-build-isolation --no-dependencies -e .
 
 # install python-for-android
