# based on https://github.com/kivy/python-for-android/blob/master/Dockerfile

FROM ubuntu:18.04

ENV ANDROID_HOME="/opt/android"

# configure locale
RUN apt update -qq > /dev/null && apt install -qq --yes --no-install-recommends \
    locales && \
    locale-gen en_US.UTF-8
ENV LANG="en_US.UTF-8" \
    LANGUAGE="en_US.UTF-8" \
    LC_ALL="en_US.UTF-8"

RUN apt -y update -qq \
    && apt -y install -qq --no-install-recommends curl unzip ca-certificates \
    && apt -y autoremove


ENV ANDROID_NDK_HOME="${ANDROID_HOME}/android-ndk"
ENV ANDROID_NDK_VERSION="19c"
ENV ANDROID_NDK_HOME_V="${ANDROID_NDK_HOME}-r${ANDROID_NDK_VERSION}"

# get the latest version from https://developer.android.com/ndk/downloads/index.html
ENV ANDROID_NDK_ARCHIVE="android-ndk-r${ANDROID_NDK_VERSION}-linux-x86_64.zip"
ENV ANDROID_NDK_DL_URL="https://dl.google.com/android/repository/${ANDROID_NDK_ARCHIVE}"

# download and install Android NDK
RUN curl --location --progress-bar \
        "${ANDROID_NDK_DL_URL}" \
        --output "${ANDROID_NDK_ARCHIVE}" \
    && mkdir --parents "${ANDROID_NDK_HOME_V}" \
    && unzip -q "${ANDROID_NDK_ARCHIVE}" -d "${ANDROID_HOME}" \
    && ln -sfn "${ANDROID_NDK_HOME_V}" "${ANDROID_NDK_HOME}" \
    && rm -rf "${ANDROID_NDK_ARCHIVE}"


ENV ANDROID_SDK_HOME="${ANDROID_HOME}/android-sdk"

# get the latest version from https://developer.android.com/studio/index.html
ENV ANDROID_SDK_TOOLS_VERSION="4333796"
ENV ANDROID_SDK_BUILD_TOOLS_VERSION="28.0.3"
ENV ANDROID_SDK_TOOLS_ARCHIVE="sdk-tools-linux-${ANDROID_SDK_TOOLS_VERSION}.zip"
ENV ANDROID_SDK_TOOLS_DL_URL="https://dl.google.com/android/repository/${ANDROID_SDK_TOOLS_ARCHIVE}"

# download and install Android SDK
RUN curl --location --progress-bar \
        "${ANDROID_SDK_TOOLS_DL_URL}" \
        --output "${ANDROID_SDK_TOOLS_ARCHIVE}" \
    && mkdir --parents "${ANDROID_SDK_HOME}" \
    && unzip -q "${ANDROID_SDK_TOOLS_ARCHIVE}" -d "${ANDROID_SDK_HOME}" \
    && rm -rf "${ANDROID_SDK_TOOLS_ARCHIVE}"

# update Android SDK, install Android API, Build Tools...
RUN mkdir --parents "${ANDROID_SDK_HOME}/.android/" \
    && echo '### User Sources for Android SDK Manager' \
        > "${ANDROID_SDK_HOME}/.android/repositories.cfg"

# accept Android licenses (JDK necessary!)
RUN apt -y update -qq \
    && apt -y install -qq --no-install-recommends openjdk-8-jdk \
    && apt -y autoremove
RUN yes | "${ANDROID_SDK_HOME}/tools/bin/sdkmanager" --licenses > /dev/null

# download platforms, API, build tools
RUN "${ANDROID_SDK_HOME}/tools/bin/sdkmanager" "platforms;android-24" > /dev/null && \
    "${ANDROID_SDK_HOME}/tools/bin/sdkmanager" "platforms;android-28" > /dev/null && \
    "${ANDROID_SDK_HOME}/tools/bin/sdkmanager" "build-tools;${ANDROID_SDK_BUILD_TOOLS_VERSION}" > /dev/null && \
    "${ANDROID_SDK_HOME}/tools/bin/sdkmanager" "extras;android;m2repository" > /dev/null && \
    chmod +x "${ANDROID_SDK_HOME}/tools/bin/avdmanager"

# download ANT
ENV APACHE_ANT_VERSION="1.9.4"
ENV APACHE_ANT_ARCHIVE="apache-ant-${APACHE_ANT_VERSION}-bin.tar.gz"
ENV APACHE_ANT_DL_URL="http://archive.apache.org/dist/ant/binaries/${APACHE_ANT_ARCHIVE}"
ENV APACHE_ANT_HOME="${ANDROID_HOME}/apache-ant"
ENV APACHE_ANT_HOME_V="${APACHE_ANT_HOME}-${APACHE_ANT_VERSION}"

RUN curl --location --progress-bar \
        "${APACHE_ANT_DL_URL}" \
        --output "${APACHE_ANT_ARCHIVE}" \
    && tar -xf "${APACHE_ANT_ARCHIVE}" -C "${ANDROID_HOME}" \
    && ln -sfn "${APACHE_ANT_HOME_V}" "${APACHE_ANT_HOME}" \
    && rm -rf "${APACHE_ANT_ARCHIVE}"


ENV USER="root"
ENV HOME_DIR="/home/${USER}"
ENV WORK_DIR="${HOME_DIR}/wspace" \
    PATH="${HOME_DIR}/.local/bin:${PATH}"

# install system dependencies
RUN apt -y update -qq \
    && apt -y install -qq --no-install-recommends \
        python3 python3-pip python3-setuptools git wget lbzip2 patch sudo \
        software-properties-common libssl-dev \
    && apt -y autoremove

# install kivy
RUN add-apt-repository ppa:kivy-team/kivy \
    && apt -y update -qq  \
    && apt -y install -qq --no-install-recommends python3-kivy \
    && apt -y autoremove \
    && apt -y clean
RUN python3 -m pip install image

# build dependencies
# https://buildozer.readthedocs.io/en/latest/installation.html#android-on-ubuntu-16-04-64bit
RUN dpkg --add-architecture i386 \
    && apt -y update -qq \
    && apt -y install -qq --no-install-recommends \
        build-essential ccache git python3 python3-dev \
        libncurses5:i386 libstdc++6:i386 libgtk2.0-0:i386 \
        libpangox-1.0-0:i386 libpangoxft-1.0-0:i386 libidn11:i386 \
        zip zlib1g-dev zlib1g:i386 autogen autoconf libtool\
    && apt -y autoremove \
    && apt -y clean

# specific recipes dependencies (e.g. libffi requires autoreconf binary)
RUN apt -y update -qq \
    && apt -y install -qq --no-install-recommends \
        libffi-dev autoconf automake cmake gettext libltdl-dev libtool pkg-config \
    && apt -y autoremove \
    && apt -y clean


# prepare non root env
#RUN useradd --create-home --shell /bin/bash ${USER}

# with sudo access and no password
#RUN usermod -append --groups sudo ${USER}
#RUN echo "%sudo ALL=(ALL) NOPASSWD: ALL" >> /etc/sudoers


WORKDIR ${WORK_DIR}

# user needs ownership/write access to these directories
#RUN chown --recursive ${USER} ${WORK_DIR} ${ANDROID_SDK_HOME}
#RUN chown ${USER} /opt
#USER ${USER}


RUN python3 -m pip install --upgrade cython==0.28.6
RUN python3 -m pip install --upgrade pip
RUN python3 -m pip install --user wheel

# prepare git
RUN git config --global user.name "John Doe" \
    && git config --global user.email johndoe@example.com

# install buildozer
RUN cd /opt \
    && git clone https://github.com/kivy/buildozer \
    && cd buildozer \
    && git remote add sombernight https://github.com/SomberNight/buildozer \
    && git fetch --all \
<<<<<<< HEAD
    && git checkout d0323c165dd5d9aa23d5eb01044474fe006c3420 \
    && python3 -m pip install -e .
=======
    && git checkout "d0323c165dd5d9aa23d5eb01044474fe006c3420^{commit}" \
    && python3 -m pip install --user -e .
>>>>>>> 0f5b5885

# install python-for-android
RUN cd /opt \
    && git clone https://github.com/kivy/python-for-android \
    && cd python-for-android \
    && git remote add sombernight https://github.com/SomberNight/python-for-android \
    && git fetch --all \
<<<<<<< HEAD
    && git checkout cef08b92268fe69ef331699c2205cbb091e730f0 \
    && python3 -m pip install -e .
=======
    && git checkout "cef08b92268fe69ef331699c2205cbb091e730f0^{commit}" \
    && python3 -m pip install --user -e .
>>>>>>> 0f5b5885

# build env vars
ENV USE_SDK_WRAPPER=1
ENV GRADLE_OPTS="-Xmx1536M -Dorg.gradle.jvmargs='-Xmx1536M'"<|MERGE_RESOLUTION|>--- conflicted
+++ resolved
@@ -154,13 +154,8 @@
     && cd buildozer \
     && git remote add sombernight https://github.com/SomberNight/buildozer \
     && git fetch --all \
-<<<<<<< HEAD
-    && git checkout d0323c165dd5d9aa23d5eb01044474fe006c3420 \
+    && git checkout "d0323c165dd5d9aa23d5eb01044474fe006c3420^{commit}" \
     && python3 -m pip install -e .
-=======
-    && git checkout "d0323c165dd5d9aa23d5eb01044474fe006c3420^{commit}" \
-    && python3 -m pip install --user -e .
->>>>>>> 0f5b5885
 
 # install python-for-android
 RUN cd /opt \
@@ -168,13 +163,8 @@
     && cd python-for-android \
     && git remote add sombernight https://github.com/SomberNight/python-for-android \
     && git fetch --all \
-<<<<<<< HEAD
-    && git checkout cef08b92268fe69ef331699c2205cbb091e730f0 \
+    && git checkout "cef08b92268fe69ef331699c2205cbb091e730f0^{commit}" \
     && python3 -m pip install -e .
-=======
-    && git checkout "cef08b92268fe69ef331699c2205cbb091e730f0^{commit}" \
-    && python3 -m pip install --user -e .
->>>>>>> 0f5b5885
 
 # build env vars
 ENV USE_SDK_WRAPPER=1
