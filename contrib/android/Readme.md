# Qml GUI

The Qml GUI is used with Electrum-GRS on Android devices, since Electrum-GRS 4.4.
To generate an APK file, follow these instructions.

(note: older versions of Electrum-GRS for Android used the "kivy" GUI)

## Android binary with Docker

✓ _These binaries should be reproducible, meaning you should be able to generate
   binaries that match the official releases._

This assumes an Ubuntu (x86_64) host, but it should not be too hard to adapt to another
similar system.

1. Install Docker

    See [`contrib/docker_notes.md`](../docker_notes.md).

    (worth reading even if you already have docker)

2. Build binaries

    The build script takes a few arguments. To see syntax, run it without providing any:
    ```
    $ ./build.sh
    ```
    For development, consider e.g. `$ ./build.sh qml arm64-v8a debug`

    If you want reproducibility, try instead e.g.:
    ```
    $ ELECBUILD_COMMIT=HEAD ./build.sh qml all release-unsigned
    ```

3. The generated binary is in `./dist`.


## Verifying reproducibility and comparing against official binary

Every user can verify that the official binary was created from the source code in this
repository.

1. Build your own binary as described above.
   Make sure you don't build in `debug` mode,
   instead use either of `release` or `release-unsigned`.
   If you build in `release` mode, the apk will be signed, which requires a keystore
   that you need to create manually (see source of `make_apk.sh` for an example).
2. Note that the binaries are not going to be byte-for-byte identical, as the official
   release is signed by a keystore that only the project maintainers have.
   You can use the `apkdiff.py` python script (written by the Signal developers) to compare
   the two binaries.
    ```
    $ python3 contrib/android/apkdiff.py Electrum_apk_that_you_built.apk Electrum_apk_official_release.apk
    ```
   This should output `APKs match!`.


## FAQ

### I changed something but I don't see any differences on the phone. What did I do wrong?
You probably need to clear the cache: `rm -rf .buildozer/android/platform/build-*/{build,dists}`


### How do I deploy on connected phone for quick testing?
Assuming `adb` is installed:
```
$ adb -d install -r dist/ElectrumGRS-*-arm64-v8a-debug.apk
$ adb shell monkey -p org.groestlcoin.electrumgrs 1
```


### How do I get an interactive shell inside docker?
```
$ docker run -it --rm \
    -v $PWD:/home/user/wspace/electrum-grs \
    -v $PWD/.buildozer/.gradle:/home/user/.gradle \
    --workdir /home/user/wspace/electrum-grs \
    electrum-grs-android-builder-img
```


### How do I get more verbose logs for the build?
See `log_level` in `buildozer.spec`


### How can I see logs at runtime?
This should work OK for most scenarios:
```
adb logcat | grep python
```
Better `grep` but fragile because of `cut`:
```
adb logcat | grep -F "`adb shell ps | grep org.groestlcoin.Electrumgrs | cut -c14-19`"
```


### The Qml GUI can be run directly on Linux Desktop. How?
Install requirements (debian-based distros):
```
sudo apt-get install python3-pyqt5 python3-pyqt5.qtquick python3-pyqt5.qtmultimedia
sudo apt-get install python3-pil
sudo apt-get install qml-module-qtquick-controls2 qml-module-qtquick-layouts \
    qml-module-qtquick-window2 qml-module-qtmultimedia \
    libqt5multimedia5-plugins qml-module-qt-labs-folderlistmodel
sudo apt-get install qtvirtualkeyboard-plugin
```

Run electrum-grs with the `-g` switch: `electrum_grs -g qml`

<<<<<<< HEAD
### The Kivy GUI can be run directly on Linux Desktop. How?
Install Kivy.

Build atlas: `(cd contrib/android/; make theming)`

Run electrum-grs with the `-g` switch: `electrum_grs -g kivy`
=======
>>>>>>> 1dd4acce

### debug vs release build
If you just follow the instructions above, you will build the apk
in debug mode. The most notable difference is that the apk will be
signed using a debug keystore. If you are planning to upload
what you build to e.g. the Play Store, you should create your own
keystore, back it up safely, and run `./contrib/make_apk.sh release`.

See e.g. [kivy wiki](https://github.com/kivy/kivy/wiki/Creating-a-Release-APK)
and [android dev docs](https://developer.android.com/studio/build/building-cmdline#sign_cmdline).

### Access datadir on Android from desktop (e.g. to copy wallet file)
Note that this only works for debug builds! Otherwise the security model
of Android does not let you access the internal storage of an app without root.
(See [this](https://stackoverflow.com/q/9017073))
To pull a file:
```
$ adb shell
adb$ run-as org.groestlcoin.electrumgrs ls /data/data/org.groestlcoin.electrumgrs/files/data
adb$ exit
$ adb exec-out run-as org.groestlcoin.electrumgrs cat /data/data/org.groestlcoin.electrumgrs/files/data/wallets/my_wallet > my_wallet
```
To push a file:
```
$ adb push ~/wspace/tmp/my_wallet /data/local/tmp
$ adb shell
adb$ ls -la /data/local/tmp
adb$ run-as org.groestlcoin.testnet.electrumgrs cp /data/local/tmp/my_wallet /data/data/org.groestlcoin.testnet.electrumgrs/files/data/testnet/wallets/
adb$ rm /data/local/tmp/my_wallet
```

Or use Android Studio: "Device File Explorer", which can download/upload data directly from device (via adb).

### How to investigate diff between binaries if reproducibility fails?
```
cd dist/
unzip ElectrumGRS-*.apk1 -d apk1
mkdir apk1/assets/private_mp3/
tar -xzvf apk1/assets/private.mp3 --directory apk1/assets/private_mp3/

unzip ElectrumGRS-*.apk2 -d apk2
mkdir apk2/assets/private_mp3/
tar -xzvf apk2/assets/private.mp3 --directory apk2/assets/private_mp3/

sudo chown --recursive "$(id -u -n)" apk1/ apk2/
chmod -R +Xr  apk1/ apk2/
$(cd apk1; find -type f -exec sha256sum '{}' \; > ./../sha256sum1)
$(cd apk2; find -type f -exec sha256sum '{}' \; > ./../sha256sum2)
diff sha256sum1 sha256sum2 > d
cat d
```

### How to install apks built by the CI on my phone?

The CI (Cirrus) builds apks on most git commits.
See e.g. [here](https://github.com/spesmilo/electrum/runs/9272252577).
The task name should start with "Android build".
Click "View more details on Cirrus CI" to get to cirrus' website, and search for "Artifacts".
The apk is built in `debug` mode, and is signed using an ephemeral RSA key.

For tech demo purposes, you can directly install this apk on your phone.
However, if you already have electrum installed on your phone, Android's TOFU signing model
will not let you upgrade that to the CI apk due to mismatching signing keys. As the CI key
is ephemeral, it is not even possible to upgrade from an older CI apk to a newer CI apk.

However, it is possible to resign the apk manually with one's own key, using
e.g. [`apksigner`](https://developer.android.com/studio/command-line/apksigner),
mutating the apk in place, after which it should be possible to upgrade:
```
apksigner sign --ks ~/wspace/electrum/contrib/android/android_debug.keystore Electrum-*-arm64-v8a-debug.apk
```<|MERGE_RESOLUTION|>--- conflicted
+++ resolved
@@ -107,15 +107,6 @@
 
 Run electrum-grs with the `-g` switch: `electrum_grs -g qml`
 
-<<<<<<< HEAD
-### The Kivy GUI can be run directly on Linux Desktop. How?
-Install Kivy.
-
-Build atlas: `(cd contrib/android/; make theming)`
-
-Run electrum-grs with the `-g` switch: `electrum_grs -g kivy`
-=======
->>>>>>> 1dd4acce
 
 ### debug vs release build
 If you just follow the instructions above, you will build the apk
