# Kivy GUI

The Kivy GUI is used with Electrum-GRS on Android devices.
To generate an APK file, follow these instructions.

## Android binary with Docker

✗ _This script does not produce reproducible output (yet!).
   Please help us remedy this._

This assumes an Ubuntu (x86_64) host, but it should not be too hard to adapt to another
similar system. The docker commands should be executed in the project's root
folder.

1. Install Docker

    ```
    $ curl -fsSL https://download.docker.com/linux/ubuntu/gpg | sudo apt-key add -
    $ sudo add-apt-repository "deb [arch=amd64] https://download.docker.com/linux/ubuntu $(lsb_release -cs) stable"
    $ sudo apt-get update
    $ sudo apt-get install -y docker-ce
    ```

2. Build image

    ```
    $ sudo docker build -t electrum-grs-android-builder-img contrib/android
    ```

3. Build locale files

    ```

    $ ./contrib/pull_locale
    ```

4. Prepare pure python dependencies

    ```
    $ sudo apt-get install python3-setuptools python3-pip python3-dev python3-wheel autogen autoconf libtool -y
    $ ./contrib/make_packages
    ```

5. Build binaries

    ```
    $ mkdir --parents $PWD/.buildozer/.gradle
    $ sudo docker run -it --rm \
        --name electrum-grs-android-builder-cont \
        -v $PWD:/home/user/wspace/electrum-grs \
        -v $PWD/.buildozer/.gradle:/home/user/.gradle \
        -v ~/.keystore:/home/.keystore \
        --workdir /home/user/wspace/electrum-grs \
        electrum-grs-android-builder-img \
        ./contrib/android/make_apk
    ```
    This mounts the project dir inside the container,
    and so the modifications will affect it, e.g. `.buildozer` folder
    will be created.

5. The generated binary is in `./bin`.



## FAQ

### I changed something but I don't see any differences on the phone. What did I do wrong?
You probably need to clear the cache: `rm -rf .buildozer/android/platform/build/{build,dists}`


### How do I deploy on connected phone for quick testing?
Assuming `adb` is installed:
```
$ adb -d install -r bin/Electrum-GRS-*-arm64-v8a-debug.apk
$ adb shell monkey -p org.groestlcoin.electrumgrs 1
```


### How do I get an interactive shell inside docker?
```
$ sudo docker run -it --rm \
    -v $PWD:/home/user/wspace/electrum_grs \
    -v $PWD/.buildozer/.gradle:/home/user/.gradle \
    --workdir /home/user/wspace/electrum_grs \
    electrum-grs-android-builder-img
```


### How do I get more verbose logs for the build?
See `log_level` in `buildozer.spec`


### How can I see logs at runtime?
This should work OK for most scenarios:
```
adb logcat | grep python
```
Better `grep` but fragile because of `cut`:
```
adb logcat | grep -F "`adb shell ps | grep org.groestlcoin.Electrumgrs | cut -c14-19`"
```


### Kivy can be run directly on Linux Desktop. How?
Install Kivy.

<<<<<<< HEAD
Build atlas: `(cd electrum_grs/gui/kivy/; make theming)`
=======
Build atlas: `(cd contrib/android/; make theming)`
>>>>>>> 45c75987

Run electrum-grs with the `-g` switch: `electrum_grs -g kivy`

### debug vs release build
If you just follow the instructions above, you will build the apk
in debug mode. The most notable difference is that the apk will be
signed using a debug keystore. If you are planning to upload
what you build to e.g. the Play Store, you should create your own
keystore, back it up safely, and run `./contrib/make_apk release`.

See e.g. [kivy wiki](https://github.com/kivy/kivy/wiki/Creating-a-Release-APK)
and [android dev docs](https://developer.android.com/studio/build/building-cmdline#sign_cmdline).

### Access datadir on Android from desktop (e.g. to copy wallet file)
Note that this only works for debug builds! Otherwise the security model
of Android does not let you access the internal storage of an app without root.
(See [this](https://stackoverflow.com/q/9017073))
```
$ adb shell
$ run-as org.groestlcoin.electrumgrs ls /data/data/org.groestlcoin.electrumgrs/files/data
$ run-as org.groestlcoin.electrumgrs cp /data/data/org.groestlcoin.electrumgrs/files/data/wallets/my_wallet /sdcard/some_path/my_wallet
```<|MERGE_RESOLUTION|>--- conflicted
+++ resolved
@@ -104,11 +104,7 @@
 ### Kivy can be run directly on Linux Desktop. How?
 Install Kivy.
 
-<<<<<<< HEAD
-Build atlas: `(cd electrum_grs/gui/kivy/; make theming)`
-=======
 Build atlas: `(cd contrib/android/; make theming)`
->>>>>>> 45c75987
 
 Run electrum-grs with the `-g` switch: `electrum_grs -g kivy`
 
