--- conflicted
+++ resolved
@@ -16,12 +16,7 @@
 git submodule update --init
 
 (
-<<<<<<< HEAD
-    rm -rf "$LOCALE"
     cd "$CONTRIB/deterministic-build/electrum-ltc-locale/"
-=======
-    cd "$CONTRIB/deterministic-build/electrum-locale/"
->>>>>>> 38111581
     if ! which msgfmt > /dev/null 2>&1; then
         echo "Please install gettext"
         exit 1
@@ -31,17 +26,10 @@
     # (also see MANIFEST.in)
     rm -rf "$LOCALE"
     for i in ./locale/*; do
-<<<<<<< HEAD
-        dir="$ROOT_FOLDER"/electrum_ltc/$i/LC_MESSAGES
-        mkdir -p $dir
-        msgfmt --output-file=$dir/electrum.mo $i/electrum.po || true
-        cp $i/electrum.po "$ROOT_FOLDER"/electrum_ltc/$i/electrum.po
-=======
-        dir="$ROOT_FOLDER/electrum/$i/LC_MESSAGES"
+        dir="$ROOT_FOLDER/electrum_ltc/$i/LC_MESSAGES"
         mkdir -p "$dir"
         msgfmt --output-file="$dir/electrum.mo" "$i/electrum.po" || true
-        cp $i/electrum.po "$ROOT_FOLDER/electrum/$i/electrum.po"
->>>>>>> 38111581
+        cp $i/electrum.po "$ROOT_FOLDER/electrum_ltc/$i/electrum.po"
     done
 )
 
