--- conflicted
+++ resolved
@@ -46,14 +46,9 @@
     --name electrum-grs-sdist-builder-cont \
     -v "$PROJECT_ROOT_OR_FRESHCLONE_ROOT":/opt/electrum-grs \
     --rm \
-<<<<<<< HEAD
     --workdir /opt/electrum-grs/contrib/build-linux/sdist \
+    --env OMIT_UNCLEAN_FILES \
     electrum-grs-sdist-builder-img \
-=======
-    --workdir /opt/electrum/contrib/build-linux/sdist \
-    --env OMIT_UNCLEAN_FILES \
-    electrum-sdist-builder-img \
->>>>>>> f13a2578
     ./make_sdist.sh
 
 # make sure resulting binary location is independent of fresh_clone
