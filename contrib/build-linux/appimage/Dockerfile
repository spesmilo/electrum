FROM ubuntu:16.04@sha256:97b54e5692c27072234ff958a7442dde4266af21e7b688e7fca5dc5acc8ed7d9

ENV LC_ALL=C.UTF-8 LANG=C.UTF-8

RUN apt-get update -q && \
    apt-get install -qy \
<<<<<<< HEAD
        git=1:2.7.4-0ubuntu1.6 \
=======
        git=1:2.7.4-0ubuntu1.7 \
>>>>>>> 942e03e3
        wget=1.17.1-1ubuntu1.5 \
        make=4.1-6 \
        autotools-dev=20150820.1 \
        autoconf=2.69-9 \
        libtool=2.4.6-0.1 \
        xz-utils=5.1.1alpha+20120614-2ubuntu2 \
        libssl-dev=1.0.2g-1ubuntu4.15 \
<<<<<<< HEAD
        zlib1g-dev=1:1.2.8.dfsg-2ubuntu4.1 \
        libffi-dev=3.2.1-4 \
        libncurses5-dev=6.0+20160213-1ubuntu1 \
        libsqlite3-dev=3.11.0-1ubuntu1.2 \
        libusb-1.0-0-dev=2:1.0.20-1 \
        libudev-dev=229-4ubuntu21.22 \
        gettext=0.19.7-2ubuntu3.1 \
        libzbar0=0.10+doc-10ubuntu1  \
        libdbus-1-3=1.10.6-1ubuntu3.4 \
=======
        libssl1.0.0=1.0.2g-1ubuntu4.15 \
        openssl=1.0.2g-1ubuntu4.15 \
        zlib1g-dev=1:1.2.8.dfsg-2ubuntu4.3 \
        libffi-dev=3.2.1-4 \
        libncurses5-dev=6.0+20160213-1ubuntu1 \
        libsqlite3-dev=3.11.0-1ubuntu1.3 \
        libusb-1.0-0-dev=2:1.0.20-1 \
        libudev-dev=229-4ubuntu21.27 \
        gettext=0.19.7-2ubuntu3.1 \
        libzbar0=0.10+doc-10ubuntu1  \
        libdbus-1-3=1.10.6-1ubuntu3.4 \
        libxkbcommon-x11-0=0.5.0-1ubuntu2.1 \
>>>>>>> 942e03e3
        && \
    rm -rf /var/lib/apt/lists/* && \
    apt-get autoremove -y && \
    apt-get clean<|MERGE_RESOLUTION|>--- conflicted
+++ resolved
@@ -4,11 +4,7 @@
 
 RUN apt-get update -q && \
     apt-get install -qy \
-<<<<<<< HEAD
-        git=1:2.7.4-0ubuntu1.6 \
-=======
         git=1:2.7.4-0ubuntu1.7 \
->>>>>>> 942e03e3
         wget=1.17.1-1ubuntu1.5 \
         make=4.1-6 \
         autotools-dev=20150820.1 \
@@ -16,17 +12,6 @@
         libtool=2.4.6-0.1 \
         xz-utils=5.1.1alpha+20120614-2ubuntu2 \
         libssl-dev=1.0.2g-1ubuntu4.15 \
-<<<<<<< HEAD
-        zlib1g-dev=1:1.2.8.dfsg-2ubuntu4.1 \
-        libffi-dev=3.2.1-4 \
-        libncurses5-dev=6.0+20160213-1ubuntu1 \
-        libsqlite3-dev=3.11.0-1ubuntu1.2 \
-        libusb-1.0-0-dev=2:1.0.20-1 \
-        libudev-dev=229-4ubuntu21.22 \
-        gettext=0.19.7-2ubuntu3.1 \
-        libzbar0=0.10+doc-10ubuntu1  \
-        libdbus-1-3=1.10.6-1ubuntu3.4 \
-=======
         libssl1.0.0=1.0.2g-1ubuntu4.15 \
         openssl=1.0.2g-1ubuntu4.15 \
         zlib1g-dev=1:1.2.8.dfsg-2ubuntu4.3 \
@@ -39,7 +24,6 @@
         libzbar0=0.10+doc-10ubuntu1  \
         libdbus-1-3=1.10.6-1ubuntu3.4 \
         libxkbcommon-x11-0=0.5.0-1ubuntu2.1 \
->>>>>>> 942e03e3
         && \
     rm -rf /var/lib/apt/lists/* && \
     apt-get autoremove -y && \
