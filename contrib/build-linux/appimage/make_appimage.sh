#!/bin/bash

set -e

PROJECT_ROOT="$(dirname "$(readlink -e "$0")")/../../.."
CONTRIB="$PROJECT_ROOT/contrib"
CONTRIB_APPIMAGE="$CONTRIB/build-linux/appimage"
DISTDIR="$PROJECT_ROOT/dist"
BUILDDIR="$CONTRIB_APPIMAGE/build/appimage"
APPDIR="$BUILDDIR/electrum-ltc.AppDir"
CACHEDIR="$CONTRIB_APPIMAGE/.cache/appimage"
PIP_CACHE_DIR="$CACHEDIR/pip_cache"

export GCC_STRIP_BINARIES="1"

# pinned versions
PYTHON_VERSION=3.9.11
PY_VER_MAJOR="3.9"  # as it appears in fs paths
PKG2APPIMAGE_COMMIT="a9c85b7e61a3a883f4a35c41c5decb5af88b6b5d"


VERSION=`git describe --tags --dirty --always`
APPIMAGE="$DISTDIR/electrum-ltc-$VERSION-x86_64.AppImage"

. "$CONTRIB"/build_tools_util.sh

rm -rf "$BUILDDIR"
mkdir -p "$APPDIR" "$CACHEDIR" "$PIP_CACHE_DIR" "$DISTDIR"

# potential leftover from setuptools that might make pip put garbage in binary
rm -rf "$PROJECT_ROOT/build"


info "downloading some dependencies."
download_if_not_exist "$CACHEDIR/functions.sh" "https://raw.githubusercontent.com/AppImage/pkg2appimage/$PKG2APPIMAGE_COMMIT/functions.sh"
verify_hash "$CACHEDIR/functions.sh" "8f67711a28635b07ce539a9b083b8c12d5488c00003d6d726c7b134e553220ed"

download_if_not_exist "$CACHEDIR/appimagetool" "https://github.com/AppImage/AppImageKit/releases/download/13/appimagetool-x86_64.AppImage"
verify_hash "$CACHEDIR/appimagetool" "df3baf5ca5facbecfc2f3fa6713c29ab9cefa8fd8c1eac5d283b79cab33e4acb"

download_if_not_exist "$CACHEDIR/Python-$PYTHON_VERSION.tar.xz" "https://www.python.org/ftp/python/$PYTHON_VERSION/Python-$PYTHON_VERSION.tar.xz"
verify_hash "$CACHEDIR/Python-$PYTHON_VERSION.tar.xz" "66767a35309d724f370df9e503c172b4ee444f49d62b98bc4eca725123e26c49"



info "building python."
tar xf "$CACHEDIR/Python-$PYTHON_VERSION.tar.xz" -C "$BUILDDIR"
(
    cd "$BUILDDIR/Python-$PYTHON_VERSION"
    LC_ALL=C export BUILD_DATE=$(date -u -d "@$SOURCE_DATE_EPOCH" "+%b %d %Y")
    LC_ALL=C export BUILD_TIME=$(date -u -d "@$SOURCE_DATE_EPOCH" "+%H:%M:%S")
    # Patch taken from Ubuntu http://archive.ubuntu.com/ubuntu/pool/main/p/python3.9/python3.9_3.9.5-3~21.04.debian.tar.xz
    patch -p1 < "$CONTRIB_APPIMAGE/patches/python-3.9-reproducible-buildinfo.diff"
    ./configure \
      --cache-file="$CACHEDIR/python.config.cache" \
      --prefix="$APPDIR/usr" \
      --enable-ipv6 \
      --enable-shared \
      -q
    make -j4 -s || fail "Could not build Python"
    make -s install > /dev/null || fail "Could not install Python"
    # When building in docker on macOS, python builds with .exe extension because the
    # case insensitive file system of macOS leaks into docker. This causes the build
    # to result in a different output on macOS compared to Linux. We simply patch
    # sysconfigdata to remove the extension.
    # Some more info: https://bugs.python.org/issue27631
    sed -i -e 's/\.exe//g' "${APPDIR}/usr/lib/python${PY_VER_MAJOR}"/_sysconfigdata*
)


"$CONTRIB"/make_libsecp256k1.sh || fail "Could not build libsecp"
cp -f "$PROJECT_ROOT/electrum_ltc/libsecp256k1.so.0" "$APPDIR/usr/lib/libsecp256k1.so.0" || fail "Could not copy libsecp to its destination"


appdir_python() {
  env \
    PYTHONNOUSERSITE=1 \
    LD_LIBRARY_PATH="$APPDIR/usr/lib:$APPDIR/usr/lib/x86_64-linux-gnu${LD_LIBRARY_PATH+:$LD_LIBRARY_PATH}" \
    "$APPDIR/usr/bin/python${PY_VER_MAJOR}" "$@"
}

python='appdir_python'


info "installing pip."
"$python" -m ensurepip

break_legacy_easy_install


info "preparing electrum-ltc-locale."
(
    cd "$PROJECT_ROOT"
    git submodule update --init

<<<<<<< HEAD
    pushd "$CONTRIB"/deterministic-build/electrum-ltc-locale
    if ! which msgfmt > /dev/null 2>&1; then
        fail "Please install gettext"
    fi
    # we want the binary to have only compiled (.mo) locale files; not source (.po) files
    rm -rf "$PROJECT_ROOT/electrum_ltc/locale/"
    for i in ./locale/*; do
        dir="$PROJECT_ROOT/electrum_ltc/$i/LC_MESSAGES"
        mkdir -p $dir
        msgfmt --output-file="$dir/electrum.mo" "$i/electrum.po" || true
    done
    popd
=======
    LOCALE="$PROJECT_ROOT/electrum/locale/"
    # we want the binary to have only compiled (.mo) locale files; not source (.po) files
    rm -rf "$LOCALE"
    "$CONTRIB/build_locale.sh" "$CONTRIB/deterministic-build/electrum-locale/locale/" "$LOCALE"
>>>>>>> 019d2133
)


info "Installing build dependencies."
"$python" -m pip install --no-build-isolation --no-dependencies --no-warn-script-location \
    --cache-dir "$PIP_CACHE_DIR" -r "$CONTRIB/deterministic-build/requirements-build-base.txt"
"$python" -m pip install --no-build-isolation --no-dependencies --no-binary :all: --no-warn-script-location \
    --cache-dir "$PIP_CACHE_DIR" -r "$CONTRIB/deterministic-build/requirements-build-appimage.txt"

info "installing electrum and its dependencies."
# note: we prefer compiling C extensions ourselves, instead of using binary wheels,
#       hence "--no-binary :all:" flags. However, we specifically allow
#       - PyQt5, as it's harder to build from source
#       - cryptography, as building it would need openssl 1.1, not available on ubuntu 16.04
"$python" -m pip install --no-build-isolation --no-dependencies --no-binary :all: --no-warn-script-location \
    --cache-dir "$PIP_CACHE_DIR" -r "$CONTRIB/deterministic-build/requirements.txt"
"$python" -m pip install --no-build-isolation --no-dependencies --no-binary :all: --only-binary PyQt5,PyQt5-Qt5,cryptography --no-warn-script-location \
    --cache-dir "$PIP_CACHE_DIR" -r "$CONTRIB/deterministic-build/requirements-binaries.txt"
"$python" -m pip install --no-build-isolation --no-dependencies --no-binary :all: --no-warn-script-location \
    --cache-dir "$PIP_CACHE_DIR" -r "$CONTRIB/deterministic-build/requirements-hw.txt"

"$python" -m pip install --no-build-isolation --no-dependencies --no-warn-script-location \
    --cache-dir "$PIP_CACHE_DIR" "$PROJECT_ROOT"

# was only needed during build time, not runtime
"$python" -m pip uninstall -y Cython


info "copying zbar"
cp "/usr/lib/x86_64-linux-gnu/libzbar.so.0" "$APPDIR/usr/lib/libzbar.so.0"


info "desktop integration."
cp "$PROJECT_ROOT/electrum-ltc.desktop" "$APPDIR/electrum-ltc.desktop"
cp "$PROJECT_ROOT/electrum_ltc/gui/icons/electrum-ltc.png" "$APPDIR/electrum-ltc.png"


# add launcher
cp "$CONTRIB_APPIMAGE/apprun.sh" "$APPDIR/AppRun"

info "finalizing AppDir."
(
    export PKG2AICOMMIT="$PKG2APPIMAGE_COMMIT"
    . "$CACHEDIR/functions.sh"

    cd "$APPDIR"
    # copy system dependencies
    copy_deps; copy_deps; copy_deps
    move_lib

    # apply global appimage blacklist to exclude stuff
    # move usr/include out of the way to preserve usr/include/python${PY_VER_MAJOR}.
    mv usr/include usr/include.tmp
    delete_blacklisted
    mv usr/include.tmp usr/include
) || fail "Could not finalize AppDir"

info "Copying additional libraries"
(
    # On some systems it can cause problems to use the system libusb (on AppImage excludelist)
    cp -f /usr/lib/x86_64-linux-gnu/libusb-1.0.so "$APPDIR/usr/lib/libusb-1.0.so" || fail "Could not copy libusb"
    # some distros lack libxkbcommon-x11
    cp -f /usr/lib/x86_64-linux-gnu/libxkbcommon-x11.so.0 "$APPDIR"/usr/lib/x86_64-linux-gnu || fail "Could not copy libxkbcommon-x11"
    # some distros lack some libxcb libraries (see https://github.com/Electron-Cash/Electron-Cash/issues/2196)
    cp -f /usr/lib/x86_64-linux-gnu/libxcb-* "$APPDIR"/usr/lib/x86_64-linux-gnu || fail "Could not copy libxcb"
)

info "stripping binaries from debug symbols."
# "-R .note.gnu.build-id" also strips the build id
# "-R .comment" also strips the GCC version information
strip_binaries()
{
  chmod u+w -R "$APPDIR"
  {
    printf '%s\0' "$APPDIR/usr/bin/python${PY_VER_MAJOR}"
    find "$APPDIR" -type f -regex '.*\.so\(\.[0-9.]+\)?$' -print0
  } | xargs -0 --no-run-if-empty --verbose strip -R .note.gnu.build-id -R .comment
}
strip_binaries

remove_emptydirs()
{
  find "$APPDIR" -type d -empty -print0 | xargs -0 --no-run-if-empty rmdir -vp --ignore-fail-on-non-empty
}
remove_emptydirs


info "removing some unneeded stuff to decrease binary size."
rm -rf "$APPDIR"/usr/{share,include}
PYDIR="$APPDIR/usr/lib/python${PY_VER_MAJOR}"
rm -rf "$PYDIR"/{test,ensurepip,lib2to3,idlelib,turtledemo}
rm -rf "$PYDIR"/{ctypes,sqlite3,tkinter,unittest}/test
rm -rf "$PYDIR"/distutils/{command,tests}
rm -rf "$PYDIR"/config-3.*-x86_64-linux-gnu
rm -rf "$PYDIR"/site-packages/{opt,pip,setuptools,wheel}
rm -rf "$PYDIR"/site-packages/Cryptodome/SelfTest
rm -rf "$PYDIR"/site-packages/{psutil,qrcode,websocket}/tests
# rm lots of unused parts of Qt/PyQt. (assuming PyQt 5.15.3+ layout)
for component in connectivity declarative help location multimedia quickcontrols2 serialport webengine websockets xmlpatterns ; do
  rm -rf "$PYDIR"/site-packages/PyQt5/Qt5/translations/qt${component}_*
  rm -rf "$PYDIR"/site-packages/PyQt5/Qt5/resources/qt${component}_*
done
rm -rf "$PYDIR"/site-packages/PyQt5/Qt5/{qml,libexec}
rm -rf "$PYDIR"/site-packages/PyQt5/{pyrcc*.so,pylupdate*.so,uic}
rm -rf "$PYDIR"/site-packages/PyQt5/Qt5/plugins/{bearer,gamepads,geometryloaders,geoservices,playlistformats,position,renderplugins,sceneparsers,sensors,sqldrivers,texttospeech,webview}
for component in Bluetooth Concurrent Designer Help Location NetworkAuth Nfc Positioning PositioningQuick Qml Quick Sensors SerialPort Sql Test Web Xml ; do
    rm -rf "$PYDIR"/site-packages/PyQt5/Qt5/lib/libQt5${component}*
    rm -rf "$PYDIR"/site-packages/PyQt5/Qt${component}*
done
rm -rf "$PYDIR"/site-packages/PyQt5/Qt.so

# these are deleted as they were not deterministic; and are not needed anyway
find "$APPDIR" -path '*/__pycache__*' -delete
# although note that *.dist-info might be needed by certain packages...
# e.g. importlib-metadata, see https://gitlab.com/python-devs/importlib_metadata/issues/71
rm -rf "$PYDIR"/site-packages/*.dist-info/
rm -rf "$PYDIR"/site-packages/*.egg-info/


find -exec touch -h -d '2000-11-11T11:11:11+00:00' {} +


info "creating the AppImage."
(
    cd "$BUILDDIR"
    cp "$CACHEDIR/appimagetool" "$CACHEDIR/appimagetool_copy"
    # zero out "appimage" magic bytes, as on some systems they confuse the linker
    sed -i 's|AI\x02|\x00\x00\x00|' "$CACHEDIR/appimagetool_copy"
    chmod +x "$CACHEDIR/appimagetool_copy"
    "$CACHEDIR/appimagetool_copy" --appimage-extract
    # We build a small wrapper for mksquashfs that removes the -mkfs-time option
    # as it conflicts with SOURCE_DATE_EPOCH.
    mv "$BUILDDIR/squashfs-root/usr/lib/appimagekit/mksquashfs" "$BUILDDIR/squashfs-root/usr/lib/appimagekit/mksquashfs_orig"
    cat > "$BUILDDIR/squashfs-root/usr/lib/appimagekit/mksquashfs" << EOF
#!/bin/sh
args=\$(echo "\$@" | sed -e 's/-mkfs-time 0//')
"$BUILDDIR/squashfs-root/usr/lib/appimagekit/mksquashfs_orig" \$args
EOF
    chmod +x "$BUILDDIR/squashfs-root/usr/lib/appimagekit/mksquashfs"
    env VERSION="$VERSION" ARCH=x86_64 ./squashfs-root/AppRun --no-appstream --verbose "$APPDIR" "$APPIMAGE"
)


info "done."
ls -la "$DISTDIR"
sha256sum "$DISTDIR"/*<|MERGE_RESOLUTION|>--- conflicted
+++ resolved
@@ -93,25 +93,10 @@
     cd "$PROJECT_ROOT"
     git submodule update --init
 
-<<<<<<< HEAD
-    pushd "$CONTRIB"/deterministic-build/electrum-ltc-locale
-    if ! which msgfmt > /dev/null 2>&1; then
-        fail "Please install gettext"
-    fi
-    # we want the binary to have only compiled (.mo) locale files; not source (.po) files
-    rm -rf "$PROJECT_ROOT/electrum_ltc/locale/"
-    for i in ./locale/*; do
-        dir="$PROJECT_ROOT/electrum_ltc/$i/LC_MESSAGES"
-        mkdir -p $dir
-        msgfmt --output-file="$dir/electrum.mo" "$i/electrum.po" || true
-    done
-    popd
-=======
-    LOCALE="$PROJECT_ROOT/electrum/locale/"
+    LOCALE="$PROJECT_ROOT/electrum_ltc/locale/"
     # we want the binary to have only compiled (.mo) locale files; not source (.po) files
     rm -rf "$LOCALE"
-    "$CONTRIB/build_locale.sh" "$CONTRIB/deterministic-build/electrum-locale/locale/" "$LOCALE"
->>>>>>> 019d2133
+    "$CONTRIB/build_locale.sh" "$CONTRIB/deterministic-build/electrum-ltc-locale/locale/" "$LOCALE"
 )
 
 
