#!/bin/bash

set -e

PROJECT_ROOT="$(dirname "$(readlink -e "$0")")/../../.."
CONTRIB="$PROJECT_ROOT/contrib"
CONTRIB_APPIMAGE="$CONTRIB/build-linux/appimage"
DISTDIR="$PROJECT_ROOT/dist"
BUILDDIR="$CONTRIB_APPIMAGE/build/appimage"
APPDIR="$BUILDDIR/electrum-grs.AppDir"
CACHEDIR="$CONTRIB_APPIMAGE/.cache/appimage"
PIP_CACHE_DIR="$CACHEDIR/pip_cache"

export GCC_STRIP_BINARIES="1"

# pinned versions
PYTHON_VERSION=3.9.11
PKG2APPIMAGE_COMMIT="a9c85b7e61a3a883f4a35c41c5decb5af88b6b5d"


VERSION=4.3.0
APPIMAGE="$DISTDIR/electrum-grs-$VERSION-x86_64.AppImage"

. "$CONTRIB"/build_tools_util.sh

rm -rf "$BUILDDIR"
mkdir -p "$APPDIR" "$CACHEDIR" "$PIP_CACHE_DIR" "$DISTDIR"

# potential leftover from setuptools that might make pip put garbage in binary
rm -rf "$PROJECT_ROOT/build"


info "downloading some dependencies."
download_if_not_exist "$CACHEDIR/functions.sh" "https://raw.githubusercontent.com/AppImage/pkg2appimage/$PKG2APPIMAGE_COMMIT/functions.sh"
verify_hash "$CACHEDIR/functions.sh" "8f67711a28635b07ce539a9b083b8c12d5488c00003d6d726c7b134e553220ed"

download_if_not_exist "$CACHEDIR/appimagetool" "https://github.com/AppImage/AppImageKit/releases/download/13/appimagetool-x86_64.AppImage"
verify_hash "$CACHEDIR/appimagetool" "df3baf5ca5facbecfc2f3fa6713c29ab9cefa8fd8c1eac5d283b79cab33e4acb"

download_if_not_exist "$CACHEDIR/Python-$PYTHON_VERSION.tar.xz" "https://www.python.org/ftp/python/$PYTHON_VERSION/Python-$PYTHON_VERSION.tar.xz"
verify_hash "$CACHEDIR/Python-$PYTHON_VERSION.tar.xz" "66767a35309d724f370df9e503c172b4ee444f49d62b98bc4eca725123e26c49"



info "building python."
tar xf "$CACHEDIR/Python-$PYTHON_VERSION.tar.xz" -C "$BUILDDIR"
(
    cd "$BUILDDIR/Python-$PYTHON_VERSION"
    LC_ALL=C export BUILD_DATE=$(date -u -d "@$SOURCE_DATE_EPOCH" "+%b %d %Y")
    LC_ALL=C export BUILD_TIME=$(date -u -d "@$SOURCE_DATE_EPOCH" "+%H:%M:%S")
    # Patch taken from Ubuntu http://archive.ubuntu.com/ubuntu/pool/main/p/python3.9/python3.9_3.9.5-3~21.04.debian.tar.xz
    patch -p1 < "$CONTRIB_APPIMAGE/patches/python-3.9-reproducible-buildinfo.diff"
    ./configure \
      --cache-file="$CACHEDIR/python.config.cache" \
      --prefix="$APPDIR/usr" \
      --enable-ipv6 \
      --enable-shared \
      -q
    make -j4 -s || fail "Could not build Python"
    make -s install > /dev/null || fail "Could not install Python"
    # When building in docker on macOS, python builds with .exe extension because the
    # case insensitive file system of macOS leaks into docker. This causes the build
    # to result in a different output on macOS compared to Linux. We simply patch
    # sysconfigdata to remove the extension.
    # Some more info: https://bugs.python.org/issue27631
    sed -i -e 's/\.exe//g' "$APPDIR"/usr/lib/python3.9/_sysconfigdata*
)


"$CONTRIB"/make_libsecp256k1.sh || fail "Could not build libsecp"
cp -f "$PROJECT_ROOT/electrum_grs/libsecp256k1.so.0" "$APPDIR/usr/lib/libsecp256k1.so.0" || fail "Could not copy libsecp to its destination"


appdir_python() {
  env \
    PYTHONNOUSERSITE=1 \
    LD_LIBRARY_PATH="$APPDIR/usr/lib:$APPDIR/usr/lib/x86_64-linux-gnu${LD_LIBRARY_PATH+:$LD_LIBRARY_PATH}" \
    "$APPDIR/usr/bin/python3.9" "$@"
}

python='appdir_python'


info "installing pip."
"$python" -m ensurepip

break_legacy_easy_install


info "preparing electrum-locale."
(
    cd "$PROJECT_ROOT"
    git submodule update --init

    pushd "$CONTRIB"/deterministic-build/electrum-locale
    if ! which msgfmt > /dev/null 2>&1; then
        fail "Please install gettext"
    fi
    # we want the binary to have only compiled (.mo) locale files; not source (.po) files
    rm -rf "$PROJECT_ROOT/electrum_grs/locale/"
    for i in ./locale/*; do
        dir="$PROJECT_ROOT/electrum_grs/$i/LC_MESSAGES"
        mkdir -p $dir
        msgfmt --output-file="$dir/electrum.mo" "$i/electrum.po" || true
    done
    popd
)


info "Installing build dependencies."
# note: re pip installing from PyPI,
#       we prefer compiling C extensions ourselves, instead of using binary wheels,
#       hence "--no-binary :all:" flags. However, we specifically allow
#       - PyQt5, as it's harder to build from source
#       - cryptography, as it's harder to build from source
#       - the whole of "requirements-build-base.txt", which includes pip and friends, as it also includes "wheel",
#         and I am not quite sure how to break the circular dependence there (I guess we could introduce
#         "requirements-build-base-base.txt" with just wheel in it...)
"$python" -m pip install --no-build-isolation --no-dependencies --no-warn-script-location \
    --cache-dir "$PIP_CACHE_DIR" -r "$CONTRIB/deterministic-build/requirements-build-base.txt"
"$python" -m pip install --no-build-isolation --no-dependencies --no-binary :all: --no-warn-script-location \
    --cache-dir "$PIP_CACHE_DIR" -r "$CONTRIB/deterministic-build/requirements-build-appimage.txt"

<<<<<<< HEAD
info "installing electrum-grs and its dependencies."
# note: we prefer compiling C extensions ourselves, instead of using binary wheels,
#       hence "--no-binary :all:" flags. However, we specifically allow
#       - PyQt5, as it's harder to build from source
#       - cryptography, as building it would need openssl 1.1, not available on ubuntu 16.04
=======
info "installing electrum and its dependencies."
>>>>>>> 9279463f
"$python" -m pip install --no-build-isolation --no-dependencies --no-binary :all: --no-warn-script-location \
    --cache-dir "$PIP_CACHE_DIR" -r "$CONTRIB/deterministic-build/requirements.txt"
"$python" -m pip install --no-build-isolation --no-dependencies --no-binary :all: --only-binary PyQt5,PyQt5-Qt5,cryptography --no-warn-script-location \
    --cache-dir "$PIP_CACHE_DIR" -r "$CONTRIB/deterministic-build/requirements-binaries.txt"
"$python" -m pip install --no-build-isolation --no-dependencies --no-binary :all: --no-warn-script-location \
    --cache-dir "$PIP_CACHE_DIR" -r "$CONTRIB/deterministic-build/requirements-hw.txt"

"$python" -m pip install --no-build-isolation --no-dependencies --no-warn-script-location \
    --cache-dir "$PIP_CACHE_DIR" "$PROJECT_ROOT"

# was only needed during build time, not runtime
"$python" -m pip uninstall -y Cython


info "copying zbar"
cp "/usr/lib/x86_64-linux-gnu/libzbar.so.0" "$APPDIR/usr/lib/libzbar.so.0"


info "desktop integration."
cp "$PROJECT_ROOT/electrum-grs.desktop" "$APPDIR/electrum-grs.desktop"
cp "$PROJECT_ROOT/electrum_grs/gui/icons/electrum-grs.png" "$APPDIR/electrum-grs.png"


# add launcher
cp "$CONTRIB_APPIMAGE/apprun.sh" "$APPDIR/AppRun"

info "finalizing AppDir."
(
    export PKG2AICOMMIT="$PKG2APPIMAGE_COMMIT"
    . "$CACHEDIR/functions.sh"

    cd "$APPDIR"
    # copy system dependencies
    copy_deps; copy_deps; copy_deps
    move_lib

    # apply global appimage blacklist to exclude stuff
    # move usr/include out of the way to preserve usr/include/python3.9m.
    mv usr/include usr/include.tmp
    delete_blacklisted
    mv usr/include.tmp usr/include
) || fail "Could not finalize AppDir"

info "Copying additional libraries"
(
    # On some systems it can cause problems to use the system libusb (on AppImage excludelist)
    cp -f /usr/lib/x86_64-linux-gnu/libusb-1.0.so "$APPDIR/usr/lib/libusb-1.0.so" || fail "Could not copy libusb"
    # some distros lack libxkbcommon-x11
    cp -f /usr/lib/x86_64-linux-gnu/libxkbcommon-x11.so.0 "$APPDIR"/usr/lib/x86_64-linux-gnu || fail "Could not copy libxkbcommon-x11"
    # some distros lack some libxcb libraries (see https://github.com/Electron-Cash/Electron-Cash/issues/2196)
    cp -f /usr/lib/x86_64-linux-gnu/libxcb-* "$APPDIR"/usr/lib/x86_64-linux-gnu || fail "Could not copy libxcb"
)

info "stripping binaries from debug symbols."
# "-R .note.gnu.build-id" also strips the build id
# "-R .comment" also strips the GCC version information
strip_binaries()
{
  chmod u+w -R "$APPDIR"
  {
    printf '%s\0' "$APPDIR/usr/bin/python3.9"
    find "$APPDIR" -type f -regex '.*\.so\(\.[0-9.]+\)?$' -print0
  } | xargs -0 --no-run-if-empty --verbose strip -R .note.gnu.build-id -R .comment
}
strip_binaries

remove_emptydirs()
{
  find "$APPDIR" -type d -empty -print0 | xargs -0 --no-run-if-empty rmdir -vp --ignore-fail-on-non-empty
}
remove_emptydirs


info "removing some unneeded stuff to decrease binary size."
rm -rf "$APPDIR"/usr/{share,include}
PYDIR="$APPDIR"/usr/lib/python3.9
rm -rf "$PYDIR"/{test,ensurepip,lib2to3,idlelib,turtledemo}
rm -rf "$PYDIR"/{ctypes,sqlite3,tkinter,unittest}/test
rm -rf "$PYDIR"/distutils/{command,tests}
rm -rf "$PYDIR"/config-3.*-x86_64-linux-gnu
rm -rf "$PYDIR"/site-packages/{opt,pip,setuptools,wheel}
rm -rf "$PYDIR"/site-packages/Cryptodome/SelfTest
rm -rf "$PYDIR"/site-packages/{psutil,qrcode,websocket}/tests
# rm lots of unused parts of Qt/PyQt. (assuming PyQt 5.15.3+ layout)
for component in connectivity declarative help location multimedia quickcontrols2 serialport webengine websockets xmlpatterns ; do
  rm -rf "$PYDIR"/site-packages/PyQt5/Qt5/translations/qt${component}_*
  rm -rf "$PYDIR"/site-packages/PyQt5/Qt5/resources/qt${component}_*
done
rm -rf "$PYDIR"/site-packages/PyQt5/Qt5/{qml,libexec}
rm -rf "$PYDIR"/site-packages/PyQt5/{pyrcc*.so,pylupdate*.so,uic}
rm -rf "$PYDIR"/site-packages/PyQt5/Qt5/plugins/{bearer,gamepads,geometryloaders,geoservices,playlistformats,position,renderplugins,sceneparsers,sensors,sqldrivers,texttospeech,webview}
for component in Bluetooth Concurrent Designer Help Location NetworkAuth Nfc Positioning PositioningQuick Qml Quick Sensors SerialPort Sql Test Web Xml ; do
    rm -rf "$PYDIR"/site-packages/PyQt5/Qt5/lib/libQt5${component}*
    rm -rf "$PYDIR"/site-packages/PyQt5/Qt${component}*
done
rm -rf "$PYDIR"/site-packages/PyQt5/Qt.so

# these are deleted as they were not deterministic; and are not needed anyway
find "$APPDIR" -path '*/__pycache__*' -delete
# although note that *.dist-info might be needed by certain packages...
# e.g. importlib-metadata, see https://gitlab.com/python-devs/importlib_metadata/issues/71
rm -rf "$PYDIR"/site-packages/*.dist-info/
rm -rf "$PYDIR"/site-packages/*.egg-info/


find -exec touch -h -d '2000-11-11T11:11:11+00:00' {} +


info "creating the AppImage."
(
    cd "$BUILDDIR"
    cp "$CACHEDIR/appimagetool" "$CACHEDIR/appimagetool_copy"
    # zero out "appimage" magic bytes, as on some systems they confuse the linker
    sed -i 's|AI\x02|\x00\x00\x00|' "$CACHEDIR/appimagetool_copy"
    chmod +x "$CACHEDIR/appimagetool_copy"
    "$CACHEDIR/appimagetool_copy" --appimage-extract
    # We build a small wrapper for mksquashfs that removes the -mkfs-time option
    # as it conflicts with SOURCE_DATE_EPOCH.
    mv "$BUILDDIR/squashfs-root/usr/lib/appimagekit/mksquashfs" "$BUILDDIR/squashfs-root/usr/lib/appimagekit/mksquashfs_orig"
    cat > "$BUILDDIR/squashfs-root/usr/lib/appimagekit/mksquashfs" << EOF
#!/bin/sh
args=\$(echo "\$@" | sed -e 's/-mkfs-time 0//')
"$BUILDDIR/squashfs-root/usr/lib/appimagekit/mksquashfs_orig" \$args
EOF
    chmod +x "$BUILDDIR/squashfs-root/usr/lib/appimagekit/mksquashfs"
    env VERSION="$VERSION" ARCH=x86_64 ./squashfs-root/AppRun --no-appstream --verbose "$APPDIR" "$APPIMAGE"
)


info "done."
ls -la "$DISTDIR"
sha256sum "$DISTDIR"/*<|MERGE_RESOLUTION|>--- conflicted
+++ resolved
@@ -121,15 +121,7 @@
 "$python" -m pip install --no-build-isolation --no-dependencies --no-binary :all: --no-warn-script-location \
     --cache-dir "$PIP_CACHE_DIR" -r "$CONTRIB/deterministic-build/requirements-build-appimage.txt"
 
-<<<<<<< HEAD
 info "installing electrum-grs and its dependencies."
-# note: we prefer compiling C extensions ourselves, instead of using binary wheels,
-#       hence "--no-binary :all:" flags. However, we specifically allow
-#       - PyQt5, as it's harder to build from source
-#       - cryptography, as building it would need openssl 1.1, not available on ubuntu 16.04
-=======
-info "installing electrum and its dependencies."
->>>>>>> 9279463f
 "$python" -m pip install --no-build-isolation --no-dependencies --no-binary :all: --no-warn-script-location \
     --cache-dir "$PIP_CACHE_DIR" -r "$CONTRIB/deterministic-build/requirements.txt"
 "$python" -m pip install --no-build-isolation --no-dependencies --no-binary :all: --only-binary PyQt5,PyQt5-Qt5,cryptography --no-warn-script-location \
