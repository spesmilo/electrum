--- conflicted
+++ resolved
@@ -9,20 +9,12 @@
 BUILDDIR="$CONTRIB_APPIMAGE/build/appimage"
 APPDIR="$BUILDDIR/electrum.AppDir"
 CACHEDIR="$CONTRIB_APPIMAGE/.cache/appimage"
-<<<<<<< HEAD
-
-# pinned versions
-PYTHON_VERSION=3.6.8
-PKG2APPIMAGE_COMMIT="eb8f3acdd9f11ab19b78f5cb15daa772367daf15"
-LIBSECP_VERSION="b408c6a8b287003d1ade5709e6f7bc3c7f1d5be7"
-=======
 
 export GCC_STRIP_BINARIES="1"
 
 # pinned versions
 PYTHON_VERSION=3.7.6
 PKG2APPIMAGE_COMMIT="eb8f3acdd9f11ab19b78f5cb15daa772367daf15"
->>>>>>> 942e03e3
 SQUASHFSKIT_COMMIT="ae0d656efa2d0df2fcac795b6823b44462f19386"
 
 
@@ -54,18 +46,10 @@
 tar xf "$CACHEDIR/Python-$PYTHON_VERSION.tar.xz" -C "$BUILDDIR"
 (
     cd "$BUILDDIR/Python-$PYTHON_VERSION"
-<<<<<<< HEAD
-    export SOURCE_DATE_EPOCH=1530212462
-    LC_ALL=C export BUILD_DATE=$(date -u -d "@$SOURCE_DATE_EPOCH" "+%b %d %Y")
-    LC_ALL=C export BUILD_TIME=$(date -u -d "@$SOURCE_DATE_EPOCH" "+%H:%M:%S")
-    # Patch taken from Ubuntu python3.6_3.6.8-1~18.04.1.debian.tar.xz
-    patch -p1 < "$CONTRIB_APPIMAGE/patches/python-3.6.8-reproducible-buildinfo.diff"
-=======
     LC_ALL=C export BUILD_DATE=$(date -u -d "@$SOURCE_DATE_EPOCH" "+%b %d %Y")
     LC_ALL=C export BUILD_TIME=$(date -u -d "@$SOURCE_DATE_EPOCH" "+%H:%M:%S")
     # Patch taken from Ubuntu http://archive.ubuntu.com/ubuntu/pool/main/p/python3.7/python3.7_3.7.6-1.debian.tar.xz
     patch -p1 < "$CONTRIB_APPIMAGE/patches/python-3.7-reproducible-buildinfo.diff"
->>>>>>> 942e03e3
     ./configure \
       --cache-file="$CACHEDIR/python.config.cache" \
       --prefix="$APPDIR/usr" \
@@ -79,9 +63,9 @@
     # to result in a different output on macOS compared to Linux. We simply patch
     # sysconfigdata to remove the extension.
     # Some more info: https://bugs.python.org/issue27631
-<<<<<<< HEAD
-    sed -i -e 's/\.exe//g' "$APPDIR"/usr/lib/python3.6/_sysconfigdata*
-)
+    sed -i -e 's/\.exe//g' "$APPDIR"/usr/lib/python3.7/_sysconfigdata*
+)
+MKSQUASHFS="$BUILDDIR/squashfskit/squashfs-tools/mksquashfs"
 
 
 info "Building squashfskit"
@@ -90,39 +74,6 @@
     cd "$BUILDDIR/squashfskit"
     git checkout "$SQUASHFSKIT_COMMIT"
     make -C squashfs-tools mksquashfs || fail "Could not build squashfskit"
-=======
-    sed -i -e 's/\.exe//g' "$APPDIR"/usr/lib/python3.7/_sysconfigdata*
->>>>>>> 942e03e3
-)
-MKSQUASHFS="$BUILDDIR/squashfskit/squashfs-tools/mksquashfs"
-
-
-info "Building squashfskit"
-git clone "https://github.com/squashfskit/squashfskit.git" "$BUILDDIR/squashfskit"
-(
-<<<<<<< HEAD
-    git clone https://github.com/bitcoin-core/secp256k1 "$CACHEDIR"/secp256k1 \
-        || (cd "$CACHEDIR"/secp256k1 && git reset --hard && git pull)
-    cd "$CACHEDIR"/secp256k1
-    git reset --hard "$LIBSECP_VERSION"
-    git clean -f -x -q
-    export SOURCE_DATE_EPOCH=1530212462
-    echo "LDFLAGS = -no-undefined" >> Makefile.am
-    ./autogen.sh
-    ./configure \
-      --prefix="$APPDIR/usr" \
-      --enable-module-recovery \
-      --enable-experimental \
-      --enable-module-ecdh \
-      --disable-jni \
-      -q
-    make -j4 -s || fail "Could not build libsecp"
-    make -s install > /dev/null || fail "Could not install libsecp"
-=======
-    cd "$BUILDDIR/squashfskit"
-    git checkout "$SQUASHFSKIT_COMMIT"
-    make -C squashfs-tools mksquashfs || fail "Could not build squashfskit"
->>>>>>> 942e03e3
 )
 MKSQUASHFS="$BUILDDIR/squashfskit/squashfs-tools/mksquashfs"
 
@@ -165,12 +116,6 @@
 
 info "installing electrum and its dependencies."
 mkdir -p "$CACHEDIR/pip_cache"
-<<<<<<< HEAD
-"$python" -m pip install --no-warn-script-location --cache-dir "$CACHEDIR/pip_cache" -r "$CONTRIB/deterministic-build/requirements.txt"
-"$python" -m pip install --no-warn-script-location --cache-dir "$CACHEDIR/pip_cache" -r "$CONTRIB/deterministic-build/requirements-binaries.txt"
-"$python" -m pip install --no-warn-script-location --cache-dir "$CACHEDIR/pip_cache" -r "$CONTRIB/deterministic-build/requirements-hw.txt"
-"$python" -m pip install --no-warn-script-location --cache-dir "$CACHEDIR/pip_cache" "$PROJECT_ROOT"
-=======
 "$python" -m pip install --no-dependencies --no-warn-script-location --cache-dir "$CACHEDIR/pip_cache" -r "$CONTRIB/deterministic-build/requirements.txt"
 "$python" -m pip install --no-dependencies --no-warn-script-location --cache-dir "$CACHEDIR/pip_cache" -r "$CONTRIB/deterministic-build/requirements-binaries.txt"
 "$python" -m pip install --no-dependencies --no-warn-script-location --cache-dir "$CACHEDIR/pip_cache" -r "$CONTRIB/deterministic-build/requirements-hw.txt"
@@ -178,7 +123,6 @@
 
 # was only needed during build time, not runtime
 "$python" -m pip uninstall -y Cython
->>>>>>> 942e03e3
 
 
 info "copying zbar"
@@ -210,20 +154,12 @@
     mv usr/include.tmp usr/include
 ) || fail "Could not finalize AppDir"
 
-<<<<<<< HEAD
-# We copy some libraries here that are on the AppImage excludelist
-info "Copying additional libraries"
-(
-    # On some systems it can cause problems to use the system libusb
-    cp -f /usr/lib/x86_64-linux-gnu/libusb-1.0.so "$APPDIR/usr/lib/libusb-1.0.so" || fail "Could not copy libusb"
-=======
 info "Copying additional libraries"
 (
     # On some systems it can cause problems to use the system libusb (on AppImage excludelist)
     cp -f /usr/lib/x86_64-linux-gnu/libusb-1.0.so "$APPDIR/usr/lib/libusb-1.0.so" || fail "Could not copy libusb"
     # some distros lack libxkbcommon-x11
     cp -f /usr/lib/x86_64-linux-gnu/libxkbcommon-x11.so.0 "$APPDIR"/usr/lib/x86_64-linux-gnu || fail "Could not copy libxkbcommon-x11"
->>>>>>> 942e03e3
 )
 
 info "stripping binaries from debug symbols."
@@ -248,19 +184,11 @@
 
 info "removing some unneeded stuff to decrease binary size."
 rm -rf "$APPDIR"/usr/{share,include}
-<<<<<<< HEAD
-PYDIR="$APPDIR"/usr/lib/python3.6
-rm -rf "$PYDIR"/{test,ensurepip,lib2to3,idlelib,turtledemo}
-rm -rf "$PYDIR"/{ctypes,sqlite3,tkinter,unittest}/test
-rm -rf "$PYDIR"/distutils/{command,tests}
-rm -rf "$PYDIR"/config-3.6m-x86_64-linux-gnu
-=======
 PYDIR="$APPDIR"/usr/lib/python3.7
 rm -rf "$PYDIR"/{test,ensurepip,lib2to3,idlelib,turtledemo}
 rm -rf "$PYDIR"/{ctypes,sqlite3,tkinter,unittest}/test
 rm -rf "$PYDIR"/distutils/{command,tests}
 rm -rf "$PYDIR"/config-3.7m-x86_64-linux-gnu
->>>>>>> 942e03e3
 rm -rf "$PYDIR"/site-packages/{opt,pip,setuptools,wheel}
 rm -rf "$PYDIR"/site-packages/Cryptodome/SelfTest
 rm -rf "$PYDIR"/site-packages/{psutil,qrcode,websocket}/tests
@@ -279,14 +207,6 @@
 
 # these are deleted as they were not deterministic; and are not needed anyway
 find "$APPDIR" -path '*/__pycache__*' -delete
-<<<<<<< HEAD
-rm "$APPDIR"/usr/lib/libsecp256k1.a
-# note that jsonschema-*.dist-info is needed by that package as it uses 'pkg_resources.get_distribution'
-for f in "$PYDIR"/site-packages/jsonschema-*.dist-info; do mv "$f" "$(echo "$f" | sed s/\.dist-info/\.dist-info2/)"; done
-rm -rf "$PYDIR"/site-packages/*.dist-info/
-rm -rf "$PYDIR"/site-packages/*.egg-info/
-for f in "$PYDIR"/site-packages/jsonschema-*.dist-info2; do mv "$f" "$(echo "$f" | sed s/\.dist-info2/\.dist-info/)"; done
-=======
 # note that jsonschema-*.dist-info is needed by that package as it uses 'pkg_resources.get_distribution'
 # also, see https://gitlab.com/python-devs/importlib_metadata/issues/71
 for f in "$PYDIR"/site-packages/jsonschema-*.dist-info; do mv "$f" "$(echo "$f" | sed s/\.dist-info/\.dist-info2/)"; done
@@ -295,7 +215,6 @@
 rm -rf "$PYDIR"/site-packages/*.egg-info/
 for f in "$PYDIR"/site-packages/jsonschema-*.dist-info2; do mv "$f" "$(echo "$f" | sed s/\.dist-info2/\.dist-info/)"; done
 for f in "$PYDIR"/site-packages/importlib_metadata-*.dist-info2; do mv "$f" "$(echo "$f" | sed s/\.dist-info2/\.dist-info/)"; done
->>>>>>> 942e03e3
 
 
 find -exec touch -h -d '2000-11-11T11:11:11+00:00' {} +
