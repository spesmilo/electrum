PyQt5<5.15
<<<<<<< HEAD
cryptography>=2.1
scrypt>=0.6.0
=======

# we need at least cryptography>=2.1 for electrum.crypto,
# and at least cryptography>=2.6 for dnspython[DNSSEC]
cryptography>=2.6
>>>>>>> 201ffa21
<|MERGE_RESOLUTION|>--- conflicted
+++ resolved
@@ -1,10 +1,6 @@
 PyQt5<5.15
-<<<<<<< HEAD
-cryptography>=2.1
 scrypt>=0.6.0
-=======
 
 # we need at least cryptography>=2.1 for electrum.crypto,
 # and at least cryptography>=2.6 for dnspython[DNSSEC]
-cryptography>=2.6
->>>>>>> 201ffa21
+cryptography>=2.6