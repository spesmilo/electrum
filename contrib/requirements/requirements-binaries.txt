<<<<<<< HEAD
PyQt5<5.15
scrypt>=0.6.0
=======
PyQt5
>>>>>>> de903103

# we need at least cryptography>=2.1 for electrum.crypto,
# and at least cryptography>=2.6 for dnspython[DNSSEC]
cryptography>=2.6<|MERGE_RESOLUTION|>--- conflicted
+++ resolved
@@ -1,9 +1,5 @@
-<<<<<<< HEAD
-PyQt5<5.15
+PyQt5
 scrypt>=0.6.0
-=======
-PyQt5
->>>>>>> de903103
 
 # we need at least cryptography>=2.1 for electrum.crypto,
 # and at least cryptography>=2.6 for dnspython[DNSSEC]
