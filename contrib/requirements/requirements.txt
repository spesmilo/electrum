--- conflicted
+++ resolved
@@ -7,11 +7,8 @@
 certifi
 bitstring
 attrs>=19.2.0
-<<<<<<< HEAD
 groestlcoin_hash==1.0.1
-=======
 
 # Note that we also need the dnspython[DNSSEC] extra which pulls in cryptography,
 # but as that is not pure-python it cannot be listed in this file!
-dnspython>=2.0
->>>>>>> 91cdd12f
+dnspython>=2.0