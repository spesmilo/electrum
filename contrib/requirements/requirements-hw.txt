--- conflicted
+++ resolved
@@ -1,8 +1,3 @@
-<<<<<<< HEAD
-trezor[hidapi]>=0.11.0
-safet[hidapi]>=0.1.0
-keepkey>=6.0.3
-=======
 # Note: hidapi requires Cython as a build-time dependency (it is not needed at runtime).
 # For reproducible builds, the version of Cython must be pinned down.
 # Further, the pinned Cython must be installed before hidapi is built;
@@ -16,7 +11,6 @@
 trezor[hidapi]>=0.11.5
 safet>=0.1.5
 keepkey>=6.3.1
->>>>>>> 942e03e3
 btchip-python>=0.1.26
 ckcc-protocol>=0.7.7
 hidapi