--- conflicted
+++ resolved
@@ -29,13 +29,8 @@
 # see https://stackoverflow.com/questions/51437924/bash-shell-sftp-check-if-directory-exists-before-creating
 
 sftp -oBatchMode=no -b - "$SSHUSER@uploadserver" << !
-<<<<<<< HEAD
    cd electrum-grs-downloads-airlock
-   mkdir "$version"
-=======
-   cd electrum-downloads-airlock
    -mkdir "$version"
->>>>>>> bdbd5930
    cd "$version"
    mput *
    bye
