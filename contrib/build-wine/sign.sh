#!/bin/bash

here=$(dirname "$0")
if [ -z "$WIN_SIGNING_PASSWORD" ]; then
    echo "password missing"
    exit 1
fi

test -n "$here" -a -d "$here" || exit
cd $here

CERT_FILE=${CERT_FILE:-~/codesigning/cert.pem}
KEY_FILE=${KEY_FILE:-~/codesigning/key.pem}
if [[ ! -f "$CERT_FILE" ]]; then
    ls $CERT_FILE
    echo "Make sure that $CERT_FILE and $KEY_FILE exist"
fi

if ! which osslsigncode > /dev/null 2>&1; then
    echo "Please install osslsigncode"
fi

rm -rf signed
mkdir -p signed >/dev/null 2>&1

cd dist
echo "Found $(ls *.exe | wc -w) files to sign."

for f in $(ls *.exe); do
    echo "Signing $f..."
    osslsigncode sign \
<<<<<<< HEAD
      -pass $password\
      -h sha256 \
      -certs "$CERT_FILE" \
      -key "$KEY_FILE" \
      -n "Electrum-GRS" \
      -i "https://groestlcoin.org/" \
      -t "http://timestamp.digicert.com/" \
      -in "$f" \
      -out "../signed/$f"
=======
        -pass "$WIN_SIGNING_PASSWORD" \
        -h sha256 \
        -certs "$CERT_FILE" \
        -key "$KEY_FILE" \
        -n "Electrum" \
        -i "https://electrum.org/" \
        -t "http://timestamp.digicert.com/" \
        -in "$f" \
        -out "../signed/$f"
>>>>>>> b5900eae
    ls ../signed/$f -lah
done<|MERGE_RESOLUTION|>--- conflicted
+++ resolved
@@ -29,26 +29,14 @@
 for f in $(ls *.exe); do
     echo "Signing $f..."
     osslsigncode sign \
-<<<<<<< HEAD
-      -pass $password\
-      -h sha256 \
-      -certs "$CERT_FILE" \
-      -key "$KEY_FILE" \
-      -n "Electrum-GRS" \
-      -i "https://groestlcoin.org/" \
-      -t "http://timestamp.digicert.com/" \
-      -in "$f" \
-      -out "../signed/$f"
-=======
         -pass "$WIN_SIGNING_PASSWORD" \
         -h sha256 \
         -certs "$CERT_FILE" \
         -key "$KEY_FILE" \
-        -n "Electrum" \
-        -i "https://electrum.org/" \
+        -n "Electrum-GRS" \
+        -i "https://groestlcoin.org/" \
         -t "http://timestamp.digicert.com/" \
         -in "$f" \
         -out "../signed/$f"
->>>>>>> b5900eae
     ls ../signed/$f -lah
 done