#!/bin/bash
#
# env vars:
# - ELECBUILD_NOCACHE: if set, forces rebuild of docker image
# - ELECBUILD_COMMIT: if set, do a fresh clone and git checkout

set -e

<<<<<<< HEAD
here="$(dirname "$(readlink -e "$0")")"
test -n "$here" -a -d "$here" || exit

if [ -z "$WIN_ARCH" ] ; then
    export WIN_ARCH="win32"  # default
fi
if [ "$WIN_ARCH" = "win32" ] ; then
    export GCC_TRIPLET_HOST="i686-w64-mingw32"
elif [ "$WIN_ARCH" = "win64" ] ; then
    export GCC_TRIPLET_HOST="x86_64-w64-mingw32"
else
    echo "unexpected WIN_ARCH: $WIN_ARCH"
    exit 1
fi

export BUILD_TYPE="wine"
export GCC_TRIPLET_BUILD="x86_64-pc-linux-gnu"
export GCC_STRIP_BINARIES="1"

export CONTRIB="$here/.."
export PROJECT_ROOT="$CONTRIB/.."
export CACHEDIR="$here/.cache/$WIN_ARCH"
export PIP_CACHE_DIR="$CACHEDIR/wine_pip_cache"
export WINE_PIP_CACHE_DIR="c:/electrum-ltc/contrib/build-wine/.cache/$WIN_ARCH/wine_pip_cache"
export DLL_TARGET_DIR="$CACHEDIR/dlls"

export WINEPREFIX="/opt/wine64"
export WINEDEBUG=-all
export WINE_PYHOME="c:/python3"
export WINE_PYTHON="wine $WINE_PYHOME/python.exe -OO -B"
=======
PROJECT_ROOT="$(dirname "$(readlink -e "$0")")/../.."
PROJECT_ROOT_OR_FRESHCLONE_ROOT="$PROJECT_ROOT"
CONTRIB="$PROJECT_ROOT/contrib"
CONTRIB_WINE="$CONTRIB/build-wine"
>>>>>>> 086c1397

. "$CONTRIB"/build_tools_util.sh


DOCKER_BUILD_FLAGS=""
if [ ! -z "$ELECBUILD_NOCACHE" ] ; then
    info "ELECBUILD_NOCACHE is set. forcing rebuild of docker image."
    DOCKER_BUILD_FLAGS="--pull --no-cache"
fi

info "building docker image."
sudo docker build \
    $DOCKER_BUILD_FLAGS \
    -t electrum-wine-builder-img \
    "$CONTRIB_WINE"

# maybe do fresh clone
if [ ! -z "$ELECBUILD_COMMIT" ] ; then
    info "ELECBUILD_COMMIT=$ELECBUILD_COMMIT. doing fresh clone and git checkout."
    FRESH_CLONE="$CONTRIB_WINE/fresh_clone/electrum" && \
        sudo rm -rf "$FRESH_CLONE" && \
        umask 0022 && \
        git clone "$PROJECT_ROOT" "$FRESH_CLONE" && \
        cd "$FRESH_CLONE"
    git checkout "$ELECBUILD_COMMIT"
    PROJECT_ROOT_OR_FRESHCLONE_ROOT="$FRESH_CLONE"
else
    info "not doing fresh clone."
fi

info "building binary..."
sudo docker run -it \
    --name electrum-wine-builder-cont \
    -v "$PROJECT_ROOT_OR_FRESHCLONE_ROOT":/opt/wine64/drive_c/electrum \
    --rm \
    --workdir /opt/wine64/drive_c/electrum/contrib/build-wine \
    electrum-wine-builder-img \
    ./make_win.sh

# make sure resulting binary location is independent of fresh_clone
if [ ! -z "$ELECBUILD_COMMIT" ] ; then
    mkdir --parents "$PROJECT_ROOT/contrib/build-wine/dist/"
    sudo cp -f "$FRESH_CLONE/contrib/build-wine/dist"/* "$PROJECT_ROOT/contrib/build-wine/dist/"
fi<|MERGE_RESOLUTION|>--- conflicted
+++ resolved
@@ -6,43 +6,10 @@
 
 set -e
 
-<<<<<<< HEAD
-here="$(dirname "$(readlink -e "$0")")"
-test -n "$here" -a -d "$here" || exit
-
-if [ -z "$WIN_ARCH" ] ; then
-    export WIN_ARCH="win32"  # default
-fi
-if [ "$WIN_ARCH" = "win32" ] ; then
-    export GCC_TRIPLET_HOST="i686-w64-mingw32"
-elif [ "$WIN_ARCH" = "win64" ] ; then
-    export GCC_TRIPLET_HOST="x86_64-w64-mingw32"
-else
-    echo "unexpected WIN_ARCH: $WIN_ARCH"
-    exit 1
-fi
-
-export BUILD_TYPE="wine"
-export GCC_TRIPLET_BUILD="x86_64-pc-linux-gnu"
-export GCC_STRIP_BINARIES="1"
-
-export CONTRIB="$here/.."
-export PROJECT_ROOT="$CONTRIB/.."
-export CACHEDIR="$here/.cache/$WIN_ARCH"
-export PIP_CACHE_DIR="$CACHEDIR/wine_pip_cache"
-export WINE_PIP_CACHE_DIR="c:/electrum-ltc/contrib/build-wine/.cache/$WIN_ARCH/wine_pip_cache"
-export DLL_TARGET_DIR="$CACHEDIR/dlls"
-
-export WINEPREFIX="/opt/wine64"
-export WINEDEBUG=-all
-export WINE_PYHOME="c:/python3"
-export WINE_PYTHON="wine $WINE_PYHOME/python.exe -OO -B"
-=======
 PROJECT_ROOT="$(dirname "$(readlink -e "$0")")/../.."
 PROJECT_ROOT_OR_FRESHCLONE_ROOT="$PROJECT_ROOT"
 CONTRIB="$PROJECT_ROOT/contrib"
 CONTRIB_WINE="$CONTRIB/build-wine"
->>>>>>> 086c1397
 
 . "$CONTRIB"/build_tools_util.sh
 
@@ -62,7 +29,7 @@
 # maybe do fresh clone
 if [ ! -z "$ELECBUILD_COMMIT" ] ; then
     info "ELECBUILD_COMMIT=$ELECBUILD_COMMIT. doing fresh clone and git checkout."
-    FRESH_CLONE="$CONTRIB_WINE/fresh_clone/electrum" && \
+    FRESH_CLONE="$CONTRIB_WINE/fresh_clone/electrum-ltc" && \
         sudo rm -rf "$FRESH_CLONE" && \
         umask 0022 && \
         git clone "$PROJECT_ROOT" "$FRESH_CLONE" && \
@@ -76,9 +43,9 @@
 info "building binary..."
 sudo docker run -it \
     --name electrum-wine-builder-cont \
-    -v "$PROJECT_ROOT_OR_FRESHCLONE_ROOT":/opt/wine64/drive_c/electrum \
+    -v "$PROJECT_ROOT_OR_FRESHCLONE_ROOT":/opt/wine64/drive_c/electrum-ltc \
     --rm \
-    --workdir /opt/wine64/drive_c/electrum/contrib/build-wine \
+    --workdir /opt/wine64/drive_c/electrum-ltc/contrib/build-wine \
     electrum-wine-builder-img \
     ./make_win.sh
 
