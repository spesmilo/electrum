#!/bin/bash

NAME_ROOT=electrum-ltc

export PYTHONDONTWRITEBYTECODE=1  # don't create __pycache__/ folders with .pyc files


# Let's begin!
set -e

. "$CONTRIB"/build_tools_util.sh

pushd $WINEPREFIX/drive_c/electrum-ltc

VERSION=`git describe --tags --dirty --always`
info "Last commit: $VERSION"

# Load electrum-locale for this release
git submodule update --init

pushd ./contrib/deterministic-build/electrum-ltc-locale
if ! which msgfmt > /dev/null 2>&1; then
    fail "Please install gettext"
fi
# we want the binary to have only compiled (.mo) locale files; not source (.po) files
rm -rf "$WINEPREFIX/drive_c/electrum-ltc/electrum_ltc/locale/"
for i in ./locale/*; do
    dir="$WINEPREFIX/drive_c/electrum-ltc/electrum_ltc/$i/LC_MESSAGES"
    mkdir -p $dir
    msgfmt --output-file="$dir/electrum.mo" "$i/electrum.po" || true
done
popd

find -exec touch -h -d '2000-11-11T11:11:11+00:00' {} +
popd

<<<<<<< HEAD
# Install frozen dependencies
$WINE_PYTHON -m pip install --no-build-isolation --no-dependencies --no-warn-script-location \
=======

# opt out of compiling C extensions
export AIOHTTP_NO_EXTENSIONS=1
export YARL_NO_EXTENSIONS=1
export MULTIDICT_NO_EXTENSIONS=1
export FROZENLIST_NO_EXTENSIONS=1

info "Installing requirements..."
$WINE_PYTHON -m pip install --no-build-isolation --no-dependencies --no-binary :all: --no-warn-script-location \
>>>>>>> 8486168b
    --cache-dir "$WINE_PIP_CACHE_DIR" -r "$CONTRIB"/deterministic-build/requirements.txt
info "Installing dependencies specific to binaries..."
# TODO use "--no-binary :all:" (but we don't have a C compiler...)
$WINE_PYTHON -m pip install --no-build-isolation --no-dependencies --no-warn-script-location \
    --cache-dir "$WINE_PIP_CACHE_DIR" -r "$CONTRIB"/deterministic-build/requirements-binaries.txt
info "Installing hardware wallet requirements..."
# TODO use "--no-binary :all:" (but we don't have a C compiler...)
$WINE_PYTHON -m pip install --no-build-isolation --no-dependencies --no-warn-script-location \
    --cache-dir "$WINE_PIP_CACHE_DIR" -r "$CONTRIB"/deterministic-build/requirements-hw.txt

pushd $WINEPREFIX/drive_c/electrum-ltc
# see https://github.com/pypa/pip/issues/2195 -- pip makes a copy of the entire directory
info "Pip installing Electrum. This might take a long time if the project folder is large."
$WINE_PYTHON -m pip install --no-build-isolation --no-dependencies --no-warn-script-location .
popd


rm -rf dist/

# build standalone and portable versions
info "Running pyinstaller..."
wine "$WINE_PYHOME/scripts/pyinstaller.exe" --noconfirm --ascii --clean --name $NAME_ROOT-$VERSION -w deterministic.spec

# set timestamps in dist, in order to make the installer reproducible
pushd dist
find -exec touch -h -d '2000-11-11T11:11:11+00:00' {} +
popd

info "building NSIS installer"
# $VERSION could be passed to the electrum.nsi script, but this would require some rewriting in the script itself.
wine "$WINEPREFIX/drive_c/Program Files (x86)/NSIS/makensis.exe" /DPRODUCT_VERSION=$VERSION electrum.nsi

cd dist
mv electrum-ltc-setup.exe $NAME_ROOT-$VERSION-setup.exe
cd ..

info "Padding binaries to 8-byte boundaries, and fixing COFF image checksum in PE header"
# note: 8-byte boundary padding is what osslsigncode uses:
#       https://github.com/mtrojnar/osslsigncode/blob/6c8ec4427a0f27c145973450def818e35d4436f6/osslsigncode.c#L3047
(
    cd dist
    for binary_file in ./*.exe; do
        info ">> fixing $binary_file..."
        # code based on https://github.com/erocarrera/pefile/blob/bbf28920a71248ed5c656c81e119779c131d9bd4/pefile.py#L5877
        python3 <<EOF
pe_file = "$binary_file"
with open(pe_file, "rb") as f:
    binary = bytearray(f.read())
pe_offset = int.from_bytes(binary[0x3c:0x3c+4], byteorder="little")
checksum_offset = pe_offset + 88
checksum = 0

# Pad data to 8-byte boundary.
remainder = len(binary) % 8
binary += bytes(8 - remainder)

for i in range(len(binary) // 4):
    if i == checksum_offset // 4:  # Skip the checksum field
        continue
    dword = int.from_bytes(binary[i*4:i*4+4], byteorder="little")
    checksum = (checksum & 0xffffffff) + dword + (checksum >> 32)
    if checksum > 2 ** 32:
        checksum = (checksum & 0xffffffff) + (checksum >> 32)

checksum = (checksum & 0xffff) + (checksum >> 16)
checksum = (checksum) + (checksum >> 16)
checksum = checksum & 0xffff
checksum += len(binary)

# Set the checksum
binary[checksum_offset : checksum_offset + 4] = int.to_bytes(checksum, byteorder="little", length=4)

with open(pe_file, "wb") as f:
    f.write(binary)
EOF
    done
)

sha256sum dist/electrum*.exe<|MERGE_RESOLUTION|>--- conflicted
+++ resolved
@@ -34,10 +34,6 @@
 find -exec touch -h -d '2000-11-11T11:11:11+00:00' {} +
 popd
 
-<<<<<<< HEAD
-# Install frozen dependencies
-$WINE_PYTHON -m pip install --no-build-isolation --no-dependencies --no-warn-script-location \
-=======
 
 # opt out of compiling C extensions
 export AIOHTTP_NO_EXTENSIONS=1
@@ -47,7 +43,6 @@
 
 info "Installing requirements..."
 $WINE_PYTHON -m pip install --no-build-isolation --no-dependencies --no-binary :all: --no-warn-script-location \
->>>>>>> 8486168b
     --cache-dir "$WINE_PIP_CACHE_DIR" -r "$CONTRIB"/deterministic-build/requirements.txt
 info "Installing dependencies specific to binaries..."
 # TODO use "--no-binary :all:" (but we don't have a C compiler...)
