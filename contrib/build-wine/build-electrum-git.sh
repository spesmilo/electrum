--- conflicted
+++ resolved
@@ -12,26 +12,16 @@
 
 pushd $WINEPREFIX/drive_c/electrum-grs
 
-VERSION=4.3.0
+VERSION=`python3 -c "import electrum_grs; print(electrum_grs.version.ELECTRUM_VERSION)"`
 info "Last commit: $VERSION"
 
 # Load electrum-locale for this release
 git submodule update --init
 
-LOCALE="$WINEPREFIX/drive_c/electrum/electrum/locale/"
+LOCALE="$WINEPREFIX/drive_c/electrum-grs/electrum_grs/locale/"
 # we want the binary to have only compiled (.mo) locale files; not source (.po) files
-<<<<<<< HEAD
-rm -rf "$WINEPREFIX/drive_c/electrum-grs/electrum_grs/locale/"
-for i in ./locale/*; do
-    dir="$WINEPREFIX/drive_c/electrum-grs/electrum_grs/$i/LC_MESSAGES"
-    mkdir -p $dir
-    msgfmt --output-file="$dir/electrum.mo" "$i/electrum.po" || true
-done
-popd
-=======
 rm -rf "$LOCALE"
 "$CONTRIB/build_locale.sh" "$CONTRIB/deterministic-build/electrum-locale/locale/" "$LOCALE"
->>>>>>> f13a2578
 
 find -exec touch -h -d '2000-11-11T11:11:11+00:00' {} +
 popd
