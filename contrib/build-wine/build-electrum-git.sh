--- conflicted
+++ resolved
@@ -19,27 +19,7 @@
 mkdir -p tmp
 cd tmp
 
-<<<<<<< HEAD
-if [ -d ./electrum-ltc ]; then
-  rm ./electrum-ltc -rf
-fi
-
-git clone https://github.com/pooler/electrum-ltc -b master
-
-pushd electrum-ltc
-if [ ! -z "$1" ]; then
-    # a commit/tag/branch was specified
-    if ! git cat-file -e "$1" 2> /dev/null
-    then  # can't find target
-        # try pull requests
-        git config --local --add remote.origin.fetch '+refs/pull/*/merge:refs/remotes/origin/pr/*'
-        git fetch --all
-    fi
-    git checkout $1
-fi
-=======
-pushd $WINEPREFIX/drive_c/electrum
->>>>>>> 8ba70ee0
+pushd $WINEPREFIX/drive_c/electrum-ltc
 
 # Load electrum-icons and electrum-locale for this release
 git submodule init
@@ -63,17 +43,9 @@
 find -exec touch -d '2000-11-11T11:11:11+00:00' {} +
 popd
 
-<<<<<<< HEAD
-rm -rf $WINEPREFIX/drive_c/electrum-ltc
-cp -r electrum-ltc $WINEPREFIX/drive_c/electrum-ltc
-cp electrum-ltc/LICENCE .
-cp -r ./electrum-ltc/contrib/deterministic-build/electrum-ltc-locale/locale $WINEPREFIX/drive_c/electrum-ltc/electrum_ltc/
-cp ./electrum-ltc/contrib/deterministic-build/electrum-ltc-icons/icons_rc.py $WINEPREFIX/drive_c/electrum-ltc/electrum_ltc/gui/qt/
-=======
-cp $WINEPREFIX/drive_c/electrum/LICENCE .
-cp -r $WINEPREFIX/drive_c/electrum/contrib/deterministic-build/electrum-locale/locale $WINEPREFIX/drive_c/electrum/electrum/
-cp $WINEPREFIX/drive_c/electrum/contrib/deterministic-build/electrum-icons/icons_rc.py $WINEPREFIX/drive_c/electrum/electrum/gui/qt/
->>>>>>> 8ba70ee0
+cp $WINEPREFIX/drive_c/electrum-ltc/LICENCE .
+cp -r $WINEPREFIX/drive_c/electrum-ltc/contrib/deterministic-build/electrum-ltc-locale/locale $WINEPREFIX/drive_c/electrum-ltc/electrum_ltc/
+cp $WINEPREFIX/drive_c/electrum-ltc/contrib/deterministic-build/electrum-ltc-icons/icons_rc.py $WINEPREFIX/drive_c/electrum-ltc/electrum_ltc/gui/qt/
 
 # Install frozen dependencies
 $PYTHON -m pip install -r ../../deterministic-build/requirements.txt
