--- conflicted
+++ resolved
@@ -16,26 +16,15 @@
 
 here="$(dirname "$(readlink -e "$0")")"
 
-<<<<<<< HEAD
+. "$CONTRIB"/build_tools_util.sh
+
 pushd $WINEPREFIX/drive_c/electrum-grs
 
-# Load electrum-grs-locale for this release
-git submodule init
-git submodule update
-
-VERSION=3.3.6
-echo "Last commit: $VERSION"
-=======
-. "$CONTRIB"/build_tools_util.sh
-
-pushd $WINEPREFIX/drive_c/electrum
-
-VERSION=`git describe --tags --dirty --always`
+VERSION=3.3.7
 info "Last commit: $VERSION"
 
 # Load electrum-locale for this release
 git submodule update --init
->>>>>>> 94b721ba
 
 pushd ./contrib/deterministic-build/electrum-grs-locale
 if ! which msgfmt > /dev/null 2>&1; then
@@ -51,23 +40,15 @@
 find -exec touch -d '2000-11-11T11:11:11+00:00' {} +
 popd
 
-<<<<<<< HEAD
-cp $WINEPREFIX/drive_c/electrum-grs/LICENCE .
-=======
->>>>>>> 94b721ba
 
 # Install frozen dependencies
 $PYTHON -m pip install -r "$CONTRIB"/deterministic-build/requirements.txt
 
 $PYTHON -m pip install -r "$CONTRIB"/deterministic-build/requirements-hw.txt
 
-<<<<<<< HEAD
 pushd $WINEPREFIX/drive_c/electrum-grs
-=======
-pushd $WINEPREFIX/drive_c/electrum
 # see https://github.com/pypa/pip/issues/2195 -- pip makes a copy of the entire directory
-info "Pip installing Electrum. This might take a long time if the project folder is large."
->>>>>>> 94b721ba
+info "Pip installing Electrum-GRS. This might take a long time if the project folder is large."
 $PYTHON -m pip install .
 popd
 
@@ -83,23 +64,12 @@
 find -exec touch -d '2000-11-11T11:11:11+00:00' {} +
 popd
 
-<<<<<<< HEAD
-# build NSIS installer
-# $VERSION could be passed to the electrum-grs.nsi script, but this would require some rewriting in the script itself.
-wine "$WINEPREFIX/drive_c/Program Files (x86)/NSIS/makensis.exe" /DPRODUCT_VERSION=$VERSION electrum-grs.nsi
-=======
 info "building NSIS installer"
 # $VERSION could be passed to the electrum.nsi script, but this would require some rewriting in the script itself.
-wine "$WINEPREFIX/drive_c/Program Files (x86)/NSIS/makensis.exe" /DPRODUCT_VERSION=$VERSION electrum.nsi
->>>>>>> 94b721ba
+wine "$WINEPREFIX/drive_c/Program Files (x86)/NSIS/makensis.exe" /DPRODUCT_VERSION=$VERSION electrum-grs.nsi
 
 cd dist
 mv electrum-grs-setup.exe $NAME_ROOT-$VERSION-setup.exe
 cd ..
 
-<<<<<<< HEAD
-echo "Done."
-sha256sum dist/electrum-grs*exe
-=======
-sha256sum dist/electrum*.exe
->>>>>>> 94b721ba
+sha256sum dist/electrum-grs*.exe