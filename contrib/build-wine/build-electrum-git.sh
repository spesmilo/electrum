#!/bin/bash

NAME_ROOT=electrum-grs

export PYTHONDONTWRITEBYTECODE=1


# Let's begin!
set -e

. "$CONTRIB"/build_tools_util.sh

pushd $WINEPREFIX/drive_c/electrum-grs

VERSION=4.0.9
info "Last commit: $VERSION"

# Load electrum-locale for this release
git submodule update --init

pushd ./contrib/deterministic-build/electrum-locale
if ! which msgfmt > /dev/null 2>&1; then
    fail "Please install gettext"
fi
for i in ./locale/*; do
    dir=$WINEPREFIX/drive_c/electrum-grs/electrum_grs/$i/LC_MESSAGES
    mkdir -p $dir
    msgfmt --output-file=$dir/electrum.mo $i/electrum.po || true
done
popd

find -exec touch -d '2000-11-11T11:11:11+00:00' {} +
popd


# Install frozen dependencies
$WINE_PYTHON -m pip install --no-dependencies --no-warn-script-location \
    --cache-dir "$WINE_PIP_CACHE_DIR" -r "$CONTRIB"/deterministic-build/requirements.txt

$WINE_PYTHON -m pip install --no-dependencies --no-warn-script-location \
    --cache-dir "$WINE_PIP_CACHE_DIR" -r "$CONTRIB"/deterministic-build/requirements-binaries.txt

$WINE_PYTHON -m pip install --no-dependencies --no-warn-script-location \
    --cache-dir "$WINE_PIP_CACHE_DIR" -r "$CONTRIB"/deterministic-build/requirements-hw.txt

pushd $WINEPREFIX/drive_c/electrum-grs
# see https://github.com/pypa/pip/issues/2195 -- pip makes a copy of the entire directory
<<<<<<< HEAD
info "Pip installing Electrum-GRS. This might take a long time if the project folder is large."
$PYTHON -m pip install --no-dependencies --no-warn-script-location .
=======
info "Pip installing Electrum. This might take a long time if the project folder is large."
$WINE_PYTHON -m pip install --no-dependencies --no-warn-script-location .
>>>>>>> ef661050
popd


rm -rf dist/

# build standalone and portable versions
info "Running pyinstaller..."
wine "$WINE_PYHOME/scripts/pyinstaller.exe" --noconfirm --ascii --clean --name $NAME_ROOT-$VERSION -w deterministic.spec

# set timestamps in dist, in order to make the installer reproducible
pushd dist
find -exec touch -d '2000-11-11T11:11:11+00:00' {} +
popd

info "building NSIS installer"
# $VERSION could be passed to the electrum.nsi script, but this would require some rewriting in the script itself.
wine "$WINEPREFIX/drive_c/Program Files (x86)/NSIS/makensis.exe" /DPRODUCT_VERSION=$VERSION electrum-grs.nsi

cd dist
mv electrum-grs-setup.exe $NAME_ROOT-$VERSION-setup.exe
cd ..

info "Padding binaries to 8-byte boundaries, and fixing COFF image checksum in PE header"
# note: 8-byte boundary padding is what osslsigncode uses:
#       https://github.com/mtrojnar/osslsigncode/blob/6c8ec4427a0f27c145973450def818e35d4436f6/osslsigncode.c#L3047
(
    cd dist
    for binary_file in ./*.exe; do
        info ">> fixing $binary_file..."
        # code based on https://github.com/erocarrera/pefile/blob/bbf28920a71248ed5c656c81e119779c131d9bd4/pefile.py#L5877
        python3 <<EOF
pe_file = "$binary_file"
with open(pe_file, "rb") as f:
    binary = bytearray(f.read())
pe_offset = int.from_bytes(binary[0x3c:0x3c+4], byteorder="little")
checksum_offset = pe_offset + 88
checksum = 0

# Pad data to 8-byte boundary.
remainder = len(binary) % 8
binary += bytes(8 - remainder)

for i in range(len(binary) // 4):
    if i == checksum_offset // 4:  # Skip the checksum field
        continue
    dword = int.from_bytes(binary[i*4:i*4+4], byteorder="little")
    checksum = (checksum & 0xffffffff) + dword + (checksum >> 32)
    if checksum > 2 ** 32:
        checksum = (checksum & 0xffffffff) + (checksum >> 32)

checksum = (checksum & 0xffff) + (checksum >> 16)
checksum = (checksum) + (checksum >> 16)
checksum = checksum & 0xffff
checksum += len(binary)

# Set the checksum
binary[checksum_offset : checksum_offset + 4] = int.to_bytes(checksum, byteorder="little", length=4)

with open(pe_file, "wb") as f:
    f.write(binary)
EOF
    done
)

sha256sum dist/electrum-grs*.exe<|MERGE_RESOLUTION|>--- conflicted
+++ resolved
@@ -45,13 +45,8 @@
 
 pushd $WINEPREFIX/drive_c/electrum-grs
 # see https://github.com/pypa/pip/issues/2195 -- pip makes a copy of the entire directory
-<<<<<<< HEAD
 info "Pip installing Electrum-GRS. This might take a long time if the project folder is large."
-$PYTHON -m pip install --no-dependencies --no-warn-script-location .
-=======
-info "Pip installing Electrum. This might take a long time if the project folder is large."
 $WINE_PYTHON -m pip install --no-dependencies --no-warn-script-location .
->>>>>>> ef661050
 popd
 
 
