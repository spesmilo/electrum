#!/bin/bash

# Please update these carefully, some versions won't work under Wine
NSIS_FILENAME=nsis-3.05-setup.exe
NSIS_URL=https://downloads.sourceforge.net/project/nsis/NSIS%203/3.05/$NSIS_FILENAME
NSIS_SHA256=1a3cc9401667547b9b9327a177b13485f7c59c2303d4b6183e7bc9e6c8d6bfdb

LIBUSB_REPO="https://github.com/libusb/libusb.git"
LIBUSB_COMMIT="c6a35c56016ea2ab2f19115d2ea1e85e0edae155"
# ^ tag v1.0.24

PYINSTALLER_REPO="https://github.com/SomberNight/pyinstaller.git"
PYINSTALLER_COMMIT="80ee4d613ecf75a1226b960a560ee01459e65ddb"
# ^ tag 4.2, plus a custom commit that fixes cross-compilation with MinGW

PYTHON_VERSION=3.8.7


# Let's begin!
set -e

here="$(dirname "$(readlink -e "$0")")"

. "$CONTRIB"/build_tools_util.sh

info "Booting wine."
wine 'wineboot'


cd "$CACHEDIR"
mkdir -p $WINEPREFIX/drive_c/tmp

info "Installing Python."
# note: you might need "sudo apt-get install dirmngr" for the following
# keys from https://www.python.org/downloads/#pubkeys
KEYRING_PYTHON_DEV="keyring-electrum-build-python-dev.gpg"
gpg --no-default-keyring --keyring $KEYRING_PYTHON_DEV --import "$here"/gpg_keys/7ED10B6531D7C8E1BC296021FC624643487034E5.asc
if [ "$WIN_ARCH" = "win32" ] ; then
    PYARCH="win32"
elif [ "$WIN_ARCH" = "win64" ] ; then
    PYARCH="amd64"
else
    fail "unexpected WIN_ARCH: $WIN_ARCH"
fi
PYTHON_DOWNLOADS="$CACHEDIR/python$PYTHON_VERSION"
mkdir -p "$PYTHON_DOWNLOADS"
for msifile in core dev exe lib pip tools; do
    echo "Installing $msifile..."
    download_if_not_exist "$PYTHON_DOWNLOADS/${msifile}.msi" "https://www.python.org/ftp/python/$PYTHON_VERSION/$PYARCH/${msifile}.msi"
    download_if_not_exist "$PYTHON_DOWNLOADS/${msifile}.msi.asc" "https://www.python.org/ftp/python/$PYTHON_VERSION/$PYARCH/${msifile}.msi.asc"
    verify_signature "$PYTHON_DOWNLOADS/${msifile}.msi.asc" $KEYRING_PYTHON_DEV
    wine msiexec /i "$PYTHON_DOWNLOADS/${msifile}.msi" /qb TARGETDIR=$WINE_PYHOME
done

break_legacy_easy_install

info "Installing build dependencies."
$WINE_PYTHON -m pip install --no-dependencies --no-warn-script-location \
    --cache-dir "$WINE_PIP_CACHE_DIR" -r "$CONTRIB"/deterministic-build/requirements-build-wine.txt

info "Installing NSIS."
download_if_not_exist "$CACHEDIR/$NSIS_FILENAME" "$NSIS_URL"
verify_hash "$CACHEDIR/$NSIS_FILENAME" "$NSIS_SHA256"
wine "$CACHEDIR/$NSIS_FILENAME" /S


info "Compiling libusb..."
(
    cd "$CACHEDIR"
    if [ -f "libusb/libusb/.libs/libusb-1.0.dll" ]; then
        info "libusb-1.0.dll already built, skipping"
        exit 0
    fi
    rm -rf libusb
    mkdir libusb
    cd libusb
    # Shallow clone
    git init
    git remote add origin $LIBUSB_REPO
    git fetch --depth 1 origin $LIBUSB_COMMIT
    git checkout -b pinned "${LIBUSB_COMMIT}^{commit}"
    echo "libusb_1_0_la_LDFLAGS += -Wc,-static" >> libusb/Makefile.am
    ./bootstrap.sh || fail "Could not bootstrap libusb"
    host="$GCC_TRIPLET_HOST"
    LDFLAGS="-Wl,--no-insert-timestamp" ./configure \
        --host=$host \
        --build=$GCC_TRIPLET_BUILD || fail "Could not run ./configure for libusb"
    make -j4 || fail "Could not build libusb"
    ${host}-strip libusb/.libs/libusb-1.0.dll
) || fail "libusb build failed"
cp "$CACHEDIR/libusb/libusb/.libs/libusb-1.0.dll" $WINEPREFIX/drive_c/tmp/  || fail "Could not copy libusb to its destination"


# copy already built DLLs
<<<<<<< HEAD
cp "$PROJECT_ROOT/electrum_ltc/libsecp256k1-0.dll" $WINEPREFIX/drive_c/tmp/ || fail "Could not copy libsecp to its destination"
cp "$PROJECT_ROOT/electrum_ltc/libzbar-0.dll" $WINEPREFIX/drive_c/tmp/ || fail "Could not copy libzbar to its destination"
=======
cp "$DLL_TARGET_DIR/libsecp256k1-0.dll" $WINEPREFIX/drive_c/tmp/ || fail "Could not copy libsecp to its destination"
cp "$DLL_TARGET_DIR/libzbar-0.dll" $WINEPREFIX/drive_c/tmp/ || fail "Could not copy libzbar to its destination"
>>>>>>> fd48b963


info "Building PyInstaller."
# we build our own PyInstaller boot loader as the default one has high
# anti-virus false positives
(
<<<<<<< HEAD
    cd "$WINEPREFIX/drive_c/electrum-ltc"
=======
    if [ "$WIN_ARCH" = "win32" ] ; then
        PYINST_ARCH="32bit"
    elif [ "$WIN_ARCH" = "win64" ] ; then
        PYINST_ARCH="64bit"
    else
        fail "unexpected WIN_ARCH: $WIN_ARCH"
    fi
    if [ -f "$CACHEDIR/pyinstaller/PyInstaller/bootloader/Windows-$PYINST_ARCH/runw.exe" ]; then
        info "pyinstaller already built, skipping"
        exit 0
    fi
    cd "$WINEPREFIX/drive_c/electrum"
>>>>>>> fd48b963
    ELECTRUM_COMMIT_HASH=$(git rev-parse HEAD)
    cd "$CACHEDIR"
    rm -rf pyinstaller
    mkdir pyinstaller
    cd pyinstaller
    # Shallow clone
    git init
    git remote add origin $PYINSTALLER_REPO
    git fetch --depth 1 origin $PYINSTALLER_COMMIT
    git checkout -b pinned "${PYINSTALLER_COMMIT}^{commit}"
    rm -fv PyInstaller/bootloader/Windows-*/run*.exe || true
    # add reproducible randomness. this ensures we build a different bootloader for each commit.
    # if we built the same one for all releases, that might also get anti-virus false positives
    echo "const char *electrum_tag = \"tagged by Electrum@$ELECTRUM_COMMIT_HASH\";" >> ./bootloader/src/pyi_main.c
    pushd bootloader
    # cross-compile to Windows using host python
    python3 ./waf all CC="${GCC_TRIPLET_HOST}-gcc" \
                      CFLAGS="-static \
                              -Wno-dangling-else \
                              -Wno-error=unused-value \
                              -Wno-error=implicit-function-declaration \
                              -Wno-error=int-to-pointer-cast \
                              -Wno-error=stringop-truncation"
    popd
    # sanity check bootloader is there:
    [[ -e "PyInstaller/bootloader/Windows-$PYINST_ARCH/runw.exe" ]] || fail "Could not find runw.exe in target dir!"
) || fail "PyInstaller build failed"
info "Installing PyInstaller."
$WINE_PYTHON -m pip install --no-dependencies --no-warn-script-location ./pyinstaller

info "Wine is configured."<|MERGE_RESOLUTION|>--- conflicted
+++ resolved
@@ -92,22 +92,14 @@
 
 
 # copy already built DLLs
-<<<<<<< HEAD
-cp "$PROJECT_ROOT/electrum_ltc/libsecp256k1-0.dll" $WINEPREFIX/drive_c/tmp/ || fail "Could not copy libsecp to its destination"
-cp "$PROJECT_ROOT/electrum_ltc/libzbar-0.dll" $WINEPREFIX/drive_c/tmp/ || fail "Could not copy libzbar to its destination"
-=======
 cp "$DLL_TARGET_DIR/libsecp256k1-0.dll" $WINEPREFIX/drive_c/tmp/ || fail "Could not copy libsecp to its destination"
 cp "$DLL_TARGET_DIR/libzbar-0.dll" $WINEPREFIX/drive_c/tmp/ || fail "Could not copy libzbar to its destination"
->>>>>>> fd48b963
 
 
 info "Building PyInstaller."
 # we build our own PyInstaller boot loader as the default one has high
 # anti-virus false positives
 (
-<<<<<<< HEAD
-    cd "$WINEPREFIX/drive_c/electrum-ltc"
-=======
     if [ "$WIN_ARCH" = "win32" ] ; then
         PYINST_ARCH="32bit"
     elif [ "$WIN_ARCH" = "win64" ] ; then
@@ -119,8 +111,7 @@
         info "pyinstaller already built, skipping"
         exit 0
     fi
-    cd "$WINEPREFIX/drive_c/electrum"
->>>>>>> fd48b963
+    cd "$WINEPREFIX/drive_c/electrum-ltc"
     ELECTRUM_COMMIT_HASH=$(git rev-parse HEAD)
     cd "$CACHEDIR"
     rm -rf pyinstaller
