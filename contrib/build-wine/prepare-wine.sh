#!/bin/bash

# Please update these carefully, some versions won't work under Wine
NSIS_FILENAME=nsis-3.04-setup.exe
NSIS_URL=https://prdownloads.sourceforge.net/nsis/$NSIS_FILENAME?download
NSIS_SHA256=4e1db5a7400e348b1b46a4a11b6d9557fd84368e4ad3d4bc4c1be636c89638aa

ZBAR_FILENAME=zbarw-20121031-setup.exe
ZBAR_URL=https://sourceforge.net/projects/zbarw/files/$ZBAR_FILENAME/download
ZBAR_SHA256=177e32b272fa76528a3af486b74e9cb356707be1c5ace4ed3fcee9723e2c2c02

LIBUSB_FILENAME=libusb-1.0.22.7z
LIBUSB_URL=https://prdownloads.sourceforge.net/project/libusb/libusb-1.0/libusb-1.0.22/$LIBUSB_FILENAME?download
LIBUSB_SHA256=671f1a420757b4480e7fadc8313d6fb3cbb75ca00934c417c1efa6e77fb8779b

PYINSTALLER_REPO="https://github.com/SomberNight/pyinstaller.git"
PYINSTALLER_COMMIT=d1cdd726d6a9edc70150d5302453fb90fdd09bf2
# ^ tag 3.4, plus a custom commit that fixes cross-compilation with MinGW

PYTHON_VERSION=3.6.8

## These settings probably don't need change
export WINEPREFIX=/opt/wine64
#export WINEARCH='win32'

PYTHON_FOLDER="python3"
PYHOME="c:/$PYTHON_FOLDER"
PYTHON="wine $PYHOME/python.exe -OO -B"


# Let's begin!
set -e

here="$(dirname "$(readlink -e "$0")")"

. "$CONTRIB"/build_tools_util.sh

info "Booting wine."
wine 'wineboot'


<<<<<<< HEAD
cd /tmp/electrum-ltc-build
=======
cd "$CACHEDIR"
>>>>>>> 1d0f6799

info "Installing Python."
# note: you might need "sudo apt-get install dirmngr" for the following
# keys from https://www.python.org/downloads/#pubkeys
KEYRING_PYTHON_DEV="keyring-electrum-build-python-dev.gpg"
gpg --no-default-keyring --keyring $KEYRING_PYTHON_DEV --import "$here"/gpg_keys/7ED10B6531D7C8E1BC296021FC624643487034E5.asc
PYTHON_DOWNLOADS="$CACHEDIR/python$PYTHON_VERSION"
mkdir -p "$PYTHON_DOWNLOADS"
for msifile in core dev exe lib pip tools; do
    echo "Installing $msifile..."
    download_if_not_exist "$PYTHON_DOWNLOADS/${msifile}.msi" "https://www.python.org/ftp/python/$PYTHON_VERSION/win32/${msifile}.msi"
    download_if_not_exist "$PYTHON_DOWNLOADS/${msifile}.msi.asc" "https://www.python.org/ftp/python/$PYTHON_VERSION/win32/${msifile}.msi.asc"
    verify_signature "$PYTHON_DOWNLOADS/${msifile}.msi.asc" $KEYRING_PYTHON_DEV
    wine msiexec /i "$PYTHON_DOWNLOADS/${msifile}.msi" /qb TARGETDIR=$PYHOME
done

info "Installing dependencies specific to binaries."
# note that this also installs pinned versions of both pip and setuptools
$PYTHON -m pip install -r "$CONTRIB"/deterministic-build/requirements-binaries.txt

info "Installing ZBar."
download_if_not_exist "$CACHEDIR/$ZBAR_FILENAME" "$ZBAR_URL"
verify_hash "$CACHEDIR/$ZBAR_FILENAME" "$ZBAR_SHA256"
wine "$CACHEDIR/$ZBAR_FILENAME" /S

info "Installing NSIS."
download_if_not_exist "$CACHEDIR/$NSIS_FILENAME" "$NSIS_URL"
verify_hash "$CACHEDIR/$NSIS_FILENAME" "$NSIS_SHA256"
wine "$CACHEDIR/$NSIS_FILENAME" /S

info "Installing libusb."
download_if_not_exist "$CACHEDIR/$LIBUSB_FILENAME" "$LIBUSB_URL"
verify_hash "$CACHEDIR/$LIBUSB_FILENAME" "$LIBUSB_SHA256"
7z x -olibusb "$CACHEDIR/$LIBUSB_FILENAME" -aoa
cp libusb/MS32/dll/libusb-1.0.dll $WINEPREFIX/drive_c/$PYTHON_FOLDER/

mkdir -p $WINEPREFIX/drive_c/tmp
cp "$CACHEDIR/secp256k1/libsecp256k1.dll" $WINEPREFIX/drive_c/tmp/


info "Building PyInstaller."
# we build our own PyInstaller boot loader as the default one has high
# anti-virus false positives
(
    cd "$WINEPREFIX/drive_c/electrum"
    ELECTRUM_COMMIT_HASH=$(git rev-parse HEAD)
    cd "$CACHEDIR"
    rm -rf pyinstaller
    mkdir pyinstaller
    cd pyinstaller
    # Shallow clone
    git init
    git remote add origin $PYINSTALLER_REPO
    git fetch --depth 1 origin $PYINSTALLER_COMMIT
    git checkout FETCH_HEAD
    rm -fv PyInstaller/bootloader/Windows-*/run*.exe || true
    # add reproducible randomness. this ensures we build a different bootloader for each commit.
    # if we built the same one for all releases, that might also get anti-virus false positives
    echo "const char *electrum_tag = \"tagged by Electrum@$ELECTRUM_COMMIT_HASH\";" >> ./bootloader/src/pyi_main.c
    pushd bootloader
    # cross-compile to Windows using host python
    python3 ./waf all CC=i686-w64-mingw32-gcc CFLAGS="-Wno-stringop-overflow -static"
    popd
    # sanity check bootloader is there:
    [[ -e PyInstaller/bootloader/Windows-32bit/runw.exe ]] || fail "Could not find runw.exe in target dir!"
) || fail "PyInstaller build failed"
info "Installing PyInstaller."
$PYTHON -m pip install ./pyinstaller

info "Wine is configured."<|MERGE_RESOLUTION|>--- conflicted
+++ resolved
@@ -39,11 +39,7 @@
 wine 'wineboot'
 
 
-<<<<<<< HEAD
-cd /tmp/electrum-ltc-build
-=======
 cd "$CACHEDIR"
->>>>>>> 1d0f6799
 
 info "Installing Python."
 # note: you might need "sudo apt-get install dirmngr" for the following
@@ -88,7 +84,7 @@
 # we build our own PyInstaller boot loader as the default one has high
 # anti-virus false positives
 (
-    cd "$WINEPREFIX/drive_c/electrum"
+    cd "$WINEPREFIX/drive_c/electrum-ltc"
     ELECTRUM_COMMIT_HASH=$(git rev-parse HEAD)
     cd "$CACHEDIR"
     rm -rf pyinstaller
