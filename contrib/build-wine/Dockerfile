--- conflicted
+++ resolved
@@ -6,13 +6,6 @@
 RUN dpkg --add-architecture i386 && \
     apt-get update -q && \
     apt-get install -qy \
-<<<<<<< HEAD
-        wget=1.19.4-1ubuntu2.2 \
-        gnupg2=2.2.4-1ubuntu1.4 \
-        dirmngr=2.2.4-1ubuntu1.4 \
-        python3-software-properties=0.96.24.32.1 \
-        software-properties-common=0.96.24.32.1
-=======
         wget=1.20.3-1ubuntu1 \
         gnupg2=2.2.19-3ubuntu2.1 \
         dirmngr=2.2.19-3ubuntu2.1 \
@@ -22,7 +15,6 @@
     rm -rf /var/lib/apt/lists/* && \
     apt-get autoremove -y && \
     apt-get clean
->>>>>>> b8454ff5
 
 RUN apt-get update -q && \
     apt-get install -qy \
