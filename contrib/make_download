--- conflicted
+++ resolved
@@ -45,7 +45,6 @@
 # default signers
 signers = ['ThomasV', 'SomberNight']
 
-<<<<<<< HEAD
 for k, n in files.items():
     path = "dist/%s"%n
     link = "https://download.electrum-ltc.org/%s/%s"%(version,n)
@@ -53,32 +52,17 @@
         os.system("wget -q %s -O %s" % (link, path))
     if not os.path.getsize(path):
         raise Exception(path)
-=======
-# detect extra signers
-list_dir = os.listdir('dist')
-detected_sigs = defaultdict(set)
-for f in list_dir:
-    if f.endswith('.asc'):
-        parts = f.split('.')
-        signer = parts[-2]
-        filename = '.'.join(parts[0:-2])
-        detected_sigs[signer].add(filename)
-for k, v in detected_sigs.items():
-    if v == set(files.values()):
-        if k not in signers:
-            signers.append(k)
->>>>>>> bdbd5930
 
 print("signers:", signers)
 
 gpg_name = lambda x: 'sombernight_releasekey' if x=='SomberNight' else x
-signers_list = ', '.join("<a href=\"https://raw.githubusercontent.com/spesmilo/electrum/master/pubkeys/%s.asc\">%s</a>"%(gpg_name(x), x) for x in signers)
+signers_list = ', '.join("<a href=\"https://raw.githubusercontent.com/pooler/electrum-ltc/master/pubkeys/%s.asc\">%s</a>"%(gpg_name(x), x) for x in signers)
 string = string.replace("##signers_list##", signers_list)
 
 for k, filename in files.items():
     path = "dist/%s"%filename
     assert filename in list_dir
-    link = "https://download.electrum.org/%s/%s"%(version, filename)
+    link = "https://download.electrum-ltc.org/%s/%s"%(version, filename)
     string = string.replace("##link_%s##"%k, link)
     string = string.replace("##sigs_%s##"%k, link+'.asc')
 
