--- conflicted
+++ resolved
@@ -73,25 +73,14 @@
 
 print(f"signers: {signers}", file=sys.stderr)
 
-<<<<<<< HEAD
 gpg_name = lambda x: 'jackielove4u' if x=='Hashengineering' else x
 signers_list = ', '.join("<a href=\"https://raw.githubusercontent.com/Groestlcoin/electrum-grs/master/pubkeys/%s.asc\">%s</a>"%(gpg_name(x), x) for x in signers)
-string = string.replace("##signers_list##", signers_list)
-=======
-gpg_name = lambda x: 'sombernight_releasekey' if x=='SomberNight' else x
-signers_list = ', '.join("<a href=\"https://raw.githubusercontent.com/spesmilo/electrum/master/pubkeys/%s.asc\">%s</a>"%(gpg_name(x), x) for x in signers)
 download_page_str = download_page_str.replace("##signers_list##", signers_list)
->>>>>>> 250b14cb
 
 for k, filename in files.items():
     path = "dist/%s"%filename
     assert filename in list_dir
-<<<<<<< HEAD
     link = "https://download.groestlcoin.org/%s/%s"%(version, filename)
-    string = string.replace("##link_%s##"%k, link)
-    string = string.replace("##sigs_%s##"%k, link+'.asc')
-=======
-    link = "https://download.electrum.org/%s/%s"%(version, filename)
     download_page_str = download_page_str.replace("##link_%s##" % k, link)
     download_page_str = download_page_str.replace("##sigs_%s##" % k, link + '.asc')
 
@@ -102,7 +91,6 @@
     index_html_str = f.read()
 
 index_html_str = index_html_str.replace("##DOWNLOAD_PAGE##", download_page_str)
->>>>>>> 250b14cb
 
 with open(index_html_path, 'w') as f:
     f.write(index_html_str)