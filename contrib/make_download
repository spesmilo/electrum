--- conflicted
+++ resolved
@@ -30,50 +30,19 @@
 string = string.replace("##VERSION_APK##", APK_VERSION)
 
 files = {
-<<<<<<< HEAD
     'tgz': "Electrum-GRS-%s.tar.gz" % version,
     'appimage': "electrum-grs-%s-x86_64.AppImage" % version,
     'zip': "Electrum-GRS-%s.zip" % version,
     'mac': "electrum-grs-%s.dmg" % version_mac,
     'win': "electrum-grs-%s.exe" % version_win,
-    'win_setup': "electrum-grs-%s-setup.exe" % version_win,
+    'win_setup': "electrum-%s-setup.exe" % version_win,
     'win_portable': "electrum-grs-%s-portable.exe" % version_win,
+    'apk_arm64': "ElectrumGRS-%s-arm64-v8a-release.apk" % APK_VERSION,
+    'apk_armeabi': "ElectrumGRS-%s-armeabi-v7a-release.apk" % APK_VERSION,
 }
 
 for k, n in files.items():
-    path = "dist/%s"%n
     link = "https://www.groestlcoin.org/%s/%s"%(version,n)
-    if not os.path.exists(path):
-        os.system("wget -q %s -O %s" % (link, path))
-    if not os.path.getsize(path):
-        os.unlink(path)
-        string = re.sub("<div id=\"%s\">(.*?)</div>"%k, '', string, flags=re.DOTALL + re.MULTILINE)
-        continue
-    sigpath = path + '.jackielove4u.asc'
-    siglink = link + '.jackielove4u.asc'
-    if not os.path.exists(sigpath):
-        os.system("wget -q %s -O %s" % (siglink, sigpath))
-    if not os.path.getsize(sigpath):
-        os.unlink(sigpath)
-        string = re.sub("<div id=\"%s\">(.*?)</div>"%k, '', string, flags=re.DOTALL + re.MULTILINE)
-        continue
-    if os.system("gpg --verify %s"%sigpath) != 0:
-        raise Exception(sigpath)
-=======
-    'tgz': "Electrum-%s.tar.gz" % version,
-    'appimage': "electrum-%s-x86_64.AppImage" % version,
-    'zip': "Electrum-%s.zip" % version,
-    'mac': "electrum-%s.dmg" % version_mac,
-    'win': "electrum-%s.exe" % version_win,
-    'win_setup': "electrum-%s-setup.exe" % version_win,
-    'win_portable': "electrum-%s-portable.exe" % version_win,
-    'apk_arm64': "Electrum-%s-arm64-v8a-release.apk" % APK_VERSION,
-    'apk_armeabi': "Electrum-%s-armeabi-v7a-release.apk" % APK_VERSION,
-}
-
-for k, n in files.items():
-    link = "https://download.electrum.org/%s/%s"%(version,n)
->>>>>>> c2c845a8
     string = string.replace("##link_%s##"%k, link)
 
 
