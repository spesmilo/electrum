--- conflicted
+++ resolved
@@ -4,7 +4,7 @@
 import importlib.util
 
 project_root = os.path.abspath(os.path.dirname(os.path.dirname(__file__)))
-locale_path = os.path.join(project_root, "electrum", "locale")
+locale_path = os.path.join(project_root, "electrum_grs", "locale")
 
 # download latest .po files from crowdin
 locale_update = os.path.join(project_root, "contrib", "deterministic-build", "electrum-locale", "update.py")
@@ -14,47 +14,7 @@
 lu_module = importlib.util.module_from_spec(lu_spec)
 lu_spec.loader.exec_module(lu_module)
 
-<<<<<<< HEAD
-cmd = "find electrum_grs -type f -name '*.py' -o -name '*.kv'"
-
-files = subprocess.check_output(cmd, shell=True)
-
-with open("app.fil", "wb") as f:
-    f.write(files)
-
-print("Found {} files to translate".format(len(files.splitlines())))
-
-# Generate fresh translation template
-if not os.path.exists('electrum_grs/locale'):
-    os.mkdir('electrum_grs/locale')
-cmd = 'xgettext -s --from-code UTF-8 --language Python --no-wrap -f app.fil --output=electrum_grs/locale/messages.pot'
-print('Generate template')
-os.system(cmd)
-
-os.chdir('electrum_grs')
-
-crowdin_identifier = 'electrum'
-crowdin_file_name = 'files[electrum-client/messages.pot]'
-locale_file_name = 'locale/messages.pot'
-
-# Download & unzip
-print('Download translations')
-s = requests.request('GET', 'https://crowdin.com/backend/download/project/' + crowdin_identifier + '.zip').content
-zfobj = zipfile.ZipFile(io.BytesIO(s))
-
-print('Unzip translations')
-for name in zfobj.namelist():
-    if not name.startswith('electrum-client/locale'):
-        continue
-    if name.endswith('/'):
-        if not os.path.exists(name[16:]):
-            os.mkdir(name[16:])
-    else:
-        with open(name[16:], 'wb') as output:
-            output.write(zfobj.read(name))
-=======
 lu_module.pull_locale(locale_path)
->>>>>>> a174e378
 
 # Convert .po to .mo
-subprocess.check_output([f"{project_root}/contrib/build_locale.sh", locale_path, locale_path])
+subprocess.check_output([f"{project_root}/contrib/build_locale.sh", locale_path, locale_path])