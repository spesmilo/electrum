#!/bin/bash
#
# This script is used for stage 1 of the release process. It operates exclusively on the airlock.
# This script, for the RELEASEMANAGER (RM):
# - builds and uploads all binaries to airlock,
# - assumes all keys are available, and signs everything
# This script, for other builders:
# - builds all reproducible binaries,
# - downloads binaries built by the release manager (from airlock), compares and signs them,
# - and then uploads sigs
# Note: the .dmg should be built separately beforehand and copied into dist/
#       (as it is built on a separate machine)
#
#
# env vars:
# - ELECBUILD_NOCACHE: if set, forces rebuild of docker images
#
# "uploadserver" is set in /etc/hosts
#
# Note: steps before doing a new release:
# - update locale:
#     1. cd /opt/electrum-locale && ./update.py && git push
#     2. cd to the submodule dir, and git pull
#     3. cd .. && git push
# - update RELEASE-NOTES and version.py
# - $ git tag -s $VERSION -m $VERSION
#
# -----
# Then, typical release flow:
# - RM runs release.sh
# - Another SFTPUSER BUILDER runs `$ ./release.sh`
# - now airlock contains new binaries and two sigs for each
# - deploy.sh will verify sigs and move binaries across airlock
# - new binaries are now publicly available on uploadserver, but not linked from website yet
# - other BUILDERS can now also try to reproduce binaries and open PRs with sigs against spesmilo/electrum-signatures
#   - these PRs can get merged as they come
#   - run add_cosigner
# - after some time, RM can run release_www.sh to create and commit website-update
#   - then run WWW_DIR/publish.sh to update website
# - at least two people need to run WWW_DIR/publish.sh
#

set -e

PROJECT_ROOT="$(dirname "$(readlink -e "$0")")/.."
CONTRIB="$PROJECT_ROOT/contrib"

cd "$PROJECT_ROOT"

. "$CONTRIB"/build_tools_util.sh

# rm -rf dist/*
# rm -f .buildozer

GPGUSER=$1
if [ -z "$GPGUSER" ]; then
    fail "usage: $0 gpg_username"
fi

export SSHUSER="$GPGUSER"
RELEASEMANAGER=""
if [ "$GPGUSER" == "jackielove4u" ]; then
    PUBKEY="--local-user 287A E4CA1187C68C08B49CB2D11BD4F33F1DB499"
    export SSHUSER=jackielove4u
    RELEASEMANAGER=1
fi


if [ ! -z "$RELEASEMANAGER" ] ; then
    echo -n "Code signing passphrase:"
    read -s password
    # tests password against keystore
    keytool -list -storepass $password
    # the same password is used for windows signing
    export WIN_SIGNING_PASSWORD=$password
fi


VERSION=$("$CONTRIB"/print_electrum_version.py)
APK_VERSION=$("$CONTRIB"/print_electrum_version.py APK_VERSION)
info "VERSION: $VERSION"
info "APK_VERSION: $APK_VERSION"
REV=$(git describe --tags)
info "REV: $REV"
COMMIT=$(git rev-parse HEAD)

export ELECBUILD_COMMIT="${COMMIT}^{commit}"


git_status=$(git status --porcelain)
if [ ! -z "$git_status" ]; then
    echo "$git_status"
    fail "git repo not clean, aborting"
fi

set -x

# create tarball
tarball="Electrum-grs-$VERSION.tar.gz"
if test -f "dist/$tarball"; then
    info "file exists: $tarball"
else
    ./contrib/build-linux/sdist/build.sh
fi

# create source-only tarball
srctarball="Electrum-grs-sourceonly-$VERSION.tar.gz"
if test -f "dist/$srctarball"; then
    info "file exists: $srctarball"
else
    OMIT_UNCLEAN_FILES=1 ./contrib/build-linux/sdist/build.sh
fi

# appimage
appimage="electrum-grs-$REV-x86_64.AppImage"
if test -f "dist/$appimage"; then
    info "file exists: $appimage"
else
    ./contrib/build-linux/appimage/build.sh
fi


# windows
win1="electrum-grs-$REV.exe"
win2="electrum-grs-$REV-portable.exe"
win3="electrum-grs-$REV-setup.exe"
if test -f "dist/$win1"; then
    info "file exists: $win1"
else
    pushd .
    if test -f "contrib/build-wine/dist/$win1"; then
        info "unsigned file exists: $win1"
    else
        ./contrib/build-wine/build.sh
    fi
    cd contrib/build-wine/
    if [ ! -z "$RELEASEMANAGER" ] ; then
        ./sign.sh
        cp ./signed/*.exe "$PROJECT_ROOT/dist/"
    else
        cp ./dist/*.exe "$PROJECT_ROOT/dist/"
    fi
    popd
fi

# android
for arch in armeabi-v7a arm64-v8a x86_64
do
<<<<<<< HEAD
    apk="ElectrumGRS-$VERSION.0-$arch-release.apk"
    apk_unsigned="ElectrumGRS-$VERSION.0-$arch-release-unsigned.apk"
=======
    apk="Electrum-$APK_VERSION-$arch-release.apk"
    apk_unsigned="Electrum-$APK_VERSION-$arch-release-unsigned.apk"
>>>>>>> 2d954bb5
    if test -f "dist/$apk"; then
        info "file exists: $apk"
    else
        info "file does not exists: $apk"
        if [ ! -z "$RELEASEMANAGER" ] ; then
            ./contrib/android/build.sh qml $arch release $password
        else
            ./contrib/android/build.sh qml $arch release-unsigned
            mv "dist/$apk_unsigned" "dist/$apk"
        fi
    fi
done

# the macos binary is built on a separate machine.
# the file that needs to be copied over is the codesigned release binary (regardless of builder role)
dmg=electrum-grs-$VERSION.dmg
if ! test -f "dist/$dmg"; then
    if [ ! -z "$RELEASEMANAGER" ] ; then  # RM
        fail "dmg is missing, aborting. Please build and codesign the dmg on a mac and copy it over."
    else  # other builders
        fail "dmg is missing, aborting. Please build the unsigned dmg on a mac, compare it with file built by RM, and if matches, copy RM's dmg."
    fi
fi

# now that we have all binaries, if we are the RM, sign them.
if [ ! -z "$RELEASEMANAGER" ] ; then
    if test -f "dist/$dmg.asc"; then
        info "packages are already signed"
    else
        info "signing packages"
        ./contrib/sign_packages "$GPGUSER"
    fi
fi

info "build complete"
sha256sum dist/*.tar.gz
sha256sum dist/*.AppImage
sha256sum contrib/build-wine/dist/*.exe

echo -n "proceed (y/n)? "
read answer

if [ "$answer" != "y" ]; then
    echo "exit"
    exit 1
fi


if [ -z "$RELEASEMANAGER" ] ; then
    # people OTHER THAN release manager.
    # download binaries built by RM
    rm -rf "$PROJECT_ROOT/dist/releasemanager"
    mkdir --parent "$PROJECT_ROOT/dist/releasemanager"
    cd "$PROJECT_ROOT/dist/releasemanager"
    # TODO check somehow that RM had finished uploading
    sftp -oBatchMode=no -b - "$SSHUSER@uploadserver" << !
       cd electrum-grs-downloads-airlock
       cd "$VERSION"
       mget *
       bye
!
    # check we have each binary
    test -f "$tarball"    || fail "tarball not found among sftp downloads"
    test -f "$srctarball" || fail "srctarball not found among sftp downloads"
    test -f "$appimage"   || fail "appimage not found among sftp downloads"
    test -f "$win1"       || fail "win1 not found among sftp downloads"
    test -f "$win2"       || fail "win2 not found among sftp downloads"
    test -f "$win3"       || fail "win3 not found among sftp downloads"
    test -f "$apk1"       || fail "apk1 not found among sftp downloads"
    test -f "$apk2"       || fail "apk2 not found among sftp downloads"
    test -f "$apk3"       || fail "apk3 not found among sftp downloads"
    test -f "$dmg"        || fail "dmg not found among sftp downloads"
    test -f "$PROJECT_ROOT/dist/$tarball"    || fail "tarball not found among built files"
    test -f "$PROJECT_ROOT/dist/$srctarball" || fail "srctarball not found among built files"
    test -f "$PROJECT_ROOT/dist/$appimage"   || fail "appimage not found among built files"
    test -f "$CONTRIB/build-wine/dist/$win1" || fail "win1 not found among built files"
    test -f "$CONTRIB/build-wine/dist/$win2" || fail "win2 not found among built files"
    test -f "$CONTRIB/build-wine/dist/$win3" || fail "win3 not found among built files"
    test -f "$PROJECT_ROOT/dist/$apk1"       || fail "apk1 not found among built files"
    test -f "$PROJECT_ROOT/dist/$apk2"       || fail "apk2 not found among built files"
    test -f "$PROJECT_ROOT/dist/$apk3"       || fail "apk3 not found among built files"
    test -f "$PROJECT_ROOT/dist/$dmg"        || fail "dmg not found among built files"
    # compare downloaded binaries against ones we built
    cmp --silent "$tarball"    "$PROJECT_ROOT/dist/$tarball"    || fail "files are different. tarball."
    cmp --silent "$srctarball" "$PROJECT_ROOT/dist/$srctarball" || fail "files are different. srctarball."
    cmp --silent "$appimage"   "$PROJECT_ROOT/dist/$appimage"   || fail "files are different. appimage."
    rm -rf "$CONTRIB/build-wine/signed/" && mkdir --parents "$CONTRIB/build-wine/signed/"
    cp -f "$win1" "$win2" "$win3" "$CONTRIB/build-wine/signed/"
    "$CONTRIB/build-wine/unsign.sh" || fail "files are different. windows."
    "$CONTRIB/android/apkdiff.py" "$apk1" "$PROJECT_ROOT/dist/$apk1" || fail "files are different. android."
    "$CONTRIB/android/apkdiff.py" "$apk2" "$PROJECT_ROOT/dist/$apk2" || fail "files are different. android."
    "$CONTRIB/android/apkdiff.py" "$apk3" "$PROJECT_ROOT/dist/$apk3" || fail "files are different. android."
    cmp --silent "$dmg" "$PROJECT_ROOT/dist/$dmg" || fail "files are different. macos."
    # all files matched. sign them.
    rm -rf "$PROJECT_ROOT/dist/sigs/"
    mkdir --parents "$PROJECT_ROOT/dist/sigs/"
    for fname in "$tarball" "$srctarball" "$appimage" "$win1" "$win2" "$win3" "$apk1" "$apk2" "$apk3" "$dmg" ; do
        signame="$fname.$GPGUSER.asc"
        gpg --sign --armor --detach $PUBKEY --output "$PROJECT_ROOT/dist/sigs/$signame" "$fname"
    done
    # upload sigs
    ELECBUILD_UPLOADFROM="$PROJECT_ROOT/dist/sigs/" "$CONTRIB/upload.sh"

else
    # ONLY release manager

    cd "$PROJECT_ROOT"

    # check we have each binary
    test -f "$PROJECT_ROOT/dist/$tarball"    || fail "tarball not found among built files"
    test -f "$PROJECT_ROOT/dist/$srctarball" || fail "srctarball not found among built files"
    test -f "$PROJECT_ROOT/dist/$appimage"   || fail "appimage not found among built files"
    test -f "$PROJECT_ROOT/dist/$win1"       || fail "win1 not found among built files"
    test -f "$PROJECT_ROOT/dist/$win2"       || fail "win2 not found among built files"
    test -f "$PROJECT_ROOT/dist/$win3"       || fail "win3 not found among built files"
    test -f "$PROJECT_ROOT/dist/$apk1"       || fail "apk1 not found among built files"
    test -f "$PROJECT_ROOT/dist/$apk2"       || fail "apk2 not found among built files"
    test -f "$PROJECT_ROOT/dist/$apk3"       || fail "apk3 not found among built files"
    test -f "$PROJECT_ROOT/dist/$dmg"        || fail "dmg not found among built files"

    if [ $REV != $VERSION ]; then
        fail "versions differ, not uploading"
    fi

    # upload the files
    ./contrib/upload.sh

fi


info "release.sh finished successfully."
info "After two people ran release.sh, the binaries will be publicly available on uploadserver."
info "Then, we wait for additional signers, and run add_cosigner for them."
info "Finally, release_www.sh needs to be run, for the website to be updated."<|MERGE_RESOLUTION|>--- conflicted
+++ resolved
@@ -146,13 +146,8 @@
 # android
 for arch in armeabi-v7a arm64-v8a x86_64
 do
-<<<<<<< HEAD
-    apk="ElectrumGRS-$VERSION.0-$arch-release.apk"
-    apk_unsigned="ElectrumGRS-$VERSION.0-$arch-release-unsigned.apk"
-=======
-    apk="Electrum-$APK_VERSION-$arch-release.apk"
-    apk_unsigned="Electrum-$APK_VERSION-$arch-release-unsigned.apk"
->>>>>>> 2d954bb5
+    apk="ElectrumGRS-$APK_VERSION-$arch-release.apk"
+    apk_unsigned="ElectrumGRS-$APK_VERSION-$arch-release-unsigned.apk"
     if test -f "dist/$apk"; then
         info "file exists: $apk"
     else
