--- conflicted
+++ resolved
@@ -144,9 +144,9 @@
 fi
 
 # android
-apk1="Electrum-$APK_VERSION-armeabi-v7a-release.apk"
-apk2="Electrum-$APK_VERSION-arm64-v8a-release.apk"
-apk3="Electrum-$APK_VERSION-x86_64-release.apk"
+apk1="ElectrumGRS-$APK_VERSION-armeabi-v7a-release.apk"
+apk2="ElectrumGRS-$APK_VERSION-arm64-v8a-release.apk"
+apk3="ElectrumGRS-$APK_VERSION-x86_64-release.apk"
 for arch in armeabi-v7a arm64-v8a x86_64
 do
     apk="ElectrumGRS-$APK_VERSION-$arch-release.apk"
@@ -166,11 +166,7 @@
 
 # the macos binary is built on a separate machine.
 # the file that needs to be copied over is the codesigned release binary (regardless of builder role)
-<<<<<<< HEAD
-dmg=electrum-grs-$VERSION.dmg
-=======
-dmg="electrum-$VERSION.dmg"
->>>>>>> 4908c8c3
+dmg="electrum-grs-$VERSION.dmg"
 if ! test -f "dist/$dmg"; then
     if [ ! -z "$RELEASEMANAGER" ] ; then  # RM
         fail "dmg is missing, aborting. Please build and codesign the dmg on a mac and copy it over."
