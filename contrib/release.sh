--- conflicted
+++ resolved
@@ -1,9 +1,5 @@
 #!/bin/bash
 
-<<<<<<< HEAD
-ELECTRUM_DIR=/opt/electrum-grs
-#WWW_DIR=/opt/electrum-web
-=======
 # Note: steps before doing a new release:
 #
 # - update locale:
@@ -13,9 +9,8 @@
 # - update RELEASE-NOTES and version.py
 # - git tag
 
-ELECTRUM_DIR=/opt/electrum
+ELECTRUM_DIR=/opt/electrum-grs
 WWW_DIR=/opt/electrum-web
->>>>>>> 086c1397
 
 
 cd $ELECTRUM_DIR
@@ -47,29 +42,7 @@
 if test -f dist/$target; then
     echo "file exists: $target"
 else
-<<<<<<< HEAD
-   pushd .
-   sudo docker build -t electrum-grs-sdist-builder-img contrib/build-linux/sdist
-   FRESH_CLONE=contrib/build-linux/sdist/fresh_clone && \
-       sudo rm -rf $FRESH_CLONE && \
-       umask 0022 && \
-       mkdir -p $FRESH_CLONE && \
-       cd $FRESH_CLONE  && \
-       git clone https://github.com/Groestlcoin/electrum-grs.git &&\
-       cd electrum-grs
-   #git checkout "${COMMIT}^{commit}"
-   sudo docker run -it \
-	--name electrum-grs-sdist-builder-cont \
-	-v $PWD:/opt/electrum-grs \
-	--rm \
-	--workdir /opt/electrum-grs/contrib/build-linux/sdist \
-	electrum-sdist-builder-img \
-	./build.sh
-   popd
-   cp /opt/electrum-grs/contrib/build-linux/sdist/fresh_clone/electrum-grs/dist/$target dist/
-=======
    ./contrib/build-linux/sdist/build.sh
->>>>>>> 086c1397
 fi
 
 # appimage
@@ -82,18 +55,7 @@
 if test -f dist/$target; then
     echo "file exists: $target"
 else
-<<<<<<< HEAD
-    sudo docker build -t electrum-grs-appimage-builder-img contrib/build-linux/appimage
-    sudo docker run -it \
-         --name electrum-grs-appimage-builder-cont \
-	 -v $PWD:/opt/electrum-grs \
-         --rm \
-	 --workdir /opt/electrum-grs/contrib/build-linux/appimage \
-         electrum-appimage-builder-img \
-	 ./build.sh
-=======
     ./contrib/build-linux/appimage/build.sh
->>>>>>> 086c1397
 fi
 
 
@@ -103,33 +65,11 @@
     echo "file exists: $target"
 else
     pushd .
-<<<<<<< HEAD
-    FRESH_CLONE=contrib/build-wine/fresh_clone && \
-        sudo rm -rf $FRESH_CLONE && \
-        mkdir -p $FRESH_CLONE && \
-        cd $FRESH_CLONE  && \
-        git clone https://github.com/Groestlcoin/electrum-grs.git && \
-        cd electrum-grs
-    #git checkout "${COMMIT}^{commit}"
-    sudo docker run -it \
-        --name electrum-grs-wine-builder-cont \
-        -v $PWD:/opt/wine64/drive_c/electrum-grs \
-        --rm \
-        --workdir /opt/wine64/drive_c/electrum-grs/contrib/build-wine \
-        electrum-grs-wine-builder-img \
-        ./build.sh
-    # do this in the fresh clone directory!
+    ./contrib/build-wine/build.sh
     #cd contrib/build-wine/
     #./sign.sh
-    #cp ./signed/*.exe /opt/electrum-grs/dist/
+    #cp ./signed/*.exe /opt/electrum/dist/
     #popd
-=======
-    ./contrib/build-wine/build.sh
-    cd contrib/build-wine/
-    ./sign.sh
-    cp ./signed/*.exe /opt/electrum/dist/
-    popd
->>>>>>> 086c1397
 fi
 
 # android
@@ -139,72 +79,27 @@
 if test -f dist/$target1; then
     echo "file exists: $target1"
 else
-<<<<<<< HEAD
-    pushd .
-    ./contrib/android/build_docker_image.sh
-    FRESH_CLONE=contrib/android/fresh_clone && \
-        sudo rm -rf $FRESH_CLONE && \
-        umask 0022 && \
-        mkdir -p $FRESH_CLONE && \
-        cd $FRESH_CLONE  && \
-        git clone https://github.com/groestlcoin/electrum-grs.git && \
-        cd electrum-grs
-    #git checkout "${COMMIT}^{commit}"
-    mkdir --parents $PWD/.buildozer/.gradle
-    sudo docker run -it --rm \
-         --name electrum-grs-android-builder-cont \
-         -v $PWD:/home/user/wspace/electrum-grs \
-         -v $PWD/.buildozer/.gradle:/home/user/.gradle \
-         -v ~/.keystore:/home/user/.keystore \
-         --workdir /home/user/wspace/electrum-grs \
-         electrum-grs-android-builder-img \
-         ./contrib/android/make_apk release
-    popd
-
-    cp contrib/android/fresh_clone/electrum-grs/bin/$target1 dist/
-    cp contrib/android/fresh_clone/electrum-grs/bin/$target2 dist/
-
-=======
     ./contrib/android/build.sh release
->>>>>>> 086c1397
 fi
 
 
 # wait for dmg before signing
-<<<<<<< HEAD
-#if test -f dist/electrum-grs-$VERSION.dmg; then
-#    if test -f dist/electrum-grs-$VERSION.dmg.asc; then
-#	echo "packages are already signed"
-#    else
-#	echo "signing packages"
-#	./contrib/sign_packages jackielove4u
-#    fi
-#else
-#    echo "dmg is missing, aborting"
-#    exit 1
-#fi
-=======
-if test -f dist/electrum-$VERSION.dmg; then
-    if test -f dist/electrum-$VERSION.dmg.asc; then
+if test -f dist/electrum-grs-$VERSION.dmg; then
+    if test -f dist/electrum-grs-$VERSION.dmg.asc; then
         echo "packages are already signed"
     else
         echo "signing packages"
-        ./contrib/sign_packages ThomasV
+        ./contrib/sign_packages jackielove4u
     fi
 else
     echo "dmg is missing, aborting"
     exit 1
 fi
->>>>>>> 086c1397
 
 echo "build complete"
 sha256sum dist/*.tar.gz
 sha256sum dist/*.AppImage
-<<<<<<< HEAD
-sha256sum contrib/build-wine/fresh_clone/electrum-grs/contrib/build-wine/dist/*.exe
-=======
 sha256sum contrib/build-wine/dist/*.exe
->>>>>>> 086c1397
 
 echo -n "proceed (y/n)? "
 read answer
