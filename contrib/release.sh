#!/bin/bash
#
# This script, for the RELEASEMANAGER:
# - builds and uploads all binaries,
# - assumes all keys are available, and signs everything
# This script, for other builders:
# - builds all reproducible binaries,
# - downloads binaries built by the release manager, compares and signs them,
# - and then uploads sigs
# Note: the .dmg should be built separately beforehand and copied into dist/
#       (as it is built on a separate machine)
#
# env vars:
# - ELECBUILD_NOCACHE: if set, forces rebuild of docker images
# - WWW_DIR: path to "electrum-web" git clone
#
# additional env vars for the RELEASEMANAGER:
# - for signing the version announcement file:
#   - ELECTRUM_SIGNING_ADDRESS (required)
#   - ELECTRUM_SIGNING_WALLET (required)
#
# "uploadserver" is set in /etc/hosts
#
# Note: steps before doing a new release:
# - update locale:
#     1. cd /opt/electrum-locale && ./update && push
#     2. cd to the submodule dir, and git pull
#     3. cd .. && git push
# - update RELEASE-NOTES and version.py
# - git tag
#

set -e

PROJECT_ROOT="$(dirname "$(readlink -e "$0")")/.."
CONTRIB="$PROJECT_ROOT/contrib"

cd "$PROJECT_ROOT"

. "$CONTRIB"/build_tools_util.sh

# rm -rf dist/*
# rm -f .buildozer

if [ -z "$WWW_DIR" ] ; then
    WWW_DIR=/opt/electrum-web
fi

GPGUSER=$1
if [ -z "$GPGUSER" ]; then
    fail "usage: $0 gpg_username"
fi

export SSHUSER="$GPGUSER"
RELEASEMANAGER=""
if [ "$GPGUSER" == "jackielove4u" ]; then
    PUBKEY="--local-user 287A E4CA1187C68C08B49CB2D11BD4F33F1DB499"
    export SSHUSER=jackielove4u
    RELEASEMANAGER=1
fi


<<<<<<< HEAD
VERSION=`python3 -c "import electrum_grs; print(electrum_grs.version.ELECTRUM_VERSION)"`
=======
if [ ! -z "$RELEASEMANAGER" ] ; then
    echo -n "Code signing passphrase:"
    read -s password
    export WIN_SIGNING_PASSWORD=$password
    export P4A_RELEASE_KEYSTORE_PASSWD=$password
    export P4A_RELEASE_KEYALIAS_PASSWD=$password
    # TODO add tests here to see if pw is correct
fi


VERSION=$(python3 -c "import electrum; print(electrum.version.ELECTRUM_VERSION)")
>>>>>>> b5900eae
info "VERSION: $VERSION"
REV=$(git describe --tags)
info "REV: $REV"
COMMIT=$(git rev-parse HEAD)

export ELECBUILD_COMMIT="${COMMIT}^{commit}"


git_status=$(git status --porcelain)
if [ ! -z "$git_status" ]; then
    echo "$git_status"
    fail "git repo not clean, aborting"
fi

set -x

# create tarball
tarball="Electrum-grs-$VERSION.tar.gz"
if test -f "dist/$tarball"; then
    info "file exists: $tarball"
else
    ./contrib/build-linux/sdist/build.sh
fi

# create source-only tarball
srctarball="Electrum-grs-sourceonly-$VERSION.tar.gz"
if test -f "dist/$srctarball"; then
    info "file exists: $srctarball"
else
    OMIT_UNCLEAN_FILES=1 ./contrib/build-linux/sdist/build.sh
fi

# appimage
appimage="electrum-grs-$REV-x86_64.AppImage"
if test -f "dist/$appimage"; then
    info "file exists: $appimage"
else
    ./contrib/build-linux/appimage/build.sh
fi


# windows
win1="electrum-grs-$REV.exe"
win2="electrum-grs-$REV-portable.exe"
win3="electrum-grs-$REV-setup.exe"
if test -f "dist/$win1"; then
    info "file exists: $win1"
else
    pushd .
    if test -f "contrib/build-wine/dist/$win1"; then
        info "unsigned file exists: $win1"
    else
        ./contrib/build-wine/build.sh
    fi
    cd contrib/build-wine/
    if [ ! -z "$RELEASEMANAGER" ] ; then
        ./sign.sh
        cp ./signed/*.exe "$PROJECT_ROOT/dist/"
    else
        cp ./dist/*.exe "$PROJECT_ROOT/dist/"
    fi
    popd
fi

# android
apk1="ElectrumGRS-$VERSION.0-armeabi-v7a-release.apk"
apk1_unsigned="ElectrumGRS-$VERSION.0-armeabi-v7a-release-unsigned.apk"
apk2="ElectrumGRS-$VERSION.0-arm64-v8a-release.apk"
apk2_unsigned="ElectrumGRS-$VERSION.0-arm64-v8a-release-unsigned.apk"
if test -f "dist/$apk1"; then
    info "file exists: $apk1"
else
    if [ ! -z "$RELEASEMANAGER" ] ; then
        ./contrib/android/build.sh kivy all release
    else
        ./contrib/android/build.sh kivy all release-unsigned
        mv "dist/$apk1_unsigned" "dist/$apk1"
        mv "dist/$apk2_unsigned" "dist/$apk2"
    fi
fi

# the macos binary is built on a separate machine.
# the file that needs to be copied over is the codesigned release binary (regardless of builder role)
dmg=electrum-grs-$VERSION.dmg
if ! test -f "dist/$dmg"; then
    if [ ! -z "$RELEASEMANAGER" ] ; then  # RM
        fail "dmg is missing, aborting. Please build and codesign the dmg on a mac and copy it over."
    else  # other builders
        fail "dmg is missing, aborting. Please build the unsigned dmg on a mac, compare it with file built by RM, and if matches, copy RM's dmg."
    fi
fi

# now that we have all binaries, if we are the RM, sign them.
if [ ! -z "$RELEASEMANAGER" ] ; then
    if test -f "dist/$dmg.asc"; then
        info "packages are already signed"
    else
        info "signing packages"
        ./contrib/sign_packages "$GPGUSER"
    fi
fi

info "build complete"
sha256sum dist/*.tar.gz
sha256sum dist/*.AppImage
sha256sum contrib/build-wine/dist/*.exe

echo -n "proceed (y/n)? "
read answer

if [ "$answer" != "y" ]; then
    echo "exit"
    exit 1
fi


if [ -z "$RELEASEMANAGER" ] ; then
    # people OTHER THAN release manager.
    # download binaries built by RM
    rm -rf "$PROJECT_ROOT/dist/releasemanager"
    mkdir --parent "$PROJECT_ROOT/dist/releasemanager"
    cd "$PROJECT_ROOT/dist/releasemanager"
    # TODO check somehow that RM had finished uploading
    sftp -oBatchMode=no -b - "$SSHUSER@uploadserver" << !
       cd electrum-grs-downloads-airlock
       cd "$VERSION"
       mget *
       bye
!
    # check we have each binary
    test -f "$tarball"    || fail "tarball not found among sftp downloads"
    test -f "$srctarball" || fail "srctarball not found among sftp downloads"
    test -f "$appimage"   || fail "appimage not found among sftp downloads"
    test -f "$win1"       || fail "win1 not found among sftp downloads"
    test -f "$win2"       || fail "win2 not found among sftp downloads"
    test -f "$win3"       || fail "win3 not found among sftp downloads"
    test -f "$apk1"       || fail "apk1 not found among sftp downloads"
    test -f "$apk2"       || fail "apk2 not found among sftp downloads"
    test -f "$dmg"        || fail "dmg not found among sftp downloads"
    test -f "$PROJECT_ROOT/dist/$tarball"    || fail "tarball not found among built files"
    test -f "$PROJECT_ROOT/dist/$srctarball" || fail "srctarball not found among built files"
    test -f "$PROJECT_ROOT/dist/$appimage"   || fail "appimage not found among built files"
    test -f "$CONTRIB/build-wine/dist/$win1" || fail "win1 not found among built files"
    test -f "$CONTRIB/build-wine/dist/$win2" || fail "win2 not found among built files"
    test -f "$CONTRIB/build-wine/dist/$win3" || fail "win3 not found among built files"
    test -f "$PROJECT_ROOT/dist/$apk1"       || fail "apk1 not found among built files"
    test -f "$PROJECT_ROOT/dist/$apk2"       || fail "apk2 not found among built files"
    test -f "$PROJECT_ROOT/dist/$dmg"        || fail "dmg not found among built files"
    # compare downloaded binaries against ones we built
    cmp --silent "$tarball"    "$PROJECT_ROOT/dist/$tarball"    || fail "files are different. tarball."
    cmp --silent "$srctarball" "$PROJECT_ROOT/dist/$srctarball" || fail "files are different. srctarball."
    cmp --silent "$appimage"   "$PROJECT_ROOT/dist/$appimage"   || fail "files are different. appimage."
    rm -rf "$CONTRIB/build-wine/signed/" && mkdir --parents "$CONTRIB/build-wine/signed/"
    cp -f "$win1" "$win2" "$win3" "$CONTRIB/build-wine/signed/"
    "$CONTRIB/build-wine/unsign.sh" || fail "files are different. windows."
    "$CONTRIB/android/apkdiff.py" "$apk1" "$PROJECT_ROOT/dist/$apk1" || fail "files are different. android."
    "$CONTRIB/android/apkdiff.py" "$apk2" "$PROJECT_ROOT/dist/$apk2" || fail "files are different. android."
    cmp --silent "$dmg" "$PROJECT_ROOT/dist/$dmg" || fail "files are different. macos."
    # all files matched. sign them.
    rm -rf "$PROJECT_ROOT/dist/sigs/"
    mkdir --parents "$PROJECT_ROOT/dist/sigs/"
    for fname in "$tarball" "$srctarball" "$appimage" "$win1" "$win2" "$win3" "$apk1" "$apk2" "$dmg" ; do
        signame="$fname.$GPGUSER.asc"
        gpg --sign --armor --detach $PUBKEY --output "$PROJECT_ROOT/dist/sigs/$signame" "$fname"
    done
    # upload sigs
    ELECBUILD_UPLOADFROM="$PROJECT_ROOT/dist/sigs/" "$CONTRIB/upload.sh"

else
    # ONLY release manager

    cd "$PROJECT_ROOT"

    info "updating www repo"
    ./contrib/make_download $WWW_DIR
    info "signing the version announcement file"
<<<<<<< HEAD
    sig=`./run_electrum_grs -o signmessage $ELECTRUM_SIGNING_ADDRESS $VERSION -w $ELECTRUM_SIGNING_WALLET`
=======
    sig=$(./run_electrum -o signmessage $ELECTRUM_SIGNING_ADDRESS $VERSION -w $ELECTRUM_SIGNING_WALLET)
>>>>>>> b5900eae
    echo "{ \"version\":\"$VERSION\", \"signatures\":{ \"$ELECTRUM_SIGNING_ADDRESS\":\"$sig\"}}" > $WWW_DIR/version


    if [ $REV != $VERSION ]; then
        fail "versions differ, not uploading"
    fi

    # upload the files
    if test -f dist/uploaded; then
        info "files already uploaded"
    else
        ./contrib/upload.sh
        touch dist/uploaded
    fi

    # push changes to website repo
    pushd $WWW_DIR
    git diff
    git commit -a -m "version $VERSION"
    git push
    popd
fi


info "release.sh finished successfully."
info "now you should run WWW_DIR/publish.sh to sign the website commit and upload signature"<|MERGE_RESOLUTION|>--- conflicted
+++ resolved
@@ -60,9 +60,6 @@
 fi
 
 
-<<<<<<< HEAD
-VERSION=`python3 -c "import electrum_grs; print(electrum_grs.version.ELECTRUM_VERSION)"`
-=======
 if [ ! -z "$RELEASEMANAGER" ] ; then
     echo -n "Code signing passphrase:"
     read -s password
@@ -73,8 +70,7 @@
 fi
 
 
-VERSION=$(python3 -c "import electrum; print(electrum.version.ELECTRUM_VERSION)")
->>>>>>> b5900eae
+VERSION=$(python3 -c "import electrum_grs; print(electrum_grs.version.ELECTRUM_VERSION)")
 info "VERSION: $VERSION"
 REV=$(git describe --tags)
 info "REV: $REV"
@@ -251,11 +247,7 @@
     info "updating www repo"
     ./contrib/make_download $WWW_DIR
     info "signing the version announcement file"
-<<<<<<< HEAD
-    sig=`./run_electrum_grs -o signmessage $ELECTRUM_SIGNING_ADDRESS $VERSION -w $ELECTRUM_SIGNING_WALLET`
-=======
-    sig=$(./run_electrum -o signmessage $ELECTRUM_SIGNING_ADDRESS $VERSION -w $ELECTRUM_SIGNING_WALLET)
->>>>>>> b5900eae
+    sig=$(./run_electrum_grs -o signmessage $ELECTRUM_SIGNING_ADDRESS $VERSION -w $ELECTRUM_SIGNING_WALLET)
     echo "{ \"version\":\"$VERSION\", \"signatures\":{ \"$ELECTRUM_SIGNING_ADDRESS\":\"$sig\"}}" > $WWW_DIR/version
 
 
