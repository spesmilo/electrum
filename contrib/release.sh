#!/bin/bash
#
# This script, for the RELEASEMANAGER:
# - builds and uploads all binaries,
# - assumes all keys are available, and signs everything
# This script, for other builders:
# - builds all reproducible binaries,
# - downloads binaries built by the release manager, compares and signs them,
# - and then uploads sigs
# Note: the .dmg should be built separately beforehand and copied into dist/
#       (as it is built on a separate machine)
#
# env vars:
# - ELECBUILD_NOCACHE: if set, forces rebuild of docker images
# - WWW_DIR: path to "electrum-web" git clone
#
# additional env vars for the RELEASEMANAGER:
# - for signing the version announcement file:
#   - ELECTRUM_SIGNING_ADDRESS (required)
#   - ELECTRUM_SIGNING_WALLET (required)
#
# "uploadserver" is set in /etc/hosts
#
# Note: steps before doing a new release:
# - update locale:
#     1. cd /opt/electrum-locale && ./update && push
#     2. cd to the submodule dir, and git pull
#     3. cd .. && git push
# - update RELEASE-NOTES and version.py
# - git tag
#

set -e

PROJECT_ROOT="$(dirname "$(readlink -e "$0")")/.."
CONTRIB="$PROJECT_ROOT/contrib"

cd "$PROJECT_ROOT"

. "$CONTRIB"/build_tools_util.sh

# rm -rf dist/*
# rm -f .buildozer

if [ -z "$WWW_DIR" ] ; then
    WWW_DIR=/opt/electrum-web
fi

GPGUSER=$1
if [ -z "$GPGUSER" ]; then
    fail "usage: release.sh gpg_username"
fi

export SSHUSER="$GPGUSER"
RELEASEMANAGER=""
if [ "$GPGUSER" == "jackielove4u" ]; then
    PUBKEY="--local-user 287A E4CA1187C68C08B49CB2D11BD4F33F1DB499"
    export SSHUSER=jackielove4u
    RELEASEMANAGER=1
fi


VERSION=`python3 -c "import electrum_grs; print(electrum_grs.version.ELECTRUM_VERSION)"`
info "VERSION: $VERSION"
REV=`git describe --tags`
info "REV: $REV"
COMMIT=$(git rev-parse HEAD)

export ELECBUILD_COMMIT="${COMMIT}^{commit}"


git_status=$(git status --porcelain)
if [ ! -z "$git_status" ]; then
    echo "$git_status"
    fail "git repo not clean, aborting"
fi

set -x

# create tarball
tarball="Electrum-grs-$VERSION.tar.gz"
if test -f "dist/$tarball"; then
    info "file exists: $tarball"
else
   ./contrib/build-linux/sdist/build.sh
fi

# appimage
appimage="electrum-grs-$REV-x86_64.AppImage"
if test -f "dist/$appimage"; then
    info "file exists: $appimage"
else
    ./contrib/build-linux/appimage/build.sh
fi


# windows
win1="electrum-grs-$REV.exe"
win2="electrum-grs-$REV-portable.exe"
win3="electrum-grs-$REV-setup.exe"
if test -f "dist/$win1"; then
    info "file exists: $win1"
else
    pushd .
    ./contrib/build-wine/build.sh
    if [ ! -z "$RELEASEMANAGER" ] ; then
        cd contrib/build-wine/
        ./sign.sh
        cp ./signed/*.exe "$PROJECT_ROOT/dist/"
    fi
    popd
fi

# android
apk1="ElectrumGRS-$VERSION.0-armeabi-v7a-release.apk"
apk2="ElectrumGRS-$VERSION.0-arm64-v8a-release.apk"
if test -f "dist/$apk1"; then
    info "file exists: $apk1"
else
    if [ ! -z "$RELEASEMANAGER" ] ; then
        ./contrib/android/build.sh release
    else
        ./contrib/android/build.sh release-unsigned
    fi
fi

<<<<<<< HEAD

# wait for dmg before signing
dmg=electrum-grs-$VERSION.dmg
=======
# the macos binary is built on a separate machine.
dmg=electrum-$VERSION.dmg
test -f "dist/$dmg"  || fail "dmg is missing, aborting. Please build the dmg on a mac and copy it over."

# now that we have all binaries, if we are the RM, sign them.
>>>>>>> d8d2c180
if [ ! -z "$RELEASEMANAGER" ] ; then
    if test -f "dist/$dmg.asc"; then
        info "packages are already signed"
    else
        info "signing packages"
        ./contrib/sign_packages "$GPGUSER"
    fi
fi

info "build complete"
sha256sum dist/*.tar.gz
sha256sum dist/*.AppImage
sha256sum contrib/build-wine/dist/*.exe

echo -n "proceed (y/n)? "
read answer

if [ "$answer" != "y" ] ;then
    echo "exit"
    exit 1
fi


if [ -z "$RELEASEMANAGER" ] ; then
    # people OTHER THAN release manager.
    # download binaries built by RM
    rm -rf "$PROJECT_ROOT/dist/releasemanager"
    mkdir --parent "$PROJECT_ROOT/dist/releasemanager"
    cd "$PROJECT_ROOT/dist/releasemanager"
    # TODO check somehow that RM had finished uploading
    sftp -oBatchMode=no -b - "$SSHUSER@uploadserver" << !
       cd electrum-grs-downloads-airlock
       cd "$VERSION"
       mget *
       bye
!
    # check we have each binary
    test -f "$tarball"  || fail "tarball not found among sftp downloads"
    test -f "$appimage" || fail "appimage not found among sftp downloads"
    test -f "$win1"     || fail "win1 not found among sftp downloads"
    test -f "$win2"     || fail "win2 not found among sftp downloads"
    test -f "$win3"     || fail "win3 not found among sftp downloads"
    test -f "$apk1"     || fail "apk1 not found among sftp downloads"
    test -f "$apk2"     || fail "apk2 not found among sftp downloads"
    test -f "$dmg"      || fail "dmg not found among sftp downloads"
    test -f "$PROJECT_ROOT/dist/$tarball"    || fail "tarball not found among built files"
    test -f "$PROJECT_ROOT/dist/$appimage"   || fail "appimage not found among built files"
    test -f "$CONTRIB/build-wine/dist/$win1" || fail "win1 not found among built files"
    test -f "$CONTRIB/build-wine/dist/$win2" || fail "win2 not found among built files"
    test -f "$CONTRIB/build-wine/dist/$win3" || fail "win3 not found among built files"
    test -f "$PROJECT_ROOT/dist/$apk1"       || fail "apk1 not found among built files"
    test -f "$PROJECT_ROOT/dist/$apk2"       || fail "apk2 not found among built files"
    test -f "$PROJECT_ROOT/dist/$dmg"        || fail "dmg not found among built files"
    # compare downloaded binaries against ones we built
    cmp --silent "$tarball" "$PROJECT_ROOT/dist/$tarball" || fail "files are different. tarball."
    cmp --silent "$appimage" "$PROJECT_ROOT/dist/$appimage" || fail "files are different. appimage."
    mkdir --parents "$CONTRIB/build-wine/signed/"
    cp -f "$win1" "$win2" "$win3" "$CONTRIB/build-wine/signed/"
    "$CONTRIB/build-wine/unsign.sh" || fail "files are different. windows."
    "$CONTRIB/android/apkdiff.py" "$apk1" "$PROJECT_ROOT/dist/$apk1" || fail "files are different. android."
    "$CONTRIB/android/apkdiff.py" "$apk2" "$PROJECT_ROOT/dist/$apk2" || fail "files are different. android."
    "$CONTRIB/osx/compare_dmg" "$PROJECT_ROOT/dist/$dmg" "$dmg"  || fail "files are different. macos."
    # all files matched. sign them.
    rm -rf "$PROJECT_ROOT/dist/sigs/"
    mkdir --parents "$PROJECT_ROOT/dist/sigs/"
    for fname in "$tarball" "$appimage" "$win1" "$win2" "$win3" "$apk1" "$apk2" "$dmg" ; do
        signame="$fname.$GPGUSER.asc"
        gpg --sign --armor --detach $PUBKEY --output "$PROJECT_ROOT/dist/sigs/$signame" "$fname"
    done
    # upload sigs
    ELECBUILD_UPLOADFROM="$PROJECT_ROOT/dist/sigs/" "$CONTRIB/upload"

else
    # ONLY release manager

    cd "$PROJECT_ROOT"

    info "updating www repo"
    ./contrib/make_download $WWW_DIR
    info "signing the version announcement file"
    sig=`./run_electrum_grs -o signmessage $ELECTRUM_SIGNING_ADDRESS $VERSION -w $ELECTRUM_SIGNING_WALLET`
    info "{ \"version\":\"$VERSION\", \"signatures\":{ \"$ELECTRUM_SIGNING_ADDRESS\":\"$sig\"}}" > $WWW_DIR/version


    if [ $REV != $VERSION ]; then
        fail "versions differ, not uploading"
    fi

    # upload the files
    if test -f dist/uploaded; then
        info "files already uploaded"
    else
        ./contrib/upload
        touch dist/uploaded
    fi

    # push changes to website repo
    pushd $WWW_DIR
    git diff
    git commit -a -m "version $VERSION"
    git push
    popd
fi


info "release.sh finished successfully."
info "now you should run WWW_DIR/publish.sh to sign the website commit and upload signature"<|MERGE_RESOLUTION|>--- conflicted
+++ resolved
@@ -124,17 +124,11 @@
     fi
 fi
 
-<<<<<<< HEAD
-
-# wait for dmg before signing
+# the macos binary is built on a separate machine.
 dmg=electrum-grs-$VERSION.dmg
-=======
-# the macos binary is built on a separate machine.
-dmg=electrum-$VERSION.dmg
 test -f "dist/$dmg"  || fail "dmg is missing, aborting. Please build the dmg on a mac and copy it over."
 
 # now that we have all binaries, if we are the RM, sign them.
->>>>>>> d8d2c180
 if [ ! -z "$RELEASEMANAGER" ] ; then
     if test -f "dist/$dmg.asc"; then
         info "packages are already signed"
