--- conflicted
+++ resolved
@@ -63,9 +63,6 @@
 fi
 
 
-<<<<<<< HEAD
-VERSION=`python3 -c "import electrum_ltc; print(electrum_ltc.version.ELECTRUM_VERSION)"`
-=======
 if [ ! -z "$RELEASEMANAGER" ] ; then
     echo -n "Code signing passphrase:"
     read -s password
@@ -76,8 +73,7 @@
 fi
 
 
-VERSION=$(python3 -c "import electrum; print(electrum.version.ELECTRUM_VERSION)")
->>>>>>> dc78ba3c
+VERSION=$(python3 -c "import electrum_ltc; print(electrum_ltc.version.ELECTRUM_VERSION)")
 info "VERSION: $VERSION"
 REV=$(git describe --tags)
 info "REV: $REV"
