--- conflicted
+++ resolved
@@ -12,7 +12,7 @@
 #
 # env vars:
 # - ELECBUILD_NOCACHE: if set, forces rebuild of docker images
-# - WWW_DIR: path to "electrum-web" git clone
+# - WWW_DIR: path to "electrum-ltc-web" git clone
 #
 # additional env vars for the RELEASEMANAGER:
 # - for signing the version announcement file:
@@ -35,12 +35,7 @@
 PROJECT_ROOT="$(dirname "$(readlink -e "$0")")/.."
 CONTRIB="$PROJECT_ROOT/contrib"
 
-<<<<<<< HEAD
-ELECTRUM_DIR=/opt/electrum-ltc
-WWW_DIR=/opt/electrum-ltc-web
-=======
 cd "$PROJECT_ROOT"
->>>>>>> e54e6e4e
 
 . "$CONTRIB"/build_tools_util.sh
 
@@ -48,7 +43,7 @@
 # rm -f .buildozer
 
 if [ -z "$WWW_DIR" ] ; then
-    WWW_DIR=/opt/electrum-web
+    WWW_DIR=/opt/electrum-ltc-web
 fi
 
 GPGUSER=$1
@@ -58,9 +53,9 @@
 
 export SSHUSER="$GPGUSER"
 RELEASEMANAGER=""
-if [ "$GPGUSER" == "ThomasV" ]; then
-    PUBKEY="--local-user 6694D8DE7BE8EE5631BED9502BD5824B7F9470E6"
-    export SSHUSER=thomasv
+if [ "$GPGUSER" == "pooler" ]; then
+    PUBKEY="--local-user CAE1092AD3553FFD21C05DE36FC4C9F7F1BE8FEA"
+    export SSHUSER=pooler
     RELEASEMANAGER=1
 elif [ "$GPGUSER" == "sombernight_releasekey" ]; then
     PUBKEY="--local-user 0EEDCFD5CAFB459067349B23CA9EEEC43DF911DC"
@@ -68,13 +63,8 @@
 fi
 
 
-<<<<<<< HEAD
 VERSION=`python3 -c "import electrum_ltc; print(electrum_ltc.version.ELECTRUM_VERSION)"`
-echo "VERSION: $VERSION"
-=======
-VERSION=`python3 -c "import electrum; print(electrum.version.ELECTRUM_VERSION)"`
 info "VERSION: $VERSION"
->>>>>>> e54e6e4e
 REV=`git describe --tags`
 info "REV: $REV"
 COMMIT=$(git rev-parse HEAD)
@@ -91,54 +81,26 @@
 set -x
 
 # create tarball
-<<<<<<< HEAD
-target=Electrum-LTC-$VERSION.tar.gz
-if test -f dist/$target; then
-    echo "file exists: $target"
-=======
-tarball="Electrum-$VERSION.tar.gz"
+tarball="Electrum-LTC-$VERSION.tar.gz"
 if test -f "dist/$tarball"; then
     info "file exists: $tarball"
->>>>>>> e54e6e4e
 else
    ./contrib/build-linux/sdist/build.sh
 fi
 
 # appimage
-<<<<<<< HEAD
-if [ $REV != $VERSION ]; then
-    target=electrum-ltc-${REV:0:-2}-x86_64.AppImage
-else
-    target=electrum-ltc-$REV-x86_64.AppImage
-fi
-
-if test -f dist/$target; then
-    echo "file exists: $target"
-=======
-appimage="electrum-$REV-x86_64.AppImage"
+appimage="electrum-ltc-$REV-x86_64.AppImage"
 if test -f "dist/$appimage"; then
     info "file exists: $appimage"
->>>>>>> e54e6e4e
 else
     ./contrib/build-linux/appimage/build.sh
 fi
 
 
 # windows
-<<<<<<< HEAD
-target=electrum-ltc-$REV.exe
-if test -f dist/$target; then
-    echo "file exists: $target"
-else
-    pushd .
-    ./contrib/build-wine/build.sh
-    cd contrib/build-wine/
-    ./sign.sh
-    cp ./signed/*.exe /opt/electrum-ltc/dist/
-=======
-win1="electrum-$REV.exe"
-win2="electrum-$REV-portable.exe"
-win3="electrum-$REV-setup.exe"
+win1="electrum-ltc-$REV.exe"
+win2="electrum-ltc-$REV-portable.exe"
+win3="electrum-ltc-$REV-setup.exe"
 if test -f "dist/$win1"; then
     info "file exists: $win1"
 else
@@ -149,23 +111,14 @@
         ./sign.sh
         cp ./signed/*.exe "$PROJECT_ROOT/dist/"
     fi
->>>>>>> e54e6e4e
     popd
 fi
 
 # android
-<<<<<<< HEAD
-target1=Electrum-LTC-$VERSION.0-armeabi-v7a-release.apk
-target2=Electrum-LTC-$VERSION.0-arm64-v8a-release.apk
-
-if test -f dist/$target1; then
-    echo "file exists: $target1"
-=======
-apk1="Electrum-$VERSION.0-armeabi-v7a-release.apk"
-apk2="Electrum-$VERSION.0-arm64-v8a-release.apk"
+apk1="Electrum-LTC-$VERSION.0-armeabi-v7a-release.apk"
+apk2="Electrum-LTC-$VERSION.0-arm64-v8a-release.apk"
 if test -f "dist/$apk1"; then
     info "file exists: $apk1"
->>>>>>> e54e6e4e
 else
     if [ ! -z "$RELEASEMANAGER" ] ; then
         ./contrib/android/build.sh release
@@ -176,15 +129,7 @@
 
 
 # wait for dmg before signing
-<<<<<<< HEAD
-if test -f dist/electrum-ltc-$VERSION.dmg; then
-    if test -f dist/electrum-ltc-$VERSION.dmg.asc; then
-        echo "packages are already signed"
-    else
-        echo "signing packages"
-        ./contrib/sign_packages pooler
-=======
-dmg=electrum-$VERSION.dmg
+dmg=electrum-ltc-$VERSION.dmg
 if [ ! -z "$RELEASEMANAGER" ] ; then
     if test -f "dist/$dmg"; then
         if test -f "dist/$dmg.asc"; then
@@ -195,7 +140,6 @@
         fi
     else
         fail "dmg is missing, aborting"
->>>>>>> e54e6e4e
     fi
 fi
 
