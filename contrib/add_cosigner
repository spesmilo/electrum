--- conflicted
+++ resolved
@@ -38,53 +38,28 @@
 version = version_win = version_mac = ELECTRUM_VERSION
 
 files = {
-<<<<<<< HEAD
-    'tgz': "Electrum-LTC-%s.tar.gz" % version,
-    'appimage': "electrum-ltc-%s-x86_64.AppImage" % version,
-    'mac': "electrum-ltc-%s.dmg" % version_mac,
-    'win': "electrum-ltc-%s.exe" % version_win,
-    'win_setup': "electrum-ltc-%s-setup.exe" % version_win,
-    'win_portable': "electrum-ltc-%s-portable.exe" % version_win,
-    'apk_arm64': "Electrum-LTC-%s-arm64-v8a-release.apk" % APK_VERSION,
-    'apk_armeabi': "Electrum-LTC-%s-armeabi-v7a-release.apk" % APK_VERSION,
-}
-
-
-for k, n in files.items():
-    path = "dist/%s"%n
-    link = "https://download.electrum-ltc.org/%s/%s"%(version,n)
-=======
-    "tgz": f"Electrum-{version}.tar.gz",
-    "tgz_srconly": f"Electrum-sourceonly-{version}.tar.gz",
-    "appimage": f"electrum-{version}-x86_64.AppImage",
-    "mac": f"electrum-{version_mac}.dmg",
-    "win": f"electrum-{version_win}.exe",
-    "win_setup": f"electrum-{version_win}-setup.exe",
-    "win_portable": f"electrum-{version_win}-portable.exe",
-    "apk_arm64": f"Electrum-{APK_VERSION}-arm64-v8a-release.apk",
-    "apk_armeabi": f"Electrum-{APK_VERSION}-armeabi-v7a-release.apk",
+    "tgz": f"Electrum-LTC-{version}.tar.gz",
+    "tgz_srconly": f"Electrum-LTC-sourceonly-{version}.tar.gz",
+    "appimage": f"electrum-ltc-{version}-x86_64.AppImage",
+    "mac": f"electrum-ltc-{version_mac}.dmg",
+    "win": f"electrum-ltc-{version_win}.exe",
+    "win_setup": f"electrum-ltc-{version_win}-setup.exe",
+    "win_portable": f"electrum-ltc-{version_win}-portable.exe",
+    "apk_arm64": f"Electrum-LTC-{APK_VERSION}-arm64-v8a-release.apk",
+    "apk_armeabi": f"Electrum-LTC-{APK_VERSION}-armeabi-v7a-release.apk",
 }
 
 
 for shortname, filename in files.items():
     path = f"dist/{filename}"
-    link = f"https://download.electrum.org/{version}/{filename}"
->>>>>>> 83cc2d4b
+    link = f"https://download.electrum-ltc.org/{version}/{filename}"
     if not os.path.exists(path):
         os.system(f"wget -q {link} -O {path}")
     if not os.path.getsize(path):
         raise Exception(path)
-<<<<<<< HEAD
-    sig_name = n + '.'+cosigner+'.asc'
-    sig_url = "https://raw.githubusercontent.com/pooler/electrum-ltc-signatures/master/%s/%s/%s"%(version, n, sig_name)
-    sig_path = "dist/%s"% sig_name
-    os.system("wget -nc %s -O %s"%(sig_url, sig_path))
-    if os.system("gpg --verify %s %s"%(sig_path, path)) != 0:
-=======
     sig_name = f"{filename}.{cosigner}.asc"
-    sig_url = f"https://raw.githubusercontent.com/spesmilo/electrum-signatures/master/{version}/{filename}/{sig_name}"
+    sig_url = f"https://raw.githubusercontent.com/pooler/electrum-ltc-signatures/master/{version}/{filename}/{sig_name}"
     sig_path = f"dist/{sig_name}"
     os.system(f"wget -nc {sig_url} -O {sig_path}")
     if os.system(f"gpg --verify {sig_path} {path}") != 0:
->>>>>>> 83cc2d4b
         raise Exception(sig_name)