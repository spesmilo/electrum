--- conflicted
+++ resolved
@@ -1,151 +1,4 @@
 task:
-<<<<<<< HEAD
-=======
-  container:
-    image: $ELECTRUM_IMAGE
-    cpu: 1
-    memory: 1G
-  matrix:
-    - name: Tox Python $ELECTRUM_PYTHON_VERSION
-      env:
-        ELECTRUM_IMAGE: python:$ELECTRUM_PYTHON_VERSION
-        TOXENV: py3
-        ELECTRUM_PYTHON_NAME: python3
-      matrix:
-       - env:
-           ELECTRUM_PYTHON_VERSION: 3.8
-       - env:
-           ELECTRUM_PYTHON_VERSION: 3.9
-       - env:
-           ELECTRUM_PYTHON_VERSION: 3.10
-       - env:
-           ELECTRUM_PYTHON_VERSION: 3
-       - env:
-           ELECTRUM_PYTHON_VERSION: rc
-    - name: Tox PyPy
-      allow_failures: true
-      env:
-        ELECTRUM_IMAGE: pypy:3
-        TOXENV: pypy3
-        ELECTRUM_PYTHON_NAME: pypy3
-  pip_cache:
-    folder: ~/.cache/pip
-    fingerprint_script: echo $ELECTRUM_IMAGE && cat $ELECTRUM_REQUIREMENTS_CI && cat $ELECTRUM_REQUIREMENTS
-  version_script:
-    - $ELECTRUM_PYTHON_NAME --version
-  tag_script:
-    - git tag
-  install_script:
-    - apt-get update
-    - apt-get -y install libsecp256k1-0
-    - pip install -r $ELECTRUM_REQUIREMENTS_CI
-  tox_script:
-    - tox
-  coveralls_script:
-    - if [ ! -z "$COVERALLS_REPO_TOKEN" ] ; then coveralls ; fi
-  env:
-    ELECTRUM_REQUIREMENTS_CI: contrib/requirements/requirements-ci.txt
-    ELECTRUM_REQUIREMENTS: contrib/requirements/requirements.txt
-    # following CI_* env vars are set up for coveralls
-    CI_NAME: "CirrusCI"
-    CI_BUILD_NUMBER: $CIRRUS_BUILD_ID
-    CI_JOB_ID: $CIRRUS_TASK_ID
-    CI_BUILD_URL: "https://cirrus-ci.com/task/$CIRRUS_TASK_ID"
-    CI_BRANCH: $CIRRUS_BRANCH
-    CI_PULL_REQUEST: $CIRRUS_PR
-    # in addition, COVERALLS_REPO_TOKEN is set as an "override" in https://cirrus-ci.com/settings/...
-
-task:
-  name: Locale
-  container:
-    image: $ELECTRUM_IMAGE
-    cpu: 1
-    memory: 1G
-  pip_cache:
-    folder: ~/.cache/pip
-    fingerprint_script: echo Locale && echo $ELECTRUM_IMAGE && cat $ELECTRUM_REQUIREMENTS_CI
-  install_script:
-    - apt-get update
-    - apt-get -y install gettext
-    - pip install -r $ELECTRUM_REQUIREMENTS_CI
-    - pip install requests
-  locale_script:
-    - contrib/push_locale
-  env:
-    ELECTRUM_IMAGE: python:3.8
-    ELECTRUM_REQUIREMENTS_CI: contrib/requirements/requirements-ci.txt
-    # in addition, crowdin_api_key is set as an "override" in https://cirrus-ci.com/settings/...
-  depends_on:
-    - Tox Python 3.9
-  only_if: $CIRRUS_BRANCH == 'master'
-
-task:
-  name: Regtest functional tests
-  compute_engine_instance:
-    image_project: cirrus-images
-    image: family/docker-builder
-    platform: linux
-    cpu: 1
-    memory: 1G
-  pip_cache:
-    folder: ~/.cache/pip
-    fingerprint_script: echo Regtest && echo docker_builder && cat $ELECTRUM_REQUIREMENTS
-  bitcoind_cache:
-    folder: /tmp/bitcoind
-    populate_script: mkdir -p /tmp/bitcoind
-  install_script:
-    - apt-get update
-    - apt-get -y install libsecp256k1-0 curl jq bc
-    - pip3 install .[tests]
-    # install e-x some commits after 1.16.0 tag, where it uses same aiorpcx as electrum
-    - pip3 install git+https://github.com/spesmilo/electrumx.git@c8d2cc0d5cf9e549a90ca876d85fed9a90b8c4ed
-    - "BITCOIND_VERSION=$(curl https://bitcoincore.org/en/download/ | grep -E -i --only-matching 'Latest version: [0-9\\.]+' | grep -E --only-matching '[0-9\\.]+')"
-    - BITCOIND_FILENAME=bitcoin-$BITCOIND_VERSION-x86_64-linux-gnu.tar.gz
-    - BITCOIND_PATH=/tmp/bitcoind/$BITCOIND_FILENAME
-    - BITCOIND_URL=https://bitcoincore.org/bin/bitcoin-core-$BITCOIND_VERSION/$BITCOIND_FILENAME
-    - tar -xaf $BITCOIND_PATH || (rm -f /tmp/bitcoind/* && curl --output $BITCOIND_PATH $BITCOIND_URL && tar -xaf $BITCOIND_PATH)
-    - cp -a bitcoin-$BITCOIND_VERSION/* /usr/
-  bitcoind_service_background_script:
-    - electrum/tests/regtest/run_bitcoind.sh
-  electrumx_service_background_script:
-    - electrum/tests/regtest/run_electrumx.sh
-  regtest_script:
-    - sleep 10s
-    - python3 -m unittest electrum/tests/regtest.py
-  env:
-    ELECTRUM_REQUIREMENTS: contrib/requirements/requirements.txt
-    # ElectrumX exits with an error without this:
-    ALLOW_ROOT: 1
-
-task:
-  container:
-    image: $ELECTRUM_IMAGE
-    cpu: 1
-    memory: 1G
-  pip_cache:
-    folder: ~/.cache/pip
-    fingerprint_script: echo Flake8 && echo $ELECTRUM_IMAGE && cat $ELECTRUM_REQUIREMENTS
-  install_script:
-    - pip install flake8
-  flake8_script:
-    - flake8 . --count --select=$ELECTRUM_LINTERS --show-source --statistics
-  env:
-    ELECTRUM_IMAGE: python:3.8
-    ELECTRUM_REQUIREMENTS: contrib/requirements/requirements.txt
-  matrix:
-    - name: Flake8 Mandatory
-      env:
-        # list of error codes:
-        # - https://flake8.pycqa.org/en/latest/user/error-codes.html
-        # - https://pycodestyle.pycqa.org/en/latest/intro.html#error-codes
-        ELECTRUM_LINTERS: E9,E101,E129,E273,E274,E703,E71,F63,F7,F82,W191,W29
-    - name: Flake8 Non-Mandatory
-      env:
-        ELECTRUM_LINTERS: E,F,W,C90
-      allow_failures: true
-
-task:
->>>>>>> 4a63ca2e
   name: Windows build
   container:
     dockerfile: contrib/build-wine/Dockerfile
