--- conflicted
+++ resolved
@@ -1,18 +1,5 @@
 # Release 3.1.2 - (March 28, 2018)
 
-<<<<<<< HEAD
-# Release 3.1.1 - (unreleased)
-
-  * fix #4031: Trezor T support
-  * partial fix #4060: proxy and hardware wallet can't be used together
-  * fix #4039: can't set address labels
-  * fix crash related to coinbase transactions
-  * MacOS: use internal graphics card
-  * fix openalias related crashes
-  * speed-up capital gains calculations
-  * hw wallet encryption: re-prompt for passphrase if incorrect
-  * other minor fixes.
-=======
  * Kivy/android: request PIN on startup
  * Improve OSX build process
  * Fix various bugs with hardware wallets
@@ -29,7 +16,6 @@
  * speed-up capital gains calculations
  * hw wallet encryption: re-prompt for passphrase if incorrect
  * other minor fixes.
->>>>>>> 377825a4
 
 
 
