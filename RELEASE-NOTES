<<<<<<< HEAD
# Release 4.4.1
 * Update to 4.4.1 upstream
=======
# Release 4.4.2 (unreleased)
 * Qt GUI:
   - fix undefined var check in swap_dialog (#8341)
   - really fix "recursion depth exceeded" for utxo privacy analysis (#8315)
 * QML GUI:
   - fix 2fa callback issue (#8368)
   - properly delete wizard components after use (#8357)
   - avoid entering loadWallet if daemon is already busy loading (#8355)
   - no auto capitalization on import and master key text fields (5600375d)
   - remove Qt virtual keyboard and add Seedkeyboard for seed entry (#8371, #8352)
   - add runtime toggling of android SECURE_FLAG (#8351)
   - restrict cases where server is shown "lagging" (53d61c01)
 * fix hardened char "h" vs "'" needed for some hw wallets (#8364, 499f5153)
 * fix digitalbitbox(1) support (22b8c4e3)
 * fix wrong type for "history_rates" config option (#8367)
 * fix issues with wallet.get_tx_parents (a1bfea61, 56fa8325)


# Release 4.4.1 (April 27, 2023)
 * Qt GUI:
   - fix sweeping (#8340)
   - fix send tab input_qr_from_camera (#8342)
   - fix crash reporter showing if send fails on typical errors (#8312)
   - bumpfee: disallow targeting an abs fee. only allow feerate (#8318)
 * QML GUI:
   - fix offline-signing or co-signing pre-segwit txs (#8319)
   - add option to show onchain address in ReceiveDetailsDialog (#8331)
   - fix strings unique to QML did not get localized/translated (#8323)
   - allow paying bip21 uri onchain that has both onchain and bolt11
     if we cannot pay on LN (#8334, 312e50e9)
   - virtual keyboard: make buttons somewhat larger (75e65c5c)
   - fix(?) Android crash with some OS-accessibility settings (#8344)
   - fix channelopener.connectStr qr scan popping under (#8335)
   - fix restoring from old mpk (watchonly for "old" seeds) (#8356)
 * libsecp256k1: add runtime support for 0.3.x, bump bundled to 0.3.1
 * forbid paying to "http:" lnurls (enforce https or .onion) (1b5c7d46)
 * fix wallet.bump_fee "decrease payment" erroring on too high target
   fee rate (#8316)
 * fix performance regressions in tx logic (ee521545, 910832c1)
 * fix "recursion depth exceeded" for utxo privacy analysis (#8315)
>>>>>>> ce7abd99

# Release 4.3.1
 * Update to 4.3.1 upstream

# Release 4.2.0
 * Update to 4.2.0 upstream

# Release 4.1.5
 * Update to 4.1.5 upstream

# Release 4.1.2
 * Update to 4.1.2 upstream

# Release 4.0.9
 * Update to 4.0.9 upstream

# Release 4.0.7
 * Update to 4.0.7 upstream

# Release 4.0.2
 * Update to 4.0.2 upstream

# Release 3.3.8
 * Update to 3.3.8 upstream

# Release 3.3.6
 * Update to 3.3.6 upstream

# Release 3.3.5
 * Update to 3.3.5 upstream

# Release 3.3.4
 * Update to 3.3.4 upstream

# Release 3.2.3
 * Update to 3.2.3 upstream

# Release 3.2.2
 * Update to 3.2.2 upstream

# Release 3.1.2
 * Update to 3.1.2 upstream

# Release 3.0.6
 * Update to 3.0.6 upstream

# Release 2.5.4
 * Update to 2.5.4 upstream

# Release 2.0.3
 * Initial release<|MERGE_RESOLUTION|>--- conflicted
+++ resolved
@@ -1,48 +1,5 @@
-<<<<<<< HEAD
-# Release 4.4.1
- * Update to 4.4.1 upstream
-=======
-# Release 4.4.2 (unreleased)
- * Qt GUI:
-   - fix undefined var check in swap_dialog (#8341)
-   - really fix "recursion depth exceeded" for utxo privacy analysis (#8315)
- * QML GUI:
-   - fix 2fa callback issue (#8368)
-   - properly delete wizard components after use (#8357)
-   - avoid entering loadWallet if daemon is already busy loading (#8355)
-   - no auto capitalization on import and master key text fields (5600375d)
-   - remove Qt virtual keyboard and add Seedkeyboard for seed entry (#8371, #8352)
-   - add runtime toggling of android SECURE_FLAG (#8351)
-   - restrict cases where server is shown "lagging" (53d61c01)
- * fix hardened char "h" vs "'" needed for some hw wallets (#8364, 499f5153)
- * fix digitalbitbox(1) support (22b8c4e3)
- * fix wrong type for "history_rates" config option (#8367)
- * fix issues with wallet.get_tx_parents (a1bfea61, 56fa8325)
-
-
-# Release 4.4.1 (April 27, 2023)
- * Qt GUI:
-   - fix sweeping (#8340)
-   - fix send tab input_qr_from_camera (#8342)
-   - fix crash reporter showing if send fails on typical errors (#8312)
-   - bumpfee: disallow targeting an abs fee. only allow feerate (#8318)
- * QML GUI:
-   - fix offline-signing or co-signing pre-segwit txs (#8319)
-   - add option to show onchain address in ReceiveDetailsDialog (#8331)
-   - fix strings unique to QML did not get localized/translated (#8323)
-   - allow paying bip21 uri onchain that has both onchain and bolt11
-     if we cannot pay on LN (#8334, 312e50e9)
-   - virtual keyboard: make buttons somewhat larger (75e65c5c)
-   - fix(?) Android crash with some OS-accessibility settings (#8344)
-   - fix channelopener.connectStr qr scan popping under (#8335)
-   - fix restoring from old mpk (watchonly for "old" seeds) (#8356)
- * libsecp256k1: add runtime support for 0.3.x, bump bundled to 0.3.1
- * forbid paying to "http:" lnurls (enforce https or .onion) (1b5c7d46)
- * fix wallet.bump_fee "decrease payment" erroring on too high target
-   fee rate (#8316)
- * fix performance regressions in tx logic (ee521545, 910832c1)
- * fix "recursion depth exceeded" for utxo privacy analysis (#8315)
->>>>>>> ce7abd99
+# Release 4.4.2
+ * Update to 4.4.2 upstream
 
 # Release 4.3.1
  * Update to 4.3.1 upstream
