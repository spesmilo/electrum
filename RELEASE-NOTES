--- conflicted
+++ resolved
@@ -1,51 +1,8 @@
-<<<<<<< HEAD
+# Release 4.2.2
+ * Update to 4.2.2 upstream
+
 # Release 4.2.0
  * Update to 4.2.0 upstream
-=======
-# Release 4.2.2 - (May 27, 2022)
- * Lightning:
-   - watching onchain outputs: significant perf. improvements (#7781)
-   - enforce relative order of some msgs during chan reestablishment,
-     lack of which can lead to unwanted force-closures (#7830)
-   - fix: in case of a force-close containing incoming HTLCs, we were
-     redeeming all HTLCs that we know the preimage for. This might
-     publish the preimage of an incomplete MPP. (1a5ef554, e74e9d8e)
- * Hardware wallets:
-   - smarter pairing during sign_transaction (238619f1)
-   - keepkey: fix pairing with device using a workaround (#7779)
- * fix AppImage failing to run on certain systems (#7784)
- * fix "Automated BIP39 recovery" not scanning change paths (#7804)
- * bypass network proxy for localhost electrum server (#3126)
-
-
-# Release 4.2.1 - (March 26, 2022)
- * Binaries:
-   - Windows: we are dropping support for Windows 7. (#7728)
-     Version 4.2.0 already unintentionally broke compatibility with
-     Win7 and there is no easy way to restore and maintain support.
-     Existing users can keep using version 4.1.5 for now, but should
-     consider upgrading or changing their OS.
-     Win8.1 still works but only Win10 is regularly tested.
-   - bump bundled Python version (win, mac, appimage) to 3.9.11,
-     (android) to 3.8.13 (1bb7ef92, #7721)
-     (note these include a fix to an openssl DOS-vector CVE-2022-0778)
-   - windows: bump pyinstaller to 4.10 and wine to 7.0 (#7721)
- * Kivy GUI:
-   - fix "Child Pays For Parent" not working on Android (#7723)
-   - revert to defaulting the UI language to English (25fee6a6)
- * Qt GUI:
-   - macOS: fix opening "Preferences" segfaulting for some (#7725)
-   - more resilient startup: better error-handling and fallback (#7447)
- * Library:
-   - fix LN error/warning message-handling, and fix regression that
-     errors during channel-open were not properly shown in GUI (a92dede4)
-   - during LN chan open, do not backup wallet automatically (#7733)
-   - Imported wallets: fix delete_address rm-ing too many txs (#7587)
-   - fix potential deadlock in wallet.py (d3476b6b)
- * Hardware wallets:
-   - ledger: add progress indicator to sign_transaction (#7516)
- * fix the "--portable" flag for AppImage, and for pip installs (#7732)
->>>>>>> 8e9274bd
 
 # Release 4.1.5
  * Update to 4.1.5 upstream
