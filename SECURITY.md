--- conflicted
+++ resolved
@@ -6,17 +6,9 @@
 Please send any report to all emails listed here.
 The following GPG keys may be used to communicate sensitive information to developers.
 
-<<<<<<< HEAD
-| Name | Email | Fingerprint |
-|------|-------|----------------|
-| jackielove4u | groestlcoin@gmail.com | 287A E4CA 1187 C68C 08B4 9CB2 D11B D4F3 3F1D B499 |
-=======
-
-| Name        | Email                                  | GPG fingerprint                                   |
-|-------------|----------------------------------------|---------------------------------------------------|
-| ThomasV     | thomasv [AT] electrum [DOT] org        | 6694 D8DE 7BE8 EE56 31BE D950 2BD5 824B 7F94 70E6 |
-| SomberNight | somber.night [AT] protonmail [DOT] com | 4AD6 4339 DFA0 5E20 B3F6 AD51 E7B7 48CD AF5E 5ED9 |
->>>>>>> fea0b843
+| Name         | Email                      | Fingerprint                                       |
+|--------------|----------------------------|---------------------------------------------------|
+| jackielove4u | groestlcoin [AT] gmail.com | 287A E4CA 1187 C68C 08B4 9CB2 D11B D4F3 3F1D B499 |
 
 You can import a key by running the following command with that
 individual’s fingerprint: `gpg --recv-keys "<fingerprint>"`
