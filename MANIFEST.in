--- conflicted
+++ resolved
@@ -11,12 +11,9 @@
 graft electrum
 prune electrum/tests
 graft contrib/udev
-<<<<<<< HEAD
-=======
 
 exclude electrum/*.so
 exclude electrum/*.so.0
->>>>>>> 942e03e3
 
 global-exclude __pycache__
 global-exclude *.py[co~]
