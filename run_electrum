#!/usr/bin/env python3
# -*- mode: python -*-
#
# Electrum - lightweight Bitcoin client
# Copyright (C) 2011 thomasv@gitorious
#
# Permission is hereby granted, free of charge, to any person
# obtaining a copy of this software and associated documentation files
# (the "Software"), to deal in the Software without restriction,
# including without limitation the rights to use, copy, modify, merge,
# publish, distribute, sublicense, and/or sell copies of the Software,
# and to permit persons to whom the Software is furnished to do so,
# subject to the following conditions:
#
# The above copyright notice and this permission notice shall be
# included in all copies or substantial portions of the Software.
#
# THE SOFTWARE IS PROVIDED "AS IS", WITHOUT WARRANTY OF ANY KIND,
# EXPRESS OR IMPLIED, INCLUDING BUT NOT LIMITED TO THE WARRANTIES OF
# MERCHANTABILITY, FITNESS FOR A PARTICULAR PURPOSE AND
# NONINFRINGEMENT. IN NO EVENT SHALL THE AUTHORS OR COPYRIGHT HOLDERS
# BE LIABLE FOR ANY CLAIM, DAMAGES OR OTHER LIABILITY, WHETHER IN AN
# ACTION OF CONTRACT, TORT OR OTHERWISE, ARISING FROM, OUT OF OR IN
# CONNECTION WITH THE SOFTWARE OR THE USE OR OTHER DEALINGS IN THE
# SOFTWARE.
import os
import sys


MIN_PYTHON_VERSION = "3.6.1"  # FIXME duplicated from setup.py
_min_python_version_tuple = tuple(map(int, (MIN_PYTHON_VERSION.split("."))))


if sys.version_info[:3] < _min_python_version_tuple:
    sys.exit("Error: NavCash requires Python version >= %s..." % MIN_PYTHON_VERSION)


import warnings
import asyncio
from typing import TYPE_CHECKING, Optional


script_dir = os.path.dirname(os.path.realpath(__file__))
is_bundle = getattr(sys, 'frozen', False)
is_local = not is_bundle and os.path.exists(os.path.join(script_dir, "electrum.desktop"))
is_android = 'ANDROID_DATA' in os.environ

if is_local:  # running from source
    # developers should probably see all deprecation warnings.
    warnings.simplefilter('default', DeprecationWarning)

if is_local or is_android:
    sys.path.insert(0, os.path.join(script_dir, 'packages'))


def check_imports():
    # pure-python dependencies need to be imported here for pyinstaller
    try:
        import dns
        import certifi
        import qrcode
        import google.protobuf
        import aiorpcx
    except ImportError as e:
        sys.exit(f"Error: {str(e)}. Try 'sudo python3 -m pip install <module-name>'")
    if not ((0, 18, 7) <= aiorpcx._version < (0, 19)):
        raise RuntimeError(f'aiorpcX version {aiorpcx._version} does not match required: 0.18.7<=ver<0.19')
    # the following imports are for pyinstaller
    from google.protobuf import descriptor
    from google.protobuf import message
    from google.protobuf import reflection
    from google.protobuf import descriptor_pb2
    # make sure that certificates are here
    assert os.path.exists(certifi.where())


if not is_android:
    check_imports()


from electrum.logging import get_logger, configure_logging
from electrum import util
from electrum import constants
from electrum import SimpleConfig
from electrum.wallet_db import WalletDB
from electrum.wallet import Wallet
from electrum.storage import WalletStorage
from electrum.util import print_msg, print_stderr, json_encode, json_decode, UserCancelled
from electrum.util import InvalidPassword, BITCOIN_BIP21_URI_SCHEME
from electrum.commands import get_parser, known_commands, Commands, config_variables
from electrum import daemon
from electrum import keystore
from electrum.util import create_and_start_event_loop
from electrum.i18n import set_language

if TYPE_CHECKING:
    import threading

    from electrum.plugin import Plugins

_logger = get_logger(__name__)


# get password routine
def prompt_password(prompt, confirm=True):
    import getpass
    password = getpass.getpass(prompt, stream=None)
    if password and confirm:
        password2 = getpass.getpass("Confirm: ")
        if password != password2:
            sys.exit("Error: Passwords do not match.")
    if not password:
        password = None
    return password


def init_cmdline(config_options, wallet_path, server, *, config: 'SimpleConfig'):
    cmdname = config.get('cmd')
    cmd = known_commands[cmdname]

    if cmdname == 'signtransaction' and config.get('privkey'):
        cmd.requires_wallet = False
        cmd.requires_password = False

    if cmdname in ['payto', 'paytomany'] and config.get('unsigned'):
        cmd.requires_password = False

    if cmdname in ['payto', 'paytomany'] and config.get('broadcast'):
        cmd.requires_network = True

    # instantiate wallet for command-line
    storage = WalletStorage(wallet_path)

    if cmd.requires_wallet and not storage.file_exists():
        print_msg("Error: Wallet file not found.")
        print_msg("Type 'electrum create' to create a new wallet, or provide a path to a wallet with the -w option")
        sys_exit(1)

    # important warning
    if cmd.name in ['getprivatekeys']:
        print_stderr("WARNING: ALL your private keys are secret.")
        print_stderr("Exposing a single private key can compromise your entire wallet!")
        print_stderr("In particular, DO NOT use 'redeem private key' services proposed by third parties.")

    # will we need a password
    if not storage.is_encrypted():
        db = WalletDB(storage.read(), manual_upgrades=False)
        use_encryption = db.get('use_encryption')
    else:
        use_encryption = True

    # commands needing password
    if ((cmd.requires_wallet and storage.is_encrypted() and server is False)\
       or (cmdname == 'load_wallet' and storage.is_encrypted())\
       or (cmd.requires_password and use_encryption)):
        if storage.is_encrypted_with_hw_device():
            # this case is handled later in the control flow
            password = None
        elif config.get('password'):
            password = config.get('password')
        else:
            password = prompt_password('Password:', False)
            if not password:
                print_msg("Error: Password required")
                sys_exit(1)
    else:
        password = None

    config_options['password'] = config_options.get('password') or password

    if cmd.name == 'password':
        new_password = prompt_password('New password:')
        config_options['new_password'] = new_password


def get_connected_hw_devices(plugins: 'Plugins'):
    supported_plugins = plugins.get_hardware_support()
    # scan devices
    devices = []
    devmgr = plugins.device_manager
    for splugin in supported_plugins:
        name, plugin = splugin.name, splugin.plugin
        if not plugin:
            e = splugin.exception
            _logger.error(f"{name}: error during plugin init: {repr(e)}")
            continue
        try:
            u = devmgr.unpaired_device_infos(None, plugin)
        except Exception as e:
            _logger.error(f'error getting device infos for {name}: {repr(e)}')
            continue
        devices += list(map(lambda x: (name, x), u))
    return devices


def get_password_for_hw_device_encrypted_storage(plugins: 'Plugins') -> str:
    devices = get_connected_hw_devices(plugins)
    if len(devices) == 0:
        print_msg("Error: No connected hw device found. Cannot decrypt this wallet.")
        sys.exit(1)
    elif len(devices) > 1:
        print_msg("Warning: multiple hardware devices detected. "
                  "The first one will be used to decrypt the wallet.")
    # FIXME we use the "first" device, in case of multiple ones
    name, device_info = devices[0]
    devmgr = plugins.device_manager
    try:
        client = devmgr.client_by_id(device_info.device.id_)
        return client.get_password_for_storage_encryption()
    except UserCancelled:
        sys.exit(0)


async def run_offline_command(config, config_options, plugins: 'Plugins'):
    cmdname = config.get('cmd')
    cmd = known_commands[cmdname]
    password = config_options.get('password')
    if 'wallet_path' in cmd.options and config_options.get('wallet_path') is None:
        config_options['wallet_path'] = config.get_wallet_path()
    if cmd.requires_wallet:
        storage = WalletStorage(config.get_wallet_path())
        if storage.is_encrypted():
            if storage.is_encrypted_with_hw_device():
                password = get_password_for_hw_device_encrypted_storage(plugins)
                config_options['password'] = password
            storage.decrypt(password)
        db = WalletDB(storage.read(), manual_upgrades=False)
        wallet = Wallet(db, storage, config=config)
        config_options['wallet'] = wallet
    else:
        wallet = None
    # check password
    if cmd.requires_password and wallet.has_password():
        try:
            wallet.check_password(password)
        except InvalidPassword:
            print_msg("Error: This password does not decode this wallet.")
            sys.exit(1)
    if cmd.requires_network:
        print_msg("Warning: running command offline")
    # arguments passed to function
    args = [config.get(x) for x in cmd.params]
    # decode json arguments
    if cmdname not in ('setconfig',):
        args = list(map(json_decode, args))
    # options
    kwargs = {}
    for x in cmd.options:
        kwargs[x] = (config_options.get(x) if x in ['wallet_path', 'wallet', 'password', 'new_password'] else config.get(x))
    cmd_runner = Commands(config=config)
    func = getattr(cmd_runner, cmd.name)
    result = await func(*args, **kwargs)
    # save wallet
    if wallet:
        wallet.save_db()
    return result


def init_plugins(config, gui_name):
    from electrum.plugin import Plugins
    return Plugins(config, gui_name)


loop = None  # type: Optional[asyncio.AbstractEventLoop]
stop_loop = None  # type: Optional[asyncio.Future]
loop_thread = None  # type: Optional[threading.Thread]

def sys_exit(i):
    # stop event loop and exit
    if loop:
        loop.call_soon_threadsafe(stop_loop.set_result, 1)
        loop_thread.join(timeout=1)
    sys.exit(i)


def main():
    # The hook will only be used in the Qt GUI right now
    util.setup_thread_excepthook()
    # on macOS, delete Process Serial Number arg generated for apps launched in Finder
    sys.argv = list(filter(lambda x: not x.startswith('-psn'), sys.argv))

    # old 'help' syntax
    if len(sys.argv) > 1 and sys.argv[1] == 'help':
        sys.argv.remove('help')
        sys.argv.append('-h')

    # old '-v' syntax
    # Due to this workaround that keeps old -v working,
    # more advanced usages of -v need to use '-v='.
    # e.g. -v=debug,network=warning,interface=error
    try:
        i = sys.argv.index('-v')
    except ValueError:
        pass
    else:
        sys.argv[i] = '-v*'

    # read arguments from stdin pipe and prompt
    for i, arg in enumerate(sys.argv):
        if arg == '-':
            if not sys.stdin.isatty():
                sys.argv[i] = sys.stdin.read()
                break
            else:
                raise Exception('Cannot get argument from stdin')
        elif arg == '?':
            sys.argv[i] = input("Enter argument:")
        elif arg == ':':
            sys.argv[i] = prompt_password('Enter argument (will not echo):', False)

    # parse command line
    parser = get_parser()
    args = parser.parse_args()

    # config is an object passed to the various constructors (wallet, interface, gui)
    if is_android:
        from jnius import autoclass
        build_config = autoclass("org.electrum.electrum.BuildConfig")
        config_options = {
            'verbosity': '*' if build_config.DEBUG else '',
            'cmd': 'gui',
            'gui': 'kivy',
            'single_password':True,
        }
    else:
        config_options = args.__dict__
        f = lambda key: config_options[key] is not None and key not in config_variables.get(args.cmd, {}).keys()
        config_options = {key: config_options[key] for key in filter(f, config_options.keys())}
        if config_options.get('server'):
            config_options['auto_connect'] = False

    config_options['cwd'] = os.getcwd()

    # fixme: this can probably be achieved with a runtime hook (pyinstaller)
    if is_bundle and os.path.exists(os.path.join(sys._MEIPASS, 'is_portable')):
        config_options['portable'] = True

    if config_options.get('portable'):
        config_options['electrum_path'] = os.path.join(os.path.dirname(os.path.realpath(__file__)), 'electrum_data')

    if not config_options.get('verbosity'):
        warnings.simplefilter('ignore', DeprecationWarning)

    # check uri
    uri = config_options.get('url')
    if uri:
<<<<<<< HEAD
        if not uri.startswith('navcoin:'):
=======
        if not uri.lower().startswith(BITCOIN_BIP21_URI_SCHEME + ':'):
>>>>>>> 7ffb2c3c
            print_stderr('unknown command:', uri)
            sys.exit(1)

    config = SimpleConfig(config_options)

    # set language as early as possible
    # Note: we are already too late for strings that are declared in the global scope
    #       of an already imported module. However, the GUI and the plugins at least have
    #       not been imported yet.
    # Note: it is ok to call set_language() again later. E.g. the Qt GUI has additional
    #       tools to figure out the default language so it will get called again there.
    set_language(config.get('language'))

    if config.get('testnet'):
        constants.set_testnet()
    elif config.get('regtest'):
        constants.set_regtest()
    elif config.get('simnet'):
        constants.set_simnet()

    cmdname = config.get('cmd')

    if cmdname == 'daemon' and config.get("detach"):
        # fork before creating the asyncio event loop
        pid = os.fork()
        if pid:
            print_stderr("starting daemon (PID %d)" % pid)
            sys.exit(0)
        else:
            # redirect standard file descriptors
            sys.stdout.flush()
            sys.stderr.flush()
            si = open(os.devnull, 'r')
            so = open(os.devnull, 'w')
            se = open(os.devnull, 'w')
            os.dup2(si.fileno(), sys.stdin.fileno())
            os.dup2(so.fileno(), sys.stdout.fileno())
            os.dup2(se.fileno(), sys.stderr.fileno())

    global loop, stop_loop, loop_thread
    loop, stop_loop, loop_thread = create_and_start_event_loop()

    try:
        handle_cmd(
            cmdname=cmdname,
            config=config,
            config_options=config_options,
        )
    except Exception:
        _logger.exception("")
        sys_exit(1)


def handle_cmd(*, cmdname: str, config: 'SimpleConfig', config_options: dict):
    if cmdname == 'gui':
        configure_logging(config)
        fd = daemon.get_file_descriptor(config)
        if fd is not None:
            plugins = init_plugins(config, config.get('gui', 'qt'))
            d = daemon.Daemon(config, fd)
            try:
                d.run_gui(config, plugins)
            except BaseException as e:
                _logger.exception('daemon.run_gui errored')
                sys_exit(1)
            else:
                sys_exit(0)
        else:
            result = daemon.request(config, 'gui', (config_options,))

    elif cmdname == 'daemon':

        configure_logging(config)
        fd = daemon.get_file_descriptor(config)
        if fd is not None:
            # run daemon
            init_plugins(config, 'cmdline')
            d = daemon.Daemon(config, fd)
            d.run_daemon()
            sys_exit(0)
        else:
            # FIXME this message is lost in detached mode (parent process already exited after forking)
            print_msg("Daemon already running")
            sys_exit(1)
    else:
        # command line
        cmd = known_commands[cmdname]
        wallet_path = config.get_wallet_path()
        if not config.get('offline'):
            init_cmdline(config_options, wallet_path, True, config=config)
            timeout = config.get('timeout', 60)
            if timeout: timeout = int(timeout)
            try:
                result = daemon.request(config, 'run_cmdline', (config_options,), timeout)
            except daemon.DaemonNotRunning:
                print_msg("Daemon not running; try 'electrum daemon -d'")
                if not cmd.requires_network:
                    print_msg("To run this command without a daemon, use --offline")
                sys_exit(1)
            except Exception as e:
                print_stderr(str(e) or repr(e))
                sys_exit(1)
        else:
            if cmd.requires_network:
                print_msg("This command cannot be run offline")
                sys_exit(1)
            init_cmdline(config_options, wallet_path, False, config=config)
            plugins = init_plugins(config, 'cmdline')
            coro = run_offline_command(config, config_options, plugins)
            fut = asyncio.run_coroutine_threadsafe(coro, loop)
            try:
                result = fut.result()
            except Exception as e:
                print_stderr(str(e) or repr(e))
                sys_exit(1)
    if isinstance(result, str):
        print_msg(result)
    elif type(result) is dict and result.get('error'):
        print_stderr(result.get('error'))
        sys_exit(1)
    elif result is not None:
        print_msg(json_encode(result))
    sys_exit(0)


if __name__ == '__main__':
    main()<|MERGE_RESOLUTION|>--- conflicted
+++ resolved
@@ -344,11 +344,7 @@
     # check uri
     uri = config_options.get('url')
     if uri:
-<<<<<<< HEAD
-        if not uri.startswith('navcoin:'):
-=======
         if not uri.lower().startswith(BITCOIN_BIP21_URI_SCHEME + ':'):
->>>>>>> 7ffb2c3c
             print_stderr('unknown command:', uri)
             sys.exit(1)
 
