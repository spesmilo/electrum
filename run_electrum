--- conflicted
+++ resolved
@@ -322,20 +322,15 @@
 
     # config is an object passed to the various constructors (wallet, interface, gui)
     if is_android:
-<<<<<<< HEAD
-        from jnius import autoclass
-        build_config = autoclass("org.electrum_ltc.electrum_ltc.BuildConfig")
-=======
         import importlib.util
         android_gui = 'kivy' if importlib.util.find_spec('kivy') else 'qml'
->>>>>>> fbd7d504
         config_options = {
             'verbosity': '*' if util.is_android_debug_apk() else '',
             'cmd': 'gui',
             'gui': android_gui,
             'single_password':True,
         }
-        if util.get_android_package_name() == "org.electrum.testnet.electrum":
+        if util.get_android_package_name() == "org.electrum_ltc.testnet.electrum_ltc":
             # ~hack for easier testnet builds. pkgname subject to change.
             config_options['testnet'] = True
     else:
