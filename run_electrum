#!/usr/bin/env python3
# -*- mode: python -*-
#
# Electrum - lightweight Bitcoin client
# Copyright (C) 2011 thomasv@gitorious
#
# Permission is hereby granted, free of charge, to any person
# obtaining a copy of this software and associated documentation files
# (the "Software"), to deal in the Software without restriction,
# including without limitation the rights to use, copy, modify, merge,
# publish, distribute, sublicense, and/or sell copies of the Software,
# and to permit persons to whom the Software is furnished to do so,
# subject to the following conditions:
#
# The above copyright notice and this permission notice shall be
# included in all copies or substantial portions of the Software.
#
# THE SOFTWARE IS PROVIDED "AS IS", WITHOUT WARRANTY OF ANY KIND,
# EXPRESS OR IMPLIED, INCLUDING BUT NOT LIMITED TO THE WARRANTIES OF
# MERCHANTABILITY, FITNESS FOR A PARTICULAR PURPOSE AND
# NONINFRINGEMENT. IN NO EVENT SHALL THE AUTHORS OR COPYRIGHT HOLDERS
# BE LIABLE FOR ANY CLAIM, DAMAGES OR OTHER LIABILITY, WHETHER IN AN
# ACTION OF CONTRACT, TORT OR OTHERWISE, ARISING FROM, OUT OF OR IN
# CONNECTION WITH THE SOFTWARE OR THE USE OR OTHER DEALINGS IN THE
# SOFTWARE.
import os
import sys
<<<<<<< HEAD
import warnings
import asyncio
=======

>>>>>>> 942e03e3

MIN_PYTHON_VERSION = "3.6.1"  # FIXME duplicated from setup.py
_min_python_version_tuple = tuple(map(int, (MIN_PYTHON_VERSION.split("."))))


if sys.version_info[:3] < _min_python_version_tuple:
    sys.exit("Error: Electrum requires Python version >= %s..." % MIN_PYTHON_VERSION)

<<<<<<< HEAD
=======

import warnings
import asyncio
from typing import TYPE_CHECKING

>>>>>>> 942e03e3

script_dir = os.path.dirname(os.path.realpath(__file__))
is_bundle = getattr(sys, 'frozen', False)
is_local = not is_bundle and os.path.exists(os.path.join(script_dir, "electrum.desktop"))
is_android = 'ANDROID_DATA' in os.environ

if is_local:  # running from source
    # developers should probably see all deprecation warnings.
    warnings.simplefilter('default', DeprecationWarning)

# move this back to gui/kivy/__init.py once plugins are moved
os.environ['KIVY_DATA_DIR'] = os.path.abspath(os.path.dirname(__file__)) + '/electrum/gui/kivy/data/'

if is_local or is_android:
    sys.path.insert(0, os.path.join(script_dir, 'packages'))


def check_imports():
    # pure-python dependencies need to be imported here for pyinstaller
    try:
        import dns
        import pyaes
        import ecdsa
        import certifi
        import qrcode
        import google.protobuf
        import aiorpcx
    except ImportError as e:
        sys.exit(f"Error: {str(e)}. Try 'sudo python3 -m pip install <module-name>'")
    # the following imports are for pyinstaller
    from google.protobuf import descriptor
    from google.protobuf import message
    from google.protobuf import reflection
    from google.protobuf import descriptor_pb2
    # make sure that certificates are here
    assert os.path.exists(certifi.where())


if not is_android:
    check_imports()


from electrum.logging import get_logger, configure_logging
from electrum import util
from electrum import constants
from electrum import SimpleConfig
from electrum.wallet_db import WalletDB
from electrum.wallet import Wallet
from electrum.storage import WalletStorage
from electrum.util import print_msg, print_stderr, json_encode, json_decode, UserCancelled
from electrum.util import InvalidPassword
from electrum.commands import get_parser, known_commands, Commands, config_variables
from electrum import daemon
from electrum import keystore
from electrum.util import create_and_start_event_loop

<<<<<<< HEAD
=======
if TYPE_CHECKING:
    from electrum.plugin import Plugins

>>>>>>> 942e03e3
_logger = get_logger(__name__)


# get password routine
def prompt_password(prompt, confirm=True):
    import getpass
    password = getpass.getpass(prompt, stream=None)
    if password and confirm:
        password2 = getpass.getpass("Confirm: ")
        if password != password2:
            sys.exit("Error: Passwords do not match.")
    if not password:
        password = None
    return password


def init_cmdline(config_options, wallet_path, server):
    cmdname = config.get('cmd')
    cmd = known_commands[cmdname]

    if cmdname == 'signtransaction' and config.get('privkey'):
        cmd.requires_wallet = False
        cmd.requires_password = False

    if cmdname in ['payto', 'paytomany'] and config.get('unsigned'):
        cmd.requires_password = False

    if cmdname in ['payto', 'paytomany'] and config.get('broadcast'):
        cmd.requires_network = True

    # instantiate wallet for command-line
    storage = WalletStorage(wallet_path)

    if cmd.requires_wallet and not storage.file_exists():
        print_msg("Error: Wallet file not found.")
        print_msg("Type 'electrum create' to create a new wallet, or provide a path to a wallet with the -w option")
        sys_exit(1)

    # important warning
    if cmd.name in ['getprivatekeys']:
        print_stderr("WARNING: ALL your private keys are secret.")
        print_stderr("Exposing a single private key can compromise your entire wallet!")
        print_stderr("In particular, DO NOT use 'redeem private key' services proposed by third parties.")

    # will we need a password
    if not storage.is_encrypted():
        db = WalletDB(storage.read(), manual_upgrades=False)
        use_encryption = db.get('use_encryption')
    else:
        use_encryption = True

    # commands needing password
    if  ( (cmd.requires_wallet and storage.is_encrypted() and server is False)\
       or (cmdname == 'load_wallet' and storage.is_encrypted())\
<<<<<<< HEAD
       or (cmd.requires_password and (storage.is_encrypted() or storage.get('use_encryption')))):
=======
       or (cmd.requires_password and use_encryption)):
>>>>>>> 942e03e3
        if storage.is_encrypted_with_hw_device():
            # this case is handled later in the control flow
            password = None
        elif config.get('password'):
            password = config.get('password')
        else:
            password = prompt_password('Password:', False)
            if not password:
                print_msg("Error: Password required")
                sys_exit(1)
    else:
        password = None

    config_options['password'] = config_options.get('password') or password

    if cmd.name == 'password':
        new_password = prompt_password('New password:')
        config_options['new_password'] = new_password


def get_connected_hw_devices(plugins: 'Plugins'):
    supported_plugins = plugins.get_hardware_support()
    # scan devices
    devices = []
    devmgr = plugins.device_manager
    for splugin in supported_plugins:
        name, plugin = splugin.name, splugin.plugin
        if not plugin:
            e = splugin.exception
            _logger.error(f"{name}: error during plugin init: {repr(e)}")
            continue
        try:
            u = devmgr.unpaired_device_infos(None, plugin)
        except Exception as e:
            _logger.error(f'error getting device infos for {name}: {repr(e)}')
            continue
        devices += list(map(lambda x: (name, x), u))
    return devices


def get_password_for_hw_device_encrypted_storage(plugins: 'Plugins') -> str:
    devices = get_connected_hw_devices(plugins)
    if len(devices) == 0:
        print_msg("Error: No connected hw device found. Cannot decrypt this wallet.")
        sys.exit(1)
    elif len(devices) > 1:
        print_msg("Warning: multiple hardware devices detected. "
                  "The first one will be used to decrypt the wallet.")
    # FIXME we use the "first" device, in case of multiple ones
    name, device_info = devices[0]
    devmgr = plugins.device_manager
    try:
        client = devmgr.client_by_id(device_info.device.id_)
        return client.get_password_for_storage_encryption()
    except UserCancelled:
        sys.exit(0)


<<<<<<< HEAD
async def run_offline_command(config, config_options, plugins):
=======
async def run_offline_command(config, config_options, plugins: 'Plugins'):
>>>>>>> 942e03e3
    cmdname = config.get('cmd')
    cmd = known_commands[cmdname]
    password = config_options.get('password')
    if 'wallet_path' in cmd.options and config_options.get('wallet_path') is None:
        config_options['wallet_path'] = config.get_wallet_path()
    if cmd.requires_wallet:
        storage = WalletStorage(config.get_wallet_path())
        if storage.is_encrypted():
            if storage.is_encrypted_with_hw_device():
                password = get_password_for_hw_device_encrypted_storage(plugins)
                config_options['password'] = password
            storage.decrypt(password)
<<<<<<< HEAD
        wallet = Wallet(storage, config=config)
=======
        db = WalletDB(storage.read(), manual_upgrades=False)
        wallet = Wallet(db, storage, config=config)
>>>>>>> 942e03e3
        config_options['wallet'] = wallet
    else:
        wallet = None
    # check password
    if cmd.requires_password and wallet.has_password():
        try:
            wallet.check_password(password)
        except InvalidPassword:
            print_msg("Error: This password does not decode this wallet.")
            sys.exit(1)
    if cmd.requires_network:
        print_msg("Warning: running command offline")
    # arguments passed to function
    args = [config.get(x) for x in cmd.params]
    # decode json arguments
    if cmdname not in ('setconfig',):
        args = list(map(json_decode, args))
    # options
    kwargs = {}
    for x in cmd.options:
        kwargs[x] = (config_options.get(x) if x in ['wallet_path', 'wallet', 'password', 'new_password'] else config.get(x))
    cmd_runner = Commands(config=config)
    func = getattr(cmd_runner, cmd.name)
    result = await func(*args, **kwargs)
    # save wallet
    if wallet:
        wallet.save_db()
    return result


def init_plugins(config, gui_name):
    from electrum.plugin import Plugins
    return Plugins(config, gui_name)

def sys_exit(i):
    # stop event loop and exit
    loop.call_soon_threadsafe(stop_loop.set_result, 1)
    loop_thread.join(timeout=1)
    sys.exit(i)

if __name__ == '__main__':
    # The hook will only be used in the Qt GUI right now
    util.setup_thread_excepthook()
    # on macOS, delete Process Serial Number arg generated for apps launched in Finder
    sys.argv = list(filter(lambda x: not x.startswith('-psn'), sys.argv))

    # old 'help' syntax
    if len(sys.argv) > 1 and sys.argv[1] == 'help':
        sys.argv.remove('help')
        sys.argv.append('-h')

    # old '-v' syntax
    # Due to this workaround that keeps old -v working,
    # more advanced usages of -v need to use '-v='.
    # e.g. -v=debug,network=warning,interface=error
    try:
        i = sys.argv.index('-v')
    except ValueError:
        pass
    else:
        sys.argv[i] = '-v*'

    # read arguments from stdin pipe and prompt
    for i, arg in enumerate(sys.argv):
        if arg == '-':
            if not sys.stdin.isatty():
                sys.argv[i] = sys.stdin.read()
                break
            else:
                raise Exception('Cannot get argument from stdin')
        elif arg == '?':
            sys.argv[i] = input("Enter argument:")
        elif arg == ':':
            sys.argv[i] = prompt_password('Enter argument (will not echo):', False)

    # parse command line
    parser = get_parser()
    args = parser.parse_args()

    # config is an object passed to the various constructors (wallet, interface, gui)
    if is_android:
        config_options = {
            'verbosity': '',
            'cmd': 'gui',
            'gui': 'kivy',
        }
    else:
        config_options = args.__dict__
        f = lambda key: config_options[key] is not None and key not in config_variables.get(args.cmd, {}).keys()
        config_options = {key: config_options[key] for key in filter(f, config_options.keys())}
        if config_options.get('server'):
            config_options['auto_connect'] = False

    config_options['cwd'] = os.getcwd()

    # fixme: this can probably be achieved with a runtime hook (pyinstaller)
    if is_bundle and os.path.exists(os.path.join(sys._MEIPASS, 'is_portable')):
        config_options['portable'] = True

    if config_options.get('portable'):
        config_options['electrum_path'] = os.path.join(os.path.dirname(os.path.realpath(__file__)), 'electrum_data')

    if not config_options.get('verbosity'):
        warnings.simplefilter('ignore', DeprecationWarning)

    # check uri
    uri = config_options.get('url')
    if uri:
        if not uri.startswith('bitcoin:'):
            print_stderr('unknown command:', uri)
            sys.exit(1)

    # singleton
    config = SimpleConfig(config_options)

    if config.get('testnet'):
        constants.set_testnet()
    elif config.get('regtest'):
        constants.set_regtest()
    elif config.get('simnet'):
        constants.set_simnet()

    cmdname = config.get('cmd')

    if cmdname == 'daemon' and config.get("detach"):
        # fork before creating the asyncio event loop
        pid = os.fork()
        if pid:
            print_stderr("starting daemon (PID %d)" % pid)
            sys.exit(0)
        else:
            # redirect standard file descriptors
            sys.stdout.flush()
            sys.stderr.flush()
            si = open(os.devnull, 'r')
            so = open(os.devnull, 'w')
            se = open(os.devnull, 'w')
            os.dup2(si.fileno(), sys.stdin.fileno())
            os.dup2(so.fileno(), sys.stdout.fileno())
            os.dup2(se.fileno(), sys.stderr.fileno())

    loop, stop_loop, loop_thread = create_and_start_event_loop()

    if cmdname == 'gui':
        configure_logging(config)
        fd = daemon.get_file_descriptor(config)
        if fd is not None:
            plugins = init_plugins(config, config.get('gui', 'qt'))
            d = daemon.Daemon(config, fd)
<<<<<<< HEAD
            d.run_gui(config, plugins)
            sys_exit(0)
=======
            try:
                d.run_gui(config, plugins)
            except BaseException as e:
                _logger.exception('daemon.run_gui errored')
                sys_exit(1)
            else:
                sys_exit(0)
>>>>>>> 942e03e3
        else:
            result = daemon.request(config, 'gui', (config_options,))

    elif cmdname == 'daemon':

        configure_logging(config)
        fd = daemon.get_file_descriptor(config)
        if fd is not None:
            # run daemon
            init_plugins(config, 'cmdline')
            d = daemon.Daemon(config, fd)
            d.run_daemon()
            sys_exit(0)
        else:
            print_msg("Daemon already running")
            sys_exit(1)
    else:
        # command line
        cmd = known_commands[cmdname]
        wallet_path = config.get_wallet_path()
        if not config.get('offline'):
            init_cmdline(config_options, wallet_path, True)
            timeout = config.get('timeout', 60)
            if timeout: timeout = int(timeout)
            try:
                result = daemon.request(config, 'run_cmdline', (config_options,), timeout)
            except daemon.DaemonNotRunning:
                print_msg("Daemon not running; try 'electrum daemon -d'")
                if not cmd.requires_network:
                    print_msg("To run this command without a daemon, use --offline")
                sys_exit(1)
            except Exception as e:
                print_stderr(str(e) or repr(e))
                sys_exit(1)
        else:
            if cmd.requires_network:
                print_msg("This command cannot be run offline")
                sys_exit(1)
            init_cmdline(config_options, wallet_path, False)
            plugins = init_plugins(config, 'cmdline')
            coro = run_offline_command(config, config_options, plugins)
            fut = asyncio.run_coroutine_threadsafe(coro, loop)
            try:
                result = fut.result()
            except Exception as e:
                print_stderr(str(e) or repr(e))
                sys_exit(1)
    if isinstance(result, str):
        print_msg(result)
    elif type(result) is dict and result.get('error'):
        print_stderr(result.get('error'))
    elif result is not None:
        print_msg(json_encode(result))
    sys_exit(0)<|MERGE_RESOLUTION|>--- conflicted
+++ resolved
@@ -25,12 +25,6 @@
 # SOFTWARE.
 import os
 import sys
-<<<<<<< HEAD
-import warnings
-import asyncio
-=======
-
->>>>>>> 942e03e3
 
 MIN_PYTHON_VERSION = "3.6.1"  # FIXME duplicated from setup.py
 _min_python_version_tuple = tuple(map(int, (MIN_PYTHON_VERSION.split("."))))
@@ -39,14 +33,11 @@
 if sys.version_info[:3] < _min_python_version_tuple:
     sys.exit("Error: Electrum requires Python version >= %s..." % MIN_PYTHON_VERSION)
 
-<<<<<<< HEAD
-=======
 
 import warnings
 import asyncio
 from typing import TYPE_CHECKING
 
->>>>>>> 942e03e3
 
 script_dir = os.path.dirname(os.path.realpath(__file__))
 is_bundle = getattr(sys, 'frozen', False)
@@ -103,12 +94,9 @@
 from electrum import keystore
 from electrum.util import create_and_start_event_loop
 
-<<<<<<< HEAD
-=======
 if TYPE_CHECKING:
     from electrum.plugin import Plugins
 
->>>>>>> 942e03e3
 _logger = get_logger(__name__)
 
 
@@ -163,11 +151,7 @@
     # commands needing password
     if  ( (cmd.requires_wallet and storage.is_encrypted() and server is False)\
        or (cmdname == 'load_wallet' and storage.is_encrypted())\
-<<<<<<< HEAD
-       or (cmd.requires_password and (storage.is_encrypted() or storage.get('use_encryption')))):
-=======
        or (cmd.requires_password and use_encryption)):
->>>>>>> 942e03e3
         if storage.is_encrypted_with_hw_device():
             # this case is handled later in the control flow
             password = None
@@ -226,11 +210,7 @@
         sys.exit(0)
 
 
-<<<<<<< HEAD
-async def run_offline_command(config, config_options, plugins):
-=======
 async def run_offline_command(config, config_options, plugins: 'Plugins'):
->>>>>>> 942e03e3
     cmdname = config.get('cmd')
     cmd = known_commands[cmdname]
     password = config_options.get('password')
@@ -243,12 +223,8 @@
                 password = get_password_for_hw_device_encrypted_storage(plugins)
                 config_options['password'] = password
             storage.decrypt(password)
-<<<<<<< HEAD
-        wallet = Wallet(storage, config=config)
-=======
         db = WalletDB(storage.read(), manual_upgrades=False)
         wallet = Wallet(db, storage, config=config)
->>>>>>> 942e03e3
         config_options['wallet'] = wallet
     else:
         wallet = None
@@ -398,10 +374,6 @@
         if fd is not None:
             plugins = init_plugins(config, config.get('gui', 'qt'))
             d = daemon.Daemon(config, fd)
-<<<<<<< HEAD
-            d.run_gui(config, plugins)
-            sys_exit(0)
-=======
             try:
                 d.run_gui(config, plugins)
             except BaseException as e:
@@ -409,7 +381,6 @@
                 sys_exit(1)
             else:
                 sys_exit(0)
->>>>>>> 942e03e3
         else:
             result = daemon.request(config, 'gui', (config_options,))
 
