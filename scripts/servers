--- conflicted
+++ resolved
@@ -1,16 +1,7 @@
-<<<<<<< HEAD
-#!/usr/bin/env python
+#!/usr/bin/env python3
 
-from electrum_grs import SimpleConfig, set_verbosity
-from electrum_grs.network import filter_protocol
-import time, Queue
-from collections import defaultdict
-=======
-#!/usr/bin/env python3
->>>>>>> 2774126d
-
-from electrum import set_verbosity
-from electrum.network import filter_version
+from electrum_grs import set_verbosity
+from electrum_grs.network import filter_version
 import util, json
 set_verbosity(False)
 
