--- conflicted
+++ resolved
@@ -11,14 +11,8 @@
     sys.exit(1)
 
 # start network
-<<<<<<< HEAD
 c = electrum_grs.SimpleConfig()
-s = electrum_grs.daemon.get_daemon(c,True)
-network = electrum_grs.NetworkProxy(s,c)
-=======
-c = electrum.SimpleConfig()
-network = electrum.Network(c)
->>>>>>> 47ae32a9
+network = electrum_grs.Network(c)
 network.start()
 
 # wait until connected
