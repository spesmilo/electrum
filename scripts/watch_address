#!/usr/bin/env python3

import sys
import time
<<<<<<< HEAD
from electrum_grs import SimpleConfig, Network
from electrum_grs.util import print_msg, json_encode
=======
from electrum import bitcoin
from electrum import SimpleConfig, Network
from electrum.util import print_msg, json_encode
>>>>>>> 26fcb1d3

try:
    addr = sys.argv[1]
except Exception:
    print("usage: watch_address <groestlcoin_address>")
    sys.exit(1)

sh = bitcoin.address_to_scripthash(addr)

# start network
c = SimpleConfig()
network = Network(c)
network.start()

# wait until connected
while network.is_connecting():
    time.sleep(0.1)

if not network.is_connected():
    print_msg("daemon is not connected")
    sys.exit(1)

# 2. send the subscription
callback = lambda response: print_msg(json_encode(response.get('result')))
network.subscribe_to_address(addr, callback)

# 3. wait for results
while network.is_connected():
    time.sleep(1)<|MERGE_RESOLUTION|>--- conflicted
+++ resolved
@@ -2,14 +2,9 @@
 
 import sys
 import time
-<<<<<<< HEAD
+from electrum_grs import bitcoin
 from electrum_grs import SimpleConfig, Network
 from electrum_grs.util import print_msg, json_encode
-=======
-from electrum import bitcoin
-from electrum import SimpleConfig, Network
-from electrum.util import print_msg, json_encode
->>>>>>> 26fcb1d3
 
 try:
     addr = sys.argv[1]
