--- conflicted
+++ resolved
@@ -258,14 +258,8 @@
         sys.exit(ret)
 
     # start network
-<<<<<<< HEAD
     c = electrum_grs.SimpleConfig({'wallet_path':wallet_path})
-    daemon_socket = electrum_grs.daemon.get_daemon(c, True)
-    network = electrum_grs.NetworkProxy(daemon_socket, config)
-=======
-    c = electrum.SimpleConfig({'wallet_path':wallet_path})
-    network = electrum.Network(config)
->>>>>>> 47ae32a9
+    network = electrum_grs.Network(config)
     network.start()
 
     # wait until connected
