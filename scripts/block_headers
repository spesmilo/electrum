--- conflicted
+++ resolved
@@ -3,12 +3,8 @@
 # A simple script that connects to a server and displays block headers
 
 import time
-<<<<<<< HEAD
-import electrum_ltc as electrum
-=======
-from electrum import SimpleConfig, Network
-from electrum.util import print_msg, json_encode
->>>>>>> 5bbffb0c
+from electrum_ltc import SimpleConfig, Network
+from electrum_ltc.util import print_msg, json_encode
 
 # start network
 c = SimpleConfig()
