#!/usr/bin/env python

<<<<<<< HEAD
import time
import electrum

electrum.set_verbosity(False)     # default is True
network = electrum.Network({'auto_cycle': True})
network.register_callback(
    'peers',
    lambda: electrum.print_json(network.irc_servers.keys())
)
=======
import time, electrum, Queue
from electrum import Interface, SimpleConfig
from electrum.network import filter_protocol, parse_servers
from collections import defaultdict

# 1. start interface and wait for connection
interface = electrum.Interface('ecdsa.net:50002:s')
interface.start(wait = True)
if not interface.is_connected:
    print "not connected"
    exit()
>>>>>>> 13280e0b

# 2. get list of peers
q = Queue.Queue()
interface.send([('server.peers.subscribe',[])], lambda i,x: q.put(x))
r = q.get(timeout=10000)
peers = parse_servers(r.get('result'))
peers = filter_protocol(peers,'s')

<<<<<<< HEAD
print "Connected to", network.interface.server
while not network.irc_servers:
    time.sleep(1)
=======
# start interfaces
config = SimpleConfig()
interfaces = map ( lambda server: Interface(server, config), peers )
results_queue = Queue.Queue()
reached_servers = []
for i in interfaces: i.start(q)

while peers:
    i = q.get(timeout=1)
    peers.remove(i.server)
    if i.is_connected:
        i.send([('blockchain.headers.subscribe',[])], lambda i,x: results_queue.put((i,x)))
        reached_servers.append(i.server)

def analyze(results):
    out = {}
    dd = {}
    for k, v in results.items():
        height = v.get('block_height')
        merkle = v.get('merkle_root')
        utxo = v.get('utxo_root')
        d = dd.get(merkle, defaultdict(int))
        d[utxo] += 1
        dd[merkle] = d

    refs = {}
    for merkle, d in dd.items():
        v = d.values()
        m = max(v)
        ref = d.keys()[v.index(m)]
        refs[merkle] = ref, m

    for k, v in results.items():
        height = v.get('block_height')
        merkle = v.get('merkle_root')
        utxo = v.get('utxo_root')
        ref_utxo, num = refs.get(merkle)

        if ref_utxo != utxo and num > 1:
            out[k] = height, merkle, utxo

    return out


results = {}
while reached_servers:
    i, r = results_queue.get(timeout=10000)
    results[i.server] = r.get('result')
    reached_servers.remove(i.server)

electrum.print_json(results)
out = analyze(results)
if out:
    print "faulty servers:"
    electrum.print_json(out)
else:
    print "ok"
>>>>>>> 13280e0b
<|MERGE_RESOLUTION|>--- conflicted
+++ resolved
@@ -1,16 +1,5 @@
 #!/usr/bin/env python
 
-<<<<<<< HEAD
-import time
-import electrum
-
-electrum.set_verbosity(False)     # default is True
-network = electrum.Network({'auto_cycle': True})
-network.register_callback(
-    'peers',
-    lambda: electrum.print_json(network.irc_servers.keys())
-)
-=======
 import time, electrum, Queue
 from electrum import Interface, SimpleConfig
 from electrum.network import filter_protocol, parse_servers
@@ -22,7 +11,6 @@
 if not interface.is_connected:
     print "not connected"
     exit()
->>>>>>> 13280e0b
 
 # 2. get list of peers
 q = Queue.Queue()
@@ -31,11 +19,6 @@
 peers = parse_servers(r.get('result'))
 peers = filter_protocol(peers,'s')
 
-<<<<<<< HEAD
-print "Connected to", network.interface.server
-while not network.irc_servers:
-    time.sleep(1)
-=======
 # start interfaces
 config = SimpleConfig()
 interfaces = map ( lambda server: Interface(server, config), peers )
@@ -93,4 +76,3 @@
     electrum.print_json(out)
 else:
     print "ok"
->>>>>>> 13280e0b
