--- conflicted
+++ resolved
@@ -52,10 +52,6 @@
 
 extras_require = {
     'hardware': requirements_hw,
-<<<<<<< HEAD
-    'fast': ['pycryptodomex', 'scrypt>=0.6.0'],
-=======
->>>>>>> 31a18f83
     'gui': ['pyqt5'],
 }
 extras_require['full'] = [pkg for sublist in list(extras_require.values()) for pkg in sublist]
