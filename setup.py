--- conflicted
+++ resolved
@@ -36,13 +36,8 @@
         else:
             usr_share = os.path.expanduser('~/.local/share')
     data_files += [
-<<<<<<< HEAD
         (os.path.join(usr_share, 'applications/'), ['electrum-grs.desktop']),
-        (os.path.join(usr_share, 'pixmaps/'), ['icons/electrum-grs.png'])
-=======
-        (os.path.join(usr_share, 'applications/'), ['electrum.desktop']),
-        (os.path.join(usr_share, icons_dirname), ['icons/electrum.png'])
->>>>>>> 377825a4
+        (os.path.join(usr_share, icons_dirname), ['icons/electrum-grs.png'])
     ]
 
 setup(
@@ -94,15 +89,5 @@
     author_email="thomasv@electrum.org",
     license="MIT Licence",
     url="https://electrum.org",
-<<<<<<< HEAD
     long_description="""Lightweight Groestlcoin Wallet"""
-)
-
-# Optional modules (not required to run Electrum)
-import pip
-opt_modules = requirements_hw + ['pycryptodomex']
-[ pip.main(['install', m]) for m in opt_modules ]
-=======
-    long_description="""Lightweight Bitcoin Wallet"""
-)
->>>>>>> 377825a4
+)