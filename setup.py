#!/usr/bin/python

# python setup.py sdist --format=zip,gztar

from setuptools import setup
import os
import sys
import platform
import imp


version = imp.load_source('version', 'lib/version.py')

if sys.version_info[:3] < (2, 7, 0):
    sys.exit("Error: Electrum requires Python version >= 2.7.0...")



data_files = []
if platform.system() == 'Linux':
    usr_share = os.path.join(sys.prefix, "share")
    data_files += [
        (os.path.join(usr_share, 'applications/'), ['electrum-ltc.desktop']),
        (os.path.join(usr_share, 'app-install', 'icons/'), ['icons/electrum-ltc.png'])
    ]
<<<<<<< HEAD
    if not os.path.exists('locale'):
        os.mkdir('locale')
    for lang in os.listdir('locale'):
        if os.path.exists('locale/%s/LC_MESSAGES/electrum.mo' % lang):
            data_files.append((os.path.join(usr_share, 'locale/%s/LC_MESSAGES' % lang), ['locale/%s/LC_MESSAGES/electrum.mo' % lang]))


    appdata_dir = os.path.join(usr_share, "electrum-ltc")
    data_files += [
        (appdata_dir, ["data/README"]),
        (os.path.join(appdata_dir, "cleanlook"), [
            "data/cleanlook/name.cfg",
            "data/cleanlook/style.css"
        ]),
        (os.path.join(appdata_dir, "sahara"), [
            "data/sahara/name.cfg",
            "data/sahara/style.css"
        ]),
        (os.path.join(appdata_dir, "dark"), [
            "data/dark/name.cfg",
            "data/dark/style.css"
        ])
    ]
=======
>>>>>>> e3897454


setup(
    name="Electrum-LTC",
    version=version.ELECTRUM_VERSION,
    install_requires=[
        'slowaes>=0.1a1',
        'ecdsa>=0.9',
        'pbkdf2',
        'requests',
        'pyasn1-modules',
        'pyasn1',
        'qrcode',
        'SocksiPy-branch',
        'ltc_scrypt',
        'protobuf',
        'tlslite',
        'dnspython',
    ],
    package_dir={
        'electrum_ltc': 'lib',
        'electrum_ltc_gui': 'gui',
        'electrum_ltc_plugins': 'plugins',
    },
<<<<<<< HEAD
    scripts=['electrum-ltc'],
    data_files=data_files,
    py_modules=[
        'electrum_ltc.account',
        'electrum_ltc.bitcoin',
        'electrum_ltc.blockchain',
        'electrum_ltc.bmp',
        'electrum_ltc.commands',
        'electrum_ltc.daemon',
        'electrum_ltc.i18n',
        'electrum_ltc.interface',
        'electrum_ltc.mnemonic',
        'electrum_ltc.msqr',
        'electrum_ltc.network',
        'electrum_ltc.network_proxy',
        'electrum_ltc.old_mnemonic',
        'electrum_ltc.paymentrequest',
        'electrum_ltc.paymentrequest_pb2',
        'electrum_ltc.plugins',
        'electrum_ltc.qrscanner',
        'electrum_ltc.scrypt',
        'electrum_ltc.simple_config',
        'electrum_ltc.synchronizer',
        'electrum_ltc.transaction',
        'electrum_ltc.util',
        'electrum_ltc.verifier',
        'electrum_ltc.version',
        'electrum_ltc.wallet',
        'electrum_ltc.x509',
        'electrum_ltc_gui.gtk',
        'electrum_ltc_gui.qt.__init__',
        'electrum_ltc_gui.qt.amountedit',
        'electrum_ltc_gui.qt.console',
        'electrum_ltc_gui.qt.history_widget',
        'electrum_ltc_gui.qt.icons_rc',
        'electrum_ltc_gui.qt.installwizard',
        'electrum_ltc_gui.qt.lite_window',
        'electrum_ltc_gui.qt.main_window',
        'electrum_ltc_gui.qt.network_dialog',
        'electrum_ltc_gui.qt.password_dialog',
        'electrum_ltc_gui.qt.paytoedit',
        'electrum_ltc_gui.qt.qrcodewidget',
        'electrum_ltc_gui.qt.qrtextedit',
        'electrum_ltc_gui.qt.qrwindow',
        'electrum_ltc_gui.qt.receiving_widget',
        'electrum_ltc_gui.qt.seed_dialog',
        'electrum_ltc_gui.qt.transaction_dialog',
        'electrum_ltc_gui.qt.util',
        'electrum_ltc_gui.qt.version_getter',
        'electrum_ltc_gui.stdio',
        'electrum_ltc_gui.text',
        'electrum_ltc_plugins.audio_modem',
        'electrum_ltc_plugins.btchipwallet',
        'electrum_ltc_plugins.cosigner_pool',
        'electrum_ltc_plugins.exchange_rate',
        'electrum_ltc_plugins.greenaddress_instant',
        'electrum_ltc_plugins.labels',
        'electrum_ltc_plugins.openalias',
        'electrum_ltc_plugins.plot',
        'electrum_ltc_plugins.trezor',
        'electrum_ltc_plugins.trustedcoin',
        'electrum_ltc_plugins.virtualkeyboard',

    ],
    description="Lightweight Litecoin Wallet",
=======
    packages=['electrum','electrum_gui','electrum_gui.qt','electrum_plugins'],
    package_data={
        'electrum': [
            'wordlist/*.txt',
            'locale/*/LC_MESSAGES/electrum.mo',
        ],
        'electrum_gui': [
            "qt/themes/cleanlook/name.cfg",
            "qt/themes/cleanlook/style.css",
            "qt/themes/sahara/name.cfg",
            "qt/themes/sahara/style.css",
            "qt/themes/dark/name.cfg",
            "qt/themes/dark/style.css",
        ]
    },
    scripts=['electrum'],
    data_files=data_files,
    description="Lightweight Bitcoin Wallet",
>>>>>>> e3897454
    author="Thomas Voegtlin",
    author_email="thomasv@electrum.org",
    license="GNU GPLv3",
    url="http://electrum-ltc.org",
    long_description="""Lightweight Litecoin Wallet"""
)<|MERGE_RESOLUTION|>--- conflicted
+++ resolved
@@ -23,32 +23,6 @@
         (os.path.join(usr_share, 'applications/'), ['electrum-ltc.desktop']),
         (os.path.join(usr_share, 'app-install', 'icons/'), ['icons/electrum-ltc.png'])
     ]
-<<<<<<< HEAD
-    if not os.path.exists('locale'):
-        os.mkdir('locale')
-    for lang in os.listdir('locale'):
-        if os.path.exists('locale/%s/LC_MESSAGES/electrum.mo' % lang):
-            data_files.append((os.path.join(usr_share, 'locale/%s/LC_MESSAGES' % lang), ['locale/%s/LC_MESSAGES/electrum.mo' % lang]))
-
-
-    appdata_dir = os.path.join(usr_share, "electrum-ltc")
-    data_files += [
-        (appdata_dir, ["data/README"]),
-        (os.path.join(appdata_dir, "cleanlook"), [
-            "data/cleanlook/name.cfg",
-            "data/cleanlook/style.css"
-        ]),
-        (os.path.join(appdata_dir, "sahara"), [
-            "data/sahara/name.cfg",
-            "data/sahara/style.css"
-        ]),
-        (os.path.join(appdata_dir, "dark"), [
-            "data/dark/name.cfg",
-            "data/dark/style.css"
-        ])
-    ]
-=======
->>>>>>> e3897454
 
 
 setup(
@@ -73,80 +47,13 @@
         'electrum_ltc_gui': 'gui',
         'electrum_ltc_plugins': 'plugins',
     },
-<<<<<<< HEAD
-    scripts=['electrum-ltc'],
-    data_files=data_files,
-    py_modules=[
-        'electrum_ltc.account',
-        'electrum_ltc.bitcoin',
-        'electrum_ltc.blockchain',
-        'electrum_ltc.bmp',
-        'electrum_ltc.commands',
-        'electrum_ltc.daemon',
-        'electrum_ltc.i18n',
-        'electrum_ltc.interface',
-        'electrum_ltc.mnemonic',
-        'electrum_ltc.msqr',
-        'electrum_ltc.network',
-        'electrum_ltc.network_proxy',
-        'electrum_ltc.old_mnemonic',
-        'electrum_ltc.paymentrequest',
-        'electrum_ltc.paymentrequest_pb2',
-        'electrum_ltc.plugins',
-        'electrum_ltc.qrscanner',
-        'electrum_ltc.scrypt',
-        'electrum_ltc.simple_config',
-        'electrum_ltc.synchronizer',
-        'electrum_ltc.transaction',
-        'electrum_ltc.util',
-        'electrum_ltc.verifier',
-        'electrum_ltc.version',
-        'electrum_ltc.wallet',
-        'electrum_ltc.x509',
-        'electrum_ltc_gui.gtk',
-        'electrum_ltc_gui.qt.__init__',
-        'electrum_ltc_gui.qt.amountedit',
-        'electrum_ltc_gui.qt.console',
-        'electrum_ltc_gui.qt.history_widget',
-        'electrum_ltc_gui.qt.icons_rc',
-        'electrum_ltc_gui.qt.installwizard',
-        'electrum_ltc_gui.qt.lite_window',
-        'electrum_ltc_gui.qt.main_window',
-        'electrum_ltc_gui.qt.network_dialog',
-        'electrum_ltc_gui.qt.password_dialog',
-        'electrum_ltc_gui.qt.paytoedit',
-        'electrum_ltc_gui.qt.qrcodewidget',
-        'electrum_ltc_gui.qt.qrtextedit',
-        'electrum_ltc_gui.qt.qrwindow',
-        'electrum_ltc_gui.qt.receiving_widget',
-        'electrum_ltc_gui.qt.seed_dialog',
-        'electrum_ltc_gui.qt.transaction_dialog',
-        'electrum_ltc_gui.qt.util',
-        'electrum_ltc_gui.qt.version_getter',
-        'electrum_ltc_gui.stdio',
-        'electrum_ltc_gui.text',
-        'electrum_ltc_plugins.audio_modem',
-        'electrum_ltc_plugins.btchipwallet',
-        'electrum_ltc_plugins.cosigner_pool',
-        'electrum_ltc_plugins.exchange_rate',
-        'electrum_ltc_plugins.greenaddress_instant',
-        'electrum_ltc_plugins.labels',
-        'electrum_ltc_plugins.openalias',
-        'electrum_ltc_plugins.plot',
-        'electrum_ltc_plugins.trezor',
-        'electrum_ltc_plugins.trustedcoin',
-        'electrum_ltc_plugins.virtualkeyboard',
-
-    ],
-    description="Lightweight Litecoin Wallet",
-=======
-    packages=['electrum','electrum_gui','electrum_gui.qt','electrum_plugins'],
+    packages=['electrum_ltc','electrum_ltc_gui','electrum_ltc_gui.qt','electrum_ltc_plugins'],
     package_data={
-        'electrum': [
+        'electrum_ltc': [
             'wordlist/*.txt',
             'locale/*/LC_MESSAGES/electrum.mo',
         ],
-        'electrum_gui': [
+        'electrum_ltc_gui': [
             "qt/themes/cleanlook/name.cfg",
             "qt/themes/cleanlook/style.css",
             "qt/themes/sahara/name.cfg",
@@ -155,10 +62,9 @@
             "qt/themes/dark/style.css",
         ]
     },
-    scripts=['electrum'],
+    scripts=['electrum-ltc'],
     data_files=data_files,
-    description="Lightweight Bitcoin Wallet",
->>>>>>> e3897454
+    description="Lightweight Litecoin Wallet",
     author="Thomas Voegtlin",
     author_email="thomasv@electrum.org",
     license="GNU GPLv3",
