#!/usr/bin/env python3

# python setup.py sdist --format=zip,gztar

import os
import sys
import platform
import importlib.util
import argparse
import subprocess

from setuptools import setup, find_packages
from setuptools.command.install import install

MIN_PYTHON_VERSION = "3.8.0"
_min_python_version_tuple = tuple(map(int, (MIN_PYTHON_VERSION.split("."))))


if sys.version_info[:3] < _min_python_version_tuple:
    sys.exit("Error: Electrum-GRS requires Python version >= %s..." % MIN_PYTHON_VERSION)

with open('contrib/requirements/requirements.txt') as f:
    requirements = f.read().splitlines()

with open('contrib/requirements/requirements-hw.txt') as f:
    requirements_hw = f.read().splitlines()

# load version.py; needlessly complicated alternative to "imp.load_source":
version_spec = importlib.util.spec_from_file_location('version', 'electrum_grs/version.py')
version_module = version = importlib.util.module_from_spec(version_spec)
version_spec.loader.exec_module(version_module)

data_files = []

if platform.system() in ['Linux', 'FreeBSD', 'DragonFly']:
    parser = argparse.ArgumentParser()
    parser.add_argument('--root=', dest='root_path', metavar='dir', default='/')
    opts, _ = parser.parse_known_args(sys.argv[1:])
    usr_share = os.path.join(sys.prefix, "share")
    icons_dirname = 'pixmaps'
    if not os.access(opts.root_path + usr_share, os.W_OK) and \
       not os.access(opts.root_path, os.W_OK):
        icons_dirname = 'icons'
        if 'XDG_DATA_HOME' in os.environ.keys():
            usr_share = os.environ['XDG_DATA_HOME']
        else:
            usr_share = os.path.expanduser('~/.local/share')
    data_files += [
        (os.path.join(usr_share, 'applications/'), ['electrum-grs.desktop']),
        (os.path.join(usr_share, icons_dirname), ['electrum_grs/gui/icons/electrum-grs.png']),
    ]

extras_require = {
    'hardware': requirements_hw,
    'gui': ['pyqt5'],
    'crypto': ['cryptography>=2.6'],
    'tests': ['pycryptodomex>=3.7', 'cryptography>=2.6', 'pyaes>=0.1a1'],
}
# 'full' extra that tries to grab everything an enduser would need (except for libsecp256k1...)
extras_require['full'] = [pkg for sublist in
                          (extras_require['hardware'], extras_require['gui'], extras_require['crypto'])
                          for pkg in sublist]
# legacy. keep 'fast' extra working
extras_require['fast'] = extras_require['crypto']


setup(
    name="Electrum-grs",
    version=version.ELECTRUM_VERSION,
    python_requires='>={}'.format(MIN_PYTHON_VERSION),
    install_requires=requirements,
    extras_require=extras_require,
<<<<<<< HEAD
    packages=[
        'electrum_grs',
        'electrum_grs.qrreader',
        'electrum_grs.gui',
        'electrum_grs.gui.qt',
        'electrum_grs.gui.qt.qrreader',
        'electrum_grs.gui.qt.qrreader.qtmultimedia',
        'electrum_grs.plugins',
    ] + [('electrum_grs.plugins.'+pkg) for pkg in find_packages('electrum_grs/plugins')],
=======
    packages=(['electrum',]
              + [('electrum.'+pkg) for pkg in
                 find_packages('electrum', exclude=["tests", "gui.kivy", "gui.kivy.*"])]),
>>>>>>> eb66ed8e
    package_dir={
        'electrum_grs': 'electrum_grs'
    },
    # Note: MANIFEST.in lists what gets included in the tar.gz, and the
    # package_data kwarg lists what gets put in site-packages when pip installing the tar.gz.
    # By specifying include_package_data=True, MANIFEST.in becomes responsible for both.
    include_package_data=True,
    scripts=['electrum_grs/electrum-grs'],
    data_files=data_files,
    description="Lightweight Groestlcoin Wallet",
    author="Groestlcoin Developers",
    author_email="groestlcoin@gmail.com",
    license="MIT Licence",
    url="https://groestlcoin.org",
    long_description="""Lightweight Groestlcoin Wallet""",
)<|MERGE_RESOLUTION|>--- conflicted
+++ resolved
@@ -70,21 +70,9 @@
     python_requires='>={}'.format(MIN_PYTHON_VERSION),
     install_requires=requirements,
     extras_require=extras_require,
-<<<<<<< HEAD
-    packages=[
-        'electrum_grs',
-        'electrum_grs.qrreader',
-        'electrum_grs.gui',
-        'electrum_grs.gui.qt',
-        'electrum_grs.gui.qt.qrreader',
-        'electrum_grs.gui.qt.qrreader.qtmultimedia',
-        'electrum_grs.plugins',
-    ] + [('electrum_grs.plugins.'+pkg) for pkg in find_packages('electrum_grs/plugins')],
-=======
-    packages=(['electrum',]
-              + [('electrum.'+pkg) for pkg in
-                 find_packages('electrum', exclude=["tests", "gui.kivy", "gui.kivy.*"])]),
->>>>>>> eb66ed8e
+    packages=(['electrum_grs',]
+              + [('electrum_grs.'+pkg) for pkg in
+                 find_packages('electrum_grs', exclude=["tests", "gui.kivy", "gui.kivy.*"])]),
     package_dir={
         'electrum_grs': 'electrum_grs'
     },
