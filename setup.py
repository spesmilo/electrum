--- conflicted
+++ resolved
@@ -79,26 +79,11 @@
     package_dir={
         'electrum_ltc': 'electrum_ltc'
     },
-<<<<<<< HEAD
-    package_data={
-        '': ['*.txt', '*.json', '*.ttf', '*.otf', '*.csv'],
-        'electrum_ltc': [
-            'wordlist/*.txt',
-            'locale/*/LC_MESSAGES/electrum.mo',
-            'lnwire/*.csv',
-        ],
-        'electrum_ltc.gui': [
-            'icons/*',
-        ],
-    },
-    scripts=['electrum_ltc/electrum-ltc'],
-=======
     # Note: MANIFEST.in lists what gets included in the tar.gz, and the
     # package_data kwarg lists what gets put in site-packages when pip installing the tar.gz.
     # By specifying include_package_data=True, MANIFEST.in becomes responsible for both.
     include_package_data=True,
-    scripts=['electrum/electrum'],
->>>>>>> 38111581
+    scripts=['electrum_ltc/electrum-ltc'],
     data_files=data_files,
     description="Lightweight Litecoin Wallet",
     author="Thomas Voegtlin",
