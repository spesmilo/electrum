--- conflicted
+++ resolved
@@ -74,13 +74,9 @@
         'electrum_grs_plugins': 'plugins',
     },
     package_data={
-<<<<<<< HEAD
         'electrum_grs': [
-=======
-        'electrum': [
             'servers.json',
             'servers_testnet.json',
->>>>>>> 2774126d
             'currencies.json',
             'www/index.html',
             'wordlist/*.txt',
