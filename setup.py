#!/usr/bin/env python3

# python setup.py sdist --format=zip,gztar

from setuptools import setup
import os
import sys
import platform
import imp
import argparse

with open('contrib/requirements/requirements.txt') as f:
    requirements = f.read().splitlines()

with open('contrib/requirements/requirements-hw.txt') as f:
    requirements_hw = f.read().splitlines()

version = imp.load_source('version', 'lib/version.py')

if sys.version_info[:3] < (3, 4, 0):
    sys.exit("Error: Electrum requires Python version >= 3.4.0...")

data_files = []

if platform.system() in ['Linux', 'FreeBSD', 'DragonFly']:
    parser = argparse.ArgumentParser()
    parser.add_argument('--root=', dest='root_path', metavar='dir', default='/')
    opts, _ = parser.parse_known_args(sys.argv[1:])
    usr_share = os.path.join(sys.prefix, "share")
    if not os.access(opts.root_path + usr_share, os.W_OK) and \
       not os.access(opts.root_path, os.W_OK):
        if 'XDG_DATA_HOME' in os.environ.keys():
            usr_share = os.environ['XDG_DATA_HOME']
        else:
            usr_share = os.path.expanduser('~/.local/share')
    data_files += [
        (os.path.join(usr_share, 'applications/'), ['electrum-grs.desktop']),
        (os.path.join(usr_share, 'pixmaps/'), ['icons/electrum-grs.png'])
    ]

setup(
    name="Electrum-grs",
    version=version.ELECTRUM_VERSION,
<<<<<<< HEAD
    install_requires=[
        'pyaes>=0.1a1',
        'ecdsa>=0.9',
        'pbkdf2',
        'requests',
        'qrcode',
        'protobuf',
        'dnspython',
        'jsonrpclib-pelix',
        'PySocks>=1.6.6',
        'groestlcoin_hash',
    ],
    dependency_links=[
        "git+https://github.com/mazaclub/python-trezor#egg=trezor",
    ],
=======
    install_requires=requirements,
>>>>>>> f6ab12ac
    packages=[
        'electrum_grs',
        'electrum_grs_gui',
        'electrum_grs_gui.qt',
        'electrum_grs_plugins',
        'electrum_grs_plugins.audio_modem',
        'electrum_grs_plugins.cosigner_pool',
        'electrum_grs_plugins.email_requests',
        'electrum_grs_plugins.greenaddress_instant',
        'electrum_grs_plugins.hw_wallet',
        'electrum_grs_plugins.keepkey',
        'electrum_grs_plugins.labels',
        'electrum_grs_plugins.ledger',
        'electrum_grs_plugins.trezor',
        'electrum_grs_plugins.digitalbitbox',
        'electrum_grs_plugins.trustedcoin',
        'electrum_grs_plugins.virtualkeyboard',
    ],
    package_dir={
        'electrum_grs': 'lib',
        'electrum_grs_gui': 'gui',
        'electrum_grs_plugins': 'plugins',
    },
    package_data={
        'electrum_grs': [
            'servers.json',
            'servers_testnet.json',
            'currencies.json',
            'checkpoints.json',
            'checkpoints_testnet.json',
            'www/index.html',
            'wordlist/*.txt',
            'locale/*/LC_MESSAGES/electrum.mo',
        ]
    },
    scripts=['electrum-grs'],
    data_files=data_files,
    description="Lightweight Groestlcoin Wallet",
    author="Thomas Voegtlin",
    author_email="thomasv@electrum.org",
    license="MIT Licence",
    url="https://electrum.org",
<<<<<<< HEAD
    long_description="""Lightweight Groestlcoin Wallet"""
)
=======
    long_description="""Lightweight Bitcoin Wallet"""
)

# Optional modules (not required to run Electrum)
import pip
opt_modules = requirements_hw + ['pycryptodomex']
[ pip.main(['install', m]) for m in opt_modules ]
>>>>>>> f6ab12ac
<|MERGE_RESOLUTION|>--- conflicted
+++ resolved
@@ -41,25 +41,7 @@
 setup(
     name="Electrum-grs",
     version=version.ELECTRUM_VERSION,
-<<<<<<< HEAD
-    install_requires=[
-        'pyaes>=0.1a1',
-        'ecdsa>=0.9',
-        'pbkdf2',
-        'requests',
-        'qrcode',
-        'protobuf',
-        'dnspython',
-        'jsonrpclib-pelix',
-        'PySocks>=1.6.6',
-        'groestlcoin_hash',
-    ],
-    dependency_links=[
-        "git+https://github.com/mazaclub/python-trezor#egg=trezor",
-    ],
-=======
     install_requires=requirements,
->>>>>>> f6ab12ac
     packages=[
         'electrum_grs',
         'electrum_grs_gui',
@@ -102,15 +84,10 @@
     author_email="thomasv@electrum.org",
     license="MIT Licence",
     url="https://electrum.org",
-<<<<<<< HEAD
     long_description="""Lightweight Groestlcoin Wallet"""
-)
-=======
-    long_description="""Lightweight Bitcoin Wallet"""
 )
 
 # Optional modules (not required to run Electrum)
 import pip
 opt_modules = requirements_hw + ['pycryptodomex']
-[ pip.main(['install', m]) for m in opt_modules ]
->>>>>>> f6ab12ac
+[ pip.main(['install', m]) for m in opt_modules ]