#!/usr/bin/env python3

# python setup.py sdist --format=zip,gztar

from setuptools import setup
import os
import sys
import platform
import imp
import argparse

with open('contrib/requirements/requirements.txt') as f:
    requirements = f.read().splitlines()

with open('contrib/requirements/requirements-hw.txt') as f:
    requirements_hw = f.read().splitlines()

version = imp.load_source('version', 'lib/version.py')


def readhere(path):
    here = os.path.abspath(os.path.dirname(__file__))
    with open(os.path.join(here, path), 'r') as fd:
        return fd.read()


def readreqs(path):
    return [req for req in
            [line.strip() for line in readhere(path).split('\n')]
            if req and not req.startswith(('#', '-r'))]


install_requires = readreqs('requirements.txt')
tests_requires = install_requires + readreqs('requirements_travis.txt')

if sys.version_info[:3] < (3, 4, 0):
    sys.exit("Error: Electrum requires Python version >= 3.4.0...")

data_files = ['contrib/requirements/' + r for r in ['requirements.txt', 'requirements-hw.txt']]

if platform.system() in ['Linux', 'FreeBSD', 'DragonFly']:
    parser = argparse.ArgumentParser()
    parser.add_argument('--root=', dest='root_path', metavar='dir', default='/')
    opts, _ = parser.parse_known_args(sys.argv[1:])
    usr_share = os.path.join(sys.prefix, "share")
    if not os.access(opts.root_path + usr_share, os.W_OK) and \
       not os.access(opts.root_path, os.W_OK):
        if 'XDG_DATA_HOME' in os.environ.keys():
            usr_share = os.environ['XDG_DATA_HOME']
        else:
            usr_share = os.path.expanduser('~/.local/share')
    data_files += [
        (os.path.join(usr_share, 'applications/'), ['electrum.desktop']),
        (os.path.join(usr_share, 'pixmaps/'), ['icons/electrum.png'])
    ]

setup(
    name="Electrum-ZCL",
    version=version.ELECTRUM_VERSION,
<<<<<<< HEAD
    install_requires=install_requires,
    tests_require=tests_requires,
=======
    install_requires=requirements,
    extras_require={
        'hardware': requirements_hw,
    },
>>>>>>> 4c81a77c
    packages=[
        'electrum',
        'electrum_gui',
        'electrum_gui.qt',
        'electrum_plugins',
        'electrum_plugins.audio_modem',
        'electrum_plugins.cosigner_pool',
        'electrum_plugins.email_requests',
        'electrum_plugins.greenaddress_instant',
        'electrum_plugins.hw_wallet',
        'electrum_plugins.keepkey',
        'electrum_plugins.labels',
        'electrum_plugins.ledger',
        'electrum_plugins.trezor',
        'electrum_plugins.digitalbitbox',
        'electrum_plugins.trustedcoin',
        'electrum_plugins.virtualkeyboard',
    ],
    package_dir={
        'electrum': 'lib',
        'electrum_gui': 'gui',
        'electrum_plugins': 'plugins',
    },
    package_data={
        'electrum': [
            'servers.json',
            'servers_testnet.json',
            'currencies.json',
            'checkpoints.json',
            'checkpoints_testnet.json',
            'www/index.html',
            'wordlist/*.txt',
            'locale/*/LC_MESSAGES/electrum.mo',
        ]
    },
    scripts=['electrum-zcl'],
    data_files=data_files,
    description="Lightweight Zclassic Wallet",
    author="BTCP Community",
    author_email="csulmone@gmail.com",
    license="MIT Licence",
    url="https://zclassic.org",
    long_description="""Lightweight Zclassic Wallet"""
)<|MERGE_RESOLUTION|>--- conflicted
+++ resolved
@@ -16,22 +16,6 @@
     requirements_hw = f.read().splitlines()
 
 version = imp.load_source('version', 'lib/version.py')
-
-
-def readhere(path):
-    here = os.path.abspath(os.path.dirname(__file__))
-    with open(os.path.join(here, path), 'r') as fd:
-        return fd.read()
-
-
-def readreqs(path):
-    return [req for req in
-            [line.strip() for line in readhere(path).split('\n')]
-            if req and not req.startswith(('#', '-r'))]
-
-
-install_requires = readreqs('requirements.txt')
-tests_requires = install_requires + readreqs('requirements_travis.txt')
 
 if sys.version_info[:3] < (3, 4, 0):
     sys.exit("Error: Electrum requires Python version >= 3.4.0...")
@@ -57,15 +41,10 @@
 setup(
     name="Electrum-ZCL",
     version=version.ELECTRUM_VERSION,
-<<<<<<< HEAD
-    install_requires=install_requires,
-    tests_require=tests_requires,
-=======
     install_requires=requirements,
     extras_require={
         'hardware': requirements_hw,
     },
->>>>>>> 4c81a77c
     packages=[
         'electrum',
         'electrum_gui',
